--- conflicted
+++ resolved
@@ -56,19 +56,11 @@
   Jetty :: XML utilities
   JTA 1.1
   Lucene Core
-<<<<<<< HEAD
+  Netty
   opencsv
   parboiled-core
   parboiled-scala
   RRD4J
-  The Netty Project
-=======
-  Netty
-  RRD4J
-  Servlet Specification API
-  StAX API
-  zookeeper
->>>>>>> eeac8dfe
 
 BSD - Scala License
   Scala Library

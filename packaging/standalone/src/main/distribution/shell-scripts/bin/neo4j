<<<<<<< HEAD
#! /bin/sh

# Copyright (c) 2002-2011 "Neo Technology,"
# Network Engine for Objects in Lund AB [http://neotechnology.com]
#
# This file is part of Neo4j.
#
# Neo4j is free software: you can redistribute it and/or modify
# it under the terms of the GNU General Public License as published by
# the Free Software Foundation, either version 3 of the License, or
# (at your option) any later version.
#
# This program is distributed in the hope that it will be useful,
# but WITHOUT ANY WARRANTY; without even the implied warranty of
# MERCHANTABILITY or FITNESS FOR A PARTICULAR PURPOSE.  See the
# GNU General Public License for more details.
#
# You should have received a copy of the GNU General Public License
# along with this program.  If not, see <http://www.gnu.org/licenses/>.


# Application
APP_NAME="neo4j-server"
APP_LONG_NAME="Neo4j Server"

# Wrapper
WRAPPER_CMD="wrapper.jar"
WRAPPER_CONF="../conf/neo4j-wrapper.conf"


# Priority at which to run the wrapper.  See "man nice" for valid priorities.
#  nice is only used if a priority is specified.
PRIORITY=

# Location of the pid file.
PIDDIR="../data"

WAIT_AFTER_STARTUP=5

# If set, wait for the wrapper to report that the daemon has started
WAIT_FOR_STARTED_STATUS=true
WAIT_FOR_STARTED_TIMEOUT=120

# If set, the status, start_msg and stop_msg commands will print out detailed
#   state information on the Wrapper and Java processes.
#DETAIL_STATUS=true

# If specified, the Wrapper will be run as the specified user.
# IMPORTANT - Make sure that the user has the required privileges to write
#  the PID file and wrapper.log files.  Failure to be able to write the log
#  file will cause the Wrapper to exit without any way to write out an error
#  message.
# NOTE - This will set the user which is used to run the Wrapper as well as
#  the JVM and is not useful in situations where a privileged resource or
#  port needs to be allocated prior to the user being changed.
#RUN_AS_USER=

# The following two lines are used by the chkconfig command. Change as is
#  appropriate for your application.  They should remain commented.
# chkconfig: 2345 20 80
# description: Test Wrapper Sample Application

# When installing on On Mac OSX platforms, the following domain will be used to
#  prefix the plist file name.
PLIST_DOMAIN=org.neo4j
 
# Do not modify anything beyond this point
#-----------------------------------------------------------------------------

# Required for HP-UX Startup
if [ `uname -s` = "HP-UX" -o `uname -s` = "HP-UX64" ] ; then
        PATH=$PATH:/usr/bin
fi

# Get the fully qualified path to the script
case $0 in
    /*)
        SCRIPT="$0"
        ;;
    *)
        PWD=`pwd`
        SCRIPT="$PWD/$0"
        ;;
esac

# Resolve the true real path without any sym links.
CHANGED=true
while [ "X$CHANGED" != "X" ]
do
    # Change spaces to ":" so the tokens can be parsed.
    SAFESCRIPT=`echo $SCRIPT | sed -e 's; ;:;g'`
    # Get the real path to this script, resolving any symbolic links
    TOKENS=`echo $SAFESCRIPT | sed -e 's;/; ;g'`
    REALPATH=
    for C in $TOKENS; do
        # Change any ":" in the token back to a space.
        C=`echo $C | sed -e 's;:; ;g'`
        REALPATH="$REALPATH/$C"
        # If REALPATH is a sym link, resolve it.  Loop for nested links.
        while [ -h "$REALPATH" ] ; do
            LS="`ls -ld "$REALPATH"`"
            LINK="`expr "$LS" : '.*-> \(.*\)$'`"
            if expr "$LINK" : '/.*' > /dev/null; then
                # LINK is absolute.
                REALPATH="$LINK"
            else
                # LINK is relative.
                REALPATH="`dirname "$REALPATH"`""/$LINK"
            fi
        done
    done

    if [ "$REALPATH" = "$SCRIPT" ]
    then
        CHANGED=""
    else
        SCRIPT="$REALPATH"
    fi
done

# Change the current directory to the location of the script
cd "`dirname "$REALPATH"`"
REALDIR=`pwd`

#
# yajsw env
#
yajsw_home="$REALDIR"/..
export yajsw_home

yajsw_jar="$REALDIR"/wrapper.jar
export yajsw_jar

yajsw_java_options=-Xmx15m
export yajsw_java_options

yajsw_log_options="-Djava.util.logging.config.file='$yajsw_home/conf/wrapper-logging.properties'"
export yajsw_log_options

# ABK: this needs to be more sophisticated
java_exe=java
export java_exe

conf_file="$yajsw_home"/conf/neo4j-wrapper.conf
export conf_file

conf_default_file="$yajsw_home"/conf/wrapper.conf.default
export conf_default_file

### end of yajsw env


# If the PIDDIR is relative, set its value relative to the full REALPATH to avoid problems if
#  the working directory is later changed.
FIRST_CHAR=`echo $PIDDIR | cut -c1,1`
if [ "$FIRST_CHAR" != "/" ]
then
    PIDDIR=$REALDIR/$PIDDIR
fi
# Same test for WRAPPER_CMD
FIRST_CHAR=`echo $WRAPPER_CMD | cut -c1,1`
if [ "$FIRST_CHAR" != "/" ]
then
    WRAPPER_CMD=$REALDIR/$WRAPPER_CMD
fi
# Same test for WRAPPER_CONF
FIRST_CHAR=`echo $WRAPPER_CONF | cut -c1,1`
if [ "$FIRST_CHAR" != "/" ]
then
    WRAPPER_CONF=$REALDIR/$WRAPPER_CONF
fi

# Process ID
ANCHORFILE="$PIDDIR/$APP_NAME.anchor"
STATUSFILE="$PIDDIR/$APP_NAME.status"
JAVASTATUSFILE="$PIDDIR/$APP_NAME.java.status"
PIDFILE="$PIDDIR/$APP_NAME.pid"
LOCKDIR="/var/lock/subsys"
LOCKFILE="$LOCKDIR/$APP_NAME"
pid=""

# Resolve the location of the 'ps' command
PSEXE="/usr/ucb/ps"
    if [ ! -x "$PSEXE" ]
    then
        PSEXE="/usr/bin/ps"
        if [ ! -x "$PSEXE" ]
        then
            PSEXE="/bin/ps"
            if [ ! -x "$PSEXE" ]
            then
                eval echo  'Unable to locate "ps".'
                eval echo  'Please report this message along with the location of the command on your system.'
                exit 1
            fi
        fi
    fi

# Resolve the os
DIST_OS=`uname -s | tr [A-Z] [a-z] | tr -d ' '`
case "$DIST_OS" in
    'sunos')
        DIST_OS="solaris"
        ;;
    'hp-ux' | 'hp-ux64')
        # HP-UX needs the XPG4 version of ps (for -o args)
        DIST_OS="hpux"
        UNIX95=""
        export UNIX95   
        ;;
    'darwin')
        DIST_OS="macosx"
        ;;
    'unix_sv')
        DIST_OS="unixware"
        ;;
    'os/390')
        DIST_OS="zos"
        ;;
esac

# Resolve the architecture
if [ "$DIST_OS" = "macosx" ]
then
    OS_VER=`sw_vers | grep 'ProductVersion:' | grep -o '[0-9]*\.[0-9]*\.[0-9]*'`
    DIST_ARCH="universal"
    if [[ "$OS_VER" < "10.5.0" ]]
    then
        DIST_BITS="32"
    else
        DIST_BITS="64"
    fi
    APP_PLIST_BASE=${PLIST_DOMAIN}.${APP_NAME}
    APP_PLIST=${APP_PLIST_BASE}.plist
else
    DIST_ARCH=
    DIST_ARCH=`uname -m 2>/dev/null | tr [A-Z] [a-z] | tr -d ' '`
    if [ "X$DIST_ARCH" = "X" ]
    then
        DIST_ARCH="unknown"
    fi
    if [ "$DIST_ARCH" = "unknown" ]
    then
        DIST_ARCH=`uname -p 2>/dev/null | tr [A-Z] [a-z] | tr -d ' '`
    fi
    case "$DIST_ARCH" in
        'athlon' | 'i386' | 'i486' | 'i586' | 'i686')
            DIST_ARCH="x86"
            if [ "${DIST_OS}" = "solaris" ] ; then
                DIST_BITS=`isainfo -b`
            else
                DIST_BITS="32"
            fi
            ;;
        'amd64' | 'x86_64')
            DIST_ARCH="x86"
            DIST_BITS="64"
            ;;
        'ia32')
            DIST_ARCH="ia"
            DIST_BITS="32"
            ;;
        'ia64' | 'ia64n' | 'ia64w')
            DIST_ARCH="ia"
            DIST_BITS="64"
            ;;
        'ip27')
            DIST_ARCH="mips"
            DIST_BITS="32"
            ;;
        'power' | 'powerpc' | 'power_pc' | 'ppc64')
            if [ "${DIST_ARCH}" = "ppc64" ] ; then
                DIST_BITS="64"
            else
                DIST_BITS="32"
            fi
            DIST_ARCH="ppc"
            if [ "${DIST_OS}" = "aix" ] ; then
                if [ `getconf KERNEL_BITMODE` -eq 64 ]; then
                    DIST_BITS="64"
                else
                    DIST_BITS="32"
                fi
            fi
            ;;
        'pa_risc' | 'pa-risc')
            DIST_ARCH="parisc"
            if [ `getconf KERNEL_BITS` -eq 64 ]; then
                DIST_BITS="64"
            else
                DIST_BITS="32"
            fi    
            ;;
        'sun4u' | 'sparcv9' | 'sparc')
            DIST_ARCH="sparc"
            DIST_BITS=`isainfo -b`
            ;;
        '9000/800' | '9000/785')
            DIST_ARCH="parisc"
            if [ `getconf KERNEL_BITS` -eq 64 ]; then
                DIST_BITS="64"
            else
                DIST_BITS="32"
            fi
            ;;
        '2097')
            DIST_ARCH="390"
            DIST_BITS="32"
            ;;
    esac
fi

# OSX always places Java in the same location so we can reliably set JAVA_HOME
if [ "$DIST_OS" = "macosx" ]
then
    if [ -z "$JAVA_HOME" ]; then
        JAVA_HOME="/Library/Java/Home"; export JAVA_HOME
    fi
fi

# Test Echo
ECHOTEST=`echo -n "x"`
if [ "$ECHOTEST" = "x" ]
then
    ECHOOPT="-n "
else
    ECHOOPT=""
fi


gettext() {
    echo "$1"
}

outputFile() {
    if [ -f "$1" ]
    then
        eval echo  '  $1  Found but not executable.';
    else
        echo "  $1"
    fi
}

# Decide on the wrapper binary to use.
# If the bits of the OS could be detected, we will try to look for the
#  binary with the correct bits value.  If it doesn't exist, fall back
#  and look for the 32-bit binary.  If that doesn't exist either then
#  look for the default.
WRAPPER_TEST_CMD=""
if [ -f "$WRAPPER_CMD-$DIST_OS-$DIST_ARCH-$DIST_BITS" ]
then
    WRAPPER_TEST_CMD="$WRAPPER_CMD-$DIST_OS-$DIST_ARCH-$DIST_BITS"
    if [ ! -x "$WRAPPER_TEST_CMD" ]
    then
        chmod +x "$WRAPPER_TEST_CMD" 2>/dev/null
    fi
    if [ -x "$WRAPPER_TEST_CMD" ]
    then 
        WRAPPER_CMD="$WRAPPER_TEST_CMD"
    else
        outputFile "$WRAPPER_TEST_CMD"
        WRAPPER_TEST_CMD=""
    fi
fi
if [ -f "$WRAPPER_CMD-$DIST_OS-$DIST_ARCH-32" -a -z "$WRAPPER_TEST_CMD" ]
then
    WRAPPER_TEST_CMD="$WRAPPER_CMD-$DIST_OS-$DIST_ARCH-32"
    if [ ! -x "$WRAPPER_TEST_CMD" ]
    then
        chmod +x "$WRAPPER_TEST_CMD" 2>/dev/null
    fi
    if [ -x "$WRAPPER_TEST_CMD" ]
    then 
        WRAPPER_CMD="$WRAPPER_TEST_CMD"
    else
        outputFile "$WRAPPER_TEST_CMD"
        WRAPPER_TEST_CMD=""
    fi
fi
if [ -f "$WRAPPER_CMD" -a -z "$WRAPPER_TEST_CMD" ]
then
    WRAPPER_TEST_CMD="$WRAPPER_CMD"
    if [ ! -x "$WRAPPER_TEST_CMD" ]
    then
        chmod +x "$WRAPPER_TEST_CMD" 2>/dev/null
    fi
    if [ -x "$WRAPPER_TEST_CMD" ]
    then 
        WRAPPER_CMD="$WRAPPER_TEST_CMD"
    else
        outputFile "$WRAPPER_TEST_CMD"
        WRAPPER_TEST_CMD=""
    fi
fi
if [ -z "$WRAPPER_TEST_CMD" ]
then
    eval echo  'Unable to locate any of the following binaries:'
    outputFile "$WRAPPER_CMD-$DIST_OS-$DIST_ARCH-$DIST_BITS"
    if [ ! "$DIST_BITS" = "32" ]
    then
        outputFile "$WRAPPER_CMD-$DIST_OS-$DIST_ARCH-32"
    fi
    outputFile "$WRAPPER_CMD"

    exit 1
fi


# Build the nice clause
if [ "X$PRIORITY" = "X" ]
then
    CMDNICE=""
else
    CMDNICE="nice -$PRIORITY"
fi

# Build the anchor file clause.
if [ "X$IGNORE_SIGNALS" = "X" ]
then
   ANCHORPROP=
   IGNOREPROP=
else
   ANCHORPROP=wrapper.anchorfile=\"$ANCHORFILE\"
   IGNOREPROP=wrapper.ignore_signals=TRUE
fi

# Build the status file clause.
if [ "X$DETAIL_STATUS$WAIT_FOR_STARTED_STATUS" = "X" ]
then
   STATUSPROP=
else
   STATUSPROP=
   #STATUSPROP="wrapper.statusfile=\"$STATUSFILE\" wrapper.java.statusfile=\"$JAVASTATUSFILE\""
fi

if [ ! -n "$WAIT_FOR_STARTED_STATUS" ]
then
    WAIT_FOR_STARTED_STATUS=true
fi

if [ $WAIT_FOR_STARTED_STATUS = true ] ; then
    # DETAIL_STATUS=true // ABK: not produced by yajsw
    DETAIL_STATUS=
fi


# Build the lock file clause.  Only create a lock file if the lock directory exists on this platform.
LOCKPROP=
if [ -d $LOCKDIR ]
then
    if [ -w $LOCKDIR ]
    then
        LOCKPROP=wrapper.lockfile=\"$LOCKFILE\"
    fi
fi

checkUser() {
    # $1 touchLock flag
    # $2 command

    # Check the configured user.  If necessary rerun this script as the desired user.
    if [ "X$RUN_AS_USER" != "X" ]
    then
        # Resolve the location of the 'id' command
        IDEXE="/usr/xpg4/bin/id"
        if [ ! -x "$IDEXE" ]
        then
            IDEXE="/usr/bin/id"
            if [ ! -x "$IDEXE" ]
            then
                eval echo  'Unable to locate "id".'
                eval echo  'Please report this message along with the location of the command on your system.'
                exit 1
            fi
        fi

        if [ "`$IDEXE -u -n`" = "$RUN_AS_USER" ]
        then
            # Already running as the configured user.  Avoid password prompts by not calling su.
            RUN_AS_USER=""
        fi
    fi
    if [ "X$RUN_AS_USER" != "X" ]
    then
        # If LOCKPROP and $RUN_AS_USER are defined then the new user will most likely not be
        # able to create the lock file.  The Wrapper will be able to update this file once it
        # is created but will not be able to delete it on shutdown.  If $2 is defined then
        # the lock file should be created for the current command
        if [ "X$LOCKPROP" != "X" ]
        then
            if [ "X$1" != "X" ]
            then
                # Resolve the primary group 
                RUN_AS_GROUP=`groups $RUN_AS_USER | awk '{print $3}' | tail -1`
                if [ "X$RUN_AS_GROUP" = "X" ]
                then
                    RUN_AS_GROUP=$RUN_AS_USER
                fi
                touch $LOCKFILE
                chown $RUN_AS_USER:$RUN_AS_GROUP $LOCKFILE
            fi
        fi

        # Still want to change users, recurse.  This means that the user will only be
        #  prompted for a password once. Variables shifted by 1
        # 
        # Use "runuser" if this exists.  runuser should be used on RedHat in preference to su.
        #
        if test -f "/sbin/runuser"
        then
            /sbin/runuser - $RUN_AS_USER -c "\"$REALPATH\" $2"
        else
            su - $RUN_AS_USER -c "\"$REALPATH\" $2"
        fi

        # Now that we are the original user again, we may need to clean up the lock file.
        if [ "X$LOCKPROP" != "X" ]
        then
            getpid
            if [ "X$pid" = "X" ]
            then
                # Wrapper is not running so make sure the lock file is deleted.
                if [ -f "$LOCKFILE" ]
                then
                    rm "$LOCKFILE"
                fi
            fi
        fi

        exit 0
    fi
}

getpid() {
    pid=""
    if [ -f "$PIDFILE" ]
    then
        if [ -r "$PIDFILE" ]
        then
            pid=`cat "$PIDFILE"`
            if [ "X$pid" != "X" ]
            then
                # It is possible that 'a' process with the pid exists but that it is not the
                #  correct process.  This can happen in a number of cases, but the most
                #  common is during system startup after an unclean shutdown.
                # The ps statement below looks for the specific wrapper command running as
                #  the pid.  If it is not found then the pid file is considered to be stale.
                case "$DIST_OS" in
                    'freebsd')
                        pidtest=`$PSEXE -p $pid -o args | tail -1`
                        if [ "X$pidtest" = "XCOMMAND" ]
                        then 
                            pidtest=""
                        fi
                        ;;
                    'macosx')
                        pidtest=`$PSEXE -ww -p $pid -o command | grep "$WRAPPER_CMD" | tail -1`
                        ;;
                    'solaris')
                        if [ -f "/usr/bin/pargs" ]
                        then
                            pidtest=`pargs $pid | grep "$WRAPPER_CMD" | tail -1`
                        else
                            case "$PSEXE" in
                            '/usr/ucb/ps')
                                pidtest=`$PSEXE -auxww  $pid | grep "$WRAPPER_CMD" | tail -1`
                                ;;
                            '/usr/bin/ps')
                                TRUNCATED_CMD=`$PSEXE -o comm -p $pid | tail -1`
                                COUNT=`echo $TRUNCATED_CMD | wc -m`
                                COUNT=`echo ${COUNT}`
                                COUNT=`expr $COUNT - 1`
                                TRUNCATED_CMD=`echo $WRAPPER_CMD | cut -c1-$COUNT`
                                pidtest=`$PSEXE -o comm -p $pid | grep "$TRUNCATED_CMD" | tail -1`
                                ;;
                            '/bin/ps')
                                TRUNCATED_CMD=`$PSEXE -o comm -p $pid | tail -1`
                                COUNT=`echo $TRUNCATED_CMD | wc -m`
                                COUNT=`echo ${COUNT}`
                                COUNT=`expr $COUNT - 1`
                                TRUNCATED_CMD=`echo $WRAPPER_CMD | cut -c1-$COUNT`
                                pidtest=`$PSEXE -o comm -p $pid | grep "$TRUNCATED_CMD" | tail -1`
                                ;;
                            *)
                                echo "Unsupported ps command $PSEXE"
                                exit 1
                                ;;
                            esac
                        fi
                        ;;
                    'hpux')
                        pidtest=`$PSEXE -p $pid -x -o args | grep "$WRAPPER_CMD" | tail -1`
                        ;;
                    *)
                        pidtest=`$PSEXE -p $pid -o args | grep "$WRAPPER_CMD" | tail -1`
                        ;;
                esac

                if [ "X$pidtest" = "X" ]
                then
                    # This is a stale pid file.
                    rm -f "$PIDFILE"
                    eval echo  'Removed stale pid file: $PIDFILE'
                    pid=""
                fi
            fi
        else
            eval echo  'Cannot read $PIDFILE.'
            exit 1
        fi
    fi
}

getstatus() {
    STATUS=
    if [ -f "$STATUSFILE" ]
    then
        if [ -r "$STATUSFILE" ]
        then
            STATUS=`cat "$STATUSFILE"`
        fi
    fi
    if [ "X$STATUS" = "X" ]
    then
        STATUS="Unknown"
    fi
    
    JAVASTATUS=
    if [ -f "$JAVASTATUSFILE" ]
    then
        if [ -r "$JAVASTATUSFILE" ]
        then
            JAVASTATUS=`cat "$JAVASTATUSFILE"`
        fi
    fi
    if [ "X$JAVASTATUS" = "X" ]
    then
        JAVASTATUS="Unknown"
    fi
}

testpid() {
    case "$DIST_OS" in
     'solaris')
        case "$PSEXE" in
        '/usr/ucb/ps')
            pid=`$PSEXE  $pid | grep $pid | grep -v grep | awk '{print $1}' | tail -1`
            ;;
        '/usr/bin/ps')
            pid=`$PSEXE -p $pid | grep $pid | grep -v grep | awk '{print $1}' | tail -1`
            ;;
        '/bin/ps')
            pid=`$PSEXE -p $pid | grep $pid | grep -v grep | awk '{print $1}' | tail -1`
            ;;
        *)
            echo "Unsupported ps command $PSEXE"
            exit 1
            ;;
        esac
        ;;
    *)
        pid=`$PSEXE -p $pid | grep $pid | grep -v grep | awk '{print $1}' | tail -1` 2>/dev/null
        ;;
    esac
    if [ "X$pid" = "X" ]
    then
        # Process is gone so remove the pid file.
        rm -f "$PIDFILE"
        pid=""
    fi
}

launchdtrap() {
    stopit
    exit 
}

waitforwrapperstop() {
    getpid
    while [ "X$pid" != "X" ] ; do
        sleep 1
        getpid
    done
}

launchdinternal() {
    getpid
    trap launchdtrap TERM 
    if [ "X$pid" = "X" ]
    then 
        # The string passed to eval must handles spaces in paths correctly.
        COMMAND_LINE="$CMDNICE \"$WRAPPER_CMD\" \"$WRAPPER_CONF\" wrapper.syslog.ident=\"$APP_NAME\" wrapper.pidfile=\"$PIDFILE\" wrapper.name=\"$APP_NAME\" wrapper.displayname=\"$APP_LONG_NAME\" wrapper.daemonize=TRUE $ANCHORPROP $IGNOREPROP $STATUSPROP $LOCKPROP"
        eval $COMMAND_LINE
    else
        eval echo  '$APP_LONG_NAME is already running.'
        exit 1
    fi
    # launchd expects that this script stay up and running so we need to do our own monitoring of the Wrapper process.
    if [ $WAIT_FOR_STARTED_STATUS = true ]
    then
        waitforwrapperstop
    fi
}

mkpid() {
  PID=$!
  echo $PID > $PIDFILE
}

console() {
    eval echo  'Running $APP_LONG_NAME...'
    getpid
    if [ "X$pid" = "X" ]
    then
        trap '' 3
        # The string passed to eval must handles spaces in paths correctly.
        #COMMAND_LINE="$REALDIR/runConsole.sh"
        COMMAND_LINE="'$java_exe' '$yajsw_java_options' '$yajsw_log_options' -jar '$yajsw_jar' -c '$WRAPPER_CONF'"
        eval $COMMAND_LINE
    else
        eval echo  '$APP_LONG_NAME is already running.'
        exit 1
    fi
}

waitforjavastartup() {
    getstatus
    eval echo $ECHOOPT `gettext 'Waiting for $APP_LONG_NAME...'`
    
    # Wait until the timeout or we have something besides Unknown.
    counter=15
    while [ "$JAVASTATUS" = "Unknown" -a $counter -gt 0 -a -n "$JAVASTATUS" ] ; do
        echo $ECHOOPT"."
        sleep 1
        getstatus
        counter=`expr $counter - 1`
    done
    
    if [ -n "$WAIT_FOR_STARTED_TIMEOUT" ] ; then 
        counter=$WAIT_FOR_STARTED_TIMEOUT
    else
        counter=120
    fi
    while [ "$JAVASTATUS" != "STARTED" -a "$JAVASTATUS" != "Unknown" -a $counter -gt 0 -a -n "$JAVASTATUS" ] ; do
        echo $ECHOOPT"."
        sleep 1
        getstatus
        counter=`expr $counter - 1`
    done
    if [ "X$ECHOOPT" != "X" ] ; then
        echo ""
    fi
    rm -f $JAVASTATUSFILE
}
 
startwait() {
    if [ $WAIT_FOR_STARTED_STATUS = true ]
    then
        waitforjavastartup
    fi
    # Sleep for a few seconds to allow for intialization if required 
    #  then test to make sure we're still running.
    #
    i=0
    while [ $i -lt $WAIT_AFTER_STARTUP ]
    do
        sleep 1
        #echo $ECHOOPT"."
        i=`expr $i + 1`
    done
    if [ $WAIT_AFTER_STARTUP -gt 0 -o $WAIT_FOR_STARTED_STATUS = true ]
    then
        getpid
        if [ "X$pid" = "X" ]
        then
            eval echo  ' WARNING: $APP_LONG_NAME may have failed to start.'
            exit 1
        else
            eval echo  ' running: PID:$pid'
        fi
    else 
        echo ""
    fi
}

macosxstart() {
    # The daemon has been installed.
    eval echo  'Starting $APP_LONG_NAME.  Detected Mac OSX and installed launchd daemon.'
    if [ `id | sed 's/^uid=//;s/(.*$//'` != "0" ] ; then       
        eval echo  'Must be root to perform this action.'
        exit 1
    fi
    
    getpid
    if [ "X$pid" != "X" ] ; then
        eval echo  '$APP_LONG_NAME is already running.'
        exit 1
    fi
    
    # If the daemon was just installed, it may not be loaded.
    LOADED_PLIST=`launchctl list | grep ${APP_PLIST_BASE}`
    if [ "X${LOADED_PLIST}" = "X" ] ; then
        launchctl load /Library/LaunchDaemons/${APP_PLIST}
    fi
    # If launchd is set to run the daemon already at Load, we don't need to call start
    getpid
    if [ "X$pid" == "X" ] ; then
        launchctl start ${APP_PLIST_BASE}
    fi
    
    startwait
}

start() {
    eval echo  'Starting $APP_LONG_NAME...'
    getpid
    if [ "X$pid" = "X" ]
    then
      #COMMAND_LINE="$WRAPPER_CMD -c $WRAPPER_CONF &"
      COMMAND_LINE="'$java_exe' '$yajsw_java_options' '$yajsw_log_options' -jar '$yajsw_jar' -c '$WRAPPER_CONF' &"
      eval $COMMAND_LINE
      # pidfile should be created by yajsw
      #PID=$!
      #echo $PID > $PIDFILE
    else
        eval echo  '$APP_LONG_NAME is already running.'
        exit 1
    fi
    
    startwait
}
 
stopit() {
    # $1 exit if down flag
    
    eval echo  'Stopping $APP_LONG_NAME...'
    getpid
    if [ "X$pid" = "X" ]
    then
        eval echo  '$APP_LONG_NAME was not running.'
        if [ "X$1" = "X1" ]
        then
            exit 1
        fi
    else
        #eval echo '\tpid: $pid'
        if [ "X$IGNORE_SIGNALS" = "X" ]
        then
            # Running so try to stop it.
            kill $pid
            if [ $? -ne 0 ]
            then
                # An explanation for the failure should have been given
                eval echo  'Unable to stop $APP_LONG_NAME.'
                exit 1
            fi
        else
            rm -f "$ANCHORFILE"
            if [ -f "$ANCHORFILE" ]
            then
                # An explanation for the failure should have been given
                eval echo  'Unable to stop $APP_LONG_NAME.'
                exit 1
            fi
        fi

        # We can not predict how long it will take for the wrapper to
        #  actually stop as it depends on settings in wrapper.conf.
        #  Loop until it does.
        savepid=$pid
        CNT=0
        TOTCNT=0
        while [ "X$pid" != "X" ]
        do
            # Show a waiting message every 5 seconds.
            if [ "$CNT" -lt "5" ]
            then
                CNT=`expr $CNT + 1`
            else
                eval echo  'Waiting for $APP_LONG_NAME to exit...'
                CNT=0
            fi
            TOTCNT=`expr $TOTCNT + 1`

            sleep 1

            testpid
        done

        pid=$savepid
        testpid
        if [ "X$pid" != "X" ]
        then
            eval echo  'Failed to stop $APP_LONG_NAME.'
            exit 1
        else
            eval echo  'Stopped $APP_LONG_NAME.'
        fi
    fi
}

status() {
    getpid
    if [ "X$pid" = "X" ]
    then
        eval echo  '$APP_LONG_NAME is not running.'
        exit 1
    else
        if [ "X$DETAIL_STATUS" = "X" ]
        then
            eval echo  '$APP_LONG_NAME is running: PID:$pid'
        else
            getstatus
            eval echo  '$APP_LONG_NAME is running' 
            eval echo  'PID : $pid'
            COMMAND_LINE="'$java_exe' '$yajsw_java_options' '$yajsw_log_options' -jar '$yajsw_jar' -q '$WRAPPER_CONF'"
            eval $COMMAND_LINE
            #eval echo  '$APP_LONG_NAME is running: PID:$pid, Wrapper:$STATUS, Java:$JAVASTATUS'
        fi
        exit 0
    fi
}

installdaemon() {
    if [ `id | sed 's/^uid=//;s/(.*$//'` != "0" ] ; then       
        eval echo  'Must be root to perform this action.'
        exit 1
    else
      COMMAND_LINE="'$java_exe' '$yajsw_java_options' '$yajsw_log_options' -jar '$yajsw_jar' -i '$WRAPPER_CONF'"
      eval $COMMAND_LINE
    fi
}

removedaemon() {
    if [ `id | sed 's/^uid=//;s/(.*$//'` != "0" ] ; then       
        eval echo  'Must be root to perform this action.'
        exit 1
    else
        stopit "0"

        COMMAND_LINE="'$java_exe' '$yajsw_java_options' '$yajsw_log_options' -jar '$yajsw_jar' -r '$WRAPPER_CONF'"
        eval $COMMAND_LINE
    fi
}

dump() {
    eval echo  'Dumping $APP_LONG_NAME...'
    getpid
    if [ "X$pid" = "X" ]
    then
        eval echo  '$APP_LONG_NAME was not running.'
    else
        kill -3 $pid

        if [ $? -ne 0 ]
        then
            eval echo  'Failed to dump $APP_LONG_NAME.'
            exit 1
        else
            eval echo  'Dumped $APP_LONG_NAME.'
        fi
    fi
}

# Used by HP-UX init scripts.
startmsg() {
    getpid
    if [ "X$pid" = "X" ]
    then
        eval echo  'Starting $APP_LONG_NAME...  Wrapper:Stopped'
    else
        if [ "X$DETAIL_STATUS" = "X" ]
        then
            eval echo  'Starting $APP_LONG_NAME...  Wrapper:Running'
        else
            getstatus
            eval echo  'Starting $APP_LONG_NAME...  Wrapper:$STATUS, Java:$JAVASTATUS'
        fi
    fi
}

# Used by HP-UX init scripts.
stopmsg() {
    getpid
    if [ "X$pid" = "X" ]
    then
        eval echo  'Stopping $APP_LONG_NAME...  Wrapper:Stopped'
    else
        if [ "X$DETAIL_STATUS" = "X" ]
        then
            eval echo  'Stopping $APP_LONG_NAME...  Wrapper:Running'
        else
            getstatus
            eval echo  'Stopping $APP_LONG_NAME...  Wrapper:$STATUS, Java:$JAVASTATUS'
        fi
    fi
}

case "$1" in

    'console')
        checkUser touchlock $1
        console
        ;;

    'start')
        if [ "$DIST_OS" = "macosx" -a -f "/Library/LaunchDaemons/${APP_PLIST}" ] ; then
            macosxstart
        else
            checkUser touchlock $1
            start
        fi
        ;;

    'stop')
        checkUser "" $1
        stopit "0"
        ;;

    'restart')
        checkUser touchlock $1
        stopit "0"
        start
        ;;

    'condrestart')
        checkUser touchlock $1
        stopit "1"
        start
        ;;

    'status')
        checkUser "" $1
        status
        ;;

    'install')
        installdaemon
        ;;

    'remove')
        removedaemon
        ;;

    'dump')
        checkUser "" $1
        dump
        ;;

    'start_msg')
        # Internal command called by launchd on HP-UX.
        checkUser "" $1
        startmsg
        ;;

    'stop_msg')
        # Internal command called by launchd on HP-UX.
        checkUser "" $1
        stopmsg
        ;;

    'launchdinternal')
        # Internal command called by launchd on Max OSX.
        # We do not want to call checkUser here as it is handled in the launchd plist file.  Doing it here would confuse launchd.
        launchdinternal
        ;;

    *)
        eval MSG=`gettext 'Usage: '`
        echo "${MSG} $0 { console | start | stop | restart | condrestart | status | install | remove | dump }"
        exit 1
        ;;
esac

exit 0
=======
#!/bin/bash
### BEGIN INIT INFO
# Provides:          neo4j-service
# Required-Start:     
# Required-Stop:      
# Default-Start:     2 3 4 5
# Default-Stop:      0 1 6
### END INIT INFO

# getconfig <filename>
#   - plain key-value pairs become environment variables
#   - keys have '.' chars changed to '_'
#   - keys of the form KEY.# (where # is a number) are concatenated
#     into a single environment variable named KEY
function getconfig {
  if [ -e $1 ]; then
    while read line; do 
      if [[ ${line} =~ ^([^#=\s]+)=(.+)$ ]]; then
        key=`echo ${BASH_REMATCH[1]} | sed 's/\./_/g'`
        value="${BASH_REMATCH[2]}"
        if [[ ${key} =~ ^(.*)_([0-9]+)$ ]]; then
          key=${BASH_REMATCH[1]}
          if [[ ${!key} ]]; then
            export ${key}="${!key} ${value}"
          else
            export ${key}="$value"
          fi
        else
          export ${key}=${value}
        fi
      fi
    done < $1
  fi
}  


NEO4J_HOME=`cd $( dirname $0 )/.. && dirs -l +0`
NEO4J_INSTANCE=$NEO4J_HOME

getconfig ${NEO4J_INSTANCE}/conf/neo4j-wrapper.conf
getconfig ${NEO4J_INSTANCE}/conf/neo4j-server.properties

NEO4J_OPTS="-Dorg.neo4j.server.properties=${NEO4J_INSTANCE}/conf/neo4j-server.properties -Djava.util.logging.config.file=${NEO4J_INSTANCE}/conf/logging.properties -Dneo4j.home=$NEO4J_HOME -Dneo4j.instance=$NEO4J_INSTANCE"
JAVA_OPTS="-server ${wrapper_java_additional}"
#NEO4J_SERVER_PORT=`( egrep "^org.neo4j.server.webserver.port" $NEO4J_INSTANCE/conf/neo4j-server.properties || echo 7474 ) | sed -e 's/.*=//'`
NEO4J_SERVER_PORT=${org_neo4j_server_webserver_port:=7474}

if [ -z "${wrapper_user}" ]; then
  NEO4J_USER=`id -un`
else
  NEO4J_USER=${wrapper_user}
fi

SCRIPT_NAME="${NEO4J_HOME}/$0"
SERVICE_NAME=${wrapper_ntservice_name:=neo4j-service}
LAUNCHD_DIR=~/Library/LaunchAgents/

TIMEOUT=20

PID_FILE=${NEO4J_INSTANCE}/data/neo4j-service.pid

findjava() {
  # OS specific support.  $var _must_ be set to either true or false.
  cygwin=false;
  darwin=false;
  case "`uname`" in
    CYGWIN*) cygwin=true ;;
    Darwin*) darwin=true
           if [ -z "$JAVA_VERSION" ] ; then
             JAVA_VERSION="CurrentJDK"
           else
             echo "Using Java version: $JAVA_VERSION"
           fi
           if [ -z "$JAVA_HOME" ] ; then
             JAVA_HOME=/System/Library/Frameworks/JavaVM.framework/Versions/${JAVA_VERSION}/Home
           fi
           ;;
  esac

  if [ -z "$JAVA_HOME" ] ; then
    if [ -r /etc/gentoo-release ] ; then
      JAVA_HOME=`java-config --jre-home`
    fi
  fi

  # For Cygwin, ensure paths are in UNIX format before anything is touched
  if $cygwin ; then
    [ -n "$JAVA_HOME" ] && JAVA_HOME=`cygpath --unix "$JAVA_HOME"`
    [ -n "$CLASSPATH" ] && CLASSPATH=`cygpath --path --unix "$CLASSPATH"`
  fi

  # If a specific java binary isn't specified search for the standard 'java' binary
  if [ -z "$JAVACMD" ] ; then
    if [ -n "$JAVA_HOME"  ] ; then
      if [ -x "$JAVA_HOME/jre/sh/java" ] ; then
        # IBM's JDK on AIX uses strange locations for the executables
        JAVACMD="$JAVA_HOME/jre/sh/java"
      else
        JAVACMD="$JAVA_HOME/bin/java"
      fi
    else
      JAVACMD=`which java`
    fi
  fi

  if [ ! -x "$JAVACMD" ] ; then
    echo "Error: JAVA_HOME is not defined correctly."
    echo "  We cannot execute $JAVACMD"
    exit 1
  fi
}

# Resolve the os
detectos() {
  DIST_OS=`uname -s | tr [A-Z] [a-z] | tr -d ' '`
  case "$DIST_OS" in
    'sunos')
      DIST_OS="solaris"
      ;;
    'hp-ux' | 'hp-ux64')
      # HP-UX needs the XPG4 version of ps (for -o args)
      DIST_OS="hpux"
      UNIX95=""
      export UNIX95   
      ;;
    'darwin')
      DIST_OS="macosx"
      ;;
    'unix_sv')
      DIST_OS="unixware"
      ;;
    'os/390')
      DIST_OS="zos"
      ;;
    'cygwin')
      DIST_OS="cygwin"
      ;;
  esac
}

buildclasspath() {
  # confirm library jars
  LIBDIR="$NEO4J_HOME"/lib
  if [ ! -e "$LIBDIR" ] ; then
    echo "Error: missing Neo4j Library, expected at $LIBDIR"
    exit 1
  fi

  # confirm system jars
  SYSLIBDIR="$NEO4J_HOME"/system/lib
  if [ ! -e "$SYSLIBDIR" ] ; then
    echo "Error: missing Neo4j System Library, expected at $SYSLIBDIR"
    exit 1
  fi

  ALL_JARS=""
  for jar in "$LIBDIR"/*.jar "$SYSLIBDIR"/*.jar ; do
    [ -z $ALL_JARS ] && ALL_JARS=$jar || ALL_JARS="$ALL_JARS":$jar
  done

  # add any plugin jars
  for jar in "$NEO4J_HOME"/plugins/*.jar ; do
    if [ -e $jar ] ; then
      ALL_JARS="$ALL_JARS":$jar
    fi
  done

  CLASSPATH=${ALL_JARS}
}

checkstatus() {
  if [ -e $PID_FILE ] ; then
    NEO4J_PID=$( cat $PID_FILE )
    kill -0 $NEO4J_PID 2>/dev/null || NEO4J_PID=
  fi
}

startit() {

  checkstatus

  if [ -z $NEO4J_PID ] ; then
    printf "Starting neo4j-service..."

    findjava
    buildclasspath
    detectos
    
    if [ $UID == 0 ] ; then
      su $NEO4J_USER -c "$JAVACMD -cp $CLASSPATH $JAVA_OPTS $NEO4J_OPTS org.neo4j.server.Bootstrapper >> $NEO4J_INSTANCE/data/log/console.log 2>&1 & echo \$! > $PID_FILE "
    else
      echo "WARNING: not changing user"
      $JAVACMD -cp $CLASSPATH $JAVA_OPTS $NEO4J_OPTS org.neo4j.server.Bootstrapper >> $NEO4J_INSTANCE/data/log/console.log 2>&1 & echo $! > $PID_FILE
    fi
    STARTED_PID=$( cat $PID_FILE )

    printf " process [$STARTED_PID]... waiting for server to be ready."

    x=0
    while ( [ $x -lt 120 ] ) ; do
      ## wait for start
      newpid=`lsof -i :$NEO4J_SERVER_PORT -sTCP:LISTEN -t` && break
      kill -0 $STARTED_PID || break
      printf "."
      sleep 1
      x=$[$x +1]
    done

    if kill -0 $STARTED_PID 2>/dev/null ; then
      if [ "$newpid" != "$STARTED_PID" ] ; then
	    rm $PID_FILE
        kill -9 $STARTED_PID
        echo " BAD."
        echo " an other server-process is running with [$newpid]"
        exit 2
      fi

      echo " OK."
      exit 0
    fi

    echo " BAD."
    echo "Server may have failed to start, please check the logs."
    rm $PID_FILE
    exit 1
  else
    echo "Server already running with pid $NEO4J_PID"
    exit 1
  fi
}


stopit() {

  checkstatus

  if [ -z $NEO4J_PID ] ; then
    echo "ERROR: server not running"
    [ -e $PID_FILE ] && rm $PID_FILE
  else
    printf "Stopping neo4j-service [$NEO4J_PID]..."
    x=0
    while [ $x -lt $TIMEOUT ] && [ "$NEO4J_PID" != "" ]  ; do
      kill $NEO4J_PID 2>/dev/null
      printf "."
      sleep 1
      checkstatus
      x=$[$x+1]
    done
	  [  $x -eq $TIMEOUT ] && ( echo " force shutdown" ;  kill -9 $NEO4J_PID >/dev/null ) || echo " done"
	  [ -e $PID_FILE ] && rm  $PID_FILE
  fi
}

reportstatus() {
 
  checkstatus

  if [ -z $NEO4J_PID ] ; then
    echo "Neo4j is not running"
  else
    echo "Neo4j is running at pid $NEO4J_PID"
  fi

}

console() {

  checkstatus

  if [ -z $NEO4J_PID ] ; then
    echo "Starting neo4j-service console-mode..."

    findjava
    buildclasspath

    $JAVACMD -cp $CLASSPATH $JAVA_OPTS $NEO4J_OPTS org.neo4j.server.Bootstrapper

  else
    echo "Server already running with pid $NEO4J_PID"
    exit 1
  fi

}

installservice() {
    detectos

    if [[ -d "/etc/init.d" ]]; then
      if [[ -e "/etc/init.d${SERVICE_NAME}" ]]; then
        echo "${SERVICE_NAME} already installed."
      else
        if [ `id | sed 's/^uid=//;s/(.*$//'` != "0" ] ; then       
          eval echo  'Must be root to perform this action.'
          exit 1
        else
          checkstatus
          if [ ! -z $NEO4J_PID ] ; then
            stopit
          fi
          ln -s ${SCRIPT_NAME} "/etc/init.d/${SERVICE_NAME}"
	        update-rc.d ${SERVICE_NAME} defaults
        fi
      fi
    elif [[ $DIST_OS -eq "macosx" ]] ; then
      sed -e "s^NEO4J_INSTANCE^${NEO4J_INSTANCE}^" <${NEO4J_INSTANCE}/bin/org.neo4j.server.plist >${LAUNCHD_DIR}/org.neo4j.server.plist
      launchctl load -w ${LAUNCHD_DIR}/org.neo4j.server.plist
      launchctl start org.neo4j.server
    else
      echo "Sorry, don't know how to install on ${DIST_OS}."
    fi
}

removeservice() {
    checkstatus
 
    if [[ -d "/etc/init.d" ]]; then
      if [[ -e "/etc/init.d/${SERVICE_NAME}" ]]; then
        if [ `id | sed 's/^uid=//;s/(.*$//'` != "0" ] ; then       
          eval echo  'Must be root to perform this action.'
          exit 1
        else
          if [ ! -z $NEO4J_PID ] ; then
            stopit
          fi
	        update-rc.d -f ${SERVICE_NAME} remove
          rm /etc/init.d/${SERVICE_NAME}
        fi
      else
        echo "${SERVICE_NAME} not installed."
      fi
    elif [[ $DIST_OS -eq "macosx" ]] ; then
      if [[ -e ${LAUNCHD_DIR}/org.neo4j.server.plist ]]; then
        launchctl unload -w ${LAUNCHD_DIR}/org.neo4j.server.plist
        rm ${LAUNCHD_DIR}/org.neo4j.server.plist
      fi
    else
      echo "Sorry, don't know how to install on ${DIST_OS}."
    fi
}


showinfo() {
  reportstatus

  findjava
  buildclasspath

  echo "NEO4J_HOME:        $NEO4J_HOME"
  echo "NEO4J_SERVER_PORT: $NEO4J_SERVER_PORT"
  echo "NEO4J_INSTANCE:    $NEO4J_INSTANCE"
  echo "JAVA_HOME:         $JAVA_HOME"
  echo "JAVA_OPTS:         $JAVA_OPTS"
  echo "CLASSPATH:         $CLASSPATH"

}

case "$1" in
  console)
    console
    ;;

  start)
    startit
    ;;

  stop)
    stopit
    ;;

  restart)
    stopit
    startit
    ;;

  status)
    reportstatus
    ;;

  info)
    showinfo
    ;;
  install)
    installservice
    ;;
  remove)
    removeservice
    ;;
  *)
    echo "Usage: neo4j { start | stop | restart | status | info | install | remove }"
    exit 1;;

esac

exit $?
>>>>>>> bcb937f0
<|MERGE_RESOLUTION|>--- conflicted
+++ resolved
@@ -1,1080 +1,3 @@
-<<<<<<< HEAD
-#! /bin/sh
-
-# Copyright (c) 2002-2011 "Neo Technology,"
-# Network Engine for Objects in Lund AB [http://neotechnology.com]
-#
-# This file is part of Neo4j.
-#
-# Neo4j is free software: you can redistribute it and/or modify
-# it under the terms of the GNU General Public License as published by
-# the Free Software Foundation, either version 3 of the License, or
-# (at your option) any later version.
-#
-# This program is distributed in the hope that it will be useful,
-# but WITHOUT ANY WARRANTY; without even the implied warranty of
-# MERCHANTABILITY or FITNESS FOR A PARTICULAR PURPOSE.  See the
-# GNU General Public License for more details.
-#
-# You should have received a copy of the GNU General Public License
-# along with this program.  If not, see <http://www.gnu.org/licenses/>.
-
-
-# Application
-APP_NAME="neo4j-server"
-APP_LONG_NAME="Neo4j Server"
-
-# Wrapper
-WRAPPER_CMD="wrapper.jar"
-WRAPPER_CONF="../conf/neo4j-wrapper.conf"
-
-
-# Priority at which to run the wrapper.  See "man nice" for valid priorities.
-#  nice is only used if a priority is specified.
-PRIORITY=
-
-# Location of the pid file.
-PIDDIR="../data"
-
-WAIT_AFTER_STARTUP=5
-
-# If set, wait for the wrapper to report that the daemon has started
-WAIT_FOR_STARTED_STATUS=true
-WAIT_FOR_STARTED_TIMEOUT=120
-
-# If set, the status, start_msg and stop_msg commands will print out detailed
-#   state information on the Wrapper and Java processes.
-#DETAIL_STATUS=true
-
-# If specified, the Wrapper will be run as the specified user.
-# IMPORTANT - Make sure that the user has the required privileges to write
-#  the PID file and wrapper.log files.  Failure to be able to write the log
-#  file will cause the Wrapper to exit without any way to write out an error
-#  message.
-# NOTE - This will set the user which is used to run the Wrapper as well as
-#  the JVM and is not useful in situations where a privileged resource or
-#  port needs to be allocated prior to the user being changed.
-#RUN_AS_USER=
-
-# The following two lines are used by the chkconfig command. Change as is
-#  appropriate for your application.  They should remain commented.
-# chkconfig: 2345 20 80
-# description: Test Wrapper Sample Application
-
-# When installing on On Mac OSX platforms, the following domain will be used to
-#  prefix the plist file name.
-PLIST_DOMAIN=org.neo4j
- 
-# Do not modify anything beyond this point
-#-----------------------------------------------------------------------------
-
-# Required for HP-UX Startup
-if [ `uname -s` = "HP-UX" -o `uname -s` = "HP-UX64" ] ; then
-        PATH=$PATH:/usr/bin
-fi
-
-# Get the fully qualified path to the script
-case $0 in
-    /*)
-        SCRIPT="$0"
-        ;;
-    *)
-        PWD=`pwd`
-        SCRIPT="$PWD/$0"
-        ;;
-esac
-
-# Resolve the true real path without any sym links.
-CHANGED=true
-while [ "X$CHANGED" != "X" ]
-do
-    # Change spaces to ":" so the tokens can be parsed.
-    SAFESCRIPT=`echo $SCRIPT | sed -e 's; ;:;g'`
-    # Get the real path to this script, resolving any symbolic links
-    TOKENS=`echo $SAFESCRIPT | sed -e 's;/; ;g'`
-    REALPATH=
-    for C in $TOKENS; do
-        # Change any ":" in the token back to a space.
-        C=`echo $C | sed -e 's;:; ;g'`
-        REALPATH="$REALPATH/$C"
-        # If REALPATH is a sym link, resolve it.  Loop for nested links.
-        while [ -h "$REALPATH" ] ; do
-            LS="`ls -ld "$REALPATH"`"
-            LINK="`expr "$LS" : '.*-> \(.*\)$'`"
-            if expr "$LINK" : '/.*' > /dev/null; then
-                # LINK is absolute.
-                REALPATH="$LINK"
-            else
-                # LINK is relative.
-                REALPATH="`dirname "$REALPATH"`""/$LINK"
-            fi
-        done
-    done
-
-    if [ "$REALPATH" = "$SCRIPT" ]
-    then
-        CHANGED=""
-    else
-        SCRIPT="$REALPATH"
-    fi
-done
-
-# Change the current directory to the location of the script
-cd "`dirname "$REALPATH"`"
-REALDIR=`pwd`
-
-#
-# yajsw env
-#
-yajsw_home="$REALDIR"/..
-export yajsw_home
-
-yajsw_jar="$REALDIR"/wrapper.jar
-export yajsw_jar
-
-yajsw_java_options=-Xmx15m
-export yajsw_java_options
-
-yajsw_log_options="-Djava.util.logging.config.file='$yajsw_home/conf/wrapper-logging.properties'"
-export yajsw_log_options
-
-# ABK: this needs to be more sophisticated
-java_exe=java
-export java_exe
-
-conf_file="$yajsw_home"/conf/neo4j-wrapper.conf
-export conf_file
-
-conf_default_file="$yajsw_home"/conf/wrapper.conf.default
-export conf_default_file
-
-### end of yajsw env
-
-
-# If the PIDDIR is relative, set its value relative to the full REALPATH to avoid problems if
-#  the working directory is later changed.
-FIRST_CHAR=`echo $PIDDIR | cut -c1,1`
-if [ "$FIRST_CHAR" != "/" ]
-then
-    PIDDIR=$REALDIR/$PIDDIR
-fi
-# Same test for WRAPPER_CMD
-FIRST_CHAR=`echo $WRAPPER_CMD | cut -c1,1`
-if [ "$FIRST_CHAR" != "/" ]
-then
-    WRAPPER_CMD=$REALDIR/$WRAPPER_CMD
-fi
-# Same test for WRAPPER_CONF
-FIRST_CHAR=`echo $WRAPPER_CONF | cut -c1,1`
-if [ "$FIRST_CHAR" != "/" ]
-then
-    WRAPPER_CONF=$REALDIR/$WRAPPER_CONF
-fi
-
-# Process ID
-ANCHORFILE="$PIDDIR/$APP_NAME.anchor"
-STATUSFILE="$PIDDIR/$APP_NAME.status"
-JAVASTATUSFILE="$PIDDIR/$APP_NAME.java.status"
-PIDFILE="$PIDDIR/$APP_NAME.pid"
-LOCKDIR="/var/lock/subsys"
-LOCKFILE="$LOCKDIR/$APP_NAME"
-pid=""
-
-# Resolve the location of the 'ps' command
-PSEXE="/usr/ucb/ps"
-    if [ ! -x "$PSEXE" ]
-    then
-        PSEXE="/usr/bin/ps"
-        if [ ! -x "$PSEXE" ]
-        then
-            PSEXE="/bin/ps"
-            if [ ! -x "$PSEXE" ]
-            then
-                eval echo  'Unable to locate "ps".'
-                eval echo  'Please report this message along with the location of the command on your system.'
-                exit 1
-            fi
-        fi
-    fi
-
-# Resolve the os
-DIST_OS=`uname -s | tr [A-Z] [a-z] | tr -d ' '`
-case "$DIST_OS" in
-    'sunos')
-        DIST_OS="solaris"
-        ;;
-    'hp-ux' | 'hp-ux64')
-        # HP-UX needs the XPG4 version of ps (for -o args)
-        DIST_OS="hpux"
-        UNIX95=""
-        export UNIX95   
-        ;;
-    'darwin')
-        DIST_OS="macosx"
-        ;;
-    'unix_sv')
-        DIST_OS="unixware"
-        ;;
-    'os/390')
-        DIST_OS="zos"
-        ;;
-esac
-
-# Resolve the architecture
-if [ "$DIST_OS" = "macosx" ]
-then
-    OS_VER=`sw_vers | grep 'ProductVersion:' | grep -o '[0-9]*\.[0-9]*\.[0-9]*'`
-    DIST_ARCH="universal"
-    if [[ "$OS_VER" < "10.5.0" ]]
-    then
-        DIST_BITS="32"
-    else
-        DIST_BITS="64"
-    fi
-    APP_PLIST_BASE=${PLIST_DOMAIN}.${APP_NAME}
-    APP_PLIST=${APP_PLIST_BASE}.plist
-else
-    DIST_ARCH=
-    DIST_ARCH=`uname -m 2>/dev/null | tr [A-Z] [a-z] | tr -d ' '`
-    if [ "X$DIST_ARCH" = "X" ]
-    then
-        DIST_ARCH="unknown"
-    fi
-    if [ "$DIST_ARCH" = "unknown" ]
-    then
-        DIST_ARCH=`uname -p 2>/dev/null | tr [A-Z] [a-z] | tr -d ' '`
-    fi
-    case "$DIST_ARCH" in
-        'athlon' | 'i386' | 'i486' | 'i586' | 'i686')
-            DIST_ARCH="x86"
-            if [ "${DIST_OS}" = "solaris" ] ; then
-                DIST_BITS=`isainfo -b`
-            else
-                DIST_BITS="32"
-            fi
-            ;;
-        'amd64' | 'x86_64')
-            DIST_ARCH="x86"
-            DIST_BITS="64"
-            ;;
-        'ia32')
-            DIST_ARCH="ia"
-            DIST_BITS="32"
-            ;;
-        'ia64' | 'ia64n' | 'ia64w')
-            DIST_ARCH="ia"
-            DIST_BITS="64"
-            ;;
-        'ip27')
-            DIST_ARCH="mips"
-            DIST_BITS="32"
-            ;;
-        'power' | 'powerpc' | 'power_pc' | 'ppc64')
-            if [ "${DIST_ARCH}" = "ppc64" ] ; then
-                DIST_BITS="64"
-            else
-                DIST_BITS="32"
-            fi
-            DIST_ARCH="ppc"
-            if [ "${DIST_OS}" = "aix" ] ; then
-                if [ `getconf KERNEL_BITMODE` -eq 64 ]; then
-                    DIST_BITS="64"
-                else
-                    DIST_BITS="32"
-                fi
-            fi
-            ;;
-        'pa_risc' | 'pa-risc')
-            DIST_ARCH="parisc"
-            if [ `getconf KERNEL_BITS` -eq 64 ]; then
-                DIST_BITS="64"
-            else
-                DIST_BITS="32"
-            fi    
-            ;;
-        'sun4u' | 'sparcv9' | 'sparc')
-            DIST_ARCH="sparc"
-            DIST_BITS=`isainfo -b`
-            ;;
-        '9000/800' | '9000/785')
-            DIST_ARCH="parisc"
-            if [ `getconf KERNEL_BITS` -eq 64 ]; then
-                DIST_BITS="64"
-            else
-                DIST_BITS="32"
-            fi
-            ;;
-        '2097')
-            DIST_ARCH="390"
-            DIST_BITS="32"
-            ;;
-    esac
-fi
-
-# OSX always places Java in the same location so we can reliably set JAVA_HOME
-if [ "$DIST_OS" = "macosx" ]
-then
-    if [ -z "$JAVA_HOME" ]; then
-        JAVA_HOME="/Library/Java/Home"; export JAVA_HOME
-    fi
-fi
-
-# Test Echo
-ECHOTEST=`echo -n "x"`
-if [ "$ECHOTEST" = "x" ]
-then
-    ECHOOPT="-n "
-else
-    ECHOOPT=""
-fi
-
-
-gettext() {
-    echo "$1"
-}
-
-outputFile() {
-    if [ -f "$1" ]
-    then
-        eval echo  '  $1  Found but not executable.';
-    else
-        echo "  $1"
-    fi
-}
-
-# Decide on the wrapper binary to use.
-# If the bits of the OS could be detected, we will try to look for the
-#  binary with the correct bits value.  If it doesn't exist, fall back
-#  and look for the 32-bit binary.  If that doesn't exist either then
-#  look for the default.
-WRAPPER_TEST_CMD=""
-if [ -f "$WRAPPER_CMD-$DIST_OS-$DIST_ARCH-$DIST_BITS" ]
-then
-    WRAPPER_TEST_CMD="$WRAPPER_CMD-$DIST_OS-$DIST_ARCH-$DIST_BITS"
-    if [ ! -x "$WRAPPER_TEST_CMD" ]
-    then
-        chmod +x "$WRAPPER_TEST_CMD" 2>/dev/null
-    fi
-    if [ -x "$WRAPPER_TEST_CMD" ]
-    then 
-        WRAPPER_CMD="$WRAPPER_TEST_CMD"
-    else
-        outputFile "$WRAPPER_TEST_CMD"
-        WRAPPER_TEST_CMD=""
-    fi
-fi
-if [ -f "$WRAPPER_CMD-$DIST_OS-$DIST_ARCH-32" -a -z "$WRAPPER_TEST_CMD" ]
-then
-    WRAPPER_TEST_CMD="$WRAPPER_CMD-$DIST_OS-$DIST_ARCH-32"
-    if [ ! -x "$WRAPPER_TEST_CMD" ]
-    then
-        chmod +x "$WRAPPER_TEST_CMD" 2>/dev/null
-    fi
-    if [ -x "$WRAPPER_TEST_CMD" ]
-    then 
-        WRAPPER_CMD="$WRAPPER_TEST_CMD"
-    else
-        outputFile "$WRAPPER_TEST_CMD"
-        WRAPPER_TEST_CMD=""
-    fi
-fi
-if [ -f "$WRAPPER_CMD" -a -z "$WRAPPER_TEST_CMD" ]
-then
-    WRAPPER_TEST_CMD="$WRAPPER_CMD"
-    if [ ! -x "$WRAPPER_TEST_CMD" ]
-    then
-        chmod +x "$WRAPPER_TEST_CMD" 2>/dev/null
-    fi
-    if [ -x "$WRAPPER_TEST_CMD" ]
-    then 
-        WRAPPER_CMD="$WRAPPER_TEST_CMD"
-    else
-        outputFile "$WRAPPER_TEST_CMD"
-        WRAPPER_TEST_CMD=""
-    fi
-fi
-if [ -z "$WRAPPER_TEST_CMD" ]
-then
-    eval echo  'Unable to locate any of the following binaries:'
-    outputFile "$WRAPPER_CMD-$DIST_OS-$DIST_ARCH-$DIST_BITS"
-    if [ ! "$DIST_BITS" = "32" ]
-    then
-        outputFile "$WRAPPER_CMD-$DIST_OS-$DIST_ARCH-32"
-    fi
-    outputFile "$WRAPPER_CMD"
-
-    exit 1
-fi
-
-
-# Build the nice clause
-if [ "X$PRIORITY" = "X" ]
-then
-    CMDNICE=""
-else
-    CMDNICE="nice -$PRIORITY"
-fi
-
-# Build the anchor file clause.
-if [ "X$IGNORE_SIGNALS" = "X" ]
-then
-   ANCHORPROP=
-   IGNOREPROP=
-else
-   ANCHORPROP=wrapper.anchorfile=\"$ANCHORFILE\"
-   IGNOREPROP=wrapper.ignore_signals=TRUE
-fi
-
-# Build the status file clause.
-if [ "X$DETAIL_STATUS$WAIT_FOR_STARTED_STATUS" = "X" ]
-then
-   STATUSPROP=
-else
-   STATUSPROP=
-   #STATUSPROP="wrapper.statusfile=\"$STATUSFILE\" wrapper.java.statusfile=\"$JAVASTATUSFILE\""
-fi
-
-if [ ! -n "$WAIT_FOR_STARTED_STATUS" ]
-then
-    WAIT_FOR_STARTED_STATUS=true
-fi
-
-if [ $WAIT_FOR_STARTED_STATUS = true ] ; then
-    # DETAIL_STATUS=true // ABK: not produced by yajsw
-    DETAIL_STATUS=
-fi
-
-
-# Build the lock file clause.  Only create a lock file if the lock directory exists on this platform.
-LOCKPROP=
-if [ -d $LOCKDIR ]
-then
-    if [ -w $LOCKDIR ]
-    then
-        LOCKPROP=wrapper.lockfile=\"$LOCKFILE\"
-    fi
-fi
-
-checkUser() {
-    # $1 touchLock flag
-    # $2 command
-
-    # Check the configured user.  If necessary rerun this script as the desired user.
-    if [ "X$RUN_AS_USER" != "X" ]
-    then
-        # Resolve the location of the 'id' command
-        IDEXE="/usr/xpg4/bin/id"
-        if [ ! -x "$IDEXE" ]
-        then
-            IDEXE="/usr/bin/id"
-            if [ ! -x "$IDEXE" ]
-            then
-                eval echo  'Unable to locate "id".'
-                eval echo  'Please report this message along with the location of the command on your system.'
-                exit 1
-            fi
-        fi
-
-        if [ "`$IDEXE -u -n`" = "$RUN_AS_USER" ]
-        then
-            # Already running as the configured user.  Avoid password prompts by not calling su.
-            RUN_AS_USER=""
-        fi
-    fi
-    if [ "X$RUN_AS_USER" != "X" ]
-    then
-        # If LOCKPROP and $RUN_AS_USER are defined then the new user will most likely not be
-        # able to create the lock file.  The Wrapper will be able to update this file once it
-        # is created but will not be able to delete it on shutdown.  If $2 is defined then
-        # the lock file should be created for the current command
-        if [ "X$LOCKPROP" != "X" ]
-        then
-            if [ "X$1" != "X" ]
-            then
-                # Resolve the primary group 
-                RUN_AS_GROUP=`groups $RUN_AS_USER | awk '{print $3}' | tail -1`
-                if [ "X$RUN_AS_GROUP" = "X" ]
-                then
-                    RUN_AS_GROUP=$RUN_AS_USER
-                fi
-                touch $LOCKFILE
-                chown $RUN_AS_USER:$RUN_AS_GROUP $LOCKFILE
-            fi
-        fi
-
-        # Still want to change users, recurse.  This means that the user will only be
-        #  prompted for a password once. Variables shifted by 1
-        # 
-        # Use "runuser" if this exists.  runuser should be used on RedHat in preference to su.
-        #
-        if test -f "/sbin/runuser"
-        then
-            /sbin/runuser - $RUN_AS_USER -c "\"$REALPATH\" $2"
-        else
-            su - $RUN_AS_USER -c "\"$REALPATH\" $2"
-        fi
-
-        # Now that we are the original user again, we may need to clean up the lock file.
-        if [ "X$LOCKPROP" != "X" ]
-        then
-            getpid
-            if [ "X$pid" = "X" ]
-            then
-                # Wrapper is not running so make sure the lock file is deleted.
-                if [ -f "$LOCKFILE" ]
-                then
-                    rm "$LOCKFILE"
-                fi
-            fi
-        fi
-
-        exit 0
-    fi
-}
-
-getpid() {
-    pid=""
-    if [ -f "$PIDFILE" ]
-    then
-        if [ -r "$PIDFILE" ]
-        then
-            pid=`cat "$PIDFILE"`
-            if [ "X$pid" != "X" ]
-            then
-                # It is possible that 'a' process with the pid exists but that it is not the
-                #  correct process.  This can happen in a number of cases, but the most
-                #  common is during system startup after an unclean shutdown.
-                # The ps statement below looks for the specific wrapper command running as
-                #  the pid.  If it is not found then the pid file is considered to be stale.
-                case "$DIST_OS" in
-                    'freebsd')
-                        pidtest=`$PSEXE -p $pid -o args | tail -1`
-                        if [ "X$pidtest" = "XCOMMAND" ]
-                        then 
-                            pidtest=""
-                        fi
-                        ;;
-                    'macosx')
-                        pidtest=`$PSEXE -ww -p $pid -o command | grep "$WRAPPER_CMD" | tail -1`
-                        ;;
-                    'solaris')
-                        if [ -f "/usr/bin/pargs" ]
-                        then
-                            pidtest=`pargs $pid | grep "$WRAPPER_CMD" | tail -1`
-                        else
-                            case "$PSEXE" in
-                            '/usr/ucb/ps')
-                                pidtest=`$PSEXE -auxww  $pid | grep "$WRAPPER_CMD" | tail -1`
-                                ;;
-                            '/usr/bin/ps')
-                                TRUNCATED_CMD=`$PSEXE -o comm -p $pid | tail -1`
-                                COUNT=`echo $TRUNCATED_CMD | wc -m`
-                                COUNT=`echo ${COUNT}`
-                                COUNT=`expr $COUNT - 1`
-                                TRUNCATED_CMD=`echo $WRAPPER_CMD | cut -c1-$COUNT`
-                                pidtest=`$PSEXE -o comm -p $pid | grep "$TRUNCATED_CMD" | tail -1`
-                                ;;
-                            '/bin/ps')
-                                TRUNCATED_CMD=`$PSEXE -o comm -p $pid | tail -1`
-                                COUNT=`echo $TRUNCATED_CMD | wc -m`
-                                COUNT=`echo ${COUNT}`
-                                COUNT=`expr $COUNT - 1`
-                                TRUNCATED_CMD=`echo $WRAPPER_CMD | cut -c1-$COUNT`
-                                pidtest=`$PSEXE -o comm -p $pid | grep "$TRUNCATED_CMD" | tail -1`
-                                ;;
-                            *)
-                                echo "Unsupported ps command $PSEXE"
-                                exit 1
-                                ;;
-                            esac
-                        fi
-                        ;;
-                    'hpux')
-                        pidtest=`$PSEXE -p $pid -x -o args | grep "$WRAPPER_CMD" | tail -1`
-                        ;;
-                    *)
-                        pidtest=`$PSEXE -p $pid -o args | grep "$WRAPPER_CMD" | tail -1`
-                        ;;
-                esac
-
-                if [ "X$pidtest" = "X" ]
-                then
-                    # This is a stale pid file.
-                    rm -f "$PIDFILE"
-                    eval echo  'Removed stale pid file: $PIDFILE'
-                    pid=""
-                fi
-            fi
-        else
-            eval echo  'Cannot read $PIDFILE.'
-            exit 1
-        fi
-    fi
-}
-
-getstatus() {
-    STATUS=
-    if [ -f "$STATUSFILE" ]
-    then
-        if [ -r "$STATUSFILE" ]
-        then
-            STATUS=`cat "$STATUSFILE"`
-        fi
-    fi
-    if [ "X$STATUS" = "X" ]
-    then
-        STATUS="Unknown"
-    fi
-    
-    JAVASTATUS=
-    if [ -f "$JAVASTATUSFILE" ]
-    then
-        if [ -r "$JAVASTATUSFILE" ]
-        then
-            JAVASTATUS=`cat "$JAVASTATUSFILE"`
-        fi
-    fi
-    if [ "X$JAVASTATUS" = "X" ]
-    then
-        JAVASTATUS="Unknown"
-    fi
-}
-
-testpid() {
-    case "$DIST_OS" in
-     'solaris')
-        case "$PSEXE" in
-        '/usr/ucb/ps')
-            pid=`$PSEXE  $pid | grep $pid | grep -v grep | awk '{print $1}' | tail -1`
-            ;;
-        '/usr/bin/ps')
-            pid=`$PSEXE -p $pid | grep $pid | grep -v grep | awk '{print $1}' | tail -1`
-            ;;
-        '/bin/ps')
-            pid=`$PSEXE -p $pid | grep $pid | grep -v grep | awk '{print $1}' | tail -1`
-            ;;
-        *)
-            echo "Unsupported ps command $PSEXE"
-            exit 1
-            ;;
-        esac
-        ;;
-    *)
-        pid=`$PSEXE -p $pid | grep $pid | grep -v grep | awk '{print $1}' | tail -1` 2>/dev/null
-        ;;
-    esac
-    if [ "X$pid" = "X" ]
-    then
-        # Process is gone so remove the pid file.
-        rm -f "$PIDFILE"
-        pid=""
-    fi
-}
-
-launchdtrap() {
-    stopit
-    exit 
-}
-
-waitforwrapperstop() {
-    getpid
-    while [ "X$pid" != "X" ] ; do
-        sleep 1
-        getpid
-    done
-}
-
-launchdinternal() {
-    getpid
-    trap launchdtrap TERM 
-    if [ "X$pid" = "X" ]
-    then 
-        # The string passed to eval must handles spaces in paths correctly.
-        COMMAND_LINE="$CMDNICE \"$WRAPPER_CMD\" \"$WRAPPER_CONF\" wrapper.syslog.ident=\"$APP_NAME\" wrapper.pidfile=\"$PIDFILE\" wrapper.name=\"$APP_NAME\" wrapper.displayname=\"$APP_LONG_NAME\" wrapper.daemonize=TRUE $ANCHORPROP $IGNOREPROP $STATUSPROP $LOCKPROP"
-        eval $COMMAND_LINE
-    else
-        eval echo  '$APP_LONG_NAME is already running.'
-        exit 1
-    fi
-    # launchd expects that this script stay up and running so we need to do our own monitoring of the Wrapper process.
-    if [ $WAIT_FOR_STARTED_STATUS = true ]
-    then
-        waitforwrapperstop
-    fi
-}
-
-mkpid() {
-  PID=$!
-  echo $PID > $PIDFILE
-}
-
-console() {
-    eval echo  'Running $APP_LONG_NAME...'
-    getpid
-    if [ "X$pid" = "X" ]
-    then
-        trap '' 3
-        # The string passed to eval must handles spaces in paths correctly.
-        #COMMAND_LINE="$REALDIR/runConsole.sh"
-        COMMAND_LINE="'$java_exe' '$yajsw_java_options' '$yajsw_log_options' -jar '$yajsw_jar' -c '$WRAPPER_CONF'"
-        eval $COMMAND_LINE
-    else
-        eval echo  '$APP_LONG_NAME is already running.'
-        exit 1
-    fi
-}
-
-waitforjavastartup() {
-    getstatus
-    eval echo $ECHOOPT `gettext 'Waiting for $APP_LONG_NAME...'`
-    
-    # Wait until the timeout or we have something besides Unknown.
-    counter=15
-    while [ "$JAVASTATUS" = "Unknown" -a $counter -gt 0 -a -n "$JAVASTATUS" ] ; do
-        echo $ECHOOPT"."
-        sleep 1
-        getstatus
-        counter=`expr $counter - 1`
-    done
-    
-    if [ -n "$WAIT_FOR_STARTED_TIMEOUT" ] ; then 
-        counter=$WAIT_FOR_STARTED_TIMEOUT
-    else
-        counter=120
-    fi
-    while [ "$JAVASTATUS" != "STARTED" -a "$JAVASTATUS" != "Unknown" -a $counter -gt 0 -a -n "$JAVASTATUS" ] ; do
-        echo $ECHOOPT"."
-        sleep 1
-        getstatus
-        counter=`expr $counter - 1`
-    done
-    if [ "X$ECHOOPT" != "X" ] ; then
-        echo ""
-    fi
-    rm -f $JAVASTATUSFILE
-}
- 
-startwait() {
-    if [ $WAIT_FOR_STARTED_STATUS = true ]
-    then
-        waitforjavastartup
-    fi
-    # Sleep for a few seconds to allow for intialization if required 
-    #  then test to make sure we're still running.
-    #
-    i=0
-    while [ $i -lt $WAIT_AFTER_STARTUP ]
-    do
-        sleep 1
-        #echo $ECHOOPT"."
-        i=`expr $i + 1`
-    done
-    if [ $WAIT_AFTER_STARTUP -gt 0 -o $WAIT_FOR_STARTED_STATUS = true ]
-    then
-        getpid
-        if [ "X$pid" = "X" ]
-        then
-            eval echo  ' WARNING: $APP_LONG_NAME may have failed to start.'
-            exit 1
-        else
-            eval echo  ' running: PID:$pid'
-        fi
-    else 
-        echo ""
-    fi
-}
-
-macosxstart() {
-    # The daemon has been installed.
-    eval echo  'Starting $APP_LONG_NAME.  Detected Mac OSX and installed launchd daemon.'
-    if [ `id | sed 's/^uid=//;s/(.*$//'` != "0" ] ; then       
-        eval echo  'Must be root to perform this action.'
-        exit 1
-    fi
-    
-    getpid
-    if [ "X$pid" != "X" ] ; then
-        eval echo  '$APP_LONG_NAME is already running.'
-        exit 1
-    fi
-    
-    # If the daemon was just installed, it may not be loaded.
-    LOADED_PLIST=`launchctl list | grep ${APP_PLIST_BASE}`
-    if [ "X${LOADED_PLIST}" = "X" ] ; then
-        launchctl load /Library/LaunchDaemons/${APP_PLIST}
-    fi
-    # If launchd is set to run the daemon already at Load, we don't need to call start
-    getpid
-    if [ "X$pid" == "X" ] ; then
-        launchctl start ${APP_PLIST_BASE}
-    fi
-    
-    startwait
-}
-
-start() {
-    eval echo  'Starting $APP_LONG_NAME...'
-    getpid
-    if [ "X$pid" = "X" ]
-    then
-      #COMMAND_LINE="$WRAPPER_CMD -c $WRAPPER_CONF &"
-      COMMAND_LINE="'$java_exe' '$yajsw_java_options' '$yajsw_log_options' -jar '$yajsw_jar' -c '$WRAPPER_CONF' &"
-      eval $COMMAND_LINE
-      # pidfile should be created by yajsw
-      #PID=$!
-      #echo $PID > $PIDFILE
-    else
-        eval echo  '$APP_LONG_NAME is already running.'
-        exit 1
-    fi
-    
-    startwait
-}
- 
-stopit() {
-    # $1 exit if down flag
-    
-    eval echo  'Stopping $APP_LONG_NAME...'
-    getpid
-    if [ "X$pid" = "X" ]
-    then
-        eval echo  '$APP_LONG_NAME was not running.'
-        if [ "X$1" = "X1" ]
-        then
-            exit 1
-        fi
-    else
-        #eval echo '\tpid: $pid'
-        if [ "X$IGNORE_SIGNALS" = "X" ]
-        then
-            # Running so try to stop it.
-            kill $pid
-            if [ $? -ne 0 ]
-            then
-                # An explanation for the failure should have been given
-                eval echo  'Unable to stop $APP_LONG_NAME.'
-                exit 1
-            fi
-        else
-            rm -f "$ANCHORFILE"
-            if [ -f "$ANCHORFILE" ]
-            then
-                # An explanation for the failure should have been given
-                eval echo  'Unable to stop $APP_LONG_NAME.'
-                exit 1
-            fi
-        fi
-
-        # We can not predict how long it will take for the wrapper to
-        #  actually stop as it depends on settings in wrapper.conf.
-        #  Loop until it does.
-        savepid=$pid
-        CNT=0
-        TOTCNT=0
-        while [ "X$pid" != "X" ]
-        do
-            # Show a waiting message every 5 seconds.
-            if [ "$CNT" -lt "5" ]
-            then
-                CNT=`expr $CNT + 1`
-            else
-                eval echo  'Waiting for $APP_LONG_NAME to exit...'
-                CNT=0
-            fi
-            TOTCNT=`expr $TOTCNT + 1`
-
-            sleep 1
-
-            testpid
-        done
-
-        pid=$savepid
-        testpid
-        if [ "X$pid" != "X" ]
-        then
-            eval echo  'Failed to stop $APP_LONG_NAME.'
-            exit 1
-        else
-            eval echo  'Stopped $APP_LONG_NAME.'
-        fi
-    fi
-}
-
-status() {
-    getpid
-    if [ "X$pid" = "X" ]
-    then
-        eval echo  '$APP_LONG_NAME is not running.'
-        exit 1
-    else
-        if [ "X$DETAIL_STATUS" = "X" ]
-        then
-            eval echo  '$APP_LONG_NAME is running: PID:$pid'
-        else
-            getstatus
-            eval echo  '$APP_LONG_NAME is running' 
-            eval echo  'PID : $pid'
-            COMMAND_LINE="'$java_exe' '$yajsw_java_options' '$yajsw_log_options' -jar '$yajsw_jar' -q '$WRAPPER_CONF'"
-            eval $COMMAND_LINE
-            #eval echo  '$APP_LONG_NAME is running: PID:$pid, Wrapper:$STATUS, Java:$JAVASTATUS'
-        fi
-        exit 0
-    fi
-}
-
-installdaemon() {
-    if [ `id | sed 's/^uid=//;s/(.*$//'` != "0" ] ; then       
-        eval echo  'Must be root to perform this action.'
-        exit 1
-    else
-      COMMAND_LINE="'$java_exe' '$yajsw_java_options' '$yajsw_log_options' -jar '$yajsw_jar' -i '$WRAPPER_CONF'"
-      eval $COMMAND_LINE
-    fi
-}
-
-removedaemon() {
-    if [ `id | sed 's/^uid=//;s/(.*$//'` != "0" ] ; then       
-        eval echo  'Must be root to perform this action.'
-        exit 1
-    else
-        stopit "0"
-
-        COMMAND_LINE="'$java_exe' '$yajsw_java_options' '$yajsw_log_options' -jar '$yajsw_jar' -r '$WRAPPER_CONF'"
-        eval $COMMAND_LINE
-    fi
-}
-
-dump() {
-    eval echo  'Dumping $APP_LONG_NAME...'
-    getpid
-    if [ "X$pid" = "X" ]
-    then
-        eval echo  '$APP_LONG_NAME was not running.'
-    else
-        kill -3 $pid
-
-        if [ $? -ne 0 ]
-        then
-            eval echo  'Failed to dump $APP_LONG_NAME.'
-            exit 1
-        else
-            eval echo  'Dumped $APP_LONG_NAME.'
-        fi
-    fi
-}
-
-# Used by HP-UX init scripts.
-startmsg() {
-    getpid
-    if [ "X$pid" = "X" ]
-    then
-        eval echo  'Starting $APP_LONG_NAME...  Wrapper:Stopped'
-    else
-        if [ "X$DETAIL_STATUS" = "X" ]
-        then
-            eval echo  'Starting $APP_LONG_NAME...  Wrapper:Running'
-        else
-            getstatus
-            eval echo  'Starting $APP_LONG_NAME...  Wrapper:$STATUS, Java:$JAVASTATUS'
-        fi
-    fi
-}
-
-# Used by HP-UX init scripts.
-stopmsg() {
-    getpid
-    if [ "X$pid" = "X" ]
-    then
-        eval echo  'Stopping $APP_LONG_NAME...  Wrapper:Stopped'
-    else
-        if [ "X$DETAIL_STATUS" = "X" ]
-        then
-            eval echo  'Stopping $APP_LONG_NAME...  Wrapper:Running'
-        else
-            getstatus
-            eval echo  'Stopping $APP_LONG_NAME...  Wrapper:$STATUS, Java:$JAVASTATUS'
-        fi
-    fi
-}
-
-case "$1" in
-
-    'console')
-        checkUser touchlock $1
-        console
-        ;;
-
-    'start')
-        if [ "$DIST_OS" = "macosx" -a -f "/Library/LaunchDaemons/${APP_PLIST}" ] ; then
-            macosxstart
-        else
-            checkUser touchlock $1
-            start
-        fi
-        ;;
-
-    'stop')
-        checkUser "" $1
-        stopit "0"
-        ;;
-
-    'restart')
-        checkUser touchlock $1
-        stopit "0"
-        start
-        ;;
-
-    'condrestart')
-        checkUser touchlock $1
-        stopit "1"
-        start
-        ;;
-
-    'status')
-        checkUser "" $1
-        status
-        ;;
-
-    'install')
-        installdaemon
-        ;;
-
-    'remove')
-        removedaemon
-        ;;
-
-    'dump')
-        checkUser "" $1
-        dump
-        ;;
-
-    'start_msg')
-        # Internal command called by launchd on HP-UX.
-        checkUser "" $1
-        startmsg
-        ;;
-
-    'stop_msg')
-        # Internal command called by launchd on HP-UX.
-        checkUser "" $1
-        stopmsg
-        ;;
-
-    'launchdinternal')
-        # Internal command called by launchd on Max OSX.
-        # We do not want to call checkUser here as it is handled in the launchd plist file.  Doing it here would confuse launchd.
-        launchdinternal
-        ;;
-
-    *)
-        eval MSG=`gettext 'Usage: '`
-        echo "${MSG} $0 { console | start | stop | restart | condrestart | status | install | remove | dump }"
-        exit 1
-        ;;
-esac
-
-exit 0
-=======
 #!/bin/bash
 ### BEGIN INIT INFO
 # Provides:          neo4j-service
@@ -1469,5 +392,4 @@
 
 esac
 
-exit $?
->>>>>>> bcb937f0
+exit $?
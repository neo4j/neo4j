/*
 * Copyright (c) 2002-2017 "Neo Technology,"
 * Network Engine for Objects in Lund AB [http://neotechnology.com]
 *
 * This file is part of Neo4j.
 *
 * Neo4j is free software: you can redistribute it and/or modify
 * it under the terms of the GNU Affero General Public License as
 * published by the Free Software Foundation, either version 3 of the
 * License, or (at your option) any later version.
 *
 * This program is distributed in the hope that it will be useful,
 * but WITHOUT ANY WARRANTY; without even the implied warranty of
 * MERCHANTABILITY or FITNESS FOR A PARTICULAR PURPOSE.  See the
 * GNU Affero General Public License for more details.
 *
 * You should have received a copy of the GNU Affero General Public License
 * along with this program. If not, see <http://www.gnu.org/licenses/>.
 */
package org.neo4j.causalclustering.core.consensus;

import org.junit.Test;

import java.io.IOException;

import org.neo4j.causalclustering.core.consensus.log.cache.ConsecutiveInFlightCache;
import org.neo4j.causalclustering.core.consensus.log.cache.InFlightCache;
import org.neo4j.causalclustering.core.consensus.log.InMemoryRaftLog;
import org.neo4j.causalclustering.core.consensus.log.RaftLog;
import org.neo4j.causalclustering.core.consensus.log.RaftLogCursor;
import org.neo4j.causalclustering.core.consensus.log.RaftLogEntry;

import org.neo4j.causalclustering.core.consensus.log.cache.InFlightCacheMonitor;
import org.neo4j.causalclustering.core.consensus.membership.MemberIdSet;
import org.neo4j.causalclustering.core.consensus.membership.MembershipEntry;
import org.neo4j.causalclustering.core.consensus.schedule.ControlledRenewableTimeoutService;
import org.neo4j.causalclustering.core.state.snapshot.RaftCoreState;
import org.neo4j.causalclustering.identity.MemberId;
import org.neo4j.causalclustering.identity.RaftTestMemberSetBuilder;
import org.neo4j.causalclustering.messaging.Inbound;
import org.neo4j.kernel.monitoring.Monitors;
import org.neo4j.time.Clocks;
import org.neo4j.time.FakeClock;

import static org.hamcrest.CoreMatchers.equalTo;
import static org.hamcrest.CoreMatchers.hasItem;
import static org.hamcrest.CoreMatchers.instanceOf;
import static org.hamcrest.MatcherAssert.assertThat;
import static org.hamcrest.core.Is.is;
import static org.junit.Assert.assertEquals;
import static org.junit.Assert.assertNull;
import static org.junit.Assert.assertTrue;
import static org.junit.Assert.fail;
import static org.neo4j.causalclustering.core.consensus.RaftMachine.Timeouts.ELECTION;
import static org.neo4j.causalclustering.core.consensus.TestMessageBuilders.appendEntriesRequest;
import static org.neo4j.causalclustering.core.consensus.TestMessageBuilders.voteRequest;
import static org.neo4j.causalclustering.core.consensus.TestMessageBuilders.voteResponse;
import static org.neo4j.causalclustering.core.consensus.log.RaftLogHelper.readLogEntry;
import static org.neo4j.causalclustering.core.consensus.roles.Role.FOLLOWER;
import static org.neo4j.causalclustering.identity.RaftTestMember.member;
import static org.neo4j.helpers.collection.Iterables.last;
import static org.neo4j.helpers.collection.Iterators.asSet;

public class RaftMachineTest
{
    private MemberId myself = member( 0 );

    /* A few members that we use at will in tests. */
    private MemberId member1 = member( 1 );
    private MemberId member2 = member( 2 );
    private MemberId member3 = member( 3 );
    private MemberId member4 = member( 4 );

    private ReplicatedInteger data1 = ReplicatedInteger.valueOf( 1 );
    private ReplicatedInteger data2 = ReplicatedInteger.valueOf( 2 );

    private RaftLog raftLog = new InMemoryRaftLog();

    @Test
    public void shouldAlwaysStartAsFollower() throws Exception
    {
        // when
        RaftMachine raft = new RaftMachineBuilder( myself, 3, RaftTestMemberSetBuilder.INSTANCE )
                .build();

        // then
        assertEquals( FOLLOWER, raft.currentRole() );
    }

    @Test
    public void shouldRequestVotesOnElectionTimeout() throws Exception
    {
        // Given
        FakeClock fakeClock = Clocks.fakeClock();
        ControlledRenewableTimeoutService timeouts = new ControlledRenewableTimeoutService( fakeClock );
        OutboundMessageCollector messages = new OutboundMessageCollector();

        RaftMachine raft = new RaftMachineBuilder( myself, 3, RaftTestMemberSetBuilder.INSTANCE )
                .timeoutService( timeouts )
                .clock( fakeClock )
                .outbound( messages )
                .build();

        raft.installCoreState( new RaftCoreState( new MembershipEntry( 0, asSet( myself, member1, member2 )  ) ) );
        raft.postRecoveryActions();

        // When
        timeouts.invokeTimeout( ELECTION );

        // Then
        assertThat( messages.sentTo( myself ).size(), equalTo( 0 ) );

        assertThat( messages.sentTo( member1 ).size(), equalTo( 1 ) );
        assertThat( messages.sentTo( member1 ).get( 0 ), instanceOf( RaftMessages.Vote.Request.class ) );

        assertThat( messages.sentTo( member2 ).size(), equalTo( 1 ) );
        assertThat( messages.sentTo( member2 ).get( 0 ), instanceOf( RaftMessages.Vote.Request.class ) );
    }

    @Test
    public void shouldBecomeLeaderInMajorityOf3() throws Exception
    {
        // Given
        FakeClock fakeClock = Clocks.fakeClock();
        ControlledRenewableTimeoutService timeouts = new ControlledRenewableTimeoutService( fakeClock );
        RaftMachine raft = new RaftMachineBuilder( myself, 3, RaftTestMemberSetBuilder.INSTANCE )
                .timeoutService( timeouts ).clock( fakeClock ).build();

        raft.installCoreState( new RaftCoreState( new MembershipEntry( 0, asSet( myself, member1, member2 )  ) ) );
        raft.postRecoveryActions();

        timeouts.invokeTimeout( ELECTION );
        assertThat( raft.isLeader(), is( false ) );

        // When
        raft.handle( voteResponse().from( member1 ).term( 1 ).grant().build() );

        // Then
        assertThat( raft.isLeader(), is( true ) );
    }

    @Test
    public void shouldBecomeLeaderInMajorityOf5() throws Exception
    {
        // Given
        FakeClock fakeClock = Clocks.fakeClock();
        ControlledRenewableTimeoutService timeouts = new ControlledRenewableTimeoutService( fakeClock );
        RaftMachine raft = new RaftMachineBuilder( myself, 3, RaftTestMemberSetBuilder.INSTANCE )
                .timeoutService( timeouts ).clock( fakeClock ).build();

        raft.installCoreState( new RaftCoreState(
                new MembershipEntry( 0, asSet( myself, member1, member2, member3, member4 )  ) ) );
        raft.postRecoveryActions();

        timeouts.invokeTimeout( ELECTION );

        raft.handle( voteResponse().from( member1 ).term( 1 ).grant().build() );
        assertThat( raft.isLeader(), is( false ) );

        // When
        raft.handle( voteResponse().from( member2 ).term( 1 ).grant().build() );

        // Then
        assertThat( raft.isLeader(), is( true ) );
    }

    @Test
    public void shouldNotBecomeLeaderOnMultipleVotesFromSameMember() throws Exception
    {
        // Given
        FakeClock fakeClock = Clocks.fakeClock();
        ControlledRenewableTimeoutService timeouts = new ControlledRenewableTimeoutService( fakeClock );
        RaftMachine raft = new RaftMachineBuilder( myself, 3, RaftTestMemberSetBuilder.INSTANCE )
                .timeoutService( timeouts ).clock( fakeClock ).build();

        raft.installCoreState( new RaftCoreState(
                new MembershipEntry( 0, asSet( myself, member1, member2, member3, member4 )  ) ) );
        raft.postRecoveryActions();

        timeouts.invokeTimeout( ELECTION );

        // When
        raft.handle( voteResponse().from( member1 ).term( 1 ).grant().build() );
        raft.handle( voteResponse().from( member1 ).term( 1 ).grant().build() );

        // Then
        assertThat( raft.isLeader(), is( false ) );
    }

    @Test
    public void shouldNotBecomeLeaderWhenVotingOnItself() throws Exception
    {
        // Given
        FakeClock fakeClock = Clocks.fakeClock();
        ControlledRenewableTimeoutService timeouts = new ControlledRenewableTimeoutService( fakeClock );
        RaftMachine raft = new RaftMachineBuilder( myself, 3, RaftTestMemberSetBuilder.INSTANCE )
                .timeoutService( timeouts ).clock( fakeClock ).build();

        raft.installCoreState( new RaftCoreState( new MembershipEntry( 0, asSet( myself, member1, member2 )  ) ) );
        raft.postRecoveryActions();

        timeouts.invokeTimeout( ELECTION );

        // When
        raft.handle( voteResponse().from( myself ).term( 1 ).grant().build() );

        // Then
        assertThat( raft.isLeader(), is( false ) );
    }

    @Test
    public void shouldNotBecomeLeaderWhenMembersVoteNo() throws Exception
    {
        // Given
        FakeClock fakeClock = Clocks.fakeClock();
        ControlledRenewableTimeoutService timeouts = new ControlledRenewableTimeoutService( fakeClock );
        RaftMachine raft = new RaftMachineBuilder( myself, 3, RaftTestMemberSetBuilder.INSTANCE )
                .timeoutService( timeouts ).clock( fakeClock ).build();

        raft.installCoreState( new RaftCoreState( new MembershipEntry( 0, asSet( myself, member1, member2 )  ) ) );
        raft.postRecoveryActions();

        timeouts.invokeTimeout( ELECTION );

        // When
        raft.handle( voteResponse().from( member1 ).term( 1 ).deny().build() );
        raft.handle( voteResponse().from( member2 ).term( 1 ).deny().build() );

        // Then
        assertThat( raft.isLeader(), is( false ) );
    }

    @Test
    public void shouldNotBecomeLeaderByVotesFromOldTerm() throws Exception
    {
        // Given
        FakeClock fakeClock = Clocks.fakeClock();
        ControlledRenewableTimeoutService timeouts = new ControlledRenewableTimeoutService( fakeClock );
        RaftMachine raft = new RaftMachineBuilder( myself, 3, RaftTestMemberSetBuilder.INSTANCE )
                .timeoutService( timeouts ).clock( fakeClock ).build();

        raft.installCoreState( new RaftCoreState( new MembershipEntry( 0, asSet( myself, member1, member2 )  ) ) );
        raft.postRecoveryActions();

        timeouts.invokeTimeout( ELECTION );
        // When
        raft.handle( voteResponse().from( member1 ).term( 0 ).grant().build() );
        raft.handle( voteResponse().from( member2 ).term( 0 ).grant().build() );

        // Then
        assertThat( raft.isLeader(), is( false ) );
    }

    @Test
    public void shouldVoteFalseForCandidateInOldTerm() throws Exception
    {
        // Given
        FakeClock fakeClock = Clocks.fakeClock();
        ControlledRenewableTimeoutService timeouts = new ControlledRenewableTimeoutService( fakeClock );
        OutboundMessageCollector messages = new OutboundMessageCollector();

        RaftMachine raft = new RaftMachineBuilder( myself, 3, RaftTestMemberSetBuilder.INSTANCE )
                .timeoutService( timeouts )
                .clock( fakeClock )
                .outbound( messages )
                .build();

        raft.installCoreState( new RaftCoreState( new MembershipEntry( 0, asSet( myself, member1, member2 )  ) ) );
        raft.postRecoveryActions();

        // When
        raft.handle( voteRequest().from( member1 ).term( -1 ).candidate( member1 )
                .lastLogIndex( 0 ).lastLogTerm( -1 ).build() );

        // Then
        assertThat( messages.sentTo( member1 ).size(), equalTo( 1 ) );
        assertThat( messages.sentTo( member1 ), hasItem( voteResponse().from( myself ).term( 0 ).deny().build() ) );
    }

    @Test
    public void shouldNotBecomeLeaderByVotesFromFutureTerm() throws Exception
    {
        // Given
        FakeClock fakeClock = Clocks.fakeClock();
        ControlledRenewableTimeoutService timeouts = new ControlledRenewableTimeoutService( fakeClock );
        RaftMachine raft = new RaftMachineBuilder( myself, 3, RaftTestMemberSetBuilder.INSTANCE )
                .timeoutService( timeouts ).clock( fakeClock ).build();

        raft.installCoreState( new RaftCoreState( new MembershipEntry( 0, asSet( myself, member1, member2 )  ) ) );
        raft.postRecoveryActions();

        timeouts.invokeTimeout( ELECTION );

        // When
        raft.handle( voteResponse().from( member1 ).term( 2 ).grant().build() );
        raft.handle( voteResponse().from( member2 ).term( 2 ).grant().build() );

        assertThat( raft.isLeader(), is( false ) );
        assertEquals( raft.term(), 2L );
    }

    @Test
    public void shouldAppendNewLeaderBarrierAfterBecomingLeader() throws Exception
    {
        // Given
        FakeClock fakeClock = Clocks.fakeClock();
        ControlledRenewableTimeoutService timeouts = new ControlledRenewableTimeoutService( fakeClock );
        OutboundMessageCollector messages = new OutboundMessageCollector();

        InMemoryRaftLog raftLog = new InMemoryRaftLog();
        RaftMachine raft = new RaftMachineBuilder( myself, 3, RaftTestMemberSetBuilder.INSTANCE )
                .timeoutService( timeouts )
                .clock( fakeClock )
                .outbound( messages )
                .raftLog( raftLog )
                .build();

        raft.installCoreState( new RaftCoreState( new MembershipEntry( 0, asSet( myself, member1, member2 )  ) ) );
        raft.postRecoveryActions();

        // When
        timeouts.invokeTimeout( ELECTION );
        raft.handle( voteResponse().from( member1 ).term( 1 ).grant().build() );

        // Then
        assertEquals( new NewLeaderBarrier(), readLogEntry( raftLog, raftLog.appendIndex() ).content() );
    }

    @Test
    public void leaderShouldSendHeartBeatsOnHeartbeatTimeout() throws Exception
    {
        // Given
        FakeClock fakeClock = Clocks.fakeClock();
        ControlledRenewableTimeoutService timeouts = new ControlledRenewableTimeoutService( fakeClock );
        OutboundMessageCollector messages = new OutboundMessageCollector();

        RaftMachine raft = new RaftMachineBuilder( myself, 3, RaftTestMemberSetBuilder.INSTANCE )
                .timeoutService( timeouts )
                .outbound( messages )
                .clock( fakeClock )
                .build();

        raft.installCoreState( new RaftCoreState( new MembershipEntry( 0, asSet( myself, member1, member2 )  ) ) );
        raft.postRecoveryActions();

        timeouts.invokeTimeout( ELECTION );
        raft.handle( voteResponse().from( member1 ).term( 1 ).grant().build() );

        // When
        timeouts.invokeTimeout( RaftMachine.Timeouts.HEARTBEAT );

        // Then
        assertTrue( last( messages.sentTo( member1 ) ) instanceof RaftMessages.Heartbeat );
        assertTrue( last( messages.sentTo( member2 ) ) instanceof RaftMessages.Heartbeat );
    }

    @Test
    public void shouldThrowExceptionIfReceivesClientRequestWithNoLeaderElected() throws Exception
    {
        // Given
        FakeClock fakeClock = Clocks.fakeClock();
        ControlledRenewableTimeoutService timeouts = new ControlledRenewableTimeoutService( fakeClock );

        RaftMachine raft = new RaftMachineBuilder( myself, 3, RaftTestMemberSetBuilder.INSTANCE )
                .timeoutService( timeouts ).clock( fakeClock ).build();

        raft.installCoreState( new RaftCoreState( new MembershipEntry( 0, asSet( myself, member1, member2 )  ) ) );
        raft.postRecoveryActions();

        try
        {
            // When
            // There is no leader
            raft.getLeader();
            fail( "Should have thrown exception" );
        }
        // Then
        catch ( NoLeaderFoundException e )
        {
            // expected
        }
    }

    @Test
    public void shouldPersistAtSpecifiedLogIndex() throws Exception
    {
        // given
        FakeClock fakeClock = Clocks.fakeClock();
        ControlledRenewableTimeoutService timeouts = new ControlledRenewableTimeoutService( fakeClock );
        RaftMachine raft = new RaftMachineBuilder( myself, 3, RaftTestMemberSetBuilder.INSTANCE )
                .timeoutService( timeouts )
                .clock( fakeClock )
                .raftLog( raftLog )
                .build();

        raftLog.append( new RaftLogEntry( 0, new MemberIdSet( asSet( myself, member1, member2 ) ) ) );

        // when
        raft.handle( appendEntriesRequest().from( member1 ).prevLogIndex( 0 ).prevLogTerm( 0 ).leaderTerm( 0 )
                .logEntry( new RaftLogEntry( 0, data1 ) ).build());
        // then
        assertEquals( 1, raftLog.appendIndex() );
        assertEquals( data1, readLogEntry( raftLog, 1 ).content() );
    }

    @Test
    public void newMembersShouldBeIncludedInHeartbeatMessages() throws Exception
    {
        // Given
        DirectNetworking network = new DirectNetworking();
        final MemberId newMember = member( 99 );
        DirectNetworking.Inbound<RaftMessages.RaftMessage> newMemberInbound = network.new Inbound<>( newMember );
        final OutboundMessageCollector messages = new OutboundMessageCollector();
        newMemberInbound.registerHandler(
                (Inbound.MessageHandler<RaftMessages.RaftMessage>) message -> messages.send( newMember, message ) );

        FakeClock fakeClock = Clocks.fakeClock();
        ControlledRenewableTimeoutService timeouts = new ControlledRenewableTimeoutService( fakeClock );
        RaftMachine raft = new RaftMachineBuilder( myself, 3, RaftTestMemberSetBuilder.INSTANCE )
                .timeoutService( timeouts )
                .outbound( messages )
                .clock( fakeClock )
                .build();

        raft.installCoreState( new RaftCoreState( new MembershipEntry( 0, asSet( myself, member1, member2 )  ) ) );
        raft.postRecoveryActions();

        // We make ourselves the leader
        timeouts.invokeTimeout( ELECTION );
        raft.handle( voteResponse().from( member1 ).term( 1 ).grant().build() );

        // When
        raft.setTargetMembershipSet( asSet( myself, member1, member2, newMember ) );
        network.processMessages();

        timeouts.invokeTimeout( RaftMachine.Timeouts.HEARTBEAT );
        network.processMessages();

        // Then
        assertEquals( RaftMessages.AppendEntries.Request.class, messages.sentTo( newMember ).get( 0 ).getClass() );
    }

    @Test
    public void shouldMonitorLeaderNotFound() throws Exception
    {
        // Given
        ControlledRenewableTimeoutService timeouts = new ControlledRenewableTimeoutService();

        Monitors monitors = new Monitors();
        LeaderNotFoundMonitor leaderNotFoundMonitor = new StubLeaderNotFoundMonitor();
        monitors.addMonitorListener( leaderNotFoundMonitor );

        RaftMachine raft = new RaftMachineBuilder( myself, 3, RaftTestMemberSetBuilder.INSTANCE )
                .timeoutService( timeouts )
                .monitors(monitors)
                .build();

        raft.installCoreState( new RaftCoreState( new MembershipEntry( 0, asSet( myself, member1, member2 )  ) ) );

        try
        {
            // When
            // There is no leader
            raft.getLeader();
            fail( "Should have thrown exception" );
        }
        // Then
        catch ( NoLeaderFoundException e )
        {
            // expected
            assertEquals(1, leaderNotFoundMonitor.leaderNotFoundExceptions());
        }
    }

    @Test
    public void shouldNotCacheInFlightEntriesUntilAfterRecovery() throws Exception
    {
        // given
        FakeClock fakeClock = Clocks.fakeClock();
        InFlightCache inFlightCache = new ConsecutiveInFlightCache( 10, 10000, InFlightCacheMonitor.VOID, false );
        ControlledRenewableTimeoutService timeouts = new ControlledRenewableTimeoutService( fakeClock );
<<<<<<< HEAD
        RaftMachine raft =
                new RaftMachineBuilder( myself, 3, RaftTestMemberSetBuilder.INSTANCE ).timeoutService( timeouts )
                        .clock( fakeClock ).raftLog( raftLog ).inFlightMap( inFlightMap ).build();
=======
        RaftMachine raft = new RaftMachineBuilder( myself, 3, RaftTestMemberSetBuilder.INSTANCE )
                .timeoutService( timeouts )
                .clock( fakeClock )
                .raftLog( raftLog )
                .inFlightCache( inFlightCache )
                .build();
>>>>>>> edd71b8b

        raftLog.append( new RaftLogEntry( 0, new MemberIdSet( asSet( myself, member1, member2 ) ) ) );

        // when
        raft.handle( appendEntriesRequest().from( member1 ).prevLogIndex( 0 ).prevLogTerm( 0 ).leaderTerm( 0 )
                .logEntry( new RaftLogEntry( 0, data1 ) ).build() );

        // then
        assertEquals( data1, readLogEntry( raftLog, 1 ).content() );
        assertNull( inFlightCache.get( 1L ) );

        // when
        raft.postRecoveryActions();
        raft.handle( appendEntriesRequest().from( member1 ).prevLogIndex( 1 ).prevLogTerm( 0 ).leaderTerm( 0 )
                .logEntry( new RaftLogEntry( 0, data2 ) ).build() );

        // then
        assertEquals( data2, readLogEntry( raftLog, 2 ).content() );
        assertEquals( data2, inFlightCache.get( 2L ).content() );
    }

    private static class ExplodingRaftLog implements RaftLog
    {
        private boolean startExploding;

        @Override
        public long append( RaftLogEntry... entries ) throws IOException
        {
            if ( startExploding )
            {
                throw new IOException( "Boom! append" );
            }
            else
            {
                return 0;
            }
        }

        @Override
        public void truncate( long fromIndex ) throws IOException
        {
            throw new IOException( "Boom! truncate" );
        }

        @Override
        public long prune( long safeIndex )
        {
            return -1;
        }

        @Override
        public long appendIndex()
        {
            return -1;
        }

        @Override
        public long prevIndex()
        {
            return -1;
        }

        @Override
        public long readEntryTerm( long logIndex ) throws IOException
        {
            return -1;
        }

        @Override
        public RaftLogCursor getEntryCursor( long fromIndex ) throws IOException
        {
            if ( startExploding )
            {
                throw new IOException( "Boom! entry cursor" );
            }
            else
            {
                return RaftLogCursor.empty();
            }
        }

        @Override
        public long skip( long index, long term )
        {
            return -1;
        }

        public void startExploding()
        {
            startExploding = true;
        }
    }

    private class StubLeaderNotFoundMonitor implements LeaderNotFoundMonitor
    {
        long count;

        @Override
        public long leaderNotFoundExceptions()
        {
            return count;
        }

        @Override
        public void increment()
        {
            count++;
        }
    }
}<|MERGE_RESOLUTION|>--- conflicted
+++ resolved
@@ -479,18 +479,9 @@
         FakeClock fakeClock = Clocks.fakeClock();
         InFlightCache inFlightCache = new ConsecutiveInFlightCache( 10, 10000, InFlightCacheMonitor.VOID, false );
         ControlledRenewableTimeoutService timeouts = new ControlledRenewableTimeoutService( fakeClock );
-<<<<<<< HEAD
         RaftMachine raft =
                 new RaftMachineBuilder( myself, 3, RaftTestMemberSetBuilder.INSTANCE ).timeoutService( timeouts )
-                        .clock( fakeClock ).raftLog( raftLog ).inFlightMap( inFlightMap ).build();
-=======
-        RaftMachine raft = new RaftMachineBuilder( myself, 3, RaftTestMemberSetBuilder.INSTANCE )
-                .timeoutService( timeouts )
-                .clock( fakeClock )
-                .raftLog( raftLog )
-                .inFlightCache( inFlightCache )
-                .build();
->>>>>>> edd71b8b
+                        .clock( fakeClock ).raftLog( raftLog ).inFlightCache( inFlightCache ).build();
 
         raftLog.append( new RaftLogEntry( 0, new MemberIdSet( asSet( myself, member1, member2 ) ) ) );
 

/*
 * Copyright (c) 2002-2018 "Neo Technology,"
 * Network Engine for Objects in Lund AB [http://neotechnology.com]
 *
 * This file is part of Neo4j.
 *
 * Neo4j is free software: you can redistribute it and/or modify
 * it under the terms of the GNU Affero General Public License as
 * published by the Free Software Foundation, either version 3 of the
 * License, or (at your option) any later version.
 *
 * This program is distributed in the hope that it will be useful,
 * but WITHOUT ANY WARRANTY; without even the implied warranty of
 * MERCHANTABILITY or FITNESS FOR A PARTICULAR PURPOSE.  See the
 * GNU Affero General Public License for more details.
 *
 * You should have received a copy of the GNU Affero General Public License
 * along with this program. If not, see <http://www.gnu.org/licenses/>.
 */
package org.neo4j.causalclustering.core.state.machines.tx;

import org.junit.Test;

import java.util.concurrent.atomic.AtomicBoolean;

import org.neo4j.causalclustering.core.state.machines.id.CommandIndexTracker;
import org.neo4j.causalclustering.core.state.machines.locks.ReplicatedLockTokenRequest;
import org.neo4j.causalclustering.core.state.machines.locks.ReplicatedLockTokenStateMachine;
import org.neo4j.io.pagecache.tracing.cursor.PageCursorTracer;
import org.neo4j.io.pagecache.tracing.cursor.PageCursorTracerSupplier;
import org.neo4j.io.pagecache.tracing.cursor.context.EmptyVersionContextSupplier;
import org.neo4j.kernel.api.exceptions.Status;
import org.neo4j.kernel.api.exceptions.TransactionFailureException;
import org.neo4j.kernel.impl.api.TransactionCommitProcess;
import org.neo4j.kernel.impl.api.TransactionToApply;
import org.neo4j.kernel.impl.api.index.IndexProviderMap;
import org.neo4j.kernel.impl.locking.Locks;
import org.neo4j.kernel.impl.storageengine.impl.recordstorage.RecordStorageCommandReaderFactory;
import org.neo4j.kernel.impl.transaction.log.FakeCommitment;
import org.neo4j.kernel.impl.transaction.log.PhysicalTransactionRepresentation;
import org.neo4j.kernel.impl.transaction.log.TransactionIdStore;
import org.neo4j.kernel.impl.transaction.tracing.CommitEvent;
import org.neo4j.logging.NullLogProvider;
import org.neo4j.storageengine.api.TransactionApplicationMode;

import static org.junit.Assert.assertEquals;
import static org.junit.Assert.assertTrue;
import static org.junit.Assert.fail;
import static org.mockito.ArgumentMatchers.any;
import static org.mockito.Mockito.mock;
import static org.mockito.Mockito.times;
import static org.mockito.Mockito.verify;
import static org.mockito.Mockito.when;

public class ReplicatedTransactionStateMachineTest
{
    private final NullLogProvider logProvider = NullLogProvider.getInstance();
    private final CommandIndexTracker commandIndexTracker = mock( CommandIndexTracker.class );
    private final int batchSize = 16;

    @Test
    public void shouldCommitTransaction() throws Exception
    {
        // given
        int lockSessionId = 23;

        ReplicatedTransaction tx = ReplicatedTransactionFactory.
                createImmutableReplicatedTransaction( physicalTx( lockSessionId ) );

        TransactionCommitProcess localCommitProcess = mock( TransactionCommitProcess.class );
        PageCursorTracer cursorTracer = mock( PageCursorTracer.class );

<<<<<<< HEAD
        ReplicatedTransactionStateMachine stateMachine = new ReplicatedTransactionStateMachine( commandIndexTracker, lockState( lockSessionId ), batchSize,
                logProvider, () -> cursorTracer, new RecordStorageCommandReaderFactory( IndexProviderMap.EMPTY ) );
=======
        ReplicatedTransactionStateMachine stateMachine = new ReplicatedTransactionStateMachine(
                commandIndexTracker, lockState( lockSessionId ), batchSize, logProvider, () -> cursorTracer,
                EmptyVersionContextSupplier.EMPTY );
>>>>>>> b13182ac
        stateMachine.installCommitProcess( localCommitProcess, -1L );

        // when
        stateMachine.applyCommand( tx, 0, r -> {} );
        stateMachine.ensuredApplied();

        // then
        verify( localCommitProcess, times( 1 ) ).commit( any( TransactionToApply.class ), any( CommitEvent.class ),
                any( TransactionApplicationMode.class ) );
        verify( cursorTracer, times( 1 ) ).reportEvents();
    }

    @Test
    public void shouldFailFutureForTransactionCommittedUnderWrongLockSession()
    {
        // given
        int txLockSessionId = 23;
        int currentLockSessionId = 24;

        ReplicatedTransaction tx =
                ReplicatedTransactionFactory.createImmutableReplicatedTransaction( physicalTx( txLockSessionId ) );

        TransactionCommitProcess localCommitProcess = mock( TransactionCommitProcess.class );

        final ReplicatedTransactionStateMachine stateMachine =
                new ReplicatedTransactionStateMachine( commandIndexTracker, lockState( currentLockSessionId ),
<<<<<<< HEAD
                        batchSize, logProvider, PageCursorTracerSupplier.NULL, new RecordStorageCommandReaderFactory( IndexProviderMap.EMPTY ) );
=======
                        batchSize, logProvider,
                        PageCursorTracerSupplier.NULL, EmptyVersionContextSupplier.EMPTY );
>>>>>>> b13182ac
        stateMachine.installCommitProcess( localCommitProcess, -1L );

        AtomicBoolean called = new AtomicBoolean();
        // when
        stateMachine.applyCommand( tx, 0, result ->
        {
            // then
            called.set( true );
            try
            {
                result.consume();
                fail( "should have thrown" );
            }
            catch ( TransactionFailureException tfe )
            {
                assertEquals( Status.Transaction.LockSessionExpired, tfe.status() );
            }
            catch ( Exception e )
            {
                throw new RuntimeException( e );
            }
        } );
        stateMachine.ensuredApplied();

        assertTrue( called.get() );
    }

    @Test
    public void shouldAcceptTransactionCommittedWithNoLockManager() throws Exception
    {
        // given
        int txLockSessionId = Locks.Client.NO_LOCK_SESSION_ID;
        int currentLockSessionId = 24;
        long txId = 42L;

        ReplicatedTransaction tx = ReplicatedTransactionFactory.
                createImmutableReplicatedTransaction( physicalTx( txLockSessionId ) );

        TransactionCommitProcess localCommitProcess = createFakeTransactionCommitProcess( txId );

        ReplicatedTransactionStateMachine stateMachine =
                new ReplicatedTransactionStateMachine( commandIndexTracker, lockState( currentLockSessionId ), batchSize, logProvider,
<<<<<<< HEAD
                        PageCursorTracerSupplier.NULL, new RecordStorageCommandReaderFactory( IndexProviderMap.EMPTY ) );
=======
                        PageCursorTracerSupplier.NULL, EmptyVersionContextSupplier.EMPTY );
>>>>>>> b13182ac
        stateMachine.installCommitProcess( localCommitProcess, -1L );

        AtomicBoolean called = new AtomicBoolean();

        // when
        stateMachine.applyCommand( tx, 0, result ->
        {
            // then
            called.set( true );
            try
            {
                assertEquals( txId, (long) result.consume() );
            }
            catch ( Exception e )
            {
                throw new RuntimeException( e );
            }
        } );
        stateMachine.ensuredApplied();

        assertTrue( called.get() );
    }

    private TransactionCommitProcess createFakeTransactionCommitProcess( long txId ) throws TransactionFailureException
    {
        TransactionCommitProcess localCommitProcess = mock( TransactionCommitProcess.class );
        when( localCommitProcess.commit(
                any( TransactionToApply.class), any( CommitEvent.class ), any( TransactionApplicationMode.class ) )
        ).thenAnswer( invocation ->
        {
            TransactionToApply txToApply = invocation.getArgument( 0 );
            txToApply.commitment( new FakeCommitment( txId, mock( TransactionIdStore.class ) ), txId );
            txToApply.commitment().publishAsCommitted();
            txToApply.commitment().publishAsClosed();
            txToApply.close();
            return txId;
        } );
        return localCommitProcess;
    }

    private PhysicalTransactionRepresentation physicalTx( int lockSessionId )
    {
        PhysicalTransactionRepresentation physicalTx = mock( PhysicalTransactionRepresentation.class );
        when( physicalTx.getLockSessionId() ).thenReturn( lockSessionId );
        return physicalTx;
    }

    private  ReplicatedLockTokenStateMachine lockState( int lockSessionId )
    {
        @SuppressWarnings( "unchecked" )
        ReplicatedLockTokenStateMachine lockState = mock( ReplicatedLockTokenStateMachine.class );
        when( lockState.currentToken() ).thenReturn( new ReplicatedLockTokenRequest( null, lockSessionId ) );
        return lockState;
    }
}<|MERGE_RESOLUTION|>--- conflicted
+++ resolved
@@ -70,14 +70,9 @@
         TransactionCommitProcess localCommitProcess = mock( TransactionCommitProcess.class );
         PageCursorTracer cursorTracer = mock( PageCursorTracer.class );
 
-<<<<<<< HEAD
-        ReplicatedTransactionStateMachine stateMachine = new ReplicatedTransactionStateMachine( commandIndexTracker, lockState( lockSessionId ), batchSize,
-                logProvider, () -> cursorTracer, new RecordStorageCommandReaderFactory( IndexProviderMap.EMPTY ) );
-=======
         ReplicatedTransactionStateMachine stateMachine = new ReplicatedTransactionStateMachine(
                 commandIndexTracker, lockState( lockSessionId ), batchSize, logProvider, () -> cursorTracer,
-                EmptyVersionContextSupplier.EMPTY );
->>>>>>> b13182ac
+                EmptyVersionContextSupplier.EMPTY, new RecordStorageCommandReaderFactory( IndexProviderMap.EMPTY ) );
         stateMachine.installCommitProcess( localCommitProcess, -1L );
 
         // when
@@ -104,12 +99,9 @@
 
         final ReplicatedTransactionStateMachine stateMachine =
                 new ReplicatedTransactionStateMachine( commandIndexTracker, lockState( currentLockSessionId ),
-<<<<<<< HEAD
-                        batchSize, logProvider, PageCursorTracerSupplier.NULL, new RecordStorageCommandReaderFactory( IndexProviderMap.EMPTY ) );
-=======
                         batchSize, logProvider,
-                        PageCursorTracerSupplier.NULL, EmptyVersionContextSupplier.EMPTY );
->>>>>>> b13182ac
+                        PageCursorTracerSupplier.NULL, EmptyVersionContextSupplier.EMPTY,
+                        new RecordStorageCommandReaderFactory( IndexProviderMap.EMPTY ) );
         stateMachine.installCommitProcess( localCommitProcess, -1L );
 
         AtomicBoolean called = new AtomicBoolean();
@@ -152,11 +144,8 @@
 
         ReplicatedTransactionStateMachine stateMachine =
                 new ReplicatedTransactionStateMachine( commandIndexTracker, lockState( currentLockSessionId ), batchSize, logProvider,
-<<<<<<< HEAD
-                        PageCursorTracerSupplier.NULL, new RecordStorageCommandReaderFactory( IndexProviderMap.EMPTY ) );
-=======
-                        PageCursorTracerSupplier.NULL, EmptyVersionContextSupplier.EMPTY );
->>>>>>> b13182ac
+                        PageCursorTracerSupplier.NULL, EmptyVersionContextSupplier.EMPTY,
+                        new RecordStorageCommandReaderFactory( IndexProviderMap.EMPTY ) );
         stateMachine.installCommitProcess( localCommitProcess, -1L );
 
         AtomicBoolean called = new AtomicBoolean();

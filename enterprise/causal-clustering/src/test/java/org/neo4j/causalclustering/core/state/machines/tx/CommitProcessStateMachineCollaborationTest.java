--- conflicted
+++ resolved
@@ -55,11 +55,8 @@
         ReplicatedTransactionStateMachine stateMachine =
                 new ReplicatedTransactionStateMachine( mock( CommandIndexTracker.class ),
                         lockState( finalLockSessionId ), 16, NullLogProvider.getInstance(),
-<<<<<<< HEAD
-                        PageCursorTracerSupplier.NULL, new RecordStorageCommandReaderFactory( IndexProviderMap.EMPTY ) );
-=======
-                        PageCursorTracerSupplier.NULL, EmptyVersionContextSupplier.EMPTY );
->>>>>>> b13182ac
+                        PageCursorTracerSupplier.NULL, EmptyVersionContextSupplier.EMPTY,
+                        new RecordStorageCommandReaderFactory( IndexProviderMap.EMPTY ) );
         stateMachine.installCommitProcess( localCommitProcess, -1L );
 
         DirectReplicator<ReplicatedTransaction> replicator = new DirectReplicator<>( stateMachine );

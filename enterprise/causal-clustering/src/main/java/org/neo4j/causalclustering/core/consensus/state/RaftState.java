--- conflicted
+++ resolved
@@ -59,11 +59,7 @@
     private long leaderCommit = -1;
     private long commitIndex = -1;
     private long lastLogIndexBeforeWeBecameLeader = -1;
-<<<<<<< HEAD
-    private boolean isPreElection = true; // Needed to form a cluster
-=======
     private boolean isPreElection;
->>>>>>> ce76b697
 
     public RaftState( MemberId myself,
                       StateStorage<TermState> termStorage,
@@ -80,12 +76,8 @@
         this.inFlightCache = inFlightCache;
         this.supportPreVoting = supportPreVoting;
         this.log = logProvider.getLog( getClass() );
-<<<<<<< HEAD
-=======
-
         // Initial state
         this.isPreElection = supportPreVoting;
->>>>>>> ce76b697
     }
 
     @Override

/*
 * Copyright (c) 2002-2017 "Neo Technology,"
 * Network Engine for Objects in Lund AB [http://neotechnology.com]
 *
 * This file is part of Neo4j.
 *
 * Neo4j is free software: you can redistribute it and/or modify
 * it under the terms of the GNU Affero General Public License as
 * published by the Free Software Foundation, either version 3 of the
 * License, or (at your option) any later version.
 *
 * This program is distributed in the hope that it will be useful,
 * but WITHOUT ANY WARRANTY; without even the implied warranty of
 * MERCHANTABILITY or FITNESS FOR A PARTICULAR PURPOSE.  See the
 * GNU Affero General Public License for more details.
 *
 * You should have received a copy of the GNU Affero General Public License
 * along with this program. If not, see <http://www.gnu.org/licenses/>.
 */
package org.neo4j.causalclustering.core;

import java.util.List;

import org.neo4j.configuration.Description;
import org.neo4j.configuration.LoadableConfig;
import org.neo4j.graphdb.config.Setting;
import org.neo4j.helpers.AdvertisedSocketAddress;
import org.neo4j.helpers.ListenSocketAddress;
import org.neo4j.configuration.Internal;

import static org.neo4j.kernel.configuration.Settings.ADVERTISED_SOCKET_ADDRESS;
import static org.neo4j.kernel.configuration.Settings.BOOLEAN;
import static org.neo4j.kernel.configuration.Settings.BYTES;
import static org.neo4j.kernel.configuration.Settings.DURATION;
import static org.neo4j.kernel.configuration.Settings.FALSE;
import static org.neo4j.kernel.configuration.Settings.INTEGER;
import static org.neo4j.kernel.configuration.Settings.NO_DEFAULT;
import static org.neo4j.kernel.configuration.Settings.STRING;
import static org.neo4j.kernel.configuration.Settings.TRUE;
import static org.neo4j.kernel.configuration.Settings.advertisedAddress;
import static org.neo4j.kernel.configuration.Settings.list;
import static org.neo4j.kernel.configuration.Settings.listenAddress;
import static org.neo4j.kernel.configuration.Settings.min;
import static org.neo4j.kernel.configuration.Settings.setting;

@Description( "Settings for Causal Clustering" )
public class CausalClusteringSettings implements LoadableConfig
{
    @Description( "Time out for a new member to catch up" )
    public static final Setting<Long> join_catch_up_timeout =
            setting( "causal_clustering.join_catch_up_timeout", DURATION, "10m" );

    @Description( "The time limit within which a new leader election will occur if no messages are received." )
    public static final Setting<Long> leader_election_timeout =
            setting( "causal_clustering.leader_election_timeout", DURATION, "7s" );

    @Description( "Prevents the current instance from volunteering to become Raft leader. Defaults to false, and " +
            "should only be used in exceptional circumstances by expert users. Using this can result in reduced " +
            "availability for the cluster." )
    public static final Setting<Boolean> refuse_to_be_leader =
            setting( "causal_clustering.refuse_to_be_leader", BOOLEAN, FALSE );

    @Description( "The maximum batch size when catching up (in unit of entries)" )
    public static final Setting<Integer> catchup_batch_size =
            setting( "causal_clustering.catchup_batch_size", INTEGER, "64" );

    @Description( "The maximum lag allowed before log shipping pauses (in unit of entries)" )
    public static final Setting<Integer> log_shipping_max_lag =
            setting( "causal_clustering.log_shipping_max_lag", INTEGER, "256" );

    @Description( "Size of the RAFT in queue" )
    @Internal
    public static final Setting<Integer> raft_in_queue_size =
            setting( "causal_clustering.raft_in_queue_size", INTEGER, "64" );

    @Description( "Largest batch processed by RAFT" )
    @Internal
    public static final Setting<Integer> raft_in_queue_max_batch =
            setting( "causal_clustering.raft_in_queue_max_batch", INTEGER, "64" );

    @Description( "Expected number of Core machines in the cluster" )
    public static final Setting<Integer> expected_core_cluster_size =
            setting( "causal_clustering.expected_core_cluster_size", INTEGER, "3" );

    @Description( "Network interface and port for the transaction shipping server to listen on." )
    public static final Setting<ListenSocketAddress> transaction_listen_address =
            listenAddress( "causal_clustering.transaction_listen_address", 6000 );

    @Description( "Advertised hostname/IP address and port for the transaction shipping server." )
    public static final Setting<AdvertisedSocketAddress> transaction_advertised_address =
            advertisedAddress( "causal_clustering.transaction_advertised_address", transaction_listen_address );

    @Description( "Network interface and port for the RAFT server to listen on." )
    public static final Setting<ListenSocketAddress> raft_listen_address =
            listenAddress( "causal_clustering.raft_listen_address", 7000 );

    @Description( "Advertised hostname/IP address and port for the RAFT server." )
    public static final Setting<AdvertisedSocketAddress> raft_advertised_address =
            advertisedAddress( "causal_clustering.raft_advertised_address", raft_listen_address );

    @Description( "Host and port to bind the cluster member discovery management communication." )
    public static final Setting<ListenSocketAddress> discovery_listen_address =
            listenAddress( "causal_clustering.discovery_listen_address", 5000 );

    @Description( "Advertised cluster member discovery management communication." )
    public static final Setting<AdvertisedSocketAddress> discovery_advertised_address =
            advertisedAddress( "causal_clustering.discovery_advertised_address", discovery_listen_address );

    @Description( "A comma-separated list of other members of the cluster to join." )
    public static final Setting<List<AdvertisedSocketAddress>> initial_discovery_members =
            setting( "causal_clustering.initial_discovery_members", list( ",", ADVERTISED_SOCKET_ADDRESS ),
                    NO_DEFAULT );

    @Description( "Prevents the network middleware from dumping its own logs. Defaults to true." )
    public static final Setting<Boolean> disable_middleware_logging =
            setting( "causal_clustering.disable_middleware_logging", BOOLEAN, TRUE );

    @Description( "The maximum file size before the storage file is rotated (in unit of entries)" )
    public static final Setting<Integer> last_flushed_state_size =
            setting( "causal_clustering.last_applied_state_size", INTEGER, "1000" );

    @Description( "The maximum file size before the ID allocation file is rotated (in unit of entries)" )
    public static final Setting<Integer> id_alloc_state_size =
            setting( "causal_clustering.id_alloc_state_size", INTEGER, "1000" );

    @Description( "The maximum file size before the membership state file is rotated (in unit of entries)" )
    public static final Setting<Integer> raft_membership_state_size =
            setting( "causal_clustering.raft_membership_state_size", INTEGER, "1000" );

    @Description( "The maximum file size before the vote state file is rotated (in unit of entries)" )
    public static final Setting<Integer> vote_state_size =
            setting( "causal_clustering.raft_vote_state_size", INTEGER, "1000" );

    @Description( "The maximum file size before the term state file is rotated (in unit of entries)" )
    public static final Setting<Integer> term_state_size =
            setting( "causal_clustering.raft_term_state_size", INTEGER, "1000" );

    @Description( "The maximum file size before the global session tracker state file is rotated (in unit of entries)" )
    public static final Setting<Integer> global_session_tracker_state_size =
            setting( "causal_clustering.global_session_tracker_state_size", INTEGER, "1000" );

    @Description( "The maximum file size before the replicated lock token state file is rotated (in unit of entries)" )
    public static final Setting<Integer> replicated_lock_token_state_size =
            setting( "causal_clustering.replicated_lock_token_state_size", INTEGER, "1000" );

    @Description( "The number of messages waiting to be sent to other servers in the cluster" )
    public static final Setting<Integer> outgoing_queue_size =
            setting( "causal_clustering.outgoing_queue_size", INTEGER, "64" );

    @Description( "The number of operations to be processed before the state machines flush to disk" )
    public static final Setting<Integer> state_machine_flush_window_size =
            setting( "causal_clustering.state_machine_flush_window_size", INTEGER, "4096" );

    @Description( "The maximum number of operations to be batched during applications of operations in the state machines" )
    public static final Setting<Integer> state_machine_apply_max_batch_size =
            setting( "causal_clustering.state_machine_apply_max_batch_size", INTEGER, "16" );

    @Description( "RAFT log pruning strategy" )
    public static final Setting<String> raft_log_pruning_strategy =
            setting( "causal_clustering.raft_log_prune_strategy", STRING, "1g size" );

    @Description( "RAFT log implementation" )
    public static final Setting<String> raft_log_implementation =
            setting( "causal_clustering.raft_log_implementation", STRING, "SEGMENTED" );

    @Description( "RAFT log rotation size" )
    public static final Setting<Long> raft_log_rotation_size =
            setting( "causal_clustering.raft_log_rotation_size", BYTES, "250M", min( 1024L ) );

    @Description( "RAFT log reader pool size" )
    public static final Setting<Integer> raft_log_reader_pool_size =
            setting( "causal_clustering.raft_log_reader_pool_size", INTEGER, "8" );

    @Description( "RAFT log pruning frequency" )
    public static final Setting<Long> raft_log_pruning_frequency =
            setting( "causal_clustering.raft_log_pruning_frequency", DURATION, "10m" );

    @Description( "Enable or disable the dump of all network messages pertaining to the RAFT protocol" )
    public static final Setting<Boolean> raft_messages_log_enable =
            setting( "causal_clustering.raft_messages_log_enable", BOOLEAN, FALSE);

    @Description( "Interval of pulling updates from cores." )
    public static final Setting<Long> pull_interval = setting( "causal_clustering.pull_interval", DURATION, "1s" );

    @Description( "The catch up protocol times out if the given duration elapses with not network activity. " +
            "Every message received by the client from the server extends the time out duration." )
    @Internal
    public static final Setting<Long> catch_up_client_inactivity_timeout =
            setting( "causal_clustering.catch_up_client_inactivity_timeout", DURATION, "5s" );

    @Description( "Throttle limit for logging unknown cluster member address" )
    public static final Setting<Long> unknown_address_logging_throttle =
            setting( "causal_clustering.unknown_address_logging_throttle", DURATION, "10000ms" );

<<<<<<< HEAD
    @Description( "Maximum number of transactions to send in response to a TX pull request." )
    @Internal
    public static final Setting<Integer> tx_pull_batch_size =
            setting( "causal_clustering.tx_pull_batch_size", INTEGER, "64" );

=======
>>>>>>> f59297b5
    @Description( "Maximum transaction batch size for read replicas when applying transactions pulled from core " +
            "servers." )
    @Internal
    public static Setting<Integer> read_replica_transaction_applier_batch_size =
            setting( "causal_clustering.read_replica_transaction_applier_batch_size", INTEGER, "64" );

    @Description( "Time To Live before read replica is considered unavailable" )
    public static final Setting<Long> read_replica_time_to_live =
            setting( "causal_clustering.read_replica_time_to_live", DURATION, "1m", min( 60_000L ) );

    @Description( "How long drivers should cache the data from the `dbms.cluster.routing.getServers()` procedure." )
    public static final Setting<Long> cluster_routing_ttl =
            setting( "causal_clustering.cluster_routing_ttl", DURATION, "5m", min( 1_000L ) );

    @Description( "Configure if the `dbms.cluster.routing.getServers()` procedure should include followers as read " +
            "endpoints or return only read replicas. Note: if there are no read replicas in the cluster, followers " +
            "are returned as read end points regardless the value of this setting. Defaults to true so that followers" +
            "are available for read-only queries in a typical heterogeneous setup." )
    public static final Setting<Boolean> cluster_allow_reads_on_followers =
            setting( "causal_clustering.cluster_allow_reads_on_followers", BOOLEAN, TRUE );

    @Description( "The size of the ID allocation requests Core servers will make when they run out of NODE IDs. " +
            "Larger values mean less frequent requests but also result in more unused IDs (and unused disk space) " +
            "in the event of a crash." )
    public static final Setting<Integer> node_id_allocation_size =
            setting( "causal_clustering.node_id_allocation_size", INTEGER, "1024" );

    @Description( "The size of the ID allocation requests Core servers will make when they run out " +
            "of RELATIONSHIP IDs. Larger values mean less frequent requests but also result in more unused IDs " +
            "(and unused disk space) in the event of a crash." )
    public static final Setting<Integer> relationship_id_allocation_size =
            setting( "causal_clustering.relationship_id_allocation_size", INTEGER, "1024" );

    @Description( "The size of the ID allocation requests Core servers will make when they run out " +
            "of PROPERTY IDs. Larger values mean less frequent requests but also result in more unused IDs " +
            "(and unused disk space) in the event of a crash." )
    public static final Setting<Integer> property_id_allocation_size =
            setting( "causal_clustering.property_id_allocation_size", INTEGER, "1024" );

    @Description( "The size of the ID allocation requests Core servers will make when they run out " +
            "of STRING_BLOCK IDs. Larger values mean less frequent requests but also result in more unused IDs " +
            "(and unused disk space) in the event of a crash." )
    public static final Setting<Integer> string_block_id_allocation_size =
            setting( "causal_clustering.string_block_id_allocation_size", INTEGER, "1024" );

    @Description( "The size of the ID allocation requests Core servers will make when they run out " +
            "of ARRAY_BLOCK IDs. Larger values mean less frequent requests but also result in more unused IDs " +
            "(and unused disk space) in the event of a crash." )
    public static final Setting<Integer> array_block_id_allocation_size =
            setting( "causal_clustering.array_block_id_allocation_size", INTEGER, "1024" );

    @Description( "The size of the ID allocation requests Core servers will make when they run out " +
            "of PROPERTY_KEY_TOKEN IDs. Larger values mean less frequent requests but also result in more unused IDs " +
            "(and unused disk space) in the event of a crash." )
    public static final Setting<Integer> property_key_token_id_allocation_size =
            setting( "causal_clustering.property_key_token_id_allocation_size", INTEGER, "32" );

    @Description( "The size of the ID allocation requests Core servers will make when they run out " +
            "of PROPERTY_KEY_TOKEN_NAME IDs. Larger values mean less frequent requests but also result in more " +
            "unused IDs (and unused disk space) in the event of a crash." )
    public static final Setting<Integer> property_key_token_name_id_allocation_size =
            setting( "causal_clustering.property_key_token_name_id_allocation_size", INTEGER, "1024" );

    @Description( "The size of the ID allocation requests Core servers will make when they run out " +
            "of RELATIONSHIP_TYPE_TOKEN IDs. Larger values mean less frequent requests but also result in more " +
            "unused IDs (and unused disk space) in the event of a crash." )
    public static final Setting<Integer> relationship_type_token_id_allocation_size =
            setting( "causal_clustering.relationship_type_token_id_allocation_size", INTEGER, "32" );

    @Description( "The size of the ID allocation requests Core servers will make when they run out " +
            "of RELATIONSHIP_TYPE_TOKEN_NAME IDs. Larger values mean less frequent requests but also result in more " +
            "unused IDs (and unused disk space) in the event of a crash." )
    public static final Setting<Integer> relationship_type_token_name_id_allocation_size =
            setting( "causal_clustering.relationship_type_token_name_id_allocation_size", INTEGER, "1024" );

    @Description( "The size of the ID allocation requests Core servers will make when they run out " +
            "of LABEL_TOKEN IDs. Larger values mean less frequent requests but also result in more " +
            "unused IDs (and unused disk space) in the event of a crash." )
    public static final Setting<Integer> label_token_id_allocation_size =
            setting( "causal_clustering.label_token_id_allocation_size", INTEGER, "32" );

    @Description( "The size of the ID allocation requests Core servers will make when they run out " +
            "of LABEL_TOKEN_NAME IDs. Larger values mean less frequent requests but also result in more " +
            "unused IDs (and unused disk space) in the event of a crash." )
    public static final Setting<Integer> label_token_name_id_allocation_size =
            setting( "causal_clustering.label_token_name_id_allocation_size", INTEGER, "1024" );

    @Description( "The size of the ID allocation requests Core servers will make when they run out " +
            "of NEOSTORE_BLOCK IDs. Larger values mean less frequent requests but also result in more " +
            "unused IDs (and unused disk space) in the event of a crash." )
    public static final Setting<Integer> neostore_block_id_allocation_size =
            setting( "causal_clustering.neostore_block_id_allocation_size", INTEGER, "1024" );

    @Description( "The size of the ID allocation requests Core servers will make when they run out " +
            "of SCHEMA IDs. Larger values mean less frequent requests but also result in more " +
            "unused IDs (and unused disk space) in the event of a crash." )
    public static final Setting<Integer> schema_id_allocation_size =
            setting( "causal_clustering.schema_id_allocation_size", INTEGER, "1024" );

    @Description( "The size of the ID allocation requests Core servers will make when they run out " +
            "of NODE_LABELS IDs. Larger values mean less frequent requests but also result in more " +
            "unused IDs (and unused disk space) in the event of a crash." )
    public static final Setting<Integer> node_labels_id_allocation_size =
            setting( "causal_clustering.node_labels_id_allocation_size", INTEGER, "1024" );

    @Description( "The size of the ID allocation requests Core servers will make when they run out " +
            "of RELATIONSHIP_GROUP IDs. Larger values mean less frequent requests but also result in more " +
            "unused IDs (and unused disk space) in the event of a crash." )
    public static final Setting<Integer> relationship_group_id_allocation_size =
            setting( "causal_clustering.relationship_group_id_allocation_size", INTEGER, "1024" );

    @Description( "Time between scanning the cluster to refresh current server's view of topology" )
    public static final Setting<Long> cluster_topology_refresh =
            setting( "causal_clustering.cluster_topology_refresh", DURATION, "5s", min( 1_000L ) );

    @Description( "An ordered list in descending preference of the strategy which read replicas use to choose " +
            "upstream database server from which to pull transactional updates." )
    public static final Setting<List<String>> upstream_selection_strategy =
            setting( "causal_clustering.upstream_selection_strategy", list( ",", STRING ), "default" );

    @Description( "If the operator specifies the user-defined upstream database selection strategy in " +
            "causal_clustering.upstream_selection_strategy then the configuration of the upstream dependencies is " +
            "written here." )
    public static final Setting<String> user_defined_upstream_selection_strategy =
            setting( "causal_clustering.user_defined_upstream_strategy", STRING, "" );

    @Description( "A list of group names for the server used when configuring load balancing and replication policies." )
    public static final Setting<List<String>> server_groups =
            setting( "causal_clustering.server_groups", list( ",", STRING ), "" );

    @Description( "The load balancing plugin to use." )
    public static final Setting<String> load_balancing_plugin =
            setting( "causal_clustering.load_balancing.plugin", STRING, "server_policies" );

    @Description( "The configuration must be valid for the configured plugin and usually exists" +
            "under matching subkeys, e.g. ..config.server_policies.*" +
            "This is just a top-level placeholder for the plugin-specific configuration." )
    public static final Setting<String> load_balancing_config =
            setting( "causal_clustering.load_balancing.config", STRING, "" );

    @Description( "Enables shuffling of the returned load balancing result." )
    public static final Setting<Boolean> load_balancing_shuffle =
            setting( "causal_clustering.load_balancing.shuffle", BOOLEAN, TRUE );

    @Description( "Require authorization for access to the Causal Clustering status endpoints." )
    public static final Setting<Boolean> status_auth_enabled =
            setting( "dbms.security.causal_clustering_status_auth_enabled", BOOLEAN, TRUE );

    @Description( "Enable multi-data center features. Requires appropriate licensing." )
    public static final Setting<Boolean> multi_dc_license =
            setting( "causal_clustering.multi_dc_license", BOOLEAN, FALSE );
}<|MERGE_RESOLUTION|>--- conflicted
+++ resolved
@@ -192,14 +192,6 @@
     public static final Setting<Long> unknown_address_logging_throttle =
             setting( "causal_clustering.unknown_address_logging_throttle", DURATION, "10000ms" );
 
-<<<<<<< HEAD
-    @Description( "Maximum number of transactions to send in response to a TX pull request." )
-    @Internal
-    public static final Setting<Integer> tx_pull_batch_size =
-            setting( "causal_clustering.tx_pull_batch_size", INTEGER, "64" );
-
-=======
->>>>>>> f59297b5
     @Description( "Maximum transaction batch size for read replicas when applying transactions pulled from core " +
             "servers." )
     @Internal

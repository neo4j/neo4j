/*
 * Copyright (c) 2002-2018 "Neo Technology,"
 * Network Engine for Objects in Lund AB [http://neotechnology.com]
 *
 * This file is part of Neo4j.
 *
 * Neo4j is free software: you can redistribute it and/or modify
 * it under the terms of the GNU Affero General Public License as
 * published by the Free Software Foundation, either version 3 of the
 * License, or (at your option) any later version.
 *
 * This program is distributed in the hope that it will be useful,
 * but WITHOUT ANY WARRANTY; without even the implied warranty of
 * MERCHANTABILITY or FITNESS FOR A PARTICULAR PURPOSE.  See the
 * GNU Affero General Public License for more details.
 *
 * You should have received a copy of the GNU Affero General Public License
 * along with this program. If not, see <http://www.gnu.org/licenses/>.
 */
package org.neo4j.kernel.api.impl.fulltext.integrations.bloom;

<<<<<<< HEAD
import java.io.IOException;
import java.util.Iterator;
=======
import java.util.Arrays;
>>>>>>> b13182ac
import java.util.List;
import java.util.function.Function;
import java.util.stream.Collectors;
import java.util.stream.Stream;

<<<<<<< HEAD
import org.neo4j.collection.primitive.PrimitiveLongCollections;
import org.neo4j.internal.kernel.api.InternalIndexState;
import org.neo4j.kernel.api.KernelTransaction;
import org.neo4j.kernel.api.ReadOperations;
import org.neo4j.kernel.api.Statement;
import org.neo4j.kernel.api.StatementTokenNameLookup;
import org.neo4j.kernel.api.exceptions.index.IndexNotFoundKernelException;
import org.neo4j.kernel.api.exceptions.index.IndexPopulationFailedKernelException;
import org.neo4j.kernel.api.exceptions.schema.SchemaRuleNotFoundException;
import org.neo4j.kernel.api.impl.fulltext.integrations.kernel.FulltextAccessor;
import org.neo4j.kernel.api.impl.fulltext.lucene.FulltextQueryHelper;
import org.neo4j.kernel.api.schema.index.IndexDescriptor;
=======
import org.neo4j.internal.kernel.api.InternalIndexState;
import org.neo4j.kernel.api.impl.fulltext.FulltextProvider;
import org.neo4j.kernel.api.impl.fulltext.ReadOnlyFulltext;
import org.neo4j.kernel.api.impl.fulltext.ScoreEntityIterator;
import org.neo4j.kernel.api.impl.fulltext.ScoreEntityIterator.ScoreEntry;
>>>>>>> b13182ac
import org.neo4j.procedure.Context;
import org.neo4j.procedure.Description;
import org.neo4j.procedure.Name;
import org.neo4j.procedure.Procedure;
import org.neo4j.storageengine.api.EntityType;

import static org.neo4j.procedure.Mode.READ;
import static org.neo4j.procedure.Mode.SCHEMA;

/**
 * Procedures for querying the bloom fulltext addon.
 */
public class BloomProcedures
{
    public static final String BLOOM_RELATIONSHIPS = "bloomRelationships";
    public static final String BLOOM_NODES = "bloomNodes";

    @Context
    public KernelTransaction tx;

    @Context
    public FulltextAccessor accessor;

    private static final Function<ScoreEntry,EntityOutput> QUERY_RESULT_MAPPER = result -> new EntityOutput( result.entityId(), result.score() );

    @Description( "Await the completion of any background index population or updates" )
    @Procedure( name = "bloom.awaitPopulation", mode = READ )
    public void awaitPopulation()
    {
        await( BLOOM_NODES );
        await( BLOOM_RELATIONSHIPS );
    }

<<<<<<< HEAD
    private void await( String indexName ) throws IndexPopulationFailedKernelException
=======
    @Description( "Returns the node property keys indexed by the Bloom fulltext index add-on" )
    @Procedure( name = "bloom.getIndexedNodePropertyKeys", mode = READ )
    public Stream<PropertyOutput> getIndexedNodePropertyKeys()
>>>>>>> b13182ac
    {
        //TODO real await
        try ( Statement stmt = tx.acquireStatement() )
        {
            //noinspection StatementWithEmptyBody
            IndexDescriptor descriptor = stmt.readOperations().indexGetForName( indexName );
            InternalIndexState state;
            while ( (state = stmt.readOperations().indexGetState( descriptor )) != InternalIndexState.ONLINE )
            {
                if ( state == InternalIndexState.FAILED )
                {
                    StatementTokenNameLookup lookup = new StatementTokenNameLookup( stmt.readOperations() );
                    throw new IndexPopulationFailedKernelException( descriptor.schema(), descriptor.userDescription( lookup ),
                            "Population of index " + indexName + " has failed." );
                }
            }
        }
        catch ( IndexNotFoundKernelException | SchemaRuleNotFoundException e )
        {
            //This is fine
        }
    }

<<<<<<< HEAD
    @Description( "Returns the node property keys indexed by the Bloom fulltext index add-on" )
    @Procedure( name = "bloom.getIndexedNodePropertyKeys", mode = READ )
    public Stream<PropertyOutput> getIndexedNodePropertyKeys() throws Exception
    {
        try ( Statement stmt = tx.acquireStatement() )
        {
            ReadOperations readOperations = stmt.readOperations();
            return accessor.propertyKeyStrings( readOperations.indexGetForName( BLOOM_NODES ) ).map( PropertyOutput::new );
        }
=======
    @Description( "Returns the relationship property keys indexed by the Bloom fulltext index add-on" )
    @Procedure( name = "bloom.getIndexedRelationshipPropertyKeys", mode = READ )
    public Stream<PropertyOutput> getIndexedRelationshipPropertyKeys()
    {
        return provider.getProperties( BLOOM_RELATIONSHIPS, RELATIONSHIPS ).stream().map( PropertyOutput::new );
>>>>>>> b13182ac
    }

    @Description( "Set the node property keys to index" )
    @Procedure( name = "bloom.setIndexedNodePropertyKeys", mode = SCHEMA )
    public void setIndexedNodePropertyKeys( @Name( "propertyKeys" ) List<String> propertyKeys ) throws Exception
    {
        try ( Statement stmt = tx.acquireStatement() )
        {
            ReadOperations readOperations = stmt.readOperations();
            stmt.schemaWriteOperations().indexDrop( readOperations.indexGetForName( BLOOM_NODES ) );
        }
        catch ( SchemaRuleNotFoundException e )
        {
            //this is fine
        }
        try ( Statement stmt = tx.acquireStatement() )
        {
            IndexDescriptor indexDescriptor = accessor.indexDescriptorFor( BLOOM_NODES, EntityType.NODE, new String[0], propertyKeys.toArray( new String[0] ) );
            stmt.schemaWriteOperations().nonSchemaIndexCreate( indexDescriptor );
        }
    }

    @Description( "Returns the relationship property keys indexed by the Bloom fulltext index add-on" )
    @Procedure( name = "bloom.getIndexedRelationshipPropertyKeys", mode = READ )
    public Stream<PropertyOutput> getIndexedRelationshipPropertyKeys() throws Exception
    {
        try ( Statement stmt = tx.acquireStatement() )
        {
            ReadOperations readOperations = stmt.readOperations();
            return accessor.propertyKeyStrings( readOperations.indexGetForName( BLOOM_RELATIONSHIPS ) ).map( PropertyOutput::new );
        }
    }

    @Description( "Set the relationship property keys to index" )
    @Procedure( name = "bloom.setIndexedRelationshipPropertyKeys", mode = SCHEMA )
    public void setIndexedRelationshipPropertyKeys( @Name( "propertyKeys" ) List<String> propertyKeys ) throws Exception
    {
        try ( Statement stmt = tx.acquireStatement() )
        {
            ReadOperations readOperations = stmt.readOperations();
            stmt.schemaWriteOperations().indexDrop( readOperations.indexGetForName( BLOOM_RELATIONSHIPS ) );
        }
        catch ( SchemaRuleNotFoundException e )
        {
            //this is fine
        }
        try ( Statement stmt = tx.acquireStatement() )
        {
            IndexDescriptor indexDescriptor =
                    accessor.indexDescriptorFor( BLOOM_RELATIONSHIPS, EntityType.RELATIONSHIP, new String[0], propertyKeys.toArray( new String[0] ) );
            stmt.schemaWriteOperations().nonSchemaIndexCreate( indexDescriptor );
        }
    }

    @Description( "Check the status of the Bloom fulltext index add-on" )
    @Procedure( name = "bloom.indexStatus", mode = READ )
    public Stream<StatusOutput> indexStatus()
    {
<<<<<<< HEAD
        InternalIndexState nodeIndexState;
        InternalIndexState relationshipIndexState;
        try ( Statement stmt = tx.acquireStatement() )
        {
            ReadOperations readOperations = stmt.readOperations();
            nodeIndexState = readOperations.indexGetState( readOperations.indexGetForName( BLOOM_NODES ) );
            relationshipIndexState = readOperations.indexGetState( readOperations.indexGetForName( BLOOM_RELATIONSHIPS ) );
        }
        return Stream.of( nodeIndexState, relationshipIndexState ).map( StatusOutput::new );
=======
        StatusOutput nodeIndexState = new StatusOutput( BLOOM_NODES, provider.getState( BLOOM_NODES, NODES ) );
        StatusOutput relationshipIndexState = new StatusOutput( BLOOM_RELATIONSHIPS, provider.getState( BLOOM_RELATIONSHIPS, RELATIONSHIPS ) );
        return Stream.of( nodeIndexState, relationshipIndexState );
>>>>>>> b13182ac
    }

    @Description( "Query the Bloom fulltext index for nodes" )
    @Procedure( name = "bloom.searchNodes", mode = READ )
    public Stream<EntityOutput> bloomFulltextNodes( @Name( "terms" ) List<String> terms, @Name( value = "fuzzy", defaultValue = "true" ) boolean fuzzy,
            @Name( value = "matchAll", defaultValue = "false" ) boolean matchAll ) throws Exception
    {
        return queryAsStream( terms, BLOOM_NODES, fuzzy, matchAll );
    }

    @Description( "Query the Bloom fulltext index for relationships" )
    @Procedure( name = "bloom.searchRelationships", mode = READ )
    public Stream<EntityOutput> bloomFulltextRelationships( @Name( "terms" ) List<String> terms, @Name( value = "fuzzy", defaultValue = "true" ) boolean fuzzy,
            @Name( value = "matchAll", defaultValue = "false" ) boolean matchAll ) throws Exception
    {
        return queryAsStream( terms, BLOOM_RELATIONSHIPS, fuzzy, matchAll );
    }

    private Stream<EntityOutput> queryAsStream( List<String> terms, String indexName, boolean fuzzy, boolean matchAll )
            throws IOException, IndexNotFoundKernelException
    {
<<<<<<< HEAD
        String query = FulltextQueryHelper.createQuery( terms, fuzzy, matchAll );
        Iterator<EntityOutput> iterator = PrimitiveLongCollections.map( EntityOutput::new, accessor.query( indexName, query ) );
        return StreamSupport.stream( Spliterators.spliteratorUnknownSize( iterator, Spliterator.ORDERED ), false );
=======
        terms = terms.stream().flatMap( s -> Arrays.stream( s.split( "\\s+" ) ) ).collect( Collectors.toList() );
        ScoreEntityIterator resultIterator;
        if ( fuzzy )
        {
            resultIterator = indexReader.fuzzyQuery( terms, matchAll );
        }
        else
        {
            resultIterator = indexReader.query( terms, matchAll );
        }
        return resultIterator.stream().map( QUERY_RESULT_MAPPER );
>>>>>>> b13182ac
    }

    public static class EntityOutput
    {
        public final long entityid;
        public final double score;

        EntityOutput( long entityid, float score )
        {
            this.entityid = entityid;
            this.score = score;
        }
    }

    public static class PropertyOutput
    {
        public final String propertyKey;

        PropertyOutput( String propertykey )
        {
            this.propertyKey = propertykey;
        }
    }

    public static class StatusOutput
    {
        public final String name;
        public final String state;

        StatusOutput( String name, InternalIndexState internalIndexState )
        {
            this.name = name;
            switch ( internalIndexState )
            {
            case POPULATING:
                state = "POPULATING";
                break;
            case ONLINE:
                state = "ONLINE";
                break;
            case FAILED:
                state = "FAILED";
                break;
            default:
                throw new IllegalArgumentException( String.format( "Illegal index state %s", internalIndexState ) );
            }
        }
    }
}<|MERGE_RESOLUTION|>--- conflicted
+++ resolved
@@ -19,19 +19,13 @@
  */
 package org.neo4j.kernel.api.impl.fulltext.integrations.bloom;
 
-<<<<<<< HEAD
 import java.io.IOException;
-import java.util.Iterator;
-=======
 import java.util.Arrays;
->>>>>>> b13182ac
 import java.util.List;
 import java.util.function.Function;
 import java.util.stream.Collectors;
 import java.util.stream.Stream;
 
-<<<<<<< HEAD
-import org.neo4j.collection.primitive.PrimitiveLongCollections;
 import org.neo4j.internal.kernel.api.InternalIndexState;
 import org.neo4j.kernel.api.KernelTransaction;
 import org.neo4j.kernel.api.ReadOperations;
@@ -40,16 +34,11 @@
 import org.neo4j.kernel.api.exceptions.index.IndexNotFoundKernelException;
 import org.neo4j.kernel.api.exceptions.index.IndexPopulationFailedKernelException;
 import org.neo4j.kernel.api.exceptions.schema.SchemaRuleNotFoundException;
+import org.neo4j.kernel.api.impl.fulltext.lucene.ScoreEntityIterator;
+import org.neo4j.kernel.api.impl.fulltext.lucene.ScoreEntityIterator.ScoreEntry;
 import org.neo4j.kernel.api.impl.fulltext.integrations.kernel.FulltextAccessor;
 import org.neo4j.kernel.api.impl.fulltext.lucene.FulltextQueryHelper;
 import org.neo4j.kernel.api.schema.index.IndexDescriptor;
-=======
-import org.neo4j.internal.kernel.api.InternalIndexState;
-import org.neo4j.kernel.api.impl.fulltext.FulltextProvider;
-import org.neo4j.kernel.api.impl.fulltext.ReadOnlyFulltext;
-import org.neo4j.kernel.api.impl.fulltext.ScoreEntityIterator;
-import org.neo4j.kernel.api.impl.fulltext.ScoreEntityIterator.ScoreEntry;
->>>>>>> b13182ac
 import org.neo4j.procedure.Context;
 import org.neo4j.procedure.Description;
 import org.neo4j.procedure.Name;
@@ -77,19 +66,13 @@
 
     @Description( "Await the completion of any background index population or updates" )
     @Procedure( name = "bloom.awaitPopulation", mode = READ )
-    public void awaitPopulation()
+    public void awaitPopulation() throws IndexPopulationFailedKernelException
     {
         await( BLOOM_NODES );
         await( BLOOM_RELATIONSHIPS );
     }
 
-<<<<<<< HEAD
     private void await( String indexName ) throws IndexPopulationFailedKernelException
-=======
-    @Description( "Returns the node property keys indexed by the Bloom fulltext index add-on" )
-    @Procedure( name = "bloom.getIndexedNodePropertyKeys", mode = READ )
-    public Stream<PropertyOutput> getIndexedNodePropertyKeys()
->>>>>>> b13182ac
     {
         //TODO real await
         try ( Statement stmt = tx.acquireStatement() )
@@ -113,23 +96,15 @@
         }
     }
 
-<<<<<<< HEAD
     @Description( "Returns the node property keys indexed by the Bloom fulltext index add-on" )
     @Procedure( name = "bloom.getIndexedNodePropertyKeys", mode = READ )
-    public Stream<PropertyOutput> getIndexedNodePropertyKeys() throws Exception
+    public Stream<PropertyOutput> getIndexedNodePropertyKeys() throws SchemaRuleNotFoundException
     {
         try ( Statement stmt = tx.acquireStatement() )
         {
             ReadOperations readOperations = stmt.readOperations();
             return accessor.propertyKeyStrings( readOperations.indexGetForName( BLOOM_NODES ) ).map( PropertyOutput::new );
         }
-=======
-    @Description( "Returns the relationship property keys indexed by the Bloom fulltext index add-on" )
-    @Procedure( name = "bloom.getIndexedRelationshipPropertyKeys", mode = READ )
-    public Stream<PropertyOutput> getIndexedRelationshipPropertyKeys()
-    {
-        return provider.getProperties( BLOOM_RELATIONSHIPS, RELATIONSHIPS ).stream().map( PropertyOutput::new );
->>>>>>> b13182ac
     }
 
     @Description( "Set the node property keys to index" )
@@ -154,7 +129,7 @@
 
     @Description( "Returns the relationship property keys indexed by the Bloom fulltext index add-on" )
     @Procedure( name = "bloom.getIndexedRelationshipPropertyKeys", mode = READ )
-    public Stream<PropertyOutput> getIndexedRelationshipPropertyKeys() throws Exception
+    public Stream<PropertyOutput> getIndexedRelationshipPropertyKeys() throws SchemaRuleNotFoundException
     {
         try ( Statement stmt = tx.acquireStatement() )
         {
@@ -186,23 +161,19 @@
 
     @Description( "Check the status of the Bloom fulltext index add-on" )
     @Procedure( name = "bloom.indexStatus", mode = READ )
-    public Stream<StatusOutput> indexStatus()
-    {
-<<<<<<< HEAD
-        InternalIndexState nodeIndexState;
-        InternalIndexState relationshipIndexState;
-        try ( Statement stmt = tx.acquireStatement() )
-        {
-            ReadOperations readOperations = stmt.readOperations();
-            nodeIndexState = readOperations.indexGetState( readOperations.indexGetForName( BLOOM_NODES ) );
-            relationshipIndexState = readOperations.indexGetState( readOperations.indexGetForName( BLOOM_RELATIONSHIPS ) );
-        }
-        return Stream.of( nodeIndexState, relationshipIndexState ).map( StatusOutput::new );
-=======
-        StatusOutput nodeIndexState = new StatusOutput( BLOOM_NODES, provider.getState( BLOOM_NODES, NODES ) );
-        StatusOutput relationshipIndexState = new StatusOutput( BLOOM_RELATIONSHIPS, provider.getState( BLOOM_RELATIONSHIPS, RELATIONSHIPS ) );
-        return Stream.of( nodeIndexState, relationshipIndexState );
->>>>>>> b13182ac
+    public Stream<StatusOutput> indexStatus() throws SchemaRuleNotFoundException, IndexNotFoundKernelException
+    {
+        try ( Statement stmt = tx.acquireStatement() )
+        {
+            ReadOperations readOperations = stmt.readOperations();
+            InternalIndexState internalNodeIndexState =
+                    readOperations.indexGetState( readOperations.indexGetForName( BLOOM_NODES ) );
+            InternalIndexState internalRelationshipIndexState =
+                    readOperations.indexGetState( readOperations.indexGetForName( BLOOM_RELATIONSHIPS ) );
+            StatusOutput nodeIndexState = new StatusOutput( BLOOM_NODES, internalNodeIndexState );
+            StatusOutput relationshipIndexState = new StatusOutput( BLOOM_RELATIONSHIPS, internalRelationshipIndexState );
+            return Stream.of( nodeIndexState, relationshipIndexState );
+        }
     }
 
     @Description( "Query the Bloom fulltext index for nodes" )
@@ -224,23 +195,10 @@
     private Stream<EntityOutput> queryAsStream( List<String> terms, String indexName, boolean fuzzy, boolean matchAll )
             throws IOException, IndexNotFoundKernelException
     {
-<<<<<<< HEAD
+        terms = terms.stream().flatMap( s -> Arrays.stream( s.split( "\\s+" ) ) ).collect( Collectors.toList() );
         String query = FulltextQueryHelper.createQuery( terms, fuzzy, matchAll );
-        Iterator<EntityOutput> iterator = PrimitiveLongCollections.map( EntityOutput::new, accessor.query( indexName, query ) );
-        return StreamSupport.stream( Spliterators.spliteratorUnknownSize( iterator, Spliterator.ORDERED ), false );
-=======
-        terms = terms.stream().flatMap( s -> Arrays.stream( s.split( "\\s+" ) ) ).collect( Collectors.toList() );
-        ScoreEntityIterator resultIterator;
-        if ( fuzzy )
-        {
-            resultIterator = indexReader.fuzzyQuery( terms, matchAll );
-        }
-        else
-        {
-            resultIterator = indexReader.query( terms, matchAll );
-        }
+        ScoreEntityIterator resultIterator = accessor.query( indexName, query );
         return resultIterator.stream().map( QUERY_RESULT_MAPPER );
->>>>>>> b13182ac
     }
 
     public static class EntityOutput

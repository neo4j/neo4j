<project xmlns="http://maven.apache.org/POM/4.0.0" xmlns:xsi="http://www.w3.org/2001/XMLSchema-instance"
         xsi:schemaLocation="http://maven.apache.org/POM/4.0.0 http://maven.apache.org/xsd/maven-4.0.0.xsd">

    <modelVersion>4.0.0</modelVersion>

    <parent>
        <groupId>org.neo4j</groupId>
        <artifactId>parent</artifactId>
        <version>3.4.0-SNAPSHOT</version>
        <relativePath>../..</relativePath>
    </parent>

    <artifactId>neo4j-fulltext-addon</artifactId>
    <version>3.4.0-SNAPSHOT</version>

    <name>Neo4j - Fulltext add-on</name>
    <description>Fulltext index addon for neo4j</description>
    <packaging>jar</packaging>

<<<<<<< HEAD
    <scm>
        <url>https://github.com/neo4j/neo4j/tree/3.3/enterprise/fulltext-addon</url>
    </scm>
=======
  <properties>
    <moduleName>org.neo4j.kernel.api.impl.fulltext</moduleName>
  </properties>

  <scm>
    <url>https://github.com/neo4j/neo4j/tree/3.3/enterprise/fulltext-addon</url>
  </scm>
>>>>>>> b13182ac

    <licenses>
        <license>
            <name>GNU Affero General Public License, Version 3</name>
            <url>http://www.gnu.org/licenses/agpl-3.0-standalone.html</url>
            <comments>The software ("Software") developed and owned by Network Engine for
                Objects in Lund AB (referred to in this notice as "Neo Technology") is
                licensed under the GNU AFFERO GENERAL PUBLIC LICENSE Version 3 to all
                third parties and that license is included below.

                However, if you have executed an End User Software License and Services
                Agreement or an OEM Software License and Support Services Agreement, or
                another commercial license agreement with Neo Technology or one of its
                affiliates (each, a "Commercial Agreement"), the terms of the license in
                such Commercial Agreement will supersede the GNU AFFERO GENERAL PUBLIC
                LICENSE Version 3 and you may use the Software solely pursuant to the
                terms of the relevant Commercial Agreement.
            </comments>
        </license>
    </licenses>

    <dependencies>

        <dependency>
            <groupId>org.neo4j</groupId>
            <artifactId>neo4j-kernel</artifactId>
            <version>${project.version}</version>
        </dependency>
        <dependency>
            <groupId>org.neo4j</groupId>
            <artifactId>neo4j-lucene-index</artifactId>
            <version>${project.version}</version>
        </dependency>

        <!--Test dependencies-->

<<<<<<< HEAD
        <dependency>
            <groupId>org.neo4j</groupId>
            <artifactId>neo4j-cypher</artifactId>
            <version>${project.version}</version>
            <scope>test</scope>
        </dependency>
        <dependency>
            <groupId>org.neo4j</groupId>
            <artifactId>neo4j-consistency-check</artifactId>
            <version>${project.version}</version>
        </dependency>
        <dependency>
            <groupId>org.neo4j</groupId>
            <artifactId>neo4j-kernel</artifactId>
            <version>${project.version}</version>
            <type>test-jar</type>
            <scope>test</scope>
        </dependency>
        <dependency>
            <groupId>org.neo4j</groupId>
            <artifactId>neo4j-io</artifactId>
            <version>${project.version}</version>
            <type>test-jar</type>
            <scope>test</scope>
        </dependency>
        <dependency>
            <groupId>org.neo4j</groupId>
            <artifactId>neo4j-common</artifactId>
            <version>${project.version}</version>
            <type>test-jar</type>
            <scope>test</scope>
        </dependency>
        <dependency>
            <groupId>junit</groupId>
            <artifactId>junit</artifactId>
            <scope>test</scope>
        </dependency>
        <dependency>
            <groupId>org.hamcrest</groupId>
            <artifactId>hamcrest-core</artifactId>
            <scope>test</scope>
        </dependency>
        <dependency>
            <groupId>org.hamcrest</groupId>
            <artifactId>hamcrest-library</artifactId>
            <scope>test</scope>
        </dependency>
        <dependency>
            <groupId>commons-codec</groupId>
            <artifactId>commons-codec</artifactId>
            <scope>test</scope>
        </dependency>
    </dependencies>
=======
    <dependency>
      <groupId>org.neo4j</groupId>
      <artifactId>neo4j-cypher</artifactId>
      <version>${project.version}</version>
      <scope>test</scope>
    </dependency>
    <dependency>
      <groupId>org.neo4j</groupId>
      <artifactId>neo4j-backup</artifactId>
      <version>${project.version}</version>
      <scope>test</scope>
    </dependency>
    <dependency>
      <groupId>org.neo4j</groupId>
      <artifactId>neo4j-consistency-check</artifactId>
      <version>${project.version}</version>
    </dependency>
    <dependency>
      <groupId>org.neo4j</groupId>
      <artifactId>neo4j-kernel</artifactId>
      <version>${project.version}</version>
      <type>test-jar</type>
      <scope>test</scope>
    </dependency>
    <dependency>
      <groupId>org.neo4j</groupId>
      <artifactId>neo4j-io</artifactId>
      <version>${project.version}</version>
      <type>test-jar</type>
      <scope>test</scope>
    </dependency>
    <dependency>
      <groupId>org.neo4j</groupId>
      <artifactId>neo4j-common</artifactId>
      <version>${project.version}</version>
      <type>test-jar</type>
      <scope>test</scope>
    </dependency>
    <dependency>
      <groupId>junit</groupId>
      <artifactId>junit</artifactId>
    </dependency>
    <dependency>
      <groupId>org.hamcrest</groupId>
      <artifactId>hamcrest-core</artifactId>
    </dependency>
    <dependency>
      <groupId>org.hamcrest</groupId>
      <artifactId>hamcrest-library</artifactId>
    </dependency>
    <dependency>
      <groupId>commons-codec</groupId>
      <artifactId>commons-codec</artifactId>
      <scope>test</scope>
    </dependency>
  </dependencies>
>>>>>>> b13182ac

</project><|MERGE_RESOLUTION|>--- conflicted
+++ resolved
@@ -1,27 +1,22 @@
 <project xmlns="http://maven.apache.org/POM/4.0.0" xmlns:xsi="http://www.w3.org/2001/XMLSchema-instance"
          xsi:schemaLocation="http://maven.apache.org/POM/4.0.0 http://maven.apache.org/xsd/maven-4.0.0.xsd">
 
-    <modelVersion>4.0.0</modelVersion>
+  <modelVersion>4.0.0</modelVersion>
 
-    <parent>
-        <groupId>org.neo4j</groupId>
-        <artifactId>parent</artifactId>
-        <version>3.4.0-SNAPSHOT</version>
-        <relativePath>../..</relativePath>
-    </parent>
+  <parent>
+    <groupId>org.neo4j</groupId>
+    <artifactId>parent</artifactId>
+    <version>3.4.0-SNAPSHOT</version>
+    <relativePath>../..</relativePath>
+  </parent>
 
-    <artifactId>neo4j-fulltext-addon</artifactId>
-    <version>3.4.0-SNAPSHOT</version>
+  <artifactId>neo4j-fulltext-addon</artifactId>
+  <version>3.4.0-SNAPSHOT</version>
 
-    <name>Neo4j - Fulltext add-on</name>
-    <description>Fulltext index addon for neo4j</description>
-    <packaging>jar</packaging>
+  <name>Neo4j - Fulltext add-on</name>
+  <description>Fulltext index addon for neo4j</description>
+  <packaging>jar</packaging>
 
-<<<<<<< HEAD
-    <scm>
-        <url>https://github.com/neo4j/neo4j/tree/3.3/enterprise/fulltext-addon</url>
-    </scm>
-=======
   <properties>
     <moduleName>org.neo4j.kernel.api.impl.fulltext</moduleName>
   </properties>
@@ -29,98 +24,42 @@
   <scm>
     <url>https://github.com/neo4j/neo4j/tree/3.3/enterprise/fulltext-addon</url>
   </scm>
->>>>>>> b13182ac
 
-    <licenses>
-        <license>
-            <name>GNU Affero General Public License, Version 3</name>
-            <url>http://www.gnu.org/licenses/agpl-3.0-standalone.html</url>
-            <comments>The software ("Software") developed and owned by Network Engine for
-                Objects in Lund AB (referred to in this notice as "Neo Technology") is
-                licensed under the GNU AFFERO GENERAL PUBLIC LICENSE Version 3 to all
-                third parties and that license is included below.
+  <licenses>
+    <license>
+      <name>GNU Affero General Public License, Version 3</name>
+      <url>http://www.gnu.org/licenses/agpl-3.0-standalone.html</url>
+      <comments>The software ("Software") developed and owned by Network Engine for
+        Objects in Lund AB (referred to in this notice as "Neo Technology") is
+        licensed under the GNU AFFERO GENERAL PUBLIC LICENSE Version 3 to all
+        third parties and that license is included below.
 
-                However, if you have executed an End User Software License and Services
-                Agreement or an OEM Software License and Support Services Agreement, or
-                another commercial license agreement with Neo Technology or one of its
-                affiliates (each, a "Commercial Agreement"), the terms of the license in
-                such Commercial Agreement will supersede the GNU AFFERO GENERAL PUBLIC
-                LICENSE Version 3 and you may use the Software solely pursuant to the
-                terms of the relevant Commercial Agreement.
-            </comments>
-        </license>
-    </licenses>
+        However, if you have executed an End User Software License and Services
+        Agreement or an OEM Software License and Support Services Agreement, or
+        another commercial license agreement with Neo Technology or one of its
+        affiliates (each, a "Commercial Agreement"), the terms of the license in
+        such Commercial Agreement will supersede the GNU AFFERO GENERAL PUBLIC
+        LICENSE Version 3 and you may use the Software solely pursuant to the
+        terms of the relevant Commercial Agreement.
+      </comments>
+    </license>
+  </licenses>
 
-    <dependencies>
+  <dependencies>
 
-        <dependency>
-            <groupId>org.neo4j</groupId>
-            <artifactId>neo4j-kernel</artifactId>
-            <version>${project.version}</version>
-        </dependency>
-        <dependency>
-            <groupId>org.neo4j</groupId>
-            <artifactId>neo4j-lucene-index</artifactId>
-            <version>${project.version}</version>
-        </dependency>
+    <dependency>
+      <groupId>org.neo4j</groupId>
+      <artifactId>neo4j-kernel</artifactId>
+      <version>${project.version}</version>
+    </dependency>
+    <dependency>
+      <groupId>org.neo4j</groupId>
+      <artifactId>neo4j-lucene-index</artifactId>
+      <version>${project.version}</version>
+    </dependency>
 
-        <!--Test dependencies-->
+    <!--Test dependencies-->
 
-<<<<<<< HEAD
-        <dependency>
-            <groupId>org.neo4j</groupId>
-            <artifactId>neo4j-cypher</artifactId>
-            <version>${project.version}</version>
-            <scope>test</scope>
-        </dependency>
-        <dependency>
-            <groupId>org.neo4j</groupId>
-            <artifactId>neo4j-consistency-check</artifactId>
-            <version>${project.version}</version>
-        </dependency>
-        <dependency>
-            <groupId>org.neo4j</groupId>
-            <artifactId>neo4j-kernel</artifactId>
-            <version>${project.version}</version>
-            <type>test-jar</type>
-            <scope>test</scope>
-        </dependency>
-        <dependency>
-            <groupId>org.neo4j</groupId>
-            <artifactId>neo4j-io</artifactId>
-            <version>${project.version}</version>
-            <type>test-jar</type>
-            <scope>test</scope>
-        </dependency>
-        <dependency>
-            <groupId>org.neo4j</groupId>
-            <artifactId>neo4j-common</artifactId>
-            <version>${project.version}</version>
-            <type>test-jar</type>
-            <scope>test</scope>
-        </dependency>
-        <dependency>
-            <groupId>junit</groupId>
-            <artifactId>junit</artifactId>
-            <scope>test</scope>
-        </dependency>
-        <dependency>
-            <groupId>org.hamcrest</groupId>
-            <artifactId>hamcrest-core</artifactId>
-            <scope>test</scope>
-        </dependency>
-        <dependency>
-            <groupId>org.hamcrest</groupId>
-            <artifactId>hamcrest-library</artifactId>
-            <scope>test</scope>
-        </dependency>
-        <dependency>
-            <groupId>commons-codec</groupId>
-            <artifactId>commons-codec</artifactId>
-            <scope>test</scope>
-        </dependency>
-    </dependencies>
-=======
     <dependency>
       <groupId>org.neo4j</groupId>
       <artifactId>neo4j-cypher</artifactId>
@@ -177,6 +116,5 @@
       <scope>test</scope>
     </dependency>
   </dependencies>
->>>>>>> b13182ac
 
 </project>
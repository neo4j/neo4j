/*
 * Copyright (c) 2002-2016 "Neo Technology,"
 * Network Engine for Objects in Lund AB [http://neotechnology.com]
 *
 * This file is part of Neo4j.
 *
 * Neo4j is free software: you can redistribute it and/or modify
 * it under the terms of the GNU Affero General Public License as
 * published by the Free Software Foundation, either version 3 of the
 * License, or (at your option) any later version.
 *
 * This program is distributed in the hope that it will be useful,
 * but WITHOUT ANY WARRANTY; without even the implied warranty of
 * MERCHANTABILITY or FITNESS FOR A PARTICULAR PURPOSE.  See the
 * GNU Affero General Public License for more details.
 *
 * You should have received a copy of the GNU Affero General Public License
 * along with this program. If not, see <http://www.gnu.org/licenses/>.
 */
package org.neo4j.ha.correctness;

import java.io.File;
import java.net.URI;
import java.util.Iterator;
import java.util.LinkedList;
import java.util.Queue;

import org.neo4j.cluster.InstanceId;
import org.neo4j.cluster.com.message.Message;
import org.neo4j.cluster.protocol.cluster.ClusterConfiguration;
import org.neo4j.cluster.protocol.cluster.ClusterMessage;
import org.neo4j.helpers.Pair;
import org.neo4j.kernel.monitoring.Monitors;
import org.neo4j.logging.NullLogProvider;

import static java.util.Arrays.asList;
import static org.neo4j.ha.correctness.ClusterInstance.newClusterInstance;
import static org.neo4j.helpers.collection.IteratorUtil.emptySetOf;

public class Prover
{
    private final Queue<ClusterState> unexploredKnownStates = new LinkedList<>();
    private final ProofDatabase db = new ProofDatabase( "./clusterproof" );

    public static void main( String... args ) throws Exception
    {
        new Prover().prove();
    }

    public void prove() throws Exception
    {
        try
        {
            System.out.println( "Bootstrap genesis state.." );
            bootstrapCluster();
            System.out.println( "Begin exploring delivery orders." );
            exploreUnexploredStates();
            System.out.println( "Exporting graphviz.." );
            db.export( new GraphVizExporter( new File( "./proof.gs" ) ) );
        }
        finally
        {
            db.shutdown();
        }

        // Generate .svg :
        // dot -Tsvg proof.gs -o proof.svg
    }

    private void bootstrapCluster() throws Exception
    {
        String instance1 = "cluster://localhost:5001";
        String instance2 = "cluster://localhost:5002";
        String instance3 = "cluster://localhost:5003";
        ClusterConfiguration config = new ClusterConfiguration( "default",
                NullLogProvider.getInstance(),
                instance1,
                instance2,
                instance3 );

        ClusterState state = new ClusterState(
                asList(
                        newClusterInstance( new InstanceId( 1 ), new URI( instance1 ), new Monitors(), config,
<<<<<<< HEAD
                                NullLogProvider.getInstance() ),
                        newClusterInstance( new InstanceId( 2 ), new URI( instance2 ), new Monitors(), config,
                                NullLogProvider.getInstance() ),
                        newClusterInstance( new InstanceId( 3 ), new URI( instance3 ), new Monitors(), config,
                                NullLogProvider.getInstance() ) ),
=======
                                10, logging ),
                        newClusterInstance( new InstanceId( 2 ), new URI( instance2 ), new Monitors(), config,
                                10, logging ),
                        newClusterInstance( new InstanceId( 3 ), new URI( instance3 ), new Monitors(), config,
                                10, logging ) ),
>>>>>>> 3317386c
                emptySetOf( ClusterAction.class )
        );

        state = state.performAction( new MessageDeliveryAction( Message.to( ClusterMessage.create,
                new URI( instance3 ), "defaultcluster" ).setHeader( Message.CONVERSATION_ID,
                "-1" ).setHeader( Message.FROM, instance3 ) ) );
        state = state.performAction( new MessageDeliveryAction( Message.to( ClusterMessage.join,
                new URI( instance2 ), new Object[]{"defaultcluster", new URI[]{new URI( instance3 )}} ).setHeader(
                Message.CONVERSATION_ID, "-1" ).setHeader( Message.FROM, instance2 ) ) );
        state = state.performAction( new MessageDeliveryAction( Message.to( ClusterMessage.join,
                new URI( instance1 ), new Object[]{"defaultcluster", new URI[]{new URI( instance3 )}} ).setHeader(
                Message.CONVERSATION_ID, "-1" ).setHeader( Message.FROM, instance1 ) ) );

        state.addPendingActions( new InstanceCrashedAction( instance3 ) );

        unexploredKnownStates.add( state );

        db.newState( state );
    }

    private void exploreUnexploredStates()
    {
        while ( !unexploredKnownStates.isEmpty() )
        {
            ClusterState state = unexploredKnownStates.poll();

            Iterator<Pair<ClusterAction, ClusterState>> newStates = state.transitions();
            while ( newStates.hasNext() )
            {
                Pair<ClusterAction, ClusterState> next = newStates.next();
                System.out.println( db.numberOfKnownStates() + " (" + unexploredKnownStates.size() + ")" );

                ClusterState nextState = next.other();
                if ( !db.isKnownState( nextState ) )
                {
                    db.newStateTransition( state, next );
                    unexploredKnownStates.offer( nextState );

                    if ( nextState.isDeadEnd() )
                    {
                        System.out.println( "DEAD END: " + nextState.toString() + " (" + db.id( nextState ) + ")" );
                    }
                }
            }
        }
    }
}<|MERGE_RESOLUTION|>--- conflicted
+++ resolved
@@ -81,19 +81,11 @@
         ClusterState state = new ClusterState(
                 asList(
                         newClusterInstance( new InstanceId( 1 ), new URI( instance1 ), new Monitors(), config,
-<<<<<<< HEAD
-                                NullLogProvider.getInstance() ),
+                                10, NullLogProvider.getInstance() ),
                         newClusterInstance( new InstanceId( 2 ), new URI( instance2 ), new Monitors(), config,
-                                NullLogProvider.getInstance() ),
+                                10, NullLogProvider.getInstance() ),
                         newClusterInstance( new InstanceId( 3 ), new URI( instance3 ), new Monitors(), config,
-                                NullLogProvider.getInstance() ) ),
-=======
-                                10, logging ),
-                        newClusterInstance( new InstanceId( 2 ), new URI( instance2 ), new Monitors(), config,
-                                10, logging ),
-                        newClusterInstance( new InstanceId( 3 ), new URI( instance3 ), new Monitors(), config,
-                                10, logging ) ),
->>>>>>> 3317386c
+                                10, NullLogProvider.getInstance() ) ),
                 emptySetOf( ClusterAction.class )
         );
 

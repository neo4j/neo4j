--- conflicted
+++ resolved
@@ -36,12 +36,9 @@
 import java.util.concurrent.Executors;
 import java.util.concurrent.Future;
 import java.util.concurrent.TimeUnit;
+
 import javax.xml.parsers.DocumentBuilder;
 import javax.xml.parsers.DocumentBuilderFactory;
-
-import ch.qos.logback.classic.LoggerContext;
-import org.slf4j.impl.StaticLoggerBinder;
-import org.w3c.dom.Document;
 
 import org.neo4j.backup.OnlineBackupSettings;
 import org.neo4j.cluster.ClusterSettings;
@@ -74,6 +71,10 @@
 import org.neo4j.kernel.logging.LogbackService;
 import org.neo4j.kernel.logging.Logging;
 
+import org.slf4j.impl.StaticLoggerBinder;
+import org.w3c.dom.Document;
+import ch.qos.logback.classic.LoggerContext;
+
 import static java.util.Arrays.asList;
 import static java.util.Collections.emptyMap;
 
@@ -88,10 +89,10 @@
     public static class Builder
     {
         private final File root;
-        private Provider provider = clusterOfSize( 3 );
-        private Map<String, String> commonConfig = emptyMap();
-        private Map<Integer, Map<String,String>> instanceConfig = new HashMap<>();
-        private HighlyAvailableGraphDatabaseFactory factory = new HighlyAvailableGraphDatabaseFactory();
+        private final Provider provider = clusterOfSize( 3 );
+        private final Map<String, String> commonConfig = emptyMap();
+        private final Map<Integer, Map<String,String>> instanceConfig = new HashMap<>();
+        private final HighlyAvailableGraphDatabaseFactory factory = new HighlyAvailableGraphDatabaseFactory();
         public File seedDir;
 
         public Builder( File root )
@@ -512,18 +513,12 @@
                 Config config1 = new Config( config );
                 Logging clientLogging =life.add( new LogbackService(
                         config1, (LoggerContext) StaticLoggerBinder.getSingleton().getLoggerFactory() ) );
-<<<<<<< HEAD
+
+                ObjectStreamFactory objectStreamFactory = new ObjectStreamFactory();
+
                 life.add( new FutureLifecycleAdapter<>( new ClusterClient( ClusterClient.adapt( config1 ),
-                        clientLogging, new NotElectableElectionCredentialsProvider() ) ) );
-=======
-
-
-                ObjectStreamFactory objectStreamFactory = new ObjectStreamFactory();
-
-                life.add( new FutureLifecycleAdapter<ClusterClient>( new ClusterClient( ClusterClient.adapt( config1 ),
                         clientLogging, new NotElectableElectionCredentialsProvider() , objectStreamFactory,
                         objectStreamFactory ) ) );
->>>>>>> 26a8dece
             }
         }
 
@@ -531,7 +526,7 @@
          * Will await a condition for the default max time.
          *
          * @param predicate {@link Predicate} that should return true
-         *                  signalling that the condition has been met.
+         *                  signaling that the condition has been met.
          * @throws IllegalStateException if the condition wasn't met
          *                               during within the max time.
          */
@@ -544,7 +539,7 @@
          * Will await a condition for the given max time.
          *
          * @param predicate {@link Predicate} that should return true
-         *                  signalling that the condition has been met.
+         *                  signaling that the condition has been met.
          * @throws IllegalStateException if the condition wasn't met
          *                               during within the max time.
          */
@@ -951,7 +946,7 @@
     {
         private final HighlyAvailableGraphDatabase db;
         private final NetworkReceiver receiver;
-        private NetworkSender sender;
+        private final NetworkSender sender;
 
         StartNetworkAgainKit( HighlyAvailableGraphDatabase db, NetworkReceiver receiver, NetworkSender sender )
         {

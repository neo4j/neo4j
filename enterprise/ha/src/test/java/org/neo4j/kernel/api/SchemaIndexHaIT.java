--- conflicted
+++ resolved
@@ -48,7 +48,6 @@
 import org.neo4j.index.internal.gbptree.RecoveryCleanupWorkCollector;
 import org.neo4j.internal.kernel.api.IndexCapability;
 import org.neo4j.internal.kernel.api.InternalIndexState;
-import org.neo4j.internal.kernel.api.schema.SchemaDescriptor;
 import org.neo4j.io.fs.DefaultFileSystemAbstraction;
 import org.neo4j.io.fs.FileSystemAbstraction;
 import org.neo4j.io.pagecache.PageCache;
@@ -60,11 +59,7 @@
 import org.neo4j.kernel.api.index.IndexProvider;
 import org.neo4j.kernel.api.index.IndexUpdater;
 import org.neo4j.kernel.api.index.PropertyAccessor;
-<<<<<<< HEAD
-import org.neo4j.kernel.api.schema.index.IndexDescriptor;
-=======
 import org.neo4j.kernel.api.schema.index.StoreIndexDescriptor;
->>>>>>> b9119223
 import org.neo4j.kernel.configuration.Config;
 import org.neo4j.kernel.extension.KernelExtensionFactory;
 import org.neo4j.kernel.ha.HighlyAvailableGraphDatabase;
@@ -499,12 +494,6 @@
         private final IndexProvider delegate;
         private final DoubleLatch latch = new DoubleLatch();
 
-        @Override
-        public IndexDescriptor indexDescriptorFor( SchemaDescriptor schema, IndexDescriptor.Type type, String name, String metadata )
-        {
-            return delegate.indexDescriptorFor( schema, type, name, metadata );
-        }
-
         ControlledIndexProvider( IndexProvider delegate )
         {
             super( CONTROLLED_PROVIDER_DESCRIPTOR, 100 /*we want it to always win*/, given( delegate.directoryStructure() ) );
@@ -512,54 +501,28 @@
         }
 
         @Override
-<<<<<<< HEAD
-        public IndexPopulator getPopulator( long indexId, IndexDescriptor descriptor,
-                                            IndexSamplingConfig samplingConfig )
-=======
         public IndexPopulator getPopulator( StoreIndexDescriptor descriptor, IndexSamplingConfig samplingConfig )
->>>>>>> b9119223
         {
             IndexPopulator populator = delegate.getPopulator( descriptor, samplingConfig );
             return new ControlledIndexPopulator( populator, latch );
         }
 
         @Override
-<<<<<<< HEAD
-        public IndexAccessor getOnlineAccessor( long indexId, IndexDescriptor descriptor,
-                                                IndexSamplingConfig samplingConfig  ) throws IOException
-=======
         public IndexAccessor getOnlineAccessor( StoreIndexDescriptor descriptor, IndexSamplingConfig samplingConfig ) throws IOException
->>>>>>> b9119223
         {
             return delegate.getOnlineAccessor( descriptor, samplingConfig );
         }
 
         @Override
-<<<<<<< HEAD
-        public InternalIndexState getInitialState( long indexId, IndexDescriptor descriptor )
-=======
         public InternalIndexState getInitialState( StoreIndexDescriptor descriptor )
->>>>>>> b9119223
         {
             return delegate.getInitialState( descriptor );
         }
 
         @Override
-<<<<<<< HEAD
-        public IndexCapability getCapability( IndexDescriptor indexDescriptor )
-        {
-            return delegate.getCapability( indexDescriptor );
-        }
-
-        @Override
-        public boolean compatible( IndexDescriptor indexDescriptor )
-        {
-            return delegate.compatible( indexDescriptor );
-=======
         public IndexCapability getCapability()
         {
             return delegate.getCapability();
->>>>>>> b9119223
         }
 
         @Override
@@ -569,11 +532,7 @@
         }
 
         @Override
-<<<<<<< HEAD
-        public String getPopulationFailure( long indexId, IndexDescriptor descriptor ) throws IllegalStateException
-=======
         public String getPopulationFailure( StoreIndexDescriptor descriptor ) throws IllegalStateException
->>>>>>> b9119223
         {
             return delegate.getPopulationFailure( descriptor );
         }

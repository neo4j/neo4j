/*
 * Copyright (c) 2002-2016 "Neo Technology,"
 * Network Engine for Objects in Lund AB [http://neotechnology.com]
 *
 * This file is part of Neo4j.
 *
 * Neo4j is free software: you can redistribute it and/or modify
 * it under the terms of the GNU Affero General Public License as
 * published by the Free Software Foundation, either version 3 of the
 * License, or (at your option) any later version.
 *
 * This program is distributed in the hope that it will be useful,
 * but WITHOUT ANY WARRANTY; without even the implied warranty of
 * MERCHANTABILITY or FITNESS FOR A PARTICULAR PURPOSE.  See the
 * GNU Affero General Public License for more details.
 *
 * You should have received a copy of the GNU Affero General Public License
 * along with this program. If not, see <http://www.gnu.org/licenses/>.
 */
package org.neo4j.kernel.ha.lock;

import org.neo4j.function.Factory;
import org.neo4j.kernel.AvailabilityGuard;
import org.neo4j.kernel.configuration.Config;
import org.neo4j.kernel.ha.DelegateInvocationHandler;
import org.neo4j.kernel.ha.cluster.AbstractModeSwitcher;
import org.neo4j.kernel.ha.cluster.ModeSwitcherNotifier;
import org.neo4j.kernel.ha.com.RequestContextFactory;
import org.neo4j.kernel.ha.com.master.Master;
import org.neo4j.kernel.impl.locking.Locks;
import org.neo4j.kernel.lifecycle.LifeSupport;

import static org.neo4j.kernel.impl.factory.CommunityEditionModule.maybeWrapWithDeferringLockManager;

public class LockManagerModeSwitcher extends AbstractModeSwitcher<Locks>
{
    private final DelegateInvocationHandler<Master> master;
    private final RequestContextFactory requestContextFactory;
    private final AvailabilityGuard availabilityGuard;
    private final Config config;
    private final Factory<Locks> locksFactory;
    private final Config config;

    public LockManagerModeSwitcher( ModeSwitcherNotifier modeSwitcherNotifier,
                                    DelegateInvocationHandler<Locks> delegate, DelegateInvocationHandler<Master> master,
                                    RequestContextFactory requestContextFactory, AvailabilityGuard availabilityGuard,
<<<<<<< HEAD
                                    Config config, Factory<Locks> locksFactory )
=======
                                    Factory<Locks> locksFactory, Config config )
>>>>>>> ed92ebe8
    {
        super( modeSwitcherNotifier, delegate );
        this.master = master;
        this.requestContextFactory = requestContextFactory;
        this.availabilityGuard = availabilityGuard;
        this.config = config;
        this.locksFactory = locksFactory;
        this.config = config;
    }

    @Override
    protected Locks getMasterImpl( LifeSupport life )
    {
        return life.add( maybeWrapWithDeferringLockManager( config, locksFactory.newInstance() ) );
    }

    @Override
    protected Locks getSlaveImpl( LifeSupport life )
    {
<<<<<<< HEAD
        SlaveLockManager lockManager =
                new SlaveLockManager( locksFactory.newInstance(), requestContextFactory, master.cement(),
                        availabilityGuard );
        return life.add( maybeWrapWithDeferringLockManager( config, lockManager ) );
=======
        return life.add( new SlaveLockManager( locksFactory.newInstance(), requestContextFactory, master.cement(),
                availabilityGuard, config ) );
>>>>>>> ed92ebe8
    }
}<|MERGE_RESOLUTION|>--- conflicted
+++ resolved
@@ -39,22 +39,16 @@
     private final AvailabilityGuard availabilityGuard;
     private final Config config;
     private final Factory<Locks> locksFactory;
-    private final Config config;
 
     public LockManagerModeSwitcher( ModeSwitcherNotifier modeSwitcherNotifier,
                                     DelegateInvocationHandler<Locks> delegate, DelegateInvocationHandler<Master> master,
                                     RequestContextFactory requestContextFactory, AvailabilityGuard availabilityGuard,
-<<<<<<< HEAD
-                                    Config config, Factory<Locks> locksFactory )
-=======
                                     Factory<Locks> locksFactory, Config config )
->>>>>>> ed92ebe8
     {
         super( modeSwitcherNotifier, delegate );
         this.master = master;
         this.requestContextFactory = requestContextFactory;
         this.availabilityGuard = availabilityGuard;
-        this.config = config;
         this.locksFactory = locksFactory;
         this.config = config;
     }
@@ -68,14 +62,9 @@
     @Override
     protected Locks getSlaveImpl( LifeSupport life )
     {
-<<<<<<< HEAD
         SlaveLockManager lockManager =
                 new SlaveLockManager( locksFactory.newInstance(), requestContextFactory, master.cement(),
-                        availabilityGuard );
+                        availabilityGuard, config );
         return life.add( maybeWrapWithDeferringLockManager( config, lockManager ) );
-=======
-        return life.add( new SlaveLockManager( locksFactory.newInstance(), requestContextFactory, master.cement(),
-                availabilityGuard, config ) );
->>>>>>> ed92ebe8
     }
 }
/*
 * Copyright (c) 2002-2015 "Neo Technology,"
 * Network Engine for Objects in Lund AB [http://neotechnology.com]
 *
 * This file is part of Neo4j.
 *
 * Neo4j is free software: you can redistribute it and/or modify
 * it under the terms of the GNU Affero General Public License as
 * published by the Free Software Foundation, either version 3 of the
 * License, or (at your option) any later version.
 *
 * This program is distributed in the hope that it will be useful,
 * but WITHOUT ANY WARRANTY; without even the implied warranty of
 * MERCHANTABILITY or FITNESS FOR A PARTICULAR PURPOSE.  See the
 * GNU Affero General Public License for more details.
 *
 * You should have received a copy of the GNU Affero General Public License
 * along with this program. If not, see <http://www.gnu.org/licenses/>.
 */
package org.neo4j.kernel.ha.cluster;

import java.net.URI;
import java.util.concurrent.Executors;
import java.util.concurrent.Future;
import java.util.concurrent.ScheduledExecutorService;
import java.util.concurrent.TimeUnit;
import java.util.concurrent.atomic.AtomicBoolean;
import java.util.concurrent.atomic.AtomicLong;

import org.neo4j.cluster.BindingListener;
import org.neo4j.cluster.InstanceId;
import org.neo4j.cluster.client.ClusterClient;
import org.neo4j.cluster.member.ClusterMemberAvailability;
import org.neo4j.cluster.protocol.election.Election;
import org.neo4j.function.Supplier;
import org.neo4j.helpers.CancellationRequest;
import org.neo4j.helpers.Functions;
import org.neo4j.helpers.Listeners;
import org.neo4j.kernel.ha.store.HighAvailabilityStoreFailureException;
import org.neo4j.kernel.ha.store.UnableToCopyStoreFromOldMasterException;
import org.neo4j.kernel.impl.logging.LogService;
import org.neo4j.kernel.impl.store.MismatchingStoreIdException;
import org.neo4j.kernel.impl.store.StoreId;
<<<<<<< HEAD
=======
import org.neo4j.kernel.impl.transaction.state.DataSourceManager;
import org.neo4j.kernel.impl.util.StringLogger;
>>>>>>> abdb1ce6
import org.neo4j.kernel.lifecycle.LifeSupport;
import org.neo4j.kernel.lifecycle.Lifecycle;
import org.neo4j.logging.Log;

import static org.neo4j.cluster.ClusterSettings.INSTANCE_ID;
import static org.neo4j.helpers.Functions.withDefaults;
import static org.neo4j.helpers.NamedThreadFactory.named;
import static org.neo4j.helpers.Uris.parameter;

/**
 * Performs the internal switches in various services from pending to slave/master, by listening for
 * {@link HighAvailabilityMemberChangeEvent}s. When finished it will invoke
 * {@link ClusterMemberAvailability#memberIsAvailable(String, URI, StoreId)} to announce it's new status to the
 * cluster.
 */
public class HighAvailabilityModeSwitcher
        implements HighAvailabilityMemberListener, ModeSwitcherNotifier, BindingListener, Lifecycle
{
    public static final String MASTER = "master";
    public static final String SLAVE = "slave";
    public static final String UNKNOWN = "UNKNOWN";

    public static final String INADDR_ANY = "0.0.0.0";

    private Iterable<ModeSwitcher> modeSwitchListeners = Listeners.newListeners();

    private volatile URI masterHaURI;
    private volatile URI slaveHaURI;
    private CancellationHandle cancellationHandle; // guarded by synchronized in startModeSwitching()

    public static InstanceId getServerId( URI haUri )
    {
        // Get serverId parameter, default to -1 if it is missing, and parse to integer
        return INSTANCE_ID.apply( withDefaults(
                Functions.<URI, String>constant( "-1" ), parameter( "serverId" ) ).apply( haUri ) );
    }

    private URI availableMasterId;

    private SwitchToSlave switchToSlave;
    private SwitchToMaster switchToMaster;
    private final Election election;
    private final ClusterMemberAvailability clusterMemberAvailability;
    private ClusterClient clusterClient;
    private Supplier<StoreId> storeIdSupplier;
    private final InstanceId instanceId;

    private final Log msgLog;
    private final Log userLog;

    private LifeSupport haCommunicationLife;

    private ScheduledExecutorService modeSwitcherExecutor;
    private volatile URI me;
    private volatile Future<?> modeSwitcherFuture;
    private volatile HighAvailabilityMemberState currentTargetState;
    private final AtomicBoolean canAskForElections = new AtomicBoolean( true );
    private final DataSourceManager neoStoreDataSourceSupplier;

    public HighAvailabilityModeSwitcher( SwitchToSlave switchToSlave,
                                         SwitchToMaster switchToMaster,
                                         Election election,
                                         ClusterMemberAvailability clusterMemberAvailability,
<<<<<<< HEAD
                                         ClusterClient clusterClient,
                                         Supplier<StoreId> storeIdSupplier,
                                         InstanceId instanceId, LogService logService )
=======
                                         DependencyResolver dependencyResolver,
                                         InstanceId instanceId, Logging logging,
                                         DataSourceManager neoStoreDataSourceSupplier )
>>>>>>> abdb1ce6
    {
        this.switchToSlave = switchToSlave;
        this.switchToMaster = switchToMaster;
        this.election = election;
        this.clusterMemberAvailability = clusterMemberAvailability;
        this.clusterClient = clusterClient;
        this.storeIdSupplier = storeIdSupplier;
        this.instanceId = instanceId;
<<<<<<< HEAD
        this.msgLog = logService.getInternalLog( getClass() );
        this.userLog = logService.getUserLog( getClass() );
=======
        this.msgLog = logging.getMessagesLog( getClass() );
        this.consoleLog = logging.getConsoleLog( getClass() );
        this.neoStoreDataSourceSupplier = neoStoreDataSourceSupplier;
>>>>>>> abdb1ce6
        this.haCommunicationLife = new LifeSupport();
    }

    @Override
    public void listeningAt( URI myUri )
    {
        me = myUri;
    }

    @Override
    public synchronized void init() throws Throwable
    {
        modeSwitcherExecutor = createExecutor();

        haCommunicationLife.init();
    }

    @Override
    public synchronized void start() throws Throwable
    {
        haCommunicationLife.start();
    }

    @Override
    public synchronized void stop() throws Throwable
    {
        haCommunicationLife.stop();
    }

    @Override
    public synchronized void shutdown() throws Throwable
    {
        modeSwitcherExecutor.shutdown();

        modeSwitcherExecutor.awaitTermination( 60, TimeUnit.SECONDS );

        haCommunicationLife.shutdown();

        switchToMaster.close();
        switchToMaster = null;
        switchToSlave = null;
    }

    @Override
    public void masterIsElected( HighAvailabilityMemberChangeEvent event )
    {
        if ( event.getNewState() == event.getOldState() && event.getOldState() == HighAvailabilityMemberState.MASTER )
        {
            clusterMemberAvailability.memberIsAvailable( MASTER, masterHaURI, storeIdSupplier.get() );
        }
        else
        {
            stateChanged( event );
        }
    }

    @Override
    public void masterIsAvailable( HighAvailabilityMemberChangeEvent event )
    {
        if ( event.getNewState() == event.getOldState() && event.getOldState() == HighAvailabilityMemberState.SLAVE )
        {
            clusterMemberAvailability.memberIsAvailable( SLAVE, slaveHaURI, storeIdSupplier.get() );
        }
        else
        {
            stateChanged( event );
        }
    }

    @Override
    public void slaveIsAvailable( HighAvailabilityMemberChangeEvent event )
    {
        // ignored, we don't do any mode switching in slave available events
    }

    @Override
    public void instanceStops( HighAvailabilityMemberChangeEvent event )
    {
        stateChanged( event );
    }

    @Override
    public void addModeSwitcher( ModeSwitcher modeSwitcher )
    {
        modeSwitchListeners = Listeners.addListener( modeSwitcher, modeSwitchListeners );
    }

    @Override
    public void removeModeSwitcher( ModeSwitcher modeSwitcher )
    {
        modeSwitchListeners = Listeners.removeListener( modeSwitcher, modeSwitchListeners );
    }

    public void forceElections()
    {
        if ( canAskForElections.compareAndSet( true, false ) )
        {
            clusterMemberAvailability.memberIsUnavailable( HighAvailabilityModeSwitcher.SLAVE );
            election.performRoleElections();
        }
    }

    private void stateChanged( HighAvailabilityMemberChangeEvent event )
    {
        if ( event.getNewState() == event.getOldState() )
        {
            /*
             * We get here if for example a new master becomes available while we are already switching. In that case
             * we don't change state but we must update with the new availableMasterId, but only if it is not null.
             */
            if ( event.getServerHaUri() != null )
            {
                availableMasterId = event.getServerHaUri();
            }
            return;
        }

        availableMasterId = event.getServerHaUri();

        currentTargetState = event.getNewState();
        switch ( event.getNewState() )
        {
            case TO_MASTER:

                if ( event.getOldState().equals( HighAvailabilityMemberState.SLAVE ) )
                {
                    clusterMemberAvailability.memberIsUnavailable( SLAVE );
                }

                switchToMaster();
                break;
            case TO_SLAVE:
                switchToSlave();
                break;
            case PENDING:

                switchToPending( event.getOldState() );
                break;
            default:
                // do nothing
        }
    }

    private void switchToMaster()
    {
        final CancellationHandle cancellationHandle = new CancellationHandle();
        startModeSwitching( new Runnable()
        {
            @Override
            public void run()
            {
                if ( currentTargetState != HighAvailabilityMemberState.TO_MASTER )
                {
                    return;
                }

                // We just got scheduled. Maybe we are already obsolete - test
                if ( cancellationHandle.cancellationRequested() )
                {
                    msgLog.info( "Switch to master cancelled on start." );
                    return;
                }

                Listeners.notifyListeners( modeSwitchListeners, new Listeners.Notification<ModeSwitcher>()
                {
                    @Override
                    public void notify( ModeSwitcher listener )
                    {
                        listener.switchToMaster();
                    }
                } );

                if ( cancellationHandle.cancellationRequested() )
                {
                    msgLog.info( "Switch to master cancelled before ha communication started." );
                    return;
                }

                haCommunicationLife.shutdown();
                haCommunicationLife = new LifeSupport();

                try
                {
                    masterHaURI = switchToMaster.switchToMaster( haCommunicationLife, me );
                    canAskForElections.set( true );
                }
                catch ( Throwable e )
                {
                    msgLog.error( "Failed to switch to master", e );
                    // Since this master switch failed, elect someone else
                    election.demote( instanceId );
                }
            }
        }, cancellationHandle );
    }

    private void switchToSlave()
    {
        // Do this with a scheduler, so that if it fails, it can retry later with an exponential backoff with max
        // wait time.
        /*
         * This is purely defensive and should never trigger. There was a race where the switch to slave task would
         * start after this instance was elected master and the task would constantly try to change as slave
         * for itself, never cancelling. This now should not be possible, since we cancel the task and wait for it
         * to complete, all in a single thread executor. However, this is a check worth doing because if this
         * condition slips through via some other code path it can cause trouble.
         */
        if ( getServerId( availableMasterId ).equals( instanceId ) )
        {
            msgLog.error( "I (" + me + ") tried to switch to slave for myself as master (" + availableMasterId + ")" );
            return;
        }
        final AtomicLong wait = new AtomicLong();
        final CancellationHandle cancellationHandle = new CancellationHandle();
        startModeSwitching( new Runnable()
        {
            @Override
            public void run()
            {
                if ( currentTargetState != HighAvailabilityMemberState.TO_SLAVE )
                {
                    return; // Already switched - this can happen if a second master becomes available while waiting
                }

                if ( cancellationHandle.cancellationRequested() )
                {
                    msgLog.info( "Switch to slave cancelled on start." );
                    return;
                }

                Listeners.notifyListeners( modeSwitchListeners, new Listeners.Notification<ModeSwitcher>()
                {
                    @Override
                    public void notify( ModeSwitcher listener )
                    {
                        listener.switchToSlave();
                    }
                } );

                try
                {
                    if ( cancellationHandle.cancellationRequested() )
                    {
                        msgLog.info( "Switch to slave cancelled before ha communication started." );
                        return;
                    }

                    haCommunicationLife.shutdown();
                    haCommunicationLife = new LifeSupport();

                    // it is important for availableMasterId to be re-read on every attempt so that
                    // slave switching would not result in an infinite loop with wrong/stale availableMasterId
                    URI resultingSlaveHaURI = switchToSlave.switchToSlave( haCommunicationLife, me, availableMasterId, cancellationHandle );
                    if ( resultingSlaveHaURI == null )
                    {
                        /*
                         * null slave uri means the task was cancelled. The task then must simply terminate and
                         * have no side effects.
                         */
                        msgLog.info( "Switch to slave is effectively cancelled" );
                    }
                    else
                    {
                        slaveHaURI = resultingSlaveHaURI;
                        canAskForElections.set( true );
                    }
                }
                catch ( HighAvailabilityStoreFailureException e )
                {
                    userLog.error( "UNABLE TO START UP AS SLAVE: %s", e.getMessage() );
                    msgLog.error( "Unable to start up as slave", e );

                    clusterMemberAvailability.memberIsUnavailable( SLAVE );
                    ClusterClient clusterClient = HighAvailabilityModeSwitcher.this.clusterClient;
                    try
                    {
                        // TODO I doubt this actually works
                        clusterClient.leave();
                        clusterClient.stop();
                        haCommunicationLife.shutdown();
                    }
                    catch ( Throwable t )
                    {
                        msgLog.error( "Unable to stop cluster client", t );
                    }

                    modeSwitcherExecutor.schedule( this, 5, TimeUnit.SECONDS );
                }
                catch ( MismatchingStoreIdException e )
                {
                    // Try again immediately, the place that threw it have already treated the db
                    // as branched and so a new attempt will have this slave copy a new store from master.
                    run();
                }
                catch ( Throwable t )
                {
                    msgLog.error( "Error while trying to switch to slave", t );

                    // Try again later
                    wait.set( (1 + wait.get() * 2) ); // Exponential backoff
                    wait.set( Math.min( wait.get(), 5 * 60 ) ); // Wait maximum 5 minutes

                    modeSwitcherFuture = modeSwitcherExecutor.schedule( this, wait.get(), TimeUnit.SECONDS );

                    msgLog.info( "Attempting to switch to slave in %ds", wait.get() );
                }
            }
        }, cancellationHandle );
    }

    private void switchToPending( final HighAvailabilityMemberState oldState )
    {
        msgLog.info( "I am %s, moving to pending", instanceId );

        startModeSwitching( new Runnable()
        {
            @Override
            public void run()
            {
                if ( cancellationHandle.cancellationRequested() )
                {
                    msgLog.info( "Switch to pending cancelled on start." );
                    return;
                }

                if ( oldState.equals( HighAvailabilityMemberState.SLAVE ) )
                {
                    clusterMemberAvailability.memberIsUnavailable( SLAVE );
                }
                else if ( oldState.equals( HighAvailabilityMemberState.MASTER ) )
                {
                    clusterMemberAvailability.memberIsUnavailable( MASTER );
                }

                Listeners.notifyListeners( modeSwitchListeners, new Listeners.Notification<ModeSwitcher>()
                {
                    @Override
                    public void notify( ModeSwitcher listener )
                    {
                        listener.switchToPending();
                    }
                } );
                neoStoreDataSourceSupplier.getDataSource().beforeModeSwitch();

                if ( cancellationHandle.cancellationRequested() )
                {
                    msgLog.info( "Switch to pending cancelled before ha communication shutdown." );
                    return;
                }

                haCommunicationLife.shutdown();
                haCommunicationLife = new LifeSupport();
            }
        }, new CancellationHandle() );

        try
        {
            modeSwitcherFuture.get( 10, TimeUnit.SECONDS );
        }
        catch ( Exception ignored )
        {
        }
    }

    private synchronized void startModeSwitching( Runnable switcher, CancellationHandle cancellationHandle )
    {
        if ( modeSwitcherFuture != null )
        {
            // Cancel any delayed previous switching
            this.cancellationHandle.cancel();
            // Wait for it to actually stop what it was doing
            try
            {
                modeSwitcherFuture.get();
            }
            catch ( UnableToCopyStoreFromOldMasterException e )
            {
                throw e;
            }
            catch ( Exception e )
            {
                msgLog.warn( "Got exception from cancelled task", e );
            }
        }

        this.cancellationHandle = cancellationHandle;
        modeSwitcherFuture = modeSwitcherExecutor.submit( switcher );
    }

    ScheduledExecutorService createExecutor()
    {
        return Executors.newSingleThreadScheduledExecutor( named( "HA Mode switcher" ) );
    }

    private static class CancellationHandle implements CancellationRequest
    {
        private volatile boolean cancelled = false;

        @Override
        public boolean cancellationRequested()
        {
            return cancelled;
        }

        public void cancel()
        {
            assert !cancelled : "Should not cancel on the same request twice";
            cancelled = true;
        }
    }
}<|MERGE_RESOLUTION|>--- conflicted
+++ resolved
@@ -41,11 +41,7 @@
 import org.neo4j.kernel.impl.logging.LogService;
 import org.neo4j.kernel.impl.store.MismatchingStoreIdException;
 import org.neo4j.kernel.impl.store.StoreId;
-<<<<<<< HEAD
-=======
 import org.neo4j.kernel.impl.transaction.state.DataSourceManager;
-import org.neo4j.kernel.impl.util.StringLogger;
->>>>>>> abdb1ce6
 import org.neo4j.kernel.lifecycle.LifeSupport;
 import org.neo4j.kernel.lifecycle.Lifecycle;
 import org.neo4j.logging.Log;
@@ -109,15 +105,10 @@
                                          SwitchToMaster switchToMaster,
                                          Election election,
                                          ClusterMemberAvailability clusterMemberAvailability,
-<<<<<<< HEAD
                                          ClusterClient clusterClient,
                                          Supplier<StoreId> storeIdSupplier,
-                                         InstanceId instanceId, LogService logService )
-=======
-                                         DependencyResolver dependencyResolver,
-                                         InstanceId instanceId, Logging logging,
+                                         InstanceId instanceId, LogService logService,
                                          DataSourceManager neoStoreDataSourceSupplier )
->>>>>>> abdb1ce6
     {
         this.switchToSlave = switchToSlave;
         this.switchToMaster = switchToMaster;
@@ -126,14 +117,9 @@
         this.clusterClient = clusterClient;
         this.storeIdSupplier = storeIdSupplier;
         this.instanceId = instanceId;
-<<<<<<< HEAD
         this.msgLog = logService.getInternalLog( getClass() );
         this.userLog = logService.getUserLog( getClass() );
-=======
-        this.msgLog = logging.getMessagesLog( getClass() );
-        this.consoleLog = logging.getConsoleLog( getClass() );
         this.neoStoreDataSourceSupplier = neoStoreDataSourceSupplier;
->>>>>>> abdb1ce6
         this.haCommunicationLife = new LifeSupport();
     }
 

--- conflicted
+++ resolved
@@ -42,14 +42,9 @@
                             ByteCounterMonitor byteCounterMonitor, RequestMonitor requestMonitor,
                             LogEntryReader<ReadableClosablePositionAwareChannel> entryReader )
     {
-<<<<<<< HEAD
-        super( hostNameOrIp, port, logProvider, storeId, readTimeoutSeconds, lockReadTimeout, maxConcurrentChannels,
-                chunkSize, PROTOCOL_VERSION, unpacker, byteCounterMonitor, requestMonitor, entryReader );
-=======
         super( destinationHostNameOrIp, destinationPort, originHostNameOrIp, logProvider, storeId, readTimeoutSeconds,
                 lockReadTimeout, maxConcurrentChannels, chunkSize, PROTOCOL_VERSION, unpacker, byteCounterMonitor,
-                requestMonitor );
->>>>>>> 9c386fc8
+                requestMonitor, entryReader );
     }
 
     @Override

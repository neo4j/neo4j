/*
 * Copyright (c) 2002-2015 "Neo Technology,"
 * Network Engine for Objects in Lund AB [http://neotechnology.com]
 *
 * This file is part of Neo4j.
 *
 * Neo4j is free software: you can redistribute it and/or modify
 * it under the terms of the GNU Affero General Public License as
 * published by the Free Software Foundation, either version 3 of the
 * License, or (at your option) any later version.
 *
 * This program is distributed in the hope that it will be useful,
 * but WITHOUT ANY WARRANTY; without even the implied warranty of
 * MERCHANTABILITY or FITNESS FOR A PARTICULAR PURPOSE.  See the
 * GNU Affero General Public License for more details.
 *
 * You should have received a copy of the GNU Affero General Public License
 * along with this program. If not, see <http://www.gnu.org/licenses/>.
 */
package org.neo4j.kernel.ha;

import org.neo4j.cluster.InstanceId;
import org.neo4j.com.storecopy.TransactionObligationFulfiller;
import org.neo4j.graphdb.DependencyResolver;
import org.neo4j.kernel.AvailabilityGuard;
import org.neo4j.kernel.ha.cluster.HighAvailabilityMemberStateMachine;
import org.neo4j.kernel.ha.com.RequestContextFactory;
import org.neo4j.kernel.ha.com.master.Master;
import org.neo4j.kernel.ha.com.slave.InvalidEpochExceptionHandler;
import org.neo4j.kernel.impl.transaction.log.TransactionIdStore;
import org.neo4j.kernel.impl.util.JobScheduler;
import org.neo4j.kernel.lifecycle.LifeSupport;
import org.neo4j.kernel.monitoring.Monitors;
import org.neo4j.logging.LogProvider;

/**
 * Helper factory that provide more convenient way of construction and dependency management for update pulling
 * related components
 */
public class PullerFactory
{
    private final RequestContextFactory requestContextFactory;
    private final Master master;
    private final LastUpdateTime lastUpdateTime;
    private final LogProvider logging;
    private final InstanceId serverId;
    private final InvalidEpochExceptionHandler invalidEpochHandler;
    private final long pullInterval;
    private final JobScheduler jobScheduler;
    private final DependencyResolver dependencyResolver;
    private final AvailabilityGuard availabilityGuard;
    private final HighAvailabilityMemberStateMachine memberStateMachine;
    private final Monitors monitors;

    public PullerFactory( RequestContextFactory requestContextFactory, Master master,
            LastUpdateTime lastUpdateTime, LogProvider logging, InstanceId serverId,
            InvalidEpochExceptionHandler invalidEpochHandler, long pullInterval,
            JobScheduler jobScheduler, DependencyResolver dependencyResolver, AvailabilityGuard availabilityGuard,
            HighAvailabilityMemberStateMachine memberStateMachine, Monitors monitors )
    {

        this.requestContextFactory = requestContextFactory;
        this.master = master;
        this.lastUpdateTime = lastUpdateTime;
        this.logging = logging;
        this.serverId = serverId;
        this.invalidEpochHandler = invalidEpochHandler;
        this.pullInterval = pullInterval;
        this.jobScheduler = jobScheduler;
        this.dependencyResolver = dependencyResolver;
        this.availabilityGuard = availabilityGuard;
        this.memberStateMachine = memberStateMachine;
        this.monitors = monitors;
    }

    public UpdatePuller createUpdatePuller( LifeSupport life )
    {
        return life.add( new SlaveUpdatePuller( requestContextFactory, master, lastUpdateTime, logging, serverId,
<<<<<<< HEAD
                availabilityGuard, invalidEpochHandler, monitors.newMonitor( SlaveUpdatePuller.Monitor.class ) ) );
=======
                availabilityGuard, invalidEpochHandler, jobScheduler ) );
>>>>>>> e8e53069
    }

    public TransactionObligationFulfiller createObligationFulfiller( LifeSupport life, UpdatePuller updatePuller )
    {
        return life.add( new UpdatePullingTransactionObligationFulfiller( updatePuller, memberStateMachine, serverId,
                dependencyResolver.provideDependency( TransactionIdStore.class ) ) );
    }

    public UpdatePullerScheduler createUpdatePullerScheduler( UpdatePuller updatePuller )
    {
        return new UpdatePullerScheduler( jobScheduler, logging, updatePuller, pullInterval );
    }
}<|MERGE_RESOLUTION|>--- conflicted
+++ resolved
@@ -76,11 +76,8 @@
     public UpdatePuller createUpdatePuller( LifeSupport life )
     {
         return life.add( new SlaveUpdatePuller( requestContextFactory, master, lastUpdateTime, logging, serverId,
-<<<<<<< HEAD
-                availabilityGuard, invalidEpochHandler, monitors.newMonitor( SlaveUpdatePuller.Monitor.class ) ) );
-=======
-                availabilityGuard, invalidEpochHandler, jobScheduler ) );
->>>>>>> e8e53069
+                availabilityGuard, invalidEpochHandler, jobScheduler,
+                monitors.newMonitor( SlaveUpdatePuller.Monitor.class ) ) );
     }
 
     public TransactionObligationFulfiller createObligationFulfiller( LifeSupport life, UpdatePuller updatePuller )

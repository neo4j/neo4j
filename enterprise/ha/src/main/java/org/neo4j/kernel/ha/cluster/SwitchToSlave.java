/**
 * Copyright (c) 2002-2014 "Neo Technology,"
 * Network Engine for Objects in Lund AB [http://neotechnology.com]
 *
 * This file is part of Neo4j.
 *
 * Neo4j is free software: you can redistribute it and/or modify
 * it under the terms of the GNU Affero General Public License as
 * published by the Free Software Foundation, either version 3 of the
 * License, or (at your option) any later version.
 *
 * This program is distributed in the hope that it will be useful,
 * but WITHOUT ANY WARRANTY; without even the implied warranty of
 * MERCHANTABILITY or FITNESS FOR A PARTICULAR PURPOSE.  See the
 * GNU Affero General Public License for more details.
 *
 * You should have received a copy of the GNU Affero General Public License
 * along with this program. If not, see <http://www.gnu.org/licenses/>.
 */
package org.neo4j.kernel.ha.cluster;

import static org.neo4j.kernel.ha.cluster.HighAvailabilityModeSwitcher.getServerId;
import static org.neo4j.kernel.impl.nioneo.store.NeoStore.isStorePresent;

import java.io.IOException;
import java.net.URI;
import java.util.ArrayList;
import java.util.Arrays;
import java.util.Collections;
import java.util.List;

import javax.transaction.TransactionManager;

import org.neo4j.cluster.ClusterSettings;
import org.neo4j.cluster.InstanceId;
import org.neo4j.cluster.member.ClusterMemberAvailability;
import org.neo4j.com.RequestContext;
import org.neo4j.com.Response;
import org.neo4j.com.Server;
import org.neo4j.com.ServerUtil;
import org.neo4j.com.storecopy.RemoteStoreCopier;
import org.neo4j.com.storecopy.StoreWriter;
import org.neo4j.graphdb.DependencyResolver;
import org.neo4j.helpers.Function;
import org.neo4j.helpers.HostnamePort;
import org.neo4j.helpers.Pair;
import org.neo4j.kernel.InternalAbstractGraphDatabase;
import org.neo4j.kernel.StoreLockerLifecycleAdapter;
import org.neo4j.kernel.TransactionEventHandlers;
import org.neo4j.kernel.TransactionInterceptorProviders;
import org.neo4j.kernel.configuration.Config;
import org.neo4j.kernel.extension.KernelExtensionFactory;
import org.neo4j.kernel.extension.KernelExtensions;
import org.neo4j.kernel.ha.BranchedDataException;
import org.neo4j.kernel.ha.BranchedDataPolicy;
import org.neo4j.kernel.ha.DelegateInvocationHandler;
import org.neo4j.kernel.ha.HaSettings;
import org.neo4j.kernel.ha.HaXaDataSourceManager;
import org.neo4j.kernel.ha.MasterClient210;
import org.neo4j.kernel.ha.StoreOutOfDateException;
import org.neo4j.kernel.ha.StoreUnableToParticipateInClusterException;
import org.neo4j.kernel.ha.com.RequestContextFactory;
import org.neo4j.kernel.ha.com.master.HandshakeResult;
import org.neo4j.kernel.ha.com.master.Master;
import org.neo4j.kernel.ha.com.master.Slave;
import org.neo4j.kernel.ha.com.slave.MasterClient;
import org.neo4j.kernel.ha.com.slave.MasterClientResolver;
import org.neo4j.kernel.ha.com.slave.SlaveImpl;
import org.neo4j.kernel.ha.com.slave.SlaveServer;
import org.neo4j.kernel.ha.id.HaIdGeneratorFactory;
import org.neo4j.kernel.ha.transaction.DenseNodeTransactionTranslator;
import org.neo4j.kernel.impl.api.NonTransactionalTokenNameLookup;
import org.neo4j.kernel.impl.api.SchemaWriteGuard;
import org.neo4j.kernel.impl.api.UpdateableSchemaState;
import org.neo4j.kernel.impl.api.index.IndexingService;
import org.neo4j.kernel.impl.core.LabelTokenHolder;
import org.neo4j.kernel.impl.core.NodeManager;
import org.neo4j.kernel.impl.core.PropertyKeyTokenHolder;
import org.neo4j.kernel.impl.core.RelationshipTypeTokenHolder;
import org.neo4j.kernel.impl.index.IndexStore;
import org.neo4j.kernel.impl.locking.Locks;
import org.neo4j.kernel.impl.nioneo.store.FileSystemAbstraction;
import org.neo4j.kernel.impl.nioneo.store.MismatchingStoreIdException;
import org.neo4j.kernel.impl.nioneo.store.NeoStore;
import org.neo4j.kernel.impl.nioneo.store.StoreFactory;
import org.neo4j.kernel.impl.nioneo.store.StoreId;
import org.neo4j.kernel.impl.nioneo.xa.NeoStoreXaDataSource;
import org.neo4j.kernel.impl.persistence.PersistenceManager;
import org.neo4j.kernel.impl.storemigration.StoreUpgrader;
import org.neo4j.kernel.impl.transaction.AbstractTransactionManager;
import org.neo4j.kernel.impl.transaction.TransactionStateFactory;
import org.neo4j.kernel.impl.transaction.XaDataSourceManager;
import org.neo4j.kernel.impl.transaction.xaframework.LogEntry;
import org.neo4j.kernel.impl.transaction.xaframework.MissingLogDataException;
import org.neo4j.kernel.impl.transaction.xaframework.NoSuchLogVersionException;
import org.neo4j.kernel.impl.transaction.xaframework.XaFactory;
import org.neo4j.kernel.impl.transaction.xaframework.XaLogicalLog;
import org.neo4j.kernel.impl.util.JobScheduler;
import org.neo4j.kernel.impl.util.StringLogger;
import org.neo4j.kernel.lifecycle.LifeSupport;
import org.neo4j.kernel.lifecycle.Lifecycle;
import org.neo4j.kernel.logging.ConsoleLogger;
import org.neo4j.kernel.logging.Logging;
import org.neo4j.kernel.monitoring.Monitors;

public class SwitchToSlave
{
    // TODO solve this with lifecycle instance grouping or something
    @SuppressWarnings( "rawtypes" )
    private static final Class[] SERVICES_TO_RESTART_FOR_STORE_COPY = new Class[] {      //    ^     |
            StoreLockerLifecycleAdapter.class,                                           //    |     |
            KernelExtensions.class,                                                      //  stop    |
            XaDataSourceManager.class,                                                   //    |     |
            TransactionManager.class,                                                    //    |   start
            NodeManager.class,                                                           //    |     |
            IndexStore.class,                                                            //    |     v
    };

    private final Logging logging;
    private final StringLogger msgLog;
    private final ConsoleLogger console;
    private final Config config;
    private final DependencyResolver resolver;
    private final HaIdGeneratorFactory idGeneratorFactory;
    private final DelegateInvocationHandler<Master> masterDelegateHandler;
    private final ClusterMemberAvailability clusterMemberAvailability;
    private final RequestContextFactory requestContextFactory;
    private final UpdateableSchemaState updateableSchemaState;
    private final Monitors monitors;
    private final Iterable<KernelExtensionFactory<?>> kernelExtensions;

    private MasterClientResolver masterClientResolver;

    public SwitchToSlave( ConsoleLogger console, Config config, DependencyResolver resolver, HaIdGeneratorFactory
            idGeneratorFactory, Logging logging, DelegateInvocationHandler<Master> masterDelegateHandler,
                          ClusterMemberAvailability clusterMemberAvailability, RequestContextFactory
            requestContextFactory, UpdateableSchemaState updateableSchemaState, Monitors monitors,
                          Iterable<KernelExtensionFactory<?>> kernelExtensions )
    {
        this.console = console;
        this.config = config;
        this.resolver = resolver;
        this.idGeneratorFactory = idGeneratorFactory;
        this.logging = logging;
        this.clusterMemberAvailability = clusterMemberAvailability;
        this.requestContextFactory = requestContextFactory;
        this.updateableSchemaState = updateableSchemaState;
        this.monitors = monitors;
        this.kernelExtensions = kernelExtensions;
        this.msgLog = logging.getMessagesLog( getClass() );
        this.masterDelegateHandler = masterDelegateHandler;

        this.masterClientResolver = new MasterClientResolver( logging,
                config.get( HaSettings.read_timeout ).intValue(),
                config.get( HaSettings.lock_read_timeout ).intValue(),
                config.get( HaSettings.max_concurrent_channels_per_slave ).intValue(),
                config.get( HaSettings.com_chunk_size ).intValue()  );
    }

    public URI switchToSlave( LifeSupport haCommunicationLife, URI me, URI masterUri ) throws Throwable
    {
        console.log( "ServerId " + config.get( ClusterSettings.server_id ) + ", moving to slave for master " +
                masterUri );

        assert masterUri != null; // since we are here it must already have been set from outside

        HaXaDataSourceManager xaDataSourceManager = resolver.resolveDependency(
                HaXaDataSourceManager.class );
        idGeneratorFactory.switchToSlave();
        synchronized ( xaDataSourceManager )
        {
            if ( !isStorePresent( resolver.resolveDependency( FileSystemAbstraction.class ), config ) )
            {
                copyStoreFromMaster( masterUri );
            }

            /*
             * We get here either with a fresh store from the master copy above so we need to start the ds
             * or we already had a store, so we have already started the ds. Either way, make sure it's there.
             */
            NeoStoreXaDataSource nioneoDataSource = ensureDataSourceStarted( xaDataSourceManager, resolver );
            checkDataConsistency( xaDataSourceManager, resolver.resolveDependency( RequestContextFactory.class ), nioneoDataSource, masterUri );

            URI slaveUri = startHaCommunication( haCommunicationLife, xaDataSourceManager, nioneoDataSource, me, masterUri );

            console.log( "ServerId " + config.get( ClusterSettings.server_id ) +
                    ", successfully moved to slave for master " + masterUri );

            return slaveUri;
        }
    }

    private void checkDataConsistency( HaXaDataSourceManager xaDataSourceManager,
                                          RequestContextFactory requestContextFactory,
                                          NeoStoreXaDataSource nioneoDataSource, URI masterUri ) throws Throwable
    {
        // Must be called under lock on XaDataSourceManager
        LifeSupport checkConsistencyLife = new LifeSupport();
        try
        {
            MasterClient checkConsistencyMaster = newMasterClient( masterUri, nioneoDataSource.getStoreId(),
                    checkConsistencyLife );
            checkConsistencyLife.start();
            console.log( "Checking store consistency with master" );
            checkDataConsistencyWithMaster( masterUri, checkConsistencyMaster, nioneoDataSource );
            console.log( "Store is consistent" );

            /*
             * Pull updates, since the store seems happy and everything. No matter how far back we are, this is just
             * one thread doing the pulling, while the guard is up. This will prevent a race between all transactions
             * that may start the moment the database becomes available, where all of them will pull the same txs from
             * the master but eventually only one will get to apply them.
             */
            console.log( "Catching up with master" );
            RequestContext context = requestContextFactory.newRequestContext( -1 );
            xaDataSourceManager.applyTransactions( checkConsistencyMaster.pullUpdates( context ) );
            console.log( "Now consistent with master" );
        }
        catch ( StoreUnableToParticipateInClusterException upe )
        {
            console.log( "The store is inconsistent. Will treat it as branched and fetch a new one from the master" );
            msgLog.warn( "Current store is unable to participate in the cluster; fetching new store from master", upe );
            try
            {
                // Unregistering from a running DSManager stops the datasource
                xaDataSourceManager.unregisterDataSource( NeoStoreXaDataSource.DEFAULT_DATA_SOURCE_NAME );
                stopServicesAndHandleBranchedStore( config.get( HaSettings.branched_data_policy ) );
            }
            catch ( IOException e )
            {
                msgLog.warn( "Failed while trying to handle branched data", e );
            }

            throw upe;
        }
        catch ( MismatchingStoreIdException e )
        {
            console.log( "The store does not represent the same database as master. Will remove and fetch a new one from master" );
            if ( nioneoDataSource.getNeoStore().getLastCommittedTx() == 1 )
            {
                msgLog.warn( "Found and deleting empty store with mismatching store id " + e.getMessage() );
                stopServicesAndHandleBranchedStore( BranchedDataPolicy.keep_none );
            }
            else
            {
                msgLog.error( "Store cannot participate in cluster due to mismatching store IDs" );
            }
            throw e;
        }
        finally
        {
            checkConsistencyLife.shutdown();
        }
    }

    private URI startHaCommunication( LifeSupport haCommunicationLife, HaXaDataSourceManager xaDataSourceManager,
            NeoStoreXaDataSource nioneoDataSource, URI me, URI masterUri )
    {
        MasterClient master = newMasterClient( masterUri, nioneoDataSource.getStoreId(), haCommunicationLife );

        Slave slaveImpl = new SlaveImpl( nioneoDataSource.getStoreId(), master,
                new RequestContextFactory( getServerId( masterUri ).toIntegerIndex(), xaDataSourceManager,
                        resolver ), xaDataSourceManager );

        SlaveServer server = new SlaveServer( slaveImpl, serverConfig(), logging,
                resolver.resolveDependency( Monitors.class ) );

        masterDelegateHandler.setDelegate( master );

        haCommunicationLife.add( slaveImpl );
        haCommunicationLife.add( server );
        haCommunicationLife.start();

        URI slaveHaURI = createHaURI( me, server );
        clusterMemberAvailability.memberIsAvailable( HighAvailabilityModeSwitcher.SLAVE, slaveHaURI );

        return slaveHaURI;
    }

    private Server.Configuration serverConfig()
    {
        Server.Configuration serverConfig = new Server.Configuration()
        {
            @Override
            public long getOldChannelThreshold()
            {
                return config.get( HaSettings.lock_read_timeout );
            }

            @Override
            public int getMaxConcurrentTransactions()
            {
                return config.get( HaSettings.max_concurrent_channels_per_slave );
            }

            @Override
            public int getChunkSize()
            {
                return config.get( HaSettings.com_chunk_size ).intValue();
            }

            @Override
            public HostnamePort getServerAddress()
            {
                return config.get( HaSettings.ha_server );
            }
        };
        return serverConfig;
    }

    private URI createHaURI( URI me, Server<?,?> server )
    {
        String hostString = ServerUtil.getHostString( server.getSocketAddress() );
        int port = server.getSocketAddress().getPort();
        InstanceId serverId = config.get( ClusterSettings.server_id );
        String host = hostString.contains( HighAvailabilityModeSwitcher.INADDR_ANY ) ? me.getHost() : hostString;
        return URI.create( "ha://" + host + ":" + port + "?serverId=" + serverId );
    }

    private void copyStoreFromMaster( URI masterUri ) throws Throwable
    {
        FileSystemAbstraction fs = resolver.resolveDependency( FileSystemAbstraction.class );
        // Must be called under lock on XaDataSourceManager
        LifeSupport life = new LifeSupport();
        try
        {
            // Remove the current store - neostore file is missing, nothing we can really do
            stopServicesAndHandleBranchedStore( BranchedDataPolicy.keep_none );
            final MasterClient copyMaster = newMasterClient( masterUri, null, life );
            life.start();

            // This will move the copied db to the graphdb location
            console.log( "Copying store from master" );
            new RemoteStoreCopier( config, kernelExtensions, console,
                    fs ).copyStore( new RemoteStoreCopier.StoreCopyRequester()

            {
                @Override
                public Response<?> copyStore( StoreWriter writer )
                {
                    return copyMaster.copyStore( new RequestContext( 0,
                            config.get( ClusterSettings.server_id ).toIntegerIndex(), 0, new RequestContext.Tx[0], 0, 0 ), writer );
                }

                @Override
                public void done()
                {
                }
            } );

            startServicesAgain();
            console.log( "Finished copying store from master" );
        }
        finally
        {
            life.stop();
        }
    }

    private MasterClient newMasterClient( URI masterUri, StoreId storeId, LifeSupport life )
    {
        MasterClient masterClient = masterClientResolver.instantiate( masterUri.getHost(), masterUri.getPort(),
                resolver.resolveDependency( Monitors.class ), storeId, life );
        if ( !(masterClient instanceof MasterClient210 ))
        {
            idGeneratorFactory.doTheThing();
        }
        return masterClient;
    }

    private void startServicesAgain() throws Throwable
    {
        List<Class> services = new ArrayList<>( Arrays.asList( SERVICES_TO_RESTART_FOR_STORE_COPY ) );
        for ( Class<?> serviceClass : services )
        {
            Lifecycle service = (Lifecycle) resolver.resolveDependency( serviceClass );
            service.start();
        }
    }

    private void stopServicesAndHandleBranchedStore( BranchedDataPolicy branchPolicy ) throws Throwable
    {
        List<Class> services = new ArrayList<>( Arrays.asList( SERVICES_TO_RESTART_FOR_STORE_COPY ) );
        Collections.reverse( services );
        for ( Class<Lifecycle> serviceClass : services )
        {
            resolver.resolveDependency( serviceClass ).stop();
        }

        branchPolicy.handle( config.get( InternalAbstractGraphDatabase.Configuration.store_dir ) );
    }

    private void checkDataConsistencyWithMaster( URI availableMasterId, Master master, NeoStoreXaDataSource nioneoDataSource )
    {
        long myLastCommittedTx = nioneoDataSource.getLastCommittedTxId();
        Pair<Integer, Long> myMaster;
        try
        {
            myMaster = nioneoDataSource.getMasterForCommittedTx( myLastCommittedTx );
        }
        catch ( NoSuchLogVersionException e )
        {
            msgLog.logMessage(
                    "Logical log file for txId "
                            + myLastCommittedTx
                            + " missing [version="
                            + e.getVersion()
                            + "]. If this is startup then it will be recovered later, " +
                            "otherwise it might be a problem." );
            return;
        }
        catch ( IOException e )
        {
            msgLog.logMessage( "Failed to get master ID for txId " + myLastCommittedTx + ".", e );
            return;
        }
        catch ( Exception e )
        {
            throw new BranchedDataException( "Exception while getting master ID for txId "
                    + myLastCommittedTx + ".", e );
        }

        HandshakeResult handshake;
        try ( Response<HandshakeResult> response = master.handshake( myLastCommittedTx, nioneoDataSource.getStoreId() ) )
        {
            handshake = response.response();
            requestContextFactory.setEpoch( handshake.epoch() );
        }
        catch( BranchedDataException e )
        {
            // Rethrow wrapped in a branched data exception on our side, to clarify where the problem originates.
            throw new BranchedDataException( "Master detected branched data for this machine.", e );
        }
        catch ( RuntimeException e )
        {
            // Checked exceptions will be wrapped as the cause if this was a serialized
            // server-side exception
            if ( e.getCause() instanceof MissingLogDataException )
            {
                /*
                 * This means the master was unable to find a log entry for the txid we just asked. This
                 * probably means the thing we asked for is too old or too new. Anyway, since it doesn't
                 * have the tx it is better if we just throw our store away and ask for a new copy. Next
                 * time around it shouldn't have to even pass from here.
                 */
                throw new StoreOutOfDateException( "The master is missing the log required to complete the " +
                        "consistency check", e.getCause() );
            }
            throw e;
        }

        if ( myMaster.first() != XaLogicalLog.MASTER_ID_REPRESENTING_NO_MASTER &&
                (myMaster.first() != handshake.txAuthor() || myMaster.other() != handshake.txChecksum()) )
        {
            String msg = "Branched data, I (machineId:" + config.get( ClusterSettings.server_id ) + ") think machineId for" +
                    " txId (" +
                    myLastCommittedTx + ") is " + myMaster + ", but master (machineId:" +
                    getServerId( availableMasterId ) + ") says that it's " + handshake;
            throw new BranchedDataException( msg );
        }
        msgLog.logMessage( "Master id for last committed tx ok with highestTxId=" +
                myLastCommittedTx + " with masterId=" + myMaster, true );
    }

    private NeoStoreXaDataSource ensureDataSourceStarted( XaDataSourceManager xaDataSourceManager, DependencyResolver resolver )
            throws IOException
    {
        // Must be called under lock on XaDataSourceManager
        NeoStoreXaDataSource nioneoDataSource = (NeoStoreXaDataSource) xaDataSourceManager.getXaDataSource(
                NeoStoreXaDataSource.DEFAULT_DATA_SOURCE_NAME );
        if ( nioneoDataSource == null )
        {
            Function<NeoStore, Function<List<LogEntry>, List<LogEntry>>> thing = new Function<NeoStore, Function<List<LogEntry>, List<LogEntry>>>()

            {
                @Override
                public Function<List<LogEntry>, List<LogEntry>> apply( NeoStore neoStore )
                {
                    return new DenseNodeTransactionTranslator( neoStore );
                }
            };


            nioneoDataSource = new NeoStoreXaDataSource( config,
                    resolver.resolveDependency( StoreFactory.class ),
                    resolver.resolveDependency( StringLogger.class ),
                    resolver.resolveDependency( XaFactory.class ),
                    resolver.resolveDependency( TransactionStateFactory.class ),
                    resolver.resolveDependency( TransactionInterceptorProviders.class ),
                    resolver.resolveDependency( JobScheduler.class ),
                    logging,
                    updateableSchemaState,
                    new NonTransactionalTokenNameLookup(
                            resolver.resolveDependency( LabelTokenHolder.class ),
                            resolver.resolveDependency( PropertyKeyTokenHolder.class ) ),
                    resolver,
                    resolver.resolveDependency( AbstractTransactionManager.class ),
                    resolver.resolveDependency( PropertyKeyTokenHolder.class ),
                    resolver.resolveDependency( LabelTokenHolder.class ),
                    resolver.resolveDependency( RelationshipTypeTokenHolder.class ),
                    resolver.resolveDependency( PersistenceManager.class ),
                    resolver.resolveDependency( Locks.class ),
                    resolver.resolveDependency( SchemaWriteGuard.class ),
                    resolver.resolveDependency( TransactionEventHandlers.class ),
                    monitors.newMonitor( IndexingService.Monitor.class ),
                    resolver.resolveDependency( FileSystemAbstraction.class ),
<<<<<<< HEAD
                    resolver.resolveDependency( StoreUpgrader.class ) );
=======
                    thing,
                    resolver.resolveDependency( StoreUpgrader.class ));
>>>>>>> e4b1f30e
            xaDataSourceManager.registerDataSource( nioneoDataSource );
                /*
                 * CAUTION: The next line may cause severe eye irritation, mental instability and potential
                 * emotional breakdown. On the plus side, it is correct.
                 * See, it is quite possible to get here without the NodeManager having stopped, because we don't
                 * properly manage lifecycle in this class (this is the cause of this ugliness). So, after we
                 * register the datasource with the DsMgr we need to make sure that NodeManager re-reads the reltype
                 * and propindex information. Normally, we would have shutdown everything before getting here.
                 */
            resolver.resolveDependency( NodeManager.class ).start();
        }
        return nioneoDataSource;
    }
}<|MERGE_RESOLUTION|>--- conflicted
+++ resolved
@@ -19,16 +19,12 @@
  */
 package org.neo4j.kernel.ha.cluster;
 
-import static org.neo4j.kernel.ha.cluster.HighAvailabilityModeSwitcher.getServerId;
-import static org.neo4j.kernel.impl.nioneo.store.NeoStore.isStorePresent;
-
 import java.io.IOException;
 import java.net.URI;
 import java.util.ArrayList;
 import java.util.Arrays;
 import java.util.Collections;
 import java.util.List;
-
 import javax.transaction.TransactionManager;
 
 import org.neo4j.cluster.ClusterSettings;
@@ -103,6 +99,9 @@
 import org.neo4j.kernel.logging.Logging;
 import org.neo4j.kernel.monitoring.Monitors;
 
+import static org.neo4j.kernel.ha.cluster.HighAvailabilityModeSwitcher.getServerId;
+import static org.neo4j.kernel.impl.nioneo.store.NeoStore.isStorePresent;
+
 public class SwitchToSlave
 {
     // TODO solve this with lifecycle instance grouping or something
@@ -363,7 +362,7 @@
                 resolver.resolveDependency( Monitors.class ), storeId, life );
         if ( !(masterClient instanceof MasterClient210 ))
         {
-            idGeneratorFactory.doTheThing();
+            idGeneratorFactory.switchRelationshipGroupGeneratorToMaster();
         }
         return masterClient;
     }
@@ -470,8 +469,8 @@
                 NeoStoreXaDataSource.DEFAULT_DATA_SOURCE_NAME );
         if ( nioneoDataSource == null )
         {
-            Function<NeoStore, Function<List<LogEntry>, List<LogEntry>>> thing = new Function<NeoStore, Function<List<LogEntry>, List<LogEntry>>>()
-
+            Function<NeoStore, Function<List<LogEntry>, List<LogEntry>>> translatorFactory =
+                    new Function<NeoStore, Function<List<LogEntry>, List<LogEntry>>>()
             {
                 @Override
                 public Function<List<LogEntry>, List<LogEntry>> apply( NeoStore neoStore )
@@ -479,7 +478,6 @@
                     return new DenseNodeTransactionTranslator( neoStore );
                 }
             };
-
 
             nioneoDataSource = new NeoStoreXaDataSource( config,
                     resolver.resolveDependency( StoreFactory.class ),
@@ -504,12 +502,8 @@
                     resolver.resolveDependency( TransactionEventHandlers.class ),
                     monitors.newMonitor( IndexingService.Monitor.class ),
                     resolver.resolveDependency( FileSystemAbstraction.class ),
-<<<<<<< HEAD
+                    translatorFactory,
                     resolver.resolveDependency( StoreUpgrader.class ) );
-=======
-                    thing,
-                    resolver.resolveDependency( StoreUpgrader.class ));
->>>>>>> e4b1f30e
             xaDataSourceManager.registerDataSource( nioneoDataSource );
                 /*
                  * CAUTION: The next line may cause severe eye irritation, mental instability and potential

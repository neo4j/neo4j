--- conflicted
+++ resolved
@@ -101,10 +101,6 @@
 import org.neo4j.kernel.lifecycle.LifecycleAdapter;
 import org.neo4j.kernel.logging.LogbackWeakDependency;
 import org.neo4j.kernel.logging.Logging;
-<<<<<<< HEAD
-=======
-import org.neo4j.tooling.Clock;
->>>>>>> bf2aad68
 
 import static org.neo4j.helpers.collection.Iterables.option;
 import static org.neo4j.kernel.ha.DelegateInvocationHandler.snapshot;
@@ -118,12 +114,7 @@
     private RequestContextFactory requestContextFactory;
     private Slaves slaves;
     private ClusterMembers members;
-<<<<<<< HEAD
-    private DelegateInvocationHandler masterDelegateInvocationHandler;
-=======
     private DelegateInvocationHandler<Master> masterDelegateInvocationHandler;
-    private LoggerContext loggerContext;
->>>>>>> bf2aad68
     private Master master;
     private HighAvailabilityMemberStateMachine memberStateMachine;
     private UpdatePuller updatePuller;
@@ -421,24 +412,17 @@
     @Override
     protected IdGeneratorFactory createIdGeneratorFactory()
     {
-<<<<<<< HEAD
-        idGeneratorFactory = new HaIdGeneratorFactory( masterDelegateInvocationHandler, logging, requestContextFactory );
-        highAvailabilityModeSwitcher = new HighAvailabilityModeSwitcher( clusterClient, clusterClient, masterDelegateInvocationHandler,
-                clusterMemberAvailability, memberStateMachine, this, (HaIdGeneratorFactory) idGeneratorFactory,
-                config, logging, updateableSchemaState, kernelExtensions.listFactories(), monitors, requestContextFactory );
-=======
         idGeneratorFactory = new HaIdGeneratorFactory( masterDelegateInvocationHandler, logging,
                 requestContextFactory );
         highAvailabilityModeSwitcher =
                 new HighAvailabilityModeSwitcher( new SwitchToSlave(logging.getConsoleLog( HighAvailabilityModeSwitcher.class ), config, getDependencyResolver(), (HaIdGeneratorFactory) idGeneratorFactory,
-                        logging, masterDelegateInvocationHandler, clusterMemberAvailability, requestContextFactory),
+                        logging, masterDelegateInvocationHandler, clusterMemberAvailability, requestContextFactory, updateableSchemaState, monitors, kernelExtensions.listFactories() ),
                         new SwitchToMaster( logging, msgLog, this,
-                        (HaIdGeneratorFactory) idGeneratorFactory, config, getDependencyResolver(), masterDelegateInvocationHandler, clusterMemberAvailability ),
+                        (HaIdGeneratorFactory) idGeneratorFactory, config, getDependencyResolver(), masterDelegateInvocationHandler, clusterMemberAvailability, monitors ),
                         clusterClient, clusterMemberAvailability, logging.getMessagesLog( HighAvailabilityModeSwitcher.class ));
 
         clusterClient.addBindingListener( highAvailabilityModeSwitcher );
         memberStateMachine.addHighAvailabilityMemberListener( highAvailabilityModeSwitcher );
->>>>>>> bf2aad68
 
         /*
          * We always need the mode switcher and we need it to restart on switchover.

/**
 * Copyright (c) 2002-2014 "Neo Technology,"
 * Network Engine for Objects in Lund AB [http://neotechnology.com]
 *
 * This file is part of Neo4j.
 *
 * Neo4j is free software: you can redistribute it and/or modify
 * it under the terms of the GNU Affero General Public License as
 * published by the Free Software Foundation, either version 3 of the
 * License, or (at your option) any later version.
 *
 * This program is distributed in the hope that it will be useful,
 * but WITHOUT ANY WARRANTY; without even the implied warranty of
 * MERCHANTABILITY or FITNESS FOR A PARTICULAR PURPOSE.  See the
 * GNU Affero General Public License for more details.
 *
 * You should have received a copy of the GNU Affero General Public License
 * along with this program. If not, see <http://www.gnu.org/licenses/>.
 */
package org.neo4j.kernel.ha;

import static org.neo4j.helpers.collection.Iterables.option;
import static org.neo4j.kernel.ha.DelegateInvocationHandler.snapshot;
import static org.neo4j.kernel.impl.transaction.XidImpl.DEFAULT_SEED;
import static org.neo4j.kernel.impl.transaction.XidImpl.getNewGlobalId;
import static org.neo4j.kernel.logging.LogbackWeakDependency.DEFAULT_TO_CLASSIC;
import static org.neo4j.kernel.logging.LogbackWeakDependency.NEW_LOGGER_CONTEXT;

import java.io.File;
import java.lang.reflect.Proxy;
import java.net.URI;
import java.util.Map;

import javax.transaction.Transaction;

import ch.qos.logback.classic.LoggerContext;
import org.jboss.netty.logging.InternalLoggerFactory;
import org.neo4j.cluster.ClusterSettings;
import org.neo4j.cluster.InstanceId;
import org.neo4j.cluster.client.ClusterClient;
import org.neo4j.cluster.com.BindingNotifier;
import org.neo4j.cluster.logging.NettyLoggerFactory;
import org.neo4j.cluster.member.ClusterMemberAvailability;
import org.neo4j.cluster.member.ClusterMemberEvents;
import org.neo4j.cluster.member.paxos.MemberIsAvailable;
import org.neo4j.cluster.member.paxos.PaxosClusterMemberAvailability;
import org.neo4j.cluster.member.paxos.PaxosClusterMemberEvents;
import org.neo4j.cluster.protocol.atomicbroadcast.ObjectStreamFactory;
import org.neo4j.cluster.protocol.cluster.ClusterConfiguration;
import org.neo4j.cluster.protocol.cluster.ClusterListener;
import org.neo4j.cluster.protocol.election.ElectionCredentialsProvider;
import org.neo4j.cluster.protocol.election.NotElectableElectionCredentialsProvider;
import org.neo4j.graphdb.DependencyResolver;
import org.neo4j.graphdb.TransactionFailureException;
import org.neo4j.graphdb.factory.GraphDatabaseSettings;
import org.neo4j.helpers.Clock;
import org.neo4j.helpers.Factory;
import org.neo4j.helpers.Predicate;
import org.neo4j.helpers.collection.Iterables;
import org.neo4j.kernel.AvailabilityGuard;
import org.neo4j.kernel.DatabaseAvailability;
import org.neo4j.kernel.IdGeneratorFactory;
import org.neo4j.kernel.InternalAbstractGraphDatabase;
import org.neo4j.kernel.KernelData;
import org.neo4j.kernel.api.exceptions.InvalidTransactionTypeKernelException;
import org.neo4j.kernel.extension.KernelExtensionFactory;
import org.neo4j.kernel.ha.cluster.DefaultElectionCredentialsProvider;
import org.neo4j.kernel.ha.cluster.HANewSnapshotFunction;
import org.neo4j.kernel.ha.cluster.HighAvailabilityMemberChangeEvent;
import org.neo4j.kernel.ha.cluster.HighAvailabilityMemberContext;
import org.neo4j.kernel.ha.cluster.HighAvailabilityMemberListener;
import org.neo4j.kernel.ha.cluster.HighAvailabilityMemberState;
import org.neo4j.kernel.ha.cluster.HighAvailabilityMemberStateMachine;
import org.neo4j.kernel.ha.cluster.HighAvailabilityModeSwitcher;
import org.neo4j.kernel.ha.cluster.SimpleHighAvailabilityMemberContext;
import org.neo4j.kernel.ha.cluster.member.ClusterMembers;
import org.neo4j.kernel.ha.cluster.member.HighAvailabilitySlaves;
import org.neo4j.kernel.ha.com.RequestContextFactory;
import org.neo4j.kernel.ha.com.master.DefaultSlaveFactory;
import org.neo4j.kernel.ha.com.master.Master;
import org.neo4j.kernel.ha.com.master.Slaves;
import org.neo4j.kernel.ha.id.HaIdGeneratorFactory;
import org.neo4j.kernel.ha.lock.LockManagerModeSwitcher;
import org.neo4j.kernel.ha.management.ClusterDatabaseInfoProvider;
import org.neo4j.kernel.ha.management.HighlyAvailableKernelData;
import org.neo4j.kernel.ha.transaction.OnDiskLastTxIdGetter;
import org.neo4j.kernel.ha.transaction.TxHookModeSwitcher;
import org.neo4j.kernel.ha.transaction.TxIdGeneratorModeSwitcher;
import org.neo4j.kernel.impl.cache.CacheProvider;
import org.neo4j.kernel.impl.core.Caches;
import org.neo4j.kernel.impl.core.TokenCreator;
import org.neo4j.kernel.impl.core.TransactionState;
import org.neo4j.kernel.impl.core.WritableTransactionState;
import org.neo4j.kernel.impl.transaction.LockManager;
import org.neo4j.kernel.impl.transaction.RemoteTxHook;
import org.neo4j.kernel.impl.transaction.TransactionStateFactory;
import org.neo4j.kernel.impl.transaction.TxManager;
import org.neo4j.kernel.impl.transaction.XaDataSourceManager;
import org.neo4j.kernel.impl.transaction.xaframework.ForceMode;
import org.neo4j.kernel.impl.transaction.xaframework.TransactionInterceptorProvider;
import org.neo4j.kernel.impl.transaction.xaframework.TxIdGenerator;
import org.neo4j.kernel.lifecycle.LifeSupport;
import org.neo4j.kernel.lifecycle.Lifecycle;
import org.neo4j.kernel.lifecycle.LifecycleAdapter;
import org.neo4j.kernel.logging.LogbackWeakDependency;
import org.neo4j.kernel.logging.Logging;
<<<<<<< HEAD

import static org.neo4j.helpers.collection.Iterables.option;
import static org.neo4j.kernel.ha.DelegateInvocationHandler.snapshot;
import static org.neo4j.kernel.impl.transaction.XidImpl.DEFAULT_SEED;
import static org.neo4j.kernel.impl.transaction.XidImpl.getNewGlobalId;
import static org.neo4j.kernel.logging.LogbackWeakDependency.DEFAULT_TO_CLASSIC;
import static org.neo4j.kernel.logging.LogbackWeakDependency.NEW_LOGGER_CONTEXT;
=======
import org.neo4j.tooling.Clock;
>>>>>>> dad16774

public class HighlyAvailableGraphDatabase extends InternalAbstractGraphDatabase
{
    private RequestContextFactory requestContextFactory;
    private Slaves slaves;
    private ClusterMembers members;
    private DelegateInvocationHandler masterDelegateInvocationHandler;
    private Master master;
    private HighAvailabilityMemberStateMachine memberStateMachine;
    private UpdatePuller updatePuller;
    private LastUpdateTime lastUpdateTime;
    private HighAvailabilityMemberContext memberContext;
    private ClusterClient clusterClient;
    private ClusterMemberEvents clusterEvents;
    private ClusterMemberAvailability clusterMemberAvailability;
    private long stateSwitchTimeoutMillis;

    private final LifeSupport paxosLife = new LifeSupport();

    private DelegateInvocationHandler clusterEventsDelegateInvocationHandler;
    private DelegateInvocationHandler memberContextDelegateInvocationHandler;
    private DelegateInvocationHandler clusterMemberAvailabilityDelegateInvocationHandler;
    private HighAvailabilityModeSwitcher highAvailabilityModeSwitcher;

    public HighlyAvailableGraphDatabase( String storeDir, Map<String, String> params,
                                         Iterable<KernelExtensionFactory<?>> kernelExtensions,
                                         Iterable<CacheProvider> cacheProviders,
                                         Iterable<TransactionInterceptorProvider> txInterceptorProviders )
    {
        super( storeDir, params,
                Iterables.<Class<?>,Class<?>>iterable( GraphDatabaseSettings.class, HaSettings.class,ClusterSettings.class ),
                kernelExtensions,
                cacheProviders, txInterceptorProviders );
        run();
    }

    @Override
    protected void create()
    {
        life.add( new BranchedDataMigrator( storeDir ) );
        masterDelegateInvocationHandler = new DelegateInvocationHandler( Master.class );
        master = (Master) Proxy.newProxyInstance( Master.class.getClassLoader(), new Class[]{Master.class},
                masterDelegateInvocationHandler );

        super.create();

        kernelEventHandlers.registerKernelEventHandler( new HaKernelPanicHandler( xaDataSourceManager,
                (TxManager) txManager, availabilityGuard, masterDelegateInvocationHandler ) );
        life.add( updatePuller = new UpdatePuller( (HaXaDataSourceManager) xaDataSourceManager, master,
                requestContextFactory, txManager, availabilityGuard, lastUpdateTime, config, msgLog ) );

        stateSwitchTimeoutMillis = config.get( HaSettings.state_switch_timeout );

        life.add( paxosLife );

        life.add( new DatabaseAvailability( txManager, availabilityGuard ) );

        life.add( new StartupWaiter() );

        diagnosticsManager.appendProvider( new HighAvailabilityDiagnostics( memberStateMachine, clusterClient ) );
    }

    @Override
    protected AvailabilityGuard createAvailabilityGuard()
    {
        // 3 conditions: DatabaseAvailability, HighAvailabilityMemberStateMachine, and HA Kernel Panic
        return new AvailabilityGuard( Clock.SYSTEM_CLOCK, 3 );
    }

    @Override
    protected void createDatabaseAvailability()
    {
        // Skip this, it's done manually in create() to ensure it is as late as possible
    }

    public void start()
    {
        life.start();
    }

    public void stop()
    {
        life.stop();
    }

    @Override
    protected org.neo4j.graphdb.Transaction beginTx( ForceMode forceMode )
    {
        // TODO first startup ever we don't have a proper db, so don't even serve read requests
        // if this is a startup for where we have been a member of this cluster before we
        // can server (possibly quite outdated) read requests.
        if (!availabilityGuard.isAvailable( stateSwitchTimeoutMillis ))
        {
            throw new TransactionFailureException( "Timeout waiting for database to allow new transactions. "
                    + availabilityGuard.describeWhoIsBlocking() );
        }

        return super.beginTx( forceMode );
    }

    @Override
    protected Logging createLogging()
    {
        Logging loggingService = life.add( new LogbackWeakDependency().tryLoadLogbackService( config, NEW_LOGGER_CONTEXT,
                DEFAULT_TO_CLASSIC ) );

        // Set Netty logger
        InternalLoggerFactory.setDefaultFactory( new NettyLoggerFactory( loggingService ) );

        return loggingService;
    }

    @Override
    protected TransactionStateFactory createTransactionStateFactory()
    {
        return new TransactionStateFactory( logging )
        {
            @Override
            public TransactionState create( Transaction tx )
            {
                return new WritableTransactionState( snapshot( lockManager ),
                        nodeManager, logging, tx, snapshot( txHook ),
                        snapshot( txIdGenerator ) );
            }
        };
    }

    @Override
    protected XaDataSourceManager createXaDataSourceManager()
    {
        XaDataSourceManager toReturn = new HaXaDataSourceManager( logging.getMessagesLog( HaXaDataSourceManager.class
        ) );
        requestContextFactory = new RequestContextFactory( config.get( ClusterSettings.server_id ), toReturn,
                dependencyResolver );
        return toReturn;
    }

    @Override
    protected RemoteTxHook createTxHook()
    {
        clusterEventsDelegateInvocationHandler = new DelegateInvocationHandler( ClusterMemberEvents.class );
        memberContextDelegateInvocationHandler = new DelegateInvocationHandler( HighAvailabilityMemberContext.class );
        clusterMemberAvailabilityDelegateInvocationHandler = new DelegateInvocationHandler( ClusterMemberAvailability.class );

        clusterEvents = (ClusterMemberEvents) Proxy.newProxyInstance( ClusterMemberEvents.class.getClassLoader(),
                new Class[]{ClusterMemberEvents.class, Lifecycle.class}, clusterEventsDelegateInvocationHandler );
        memberContext = (HighAvailabilityMemberContext) Proxy.newProxyInstance(
                HighAvailabilityMemberContext.class.getClassLoader(),
                new Class[]{HighAvailabilityMemberContext.class}, memberContextDelegateInvocationHandler );
        clusterMemberAvailability = (ClusterMemberAvailability) Proxy.newProxyInstance(
                ClusterMemberAvailability.class.getClassLoader(),
                new Class[]{ClusterMemberAvailability.class}, clusterMemberAvailabilityDelegateInvocationHandler );

        ElectionCredentialsProvider electionCredentialsProvider = config.get( HaSettings.slave_only ) ?
                new NotElectableElectionCredentialsProvider() :
                new DefaultElectionCredentialsProvider( config.get( ClusterSettings.server_id ),
                        new OnDiskLastTxIdGetter( new File( getStoreDir() ) ), new HighAvailabilityMemberInfoProvider()
                {
                    @Override
                    public HighAvailabilityMemberState getHighAvailabilityMemberState()
                    {
                        return memberStateMachine.getCurrentState();
                    }
                } );


        ObjectStreamFactory objectStreamFactory = new ObjectStreamFactory();


        clusterClient = new ClusterClient( ClusterClient.adapt( config ), logging, electionCredentialsProvider,
                objectStreamFactory, objectStreamFactory );
        PaxosClusterMemberEvents localClusterEvents = new PaxosClusterMemberEvents( clusterClient, clusterClient,
                clusterClient, clusterClient, logging, new Predicate<PaxosClusterMemberEvents.ClusterMembersSnapshot>()
        {
            @Override
            public boolean accept( PaxosClusterMemberEvents.ClusterMembersSnapshot item )
            {
                for ( MemberIsAvailable member : item.getCurrentAvailableMembers() )
                {
                    if ( member.getRoleUri().getScheme().equals( "ha" ) )
                    {
                        if ( HighAvailabilityModeSwitcher.getServerId( member.getRoleUri() ) ==
                                config.get( ClusterSettings.server_id ) )
                        {
                            msgLog.error( String.format( "Instance %s has the same serverId as ours (%d) - will not " +
                                    "join this cluster",
                                    member.getRoleUri(), config.get( ClusterSettings.server_id ) ) );
                            return true;
                        }
                    }
                }
                return true;
            }
        }, new HANewSnapshotFunction(), objectStreamFactory, objectStreamFactory );

        // Force a reelection after we enter the cluster
        // and when that election is finished refresh the snapshot
        clusterClient.addClusterListener( new ClusterListener.Adapter()
        {
            boolean hasRequestedElection = false; // This ensures that the election result is (at least) from our
            // request or thereafter

            @Override
            public void enteredCluster( ClusterConfiguration clusterConfiguration )
            {
                clusterClient.performRoleElections();
                hasRequestedElection = true;
            }

            @Override
            public void elected( String role, InstanceId instanceId, URI electedMember )
            {
                if ( hasRequestedElection && role.equals( ClusterConfiguration.COORDINATOR ) )
                {

                    /*
                     * This is here just for compatibility with 1.9.5. 1.9.6 onwards does not depend on
                     * snapshots for setting the state on cluster join. But we cannot have rolling upgrades
                     * from 1.9.5 to 1.9.6 without this snapshot thing because before 1.9.6 not every
                     * masterIsElected was acknowledged with a masterIsAvailable.
                     * See also SnapshotState.ready
                     */
                    clusterClient.refreshSnapshot();
                    clusterClient.removeClusterListener( this );

                }
            }
        } );

        HighAvailabilityMemberContext localMemberContext = new SimpleHighAvailabilityMemberContext( clusterClient
                .getServerId() );
        PaxosClusterMemberAvailability localClusterMemberAvailability = new PaxosClusterMemberAvailability(
                clusterClient.getServerId(), clusterClient, clusterClient, logging, objectStreamFactory,
                objectStreamFactory );

        memberContextDelegateInvocationHandler.setDelegate( localMemberContext );
        clusterEventsDelegateInvocationHandler.setDelegate( localClusterEvents );
        clusterMemberAvailabilityDelegateInvocationHandler.setDelegate( localClusterMemberAvailability );

        members = new ClusterMembers( clusterClient, clusterClient, clusterEvents,
                new InstanceId( config.get( ClusterSettings.server_id ) ) );
        memberStateMachine = new HighAvailabilityMemberStateMachine( memberContext, availabilityGuard, members,
                clusterEvents,
                clusterClient, logging.getMessagesLog( HighAvailabilityMemberStateMachine.class ) );

        HighAvailabilityConsoleLogger highAvailabilityConsoleLogger = new HighAvailabilityConsoleLogger( logging
                .getConsoleLog( HighAvailabilityConsoleLogger.class ), new InstanceId( config.get( ClusterSettings
                .server_id ) ) );
        availabilityGuard.addListener( highAvailabilityConsoleLogger );
        clusterEvents.addClusterMemberListener( highAvailabilityConsoleLogger );
        clusterClient.addClusterListener( highAvailabilityConsoleLogger );

        paxosLife.add( clusterClient );
        paxosLife.add( memberStateMachine );
        paxosLife.add( clusterEvents );
        paxosLife.add( localClusterMemberAvailability );

        DelegateInvocationHandler<RemoteTxHook> txHookDelegate = new DelegateInvocationHandler<>( RemoteTxHook.class );
        RemoteTxHook txHook = (RemoteTxHook) Proxy.newProxyInstance( RemoteTxHook.class.getClassLoader(), new Class[]{RemoteTxHook.class},
                txHookDelegate );
        new TxHookModeSwitcher( memberStateMachine, txHookDelegate,
                masterDelegateInvocationHandler, new TxHookModeSwitcher.RequestContextFactoryResolver()
        {
            @Override
            public RequestContextFactory get()
            {
                return requestContextFactory;
            }
        }, logging.getMessagesLog( TxHookModeSwitcher.class ), dependencyResolver );
        return txHook;
    }

    @Override
    public void assertSchemaWritesAllowed() throws InvalidTransactionTypeKernelException
    {
        if (!isMaster())
        {
            throw new InvalidTransactionTypeKernelException(
                    "Modifying the database schema can only be done on the master server, " +
                            "this server is a slave. Please issue schema modification commands directly to the master." );
        }
    }

    @Override
    protected TxIdGenerator createTxIdGenerator()
    {
        DelegateInvocationHandler<TxIdGenerator> txIdGeneratorDelegate =
                new DelegateInvocationHandler<>( TxIdGenerator.class );
        TxIdGenerator txIdGenerator =
                (TxIdGenerator) Proxy.newProxyInstance( TxIdGenerator.class.getClassLoader(),
                        new Class[]{TxIdGenerator.class}, txIdGeneratorDelegate );
        slaves = life.add( new HighAvailabilitySlaves( members, clusterClient, new DefaultSlaveFactory(
                xaDataSourceManager, logging, config.get( HaSettings.com_chunk_size ).intValue() ) ) );

        new TxIdGeneratorModeSwitcher( memberStateMachine, txIdGeneratorDelegate,
                (HaXaDataSourceManager) xaDataSourceManager, masterDelegateInvocationHandler, requestContextFactory,
                msgLog, config, slaves, txManager, jobScheduler );
        return txIdGenerator;
    }

    @Override
    protected IdGeneratorFactory createIdGeneratorFactory()
    {
        idGeneratorFactory = new HaIdGeneratorFactory( masterDelegateInvocationHandler, logging, requestContextFactory );
        highAvailabilityModeSwitcher = new HighAvailabilityModeSwitcher( clusterClient, masterDelegateInvocationHandler,
                clusterMemberAvailability, memberStateMachine, this, (HaIdGeneratorFactory) idGeneratorFactory,
                config, logging, updateableSchemaState, kernelExtensions.listFactories(), monitors, requestContextFactory );

        /*
         * We always need the mode switcher and we need it to restart on switchover.
         */
        paxosLife.add( highAvailabilityModeSwitcher );

        /*
         * We don't really switch to master here. We just need to initialize the idGenerator so the initial store
         * can be started (if required). In any case, the rest of the database is in pending state, so nothing will
         * happen until events start arriving and that will set us to the proper state anyway.
         */
        ((HaIdGeneratorFactory) idGeneratorFactory).switchToMaster();

        return idGeneratorFactory;
    }

    @Override
    protected LockManager createLockManager()
    {
        DelegateInvocationHandler<LockManager> lockManagerDelegate = new DelegateInvocationHandler<>( LockManager.class );
        LockManager lockManager =
                (LockManager) Proxy.newProxyInstance( LockManager.class.getClassLoader(),
                        new Class[]{LockManager.class}, lockManagerDelegate );
        new LockManagerModeSwitcher( memberStateMachine, lockManagerDelegate,
                (HaXaDataSourceManager) xaDataSourceManager, masterDelegateInvocationHandler, requestContextFactory,
                txManager, txHook, availabilityGuard, config );
        return lockManager;
    }

    @Override
    protected TokenCreator createRelationshipTypeCreator()
    {
        DelegateInvocationHandler<TokenCreator> relationshipTypeCreatorDelegate =
                new DelegateInvocationHandler<>( TokenCreator.class );
        TokenCreator relationshipTypeCreator =
                (TokenCreator) Proxy.newProxyInstance( TokenCreator.class.getClassLoader(),
                        new Class[]{TokenCreator.class}, relationshipTypeCreatorDelegate );
        new RelationshipTypeCreatorModeSwitcher( memberStateMachine, relationshipTypeCreatorDelegate,
                (HaXaDataSourceManager) xaDataSourceManager, masterDelegateInvocationHandler,
                requestContextFactory, logging );
        return relationshipTypeCreator;
    }

    @Override
    protected TokenCreator createPropertyKeyCreator()
    {
        DelegateInvocationHandler<TokenCreator> propertyKeyCreatorDelegate =
                new DelegateInvocationHandler<>( TokenCreator.class );
        TokenCreator propertyTokenCreator =
                (TokenCreator) Proxy.newProxyInstance( TokenCreator.class.getClassLoader(),
                        new Class[]{TokenCreator.class}, propertyKeyCreatorDelegate );
        new PropertyKeyCreatorModeSwitcher( memberStateMachine, propertyKeyCreatorDelegate,
                (HaXaDataSourceManager) xaDataSourceManager, masterDelegateInvocationHandler,
                requestContextFactory, logging );
        return propertyTokenCreator;
    }

    @Override
    protected TokenCreator createLabelIdCreator()
    {
        DelegateInvocationHandler<TokenCreator> labelIdCreatorDelegate =
                new DelegateInvocationHandler<>( TokenCreator.class );
        TokenCreator labelIdCreator =
                (TokenCreator) Proxy.newProxyInstance( TokenCreator.class.getClassLoader(),
                        new Class[]{TokenCreator.class}, labelIdCreatorDelegate );
        new LabelTokenCreatorModeSwitcher( memberStateMachine, labelIdCreatorDelegate,
                (HaXaDataSourceManager) xaDataSourceManager, masterDelegateInvocationHandler,
                requestContextFactory, logging );
        return labelIdCreator;
    }

    @Override
    protected Caches createCaches()
    {
        return new HaCaches( logging.getMessagesLog( Caches.class ), monitors );
    }

    @Override
    protected KernelData createKernelData()
    {
        this.lastUpdateTime = new LastUpdateTime();
        return new HighlyAvailableKernelData( this, members,
                new ClusterDatabaseInfoProvider( members, new OnDiskLastTxIdGetter( new File( getStoreDir() ) ),
                        lastUpdateTime ) );
    }
    
    @Override
    protected Factory<byte[]> createXidGlobalIdFactory()
    {
        final int serverId = config.get( ClusterSettings.server_id );
        return new Factory<byte[]>()
        {
            @Override
            public byte[] newInstance()
            {
                return getNewGlobalId( DEFAULT_SEED, serverId );
            }
        };
    }

    @Override
    protected void registerRecovery()
    {
        memberStateMachine.addHighAvailabilityMemberListener( new HighAvailabilityMemberListener()
        {
            @Override
            public void masterIsElected( HighAvailabilityMemberChangeEvent event )
            {
            }

            @Override
            public void masterIsAvailable( HighAvailabilityMemberChangeEvent event )
            {
                if ( event.getOldState().equals( HighAvailabilityMemberState.TO_MASTER ) && event.getNewState().equals(
                        HighAvailabilityMemberState.MASTER ) )
                {
                    doAfterRecoveryAndStartup( true );
                }
            }

            @Override
            public void slaveIsAvailable( HighAvailabilityMemberChangeEvent event )
            {
                if ( event.getOldState().equals( HighAvailabilityMemberState.TO_SLAVE ) && event.getNewState().equals(
                        HighAvailabilityMemberState.SLAVE ) )
                {
                    doAfterRecoveryAndStartup( false );
                }
            }

            @Override
            public void instanceStops( HighAvailabilityMemberChangeEvent event )
            {
            }

            private void doAfterRecoveryAndStartup( boolean isMaster )
            {
                try
                {
                    synchronized ( xaDataSourceManager )
                    {
                        HighlyAvailableGraphDatabase.this.doAfterRecoveryAndStartup( isMaster );
                    }
                }
                catch ( Throwable throwable )
                {
                    msgLog.error( "Post recovery error", throwable );
                    try
                    {
                        memberStateMachine.stop();
                    }
                    catch ( Throwable throwable1 )
                    {
                        msgLog.warn( "Could not stop", throwable1 );
                    }
                    try
                    {
                        memberStateMachine.start();
                    }
                    catch ( Throwable throwable1 )
                    {
                        msgLog.warn( "Could not start", throwable1 );
                    }
                }
            }
        } );
    }

    @Override
    public String toString()
    {
        return getClass().getSimpleName() + "[" + storeDir + "]";
    }

    public String getInstanceState()
    {
        return memberStateMachine.getCurrentState().name();
    }

    public String role()
    {
        return members.getSelf().getHARole();
    }

    public boolean isMaster()
    {
        return memberStateMachine.getCurrentState() == HighAvailabilityMemberState.MASTER;
    }

    @Override
    public DependencyResolver getDependencyResolver()
    {
        return new DependencyResolver.Adapter()
        {
            @Override
            public <T> T resolveDependency( Class<T> type, SelectionStrategy selector )
            {
                T result;
                try
                {
                    result = dependencyResolver.resolveDependency( type, selector );
                }
                catch ( IllegalArgumentException e )
                {
                    if ( ClusterMemberEvents.class.isAssignableFrom( type ) )
                    {
                        result = type.cast( clusterEvents );
                    }
                    else if ( ClusterMemberAvailability.class.isAssignableFrom( type ) )
                    {
                        result = type.cast( clusterMemberAvailability );
                    }
                    else if ( UpdatePuller.class.isAssignableFrom( type ) )
                    {
                        result = type.cast( updatePuller );
                    }
                    else if ( Slaves.class.isAssignableFrom( type ) )
                    {
                        result = type.cast( slaves );
                    }
                    else if ( ClusterClient.class.isAssignableFrom( type ) )
                    {
                        result = type.cast( clusterClient );
                    }
                    else if ( BindingNotifier.class.isAssignableFrom( type ) )
                    {
                        result = type.cast( clusterClient );
                    }
                    else if ( ClusterMembers.class.isAssignableFrom( type ) )
                    {
                        result = type.cast( members );
                    }
                    else if ( RequestContextFactory.class.isAssignableFrom( type ) )
                    {
                        result = type.cast( requestContextFactory );
                    }
                    else
                    {
                        throw e;
                    }
                }
                return selector.select( type, option( result ) );
            }
        };
    }

    /**
     * At end of startup, wait for instance to become either master or slave.
     * <p/>
     * This helps users who expect to be able to access the instance after
     * the constructor is run.
     */
    private class StartupWaiter extends LifecycleAdapter
    {
        @Override
        public void start() throws Throwable
        {
            availabilityGuard.isAvailable( stateSwitchTimeoutMillis );
        }
    }
}<|MERGE_RESOLUTION|>--- conflicted
+++ resolved
@@ -18,13 +18,6 @@
  * along with this program. If not, see <http://www.gnu.org/licenses/>.
  */
 package org.neo4j.kernel.ha;
-
-import static org.neo4j.helpers.collection.Iterables.option;
-import static org.neo4j.kernel.ha.DelegateInvocationHandler.snapshot;
-import static org.neo4j.kernel.impl.transaction.XidImpl.DEFAULT_SEED;
-import static org.neo4j.kernel.impl.transaction.XidImpl.getNewGlobalId;
-import static org.neo4j.kernel.logging.LogbackWeakDependency.DEFAULT_TO_CLASSIC;
-import static org.neo4j.kernel.logging.LogbackWeakDependency.NEW_LOGGER_CONTEXT;
 
 import java.io.File;
 import java.lang.reflect.Proxy;
@@ -104,7 +97,6 @@
 import org.neo4j.kernel.lifecycle.LifecycleAdapter;
 import org.neo4j.kernel.logging.LogbackWeakDependency;
 import org.neo4j.kernel.logging.Logging;
-<<<<<<< HEAD
 
 import static org.neo4j.helpers.collection.Iterables.option;
 import static org.neo4j.kernel.ha.DelegateInvocationHandler.snapshot;
@@ -112,9 +104,6 @@
 import static org.neo4j.kernel.impl.transaction.XidImpl.getNewGlobalId;
 import static org.neo4j.kernel.logging.LogbackWeakDependency.DEFAULT_TO_CLASSIC;
 import static org.neo4j.kernel.logging.LogbackWeakDependency.NEW_LOGGER_CONTEXT;
-=======
-import org.neo4j.tooling.Clock;
->>>>>>> dad16774
 
 public class HighlyAvailableGraphDatabase extends InternalAbstractGraphDatabase
 {
@@ -507,7 +496,7 @@
                 new ClusterDatabaseInfoProvider( members, new OnDiskLastTxIdGetter( new File( getStoreDir() ) ),
                         lastUpdateTime ) );
     }
-    
+
     @Override
     protected Factory<byte[]> createXidGlobalIdFactory()
     {

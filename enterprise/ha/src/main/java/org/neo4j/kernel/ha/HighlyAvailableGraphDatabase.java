--- conflicted
+++ resolved
@@ -19,17 +19,6 @@
  */
 package org.neo4j.kernel.ha;
 
-<<<<<<< HEAD
-import static org.neo4j.helpers.collection.Iterables.iterable;
-import static org.neo4j.helpers.collection.Iterables.option;
-import static org.neo4j.kernel.ha.DelegateInvocationHandler.snapshot;
-import static org.neo4j.kernel.impl.transaction.XidImpl.DEFAULT_SEED;
-import static org.neo4j.kernel.impl.transaction.XidImpl.getNewGlobalId;
-import static org.neo4j.kernel.logging.LogbackWeakDependency.DEFAULT_TO_CLASSIC;
-import static org.neo4j.kernel.logging.LogbackWeakDependency.NEW_LOGGER_CONTEXT;
-
-=======
->>>>>>> 67718918
 import java.io.File;
 import java.lang.reflect.Proxy;
 import java.net.URI;
@@ -40,7 +29,6 @@
 import javax.transaction.Transaction;
 
 import org.jboss.netty.logging.InternalLoggerFactory;
-
 import org.neo4j.cluster.ClusterSettings;
 import org.neo4j.cluster.InstanceId;
 import org.neo4j.cluster.client.ClusterClient;
@@ -117,6 +105,7 @@
 import org.neo4j.kernel.logging.LogbackWeakDependency;
 import org.neo4j.kernel.logging.Logging;
 
+import static org.neo4j.helpers.collection.Iterables.iterable;
 import static org.neo4j.helpers.collection.Iterables.option;
 import static org.neo4j.kernel.ha.DelegateInvocationHandler.snapshot;
 import static org.neo4j.kernel.impl.transaction.XidImpl.DEFAULT_SEED;
@@ -177,7 +166,8 @@
 
         kernelEventHandlers.registerKernelEventHandler( new HaKernelPanicHandler( xaDataSourceManager,
                 (TxManager) txManager, availabilityGuard, logging, masterDelegateInvocationHandler ) );
-        life.add( updatePuller = new UpdatePuller( memberStateMachine, (HaXaDataSourceManager) xaDataSourceManager, master,
+        life.add( updatePuller = new UpdatePuller( memberStateMachine, (HaXaDataSourceManager) xaDataSourceManager,
+                master,
                 requestContextFactory, txManager, availabilityGuard, lastUpdateTime, config, jobScheduler, msgLog ) );
 
         stateSwitchTimeoutMillis = config.get( HaSettings.state_switch_timeout );

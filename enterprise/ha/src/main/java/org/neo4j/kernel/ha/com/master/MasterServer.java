/**
 * Copyright (c) 2002-2013 "Neo Technology,"
 * Network Engine for Objects in Lund AB [http://neotechnology.com]
 *
 * This file is part of Neo4j.
 *
 * Neo4j is free software: you can redistribute it and/or modify
 * it under the terms of the GNU Affero General Public License as
 * published by the Free Software Foundation, either version 3 of the
 * License, or (at your option) any later version.
 *
 * This program is distributed in the hope that it will be useful,
 * but WITHOUT ANY WARRANTY; without even the implied warranty of
 * MERCHANTABILITY or FITNESS FOR A PARTICULAR PURPOSE.  See the
 * GNU Affero General Public License for more details.
 *
 * You should have received a copy of the GNU Affero General Public License
 * along with this program. If not, see <http://www.gnu.org/licenses/>.
 */
package org.neo4j.kernel.ha.com.master;

import java.io.IOException;
import java.util.Collection;
import java.util.Collections;
import java.util.HashSet;
import java.util.Map;
import java.util.Set;
import java.util.TreeMap;

import org.jboss.netty.channel.Channel;
import org.neo4j.com.Protocol;
import org.neo4j.com.RequestContext;
import org.neo4j.com.RequestType;
import org.neo4j.com.Server;
import org.neo4j.com.TxChecksumVerifier;
import org.neo4j.kernel.ha.HaRequestType20;
import org.neo4j.kernel.ha.MasterClient20;
import org.neo4j.kernel.ha.transaction.UnableToResumeTransactionException;
import org.neo4j.kernel.logging.Logging;
import org.neo4j.tooling.RealClock;

/**
 * Sits on the master side, receiving serialized requests from slaves (via
 * {@link org.neo4j.kernel.ha.com.slave.MasterClient}). Delegates actual work to {@link MasterImpl}.
 */
public class MasterServer extends Server<Master, Void>
{
    public static final int FRAME_LENGTH = Protocol.DEFAULT_FRAME_LENGTH;

    public MasterServer( Master requestTarget, Logging logging, Configuration config,
                         TxChecksumVerifier txVerifier ) throws IOException
    {
<<<<<<< HEAD
        super( requestTarget, config, logging, FRAME_LENGTH, MasterClient20.PROTOCOL_VERSION, txVerifier );
=======
        super( requestTarget, config, logging, FRAME_LENGTH, MasterClient18.PROTOCOL_VERSION, txVerifier, new RealClock() );
>>>>>>> 9ea70ae6
    }

    @Override
    protected RequestType<Master> getRequestContext( byte id )
    {
        return HaRequestType20.values()[id];
    }

    @Override
    protected void finishOffChannel( Channel channel, RequestContext context )
    {
        getRequestTarget().finishTransaction( context, false );
    }

    @Override
    protected boolean shouldLogFailureToFinishOffChannel( Throwable failure )
    {
        return !(failure instanceof UnableToResumeTransactionException);
    }

    public Map<Integer, Collection<RequestContext>> getSlaveInformation()
    {
        // Which slaves are connected a.t.m?
        Set<Integer> machineIds = new HashSet<Integer>();
        Map<Channel, RequestContext> channels = getConnectedSlaveChannels();
        synchronized ( channels )
        {
            for ( RequestContext context : channels.values() )
            {
                machineIds.add( context.machineId() );
            }
        }

        // Insert missing slaves into the map so that all connected slave
        // are in the returned map
        Map<Integer, Collection<RequestContext>> ongoingTransactions =
                ((MasterImpl) getRequestTarget()).getOngoingTransactions();
        for ( Integer machineId : machineIds )
        {
            if ( !ongoingTransactions.containsKey( machineId ) )
            {
                ongoingTransactions.put( machineId, Collections.<RequestContext>emptyList() );
            }
        }
        return new TreeMap<Integer, Collection<RequestContext>>( ongoingTransactions );
    }
}<|MERGE_RESOLUTION|>--- conflicted
+++ resolved
@@ -50,11 +50,7 @@
     public MasterServer( Master requestTarget, Logging logging, Configuration config,
                          TxChecksumVerifier txVerifier ) throws IOException
     {
-<<<<<<< HEAD
-        super( requestTarget, config, logging, FRAME_LENGTH, MasterClient20.PROTOCOL_VERSION, txVerifier );
-=======
-        super( requestTarget, config, logging, FRAME_LENGTH, MasterClient18.PROTOCOL_VERSION, txVerifier, new RealClock() );
->>>>>>> 9ea70ae6
+        super( requestTarget, config, logging, FRAME_LENGTH, MasterClient20.PROTOCOL_VERSION, txVerifier, new RealClock() );
     }
 
     @Override

/**
 * Copyright (c) 2002-2014 "Neo Technology,"
 * Network Engine for Objects in Lund AB [http://neotechnology.com]
 *
 * This file is part of Neo4j.
 *
 * Neo4j is free software: you can redistribute it and/or modify
 * it under the terms of the GNU Affero General Public License as
 * published by the Free Software Foundation, either version 3 of the
 * License, or (at your option) any later version.
 *
 * This program is distributed in the hope that it will be useful,
 * but WITHOUT ANY WARRANTY; without even the implied warranty of
 * MERCHANTABILITY or FITNESS FOR A PARTICULAR PURPOSE.  See the
 * GNU Affero General Public License for more details.
 *
 * You should have received a copy of the GNU Affero General Public License
 * along with this program. If not, see <http://www.gnu.org/licenses/>.
 */
package org.neo4j.kernel.ha.com.master;

<<<<<<< HEAD
=======
import static org.neo4j.com.Protocol.VOID_SERIALIZER;
import static org.neo4j.com.Protocol.readString;
import static org.neo4j.com.Protocol.writeString;
import static org.neo4j.com.ProtocolVersion.INTERNAL_PROTOCOL_VERSION;

>>>>>>> 816f76de
import java.io.IOException;

import org.jboss.netty.buffer.ChannelBuffer;

<<<<<<< HEAD
=======
import org.neo4j.cluster.InstanceId;
>>>>>>> 816f76de
import org.neo4j.com.Client;
import org.neo4j.com.ObjectSerializer;
import org.neo4j.com.Protocol;
import org.neo4j.com.ProtocolVersion;
import org.neo4j.com.RequestContext;
import org.neo4j.com.RequestType;
import org.neo4j.com.Response;
import org.neo4j.com.Serializer;
import org.neo4j.com.TargetCaller;
import org.neo4j.com.monitor.RequestMonitor;
import org.neo4j.helpers.Functions;
import org.neo4j.kernel.ha.HaSettings;
import org.neo4j.kernel.ha.com.slave.SlaveServer;
import org.neo4j.kernel.impl.nioneo.store.StoreId;
import org.neo4j.kernel.impl.nioneo.xa.NeoStoreXaDataSource;
import org.neo4j.kernel.logging.Logging;
import org.neo4j.kernel.monitoring.ByteCounterMonitor;

import static org.neo4j.com.Protocol.VOID_SERIALIZER;
import static org.neo4j.com.Protocol.readString;
import static org.neo4j.com.Protocol.writeString;

public class SlaveClient extends Client<Slave> implements Slave
{
    private final InstanceId machineId;

<<<<<<< HEAD
    public SlaveClient( int machineId, String hostNameOrIp, int port, Logging logging, StoreId storeId,
                        int maxConcurrentChannels, int chunkSize,
                        ByteCounterMonitor byteCounterMonitor, RequestMonitor requestMonitor )
    {
        super( hostNameOrIp, port, logging, storeId, Protocol.DEFAULT_FRAME_LENGTH,
                SlaveServer.APPLICATION_PROTOCOL_VERSION,
=======
    public SlaveClient( InstanceId machineId, String hostNameOrIp, int port, Logging logging, Monitors monitors,
                        StoreId storeId, int maxConcurrentChannels, int chunkSize )
    {
        super( hostNameOrIp, port, logging, monitors, storeId, Protocol.DEFAULT_FRAME_LENGTH,
                new ProtocolVersion( SlaveServer.APPLICATION_PROTOCOL_VERSION, INTERNAL_PROTOCOL_VERSION ),
>>>>>>> 816f76de
                HaSettings.read_timeout.apply( Functions.<String, String>nullFunction() ),
                maxConcurrentChannels, chunkSize, byteCounterMonitor, requestMonitor );
        this.machineId = machineId;
    }

    @Override
    public Response<Void> pullUpdates( final long upToAndIncludingTxId )
    {
        return sendRequest( SlaveRequestType.PULL_UPDATES, RequestContext.EMPTY, new Serializer()
        {
            @Override
            public void write( ChannelBuffer buffer ) throws IOException
            {
                writeString( buffer, NeoStoreXaDataSource.DEFAULT_DATA_SOURCE_NAME );
                buffer.writeLong( upToAndIncludingTxId );
            }
        }, Protocol.VOID_DESERIALIZER );
    }

    public static enum SlaveRequestType implements RequestType<Slave>
    {
        PULL_UPDATES( new TargetCaller<Slave, Void>()
        {
            @Override
            public Response<Void> call( Slave master, RequestContext context, ChannelBuffer input,
                                        ChannelBuffer target )
            {
                readString( input ); // And discard
                return master.pullUpdates( input.readLong() );
            }
        }, VOID_SERIALIZER );

        private final TargetCaller caller;
        private final ObjectSerializer serializer;

        private SlaveRequestType( TargetCaller caller, ObjectSerializer serializer )
        {
            this.caller = caller;
            this.serializer = serializer;
        }

        @Override
        public TargetCaller getTargetCaller()
        {
            return caller;
        }

        @Override
        public ObjectSerializer getObjectSerializer()
        {
            return serializer;
        }

        @Override
        public byte id()
        {
            return (byte) ordinal();
        }
    }

    @Override
    public int getServerId()
    {
        return machineId.toIntegerIndex();
    }
}<|MERGE_RESOLUTION|>--- conflicted
+++ resolved
@@ -19,22 +19,11 @@
  */
 package org.neo4j.kernel.ha.com.master;
 
-<<<<<<< HEAD
-=======
-import static org.neo4j.com.Protocol.VOID_SERIALIZER;
-import static org.neo4j.com.Protocol.readString;
-import static org.neo4j.com.Protocol.writeString;
-import static org.neo4j.com.ProtocolVersion.INTERNAL_PROTOCOL_VERSION;
-
->>>>>>> 816f76de
 import java.io.IOException;
 
 import org.jboss.netty.buffer.ChannelBuffer;
 
-<<<<<<< HEAD
-=======
 import org.neo4j.cluster.InstanceId;
->>>>>>> 816f76de
 import org.neo4j.com.Client;
 import org.neo4j.com.ObjectSerializer;
 import org.neo4j.com.Protocol;
@@ -56,25 +45,18 @@
 import static org.neo4j.com.Protocol.VOID_SERIALIZER;
 import static org.neo4j.com.Protocol.readString;
 import static org.neo4j.com.Protocol.writeString;
+import static org.neo4j.com.ProtocolVersion.INTERNAL_PROTOCOL_VERSION;
 
 public class SlaveClient extends Client<Slave> implements Slave
 {
     private final InstanceId machineId;
 
-<<<<<<< HEAD
-    public SlaveClient( int machineId, String hostNameOrIp, int port, Logging logging, StoreId storeId,
-                        int maxConcurrentChannels, int chunkSize,
+    public SlaveClient( InstanceId machineId, String hostNameOrIp, int port, Logging logging,
+                        StoreId storeId, int maxConcurrentChannels, int chunkSize,
                         ByteCounterMonitor byteCounterMonitor, RequestMonitor requestMonitor )
     {
         super( hostNameOrIp, port, logging, storeId, Protocol.DEFAULT_FRAME_LENGTH,
-                SlaveServer.APPLICATION_PROTOCOL_VERSION,
-=======
-    public SlaveClient( InstanceId machineId, String hostNameOrIp, int port, Logging logging, Monitors monitors,
-                        StoreId storeId, int maxConcurrentChannels, int chunkSize )
-    {
-        super( hostNameOrIp, port, logging, monitors, storeId, Protocol.DEFAULT_FRAME_LENGTH,
                 new ProtocolVersion( SlaveServer.APPLICATION_PROTOCOL_VERSION, INTERNAL_PROTOCOL_VERSION ),
->>>>>>> 816f76de
                 HaSettings.read_timeout.apply( Functions.<String, String>nullFunction() ),
                 maxConcurrentChannels, chunkSize, byteCounterMonitor, requestMonitor );
         this.machineId = machineId;

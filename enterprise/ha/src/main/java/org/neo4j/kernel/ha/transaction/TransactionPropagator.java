--- conflicted
+++ resolved
@@ -166,7 +166,7 @@
                 @Override
                 protected void triggered( String message )
                 {
-                    log.info( message );
+                    log.warn( message );
                 }
             };
 
@@ -286,13 +286,8 @@
             // We did the best we could, have we committed successfully on enough slaves?
             if ( !(successfulReplications >= replicationFactor) )
             {
-<<<<<<< HEAD
-                log.warn( "Transaction %s couldn't commit on enough slaves, desired %s, but could only commit at ",
-                        txId, replicationFactor, successfulReplications );
-=======
                 pushedToTooFewSlaveLogger.event( "Transaction " + txId + " couldn't commit on enough slaves, desired " +
                         replicationFactor + ", but could only commit at " + successfulReplications );
->>>>>>> a08b2b27
             }
         }
         catch ( Throwable t )

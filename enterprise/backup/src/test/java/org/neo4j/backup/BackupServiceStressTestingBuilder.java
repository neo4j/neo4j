--- conflicted
+++ resolved
@@ -58,8 +58,6 @@
 import org.neo4j.logging.NullLogProvider;
 
 import static java.lang.System.currentTimeMillis;
-import static org.junit.Assert.assertTrue;
-
 import static org.junit.Assert.fail;
 
 public class BackupServiceStressTestingBuilder
@@ -241,15 +239,11 @@
                 }
 
                 executor.shutdown();
-<<<<<<< HEAD
-                assertTrue( executor.awaitTermination( 5, TimeUnit.MINUTES ) );
-=======
-                if ( !executor.awaitTermination( 30, TimeUnit.SECONDS ) )
+                if ( !executor.awaitTermination( 5, TimeUnit.MINUTES ) )
                 {
                     DebugUtil.dumpThreads( System.err );
                     fail( "Didn't manage to shut down the workers correctly, dumped threads for forensic purposes" );
                 }
->>>>>>> 3578dbdd
 
                 life.shutdown();
 

--- conflicted
+++ resolved
@@ -99,11 +99,7 @@
      */
     public OnlineBackup backup( File targetDirectory )
     {
-<<<<<<< HEAD
-        outcome = new BackupService( out ).doIncrementalBackupOrFallbackToFull( hostNameOrIp, port, targetDirectory,
-=======
-        outcome = new BackupProtocolService().doIncrementalBackupOrFallbackToFull( hostNameOrIp, port, targetDirectory,
->>>>>>> 46d0289a
+        outcome = new BackupProtocolService( out ).doIncrementalBackupOrFallbackToFull( hostNameOrIp, port, targetDirectory,
                 getConsistencyCheck( true ), defaultConfig(), timeoutMillis, forensics );
         return this;
     }
@@ -137,11 +133,7 @@
      */
     public OnlineBackup backup( File targetDirectory, boolean verification )
     {
-<<<<<<< HEAD
-        outcome = new BackupService( out ).doIncrementalBackupOrFallbackToFull( hostNameOrIp, port, targetDirectory,
-=======
-        outcome = new BackupProtocolService().doIncrementalBackupOrFallbackToFull( hostNameOrIp, port, targetDirectory,
->>>>>>> 46d0289a
+        outcome = new BackupProtocolService( out ).doIncrementalBackupOrFallbackToFull( hostNameOrIp, port, targetDirectory,
                 getConsistencyCheck( verification ), defaultConfig(), timeoutMillis, forensics );
         return this;
     }
@@ -174,11 +166,7 @@
      */
     public OnlineBackup backup( File targetDirectory, Config tuningConfiguration )
     {
-<<<<<<< HEAD
-        outcome = new BackupService( out ).doIncrementalBackupOrFallbackToFull( hostNameOrIp, port, targetDirectory,
-=======
-        outcome = new BackupProtocolService().doIncrementalBackupOrFallbackToFull( hostNameOrIp, port, targetDirectory,
->>>>>>> 46d0289a
+        outcome = new BackupProtocolService( out ).doIncrementalBackupOrFallbackToFull( hostNameOrIp, port, targetDirectory,
                 getConsistencyCheck( true ), tuningConfiguration, timeoutMillis, forensics );
         return this;
     }
@@ -214,11 +202,7 @@
      */
     public OnlineBackup backup( File targetDirectory, Config tuningConfiguration, boolean verification )
     {
-<<<<<<< HEAD
-        outcome = new BackupService( out ).doIncrementalBackupOrFallbackToFull( hostNameOrIp, port, targetDirectory,
-=======
-        outcome = new BackupProtocolService().doIncrementalBackupOrFallbackToFull( hostNameOrIp, port, targetDirectory,
->>>>>>> 46d0289a
+        outcome = new BackupProtocolService( out ).doIncrementalBackupOrFallbackToFull( hostNameOrIp, port, targetDirectory,
                 getConsistencyCheck( verification ), tuningConfiguration, timeoutMillis, forensics );
         return this;
     }
@@ -259,11 +243,7 @@
     @Deprecated
     public OnlineBackup full( String targetDirectory )
     {
-<<<<<<< HEAD
-        outcome = new BackupService( out ).doFullBackup( hostNameOrIp, port, new File( targetDirectory ),
-=======
-        outcome = new BackupProtocolService().doFullBackup( hostNameOrIp, port, new File( targetDirectory ),
->>>>>>> 46d0289a
+        outcome = new BackupProtocolService( out ).doFullBackup( hostNameOrIp, port, new File( targetDirectory ),
                 getConsistencyCheck( true ), defaultConfig(), timeoutMillis, forensics );
         return this;
     }
@@ -284,11 +264,7 @@
     @Deprecated
     public OnlineBackup full( String targetDirectory, boolean verification )
     {
-<<<<<<< HEAD
-        outcome = new BackupService( out ).doFullBackup( hostNameOrIp, port, new File( targetDirectory ),
-=======
-        outcome = new BackupProtocolService().doFullBackup( hostNameOrIp, port, new File( targetDirectory ),
->>>>>>> 46d0289a
+        outcome = new BackupProtocolService( out ).doFullBackup( hostNameOrIp, port, new File( targetDirectory ),
                 getConsistencyCheck( verification ), defaultConfig(), timeoutMillis, forensics );
         return this;
     }
@@ -311,11 +287,7 @@
     @Deprecated
     public OnlineBackup full( String targetDirectory, boolean verification, Config tuningConfiguration )
     {
-<<<<<<< HEAD
-        outcome = new BackupService( out ).doFullBackup( hostNameOrIp, port, new File( targetDirectory ),
-=======
-        outcome = new BackupProtocolService().doFullBackup( hostNameOrIp, port, new File( targetDirectory ),
->>>>>>> 46d0289a
+        outcome = new BackupProtocolService( out ).doFullBackup( hostNameOrIp, port, new File( targetDirectory ),
                 getConsistencyCheck( verification ), tuningConfiguration, timeoutMillis, forensics );
         return this;
     }
@@ -336,11 +308,7 @@
     @Deprecated
     public OnlineBackup incremental( String targetDirectory )
     {
-<<<<<<< HEAD
-        outcome = new BackupService( out ).doIncrementalBackup( hostNameOrIp, port, new File( targetDirectory ),
-=======
-        outcome = new BackupProtocolService().doIncrementalBackup( hostNameOrIp, port, new File( targetDirectory ),
->>>>>>> 46d0289a
+        outcome = new BackupProtocolService( out ).doIncrementalBackup( hostNameOrIp, port, new File( targetDirectory ),
                 getConsistencyCheck( false ), timeoutMillis, defaultConfig() );
         return this;
     }
@@ -362,11 +330,7 @@
     @Deprecated
     public OnlineBackup incremental( String targetDirectory, boolean verification )
     {
-<<<<<<< HEAD
-        outcome = new BackupService( out ).doIncrementalBackup( hostNameOrIp, port, new File( targetDirectory ),
-=======
-        outcome = new BackupProtocolService().doIncrementalBackup( hostNameOrIp, port, new File( targetDirectory ),
->>>>>>> 46d0289a
+        outcome = new BackupProtocolService( out ).doIncrementalBackup( hostNameOrIp, port, new File( targetDirectory ),
                 getConsistencyCheck( verification ), timeoutMillis, defaultConfig() );
         return this;
     }
@@ -387,11 +351,7 @@
     @Deprecated
     public OnlineBackup incremental( GraphDatabaseAPI targetDb )
     {
-<<<<<<< HEAD
-        outcome = new BackupService( out ).doIncrementalBackup( hostNameOrIp, port, targetDb, timeoutMillis );
-=======
-        outcome = new BackupProtocolService().doIncrementalBackup( hostNameOrIp, port, targetDb, timeoutMillis );
->>>>>>> 46d0289a
+        outcome = new BackupProtocolService( out ).doIncrementalBackup( hostNameOrIp, port, targetDb, timeoutMillis );
         return this;
     }
 

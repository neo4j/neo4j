/**
 * Copyright (c) 2002-2015 "Neo Technology,"
 * Network Engine for Objects in Lund AB [http://neotechnology.com]
 *
 * This file is part of Neo4j.
 *
 * Neo4j is free software: you can redistribute it and/or modify
 * it under the terms of the GNU Affero General Public License as
 * published by the Free Software Foundation, either version 3 of the
 * License, or (at your option) any later version.
 *
 * This program is distributed in the hope that it will be useful,
 * but WITHOUT ANY WARRANTY; without even the implied warranty of
 * MERCHANTABILITY or FITNESS FOR A PARTICULAR PURPOSE.  See the
 * GNU Affero General Public License for more details.
 *
 * You should have received a copy of the GNU Affero General Public License
 * along with this program. If not, see <http://www.gnu.org/licenses/>.
 */
package org.neo4j.backup;

import java.io.File;
import java.io.FilenameFilter;
import java.io.IOException;
import java.util.ArrayList;
import java.util.Collections;
import java.util.HashMap;
import java.util.List;
import java.util.Map;
import java.util.TreeMap;

import org.neo4j.com.RequestContext;
import org.neo4j.com.RequestContext.Tx;
import org.neo4j.com.Response;
import org.neo4j.com.ServerUtil;
import org.neo4j.com.ServerUtil.TxHandler;
import org.neo4j.com.TxExtractor;
import org.neo4j.com.storecopy.RemoteStoreCopier;
import org.neo4j.com.storecopy.StoreWriter;
import org.neo4j.consistency.ConsistencyCheckService;
import org.neo4j.consistency.checking.full.ConsistencyCheckIncompleteException;
import org.neo4j.graphdb.factory.GraphDatabaseFactory;
import org.neo4j.graphdb.factory.GraphDatabaseSettings;
import org.neo4j.helpers.CancellationRequest;
import org.neo4j.helpers.Service;
import org.neo4j.helpers.Settings;
import org.neo4j.helpers.Triplet;
import org.neo4j.helpers.progress.ProgressListener;
import org.neo4j.helpers.progress.ProgressMonitorFactory;
import org.neo4j.kernel.DefaultFileSystemAbstraction;
import org.neo4j.kernel.GraphDatabaseAPI;
import org.neo4j.kernel.configuration.Config;
import org.neo4j.kernel.configuration.ConfigParam;
import org.neo4j.kernel.extension.KernelExtensionFactory;
import org.neo4j.kernel.impl.nioneo.store.FileSystemAbstraction;
import org.neo4j.kernel.impl.nioneo.store.NeoStore;
import org.neo4j.kernel.impl.transaction.XaDataSourceManager;
import org.neo4j.kernel.impl.transaction.xaframework.NoSuchLogVersionException;
import org.neo4j.kernel.impl.transaction.xaframework.XaDataSource;
import org.neo4j.kernel.impl.util.FileUtils;
import org.neo4j.kernel.impl.util.StringLogger;
import org.neo4j.kernel.logging.ConsoleLogger;
import org.neo4j.kernel.logging.DevNullLoggingService;
import org.neo4j.kernel.logging.Logging;
import org.neo4j.kernel.monitoring.Monitors;
import org.neo4j.kernel.monitoring.StoreCopyMonitor;

class BackupService
{
    class BackupOutcome
    {
        private final Map<String, Long> lastCommittedTxs;
        private final boolean consistent;

        BackupOutcome( Map<String, Long> lastCommittedTxs, boolean consistent )
        {
            this.lastCommittedTxs = lastCommittedTxs;
            this.consistent = consistent;
        }

        public Map<String, Long> getLastCommittedTxs()
        {
            return Collections.unmodifiableMap( lastCommittedTxs );
        }

        public boolean isConsistent()
        {
            return consistent;
        }
    }

    private final FileSystemAbstraction fileSystem;
    private final StringLogger logger;

    BackupService() {
        this( new DefaultFileSystemAbstraction(), StringLogger.SYSTEM );
    }

    BackupService( FileSystemAbstraction fileSystem )
    {
        this( fileSystem, StringLogger.SYSTEM );
    }

    BackupService( FileSystemAbstraction fileSystem, StringLogger logger )
    {
        this.fileSystem = fileSystem;
        this.logger = logger;
    }

<<<<<<< HEAD
    BackupOutcome doFullBackup( final String sourceHostNameOrIp, final int sourcePort, String targetDirectory,
                                boolean checkConsistency, Config tuningConfiguration )
=======
    BackupOutcome doFullBackup( String sourceHostNameOrIp, int sourcePort, String targetDirectory,
                                boolean checkConsistency, Config tuningConfiguration, boolean forensics )
>>>>>>> f269bed6
    {
        if ( directoryContainsDb( targetDirectory ) )
        {
            throw new RuntimeException( targetDirectory + " already contains a database" );
        }

        Map<String, String> params = tuningConfiguration.getParams();
        params.put( GraphDatabaseSettings.store_dir.name(), targetDirectory );
        tuningConfiguration.applyChanges( params );

        long timestamp = System.currentTimeMillis();
        Map<String, Long> lastCommittedTxs = new TreeMap<>();
        boolean consistent = !checkConsistency; // default to true if we're not checking consistency

        GraphDatabaseAPI targetDb = null;
        try
        {
<<<<<<< HEAD
            RemoteStoreCopier storeCopier = new RemoteStoreCopier( tuningConfiguration, loadKernelExtensions(),
                    new ConsoleLogger( StringLogger.SYSTEM ), new DefaultFileSystemAbstraction(), new Monitors());
            storeCopier.copyStore( new RemoteStoreCopier.StoreCopyRequester()
=======
            Response<Void> response = client.fullBackup( decorateWithProgressIndicator(
                    new ToFileStoreWriter( new File( targetDirectory ) ) ), forensics );
            GraphDatabaseAPI targetDb = startTemporaryDb( targetDirectory,
                    VerificationLevel.NONE /* run full check instead */ );
            try
>>>>>>> f269bed6
            {
                private BackupClient client;
                @Override
                public Response<?> copyStore( StoreWriter writer )
                {
                    client = new BackupClient( sourceHostNameOrIp, sourcePort, new DevNullLoggingService(),
                            new Monitors(), null );
                    client.start();
                    return client.fullBackup( writer );
                }

                @Override
                public void done()
                {
                    client.stop();
                }
            }, CancellationRequest.NONE );

            targetDb = startTemporaryDb( targetDirectory, VerificationLevel.NONE /* run full check instead */ );
            new LogicalLogSeeder(logger).ensureAtLeastOneLogicalLogPresent( sourceHostNameOrIp, sourcePort, targetDb );
        }
        catch ( IOException e )
        {
            throw new RuntimeException( e );
        }
        finally
        {
            if ( targetDb != null )
            {
                targetDb.shutdown();
            }
        }
        bumpLogFile( targetDirectory, timestamp );
        if ( checkConsistency )
        {
            try
            {
                consistent = new ConsistencyCheckService().runFullConsistencyCheck(
                        targetDirectory,
                        tuningConfiguration,
                        ProgressMonitorFactory.textual( System.err ),
                        logger ).isSuccessful();
            }
            catch ( ConsistencyCheckIncompleteException e )
            {
                logger.error( "Consistency check incomplete", e );
            }
            finally
            {
                logger.flush();
            }
        }
        return new BackupOutcome( lastCommittedTxs, consistent );
    }

    BackupOutcome doIncrementalBackup( String sourceHostNameOrIp, int sourcePort, String targetDirectory,
                                       boolean verification ) throws IncrementalBackupNotPossibleException
    {
        if ( !directoryContainsDb( targetDirectory ) )
        {
            throw new RuntimeException( targetDirectory + " doesn't contain a database" );
        }

        // In case someone deleted the logical log from a full backup
        ConfigParam keepLogs = new ConfigParam()
        {
            @Override
            public void configure( Map<String, String> config )
            {
                config.put( GraphDatabaseSettings.keep_logical_logs.name(), Settings.TRUE );
            }
        };

        GraphDatabaseAPI targetDb = startTemporaryDb( targetDirectory,
                VerificationLevel.valueOf( verification ), keepLogs );

        long backupStartTime = System.currentTimeMillis();
        BackupOutcome outcome = null;
        try
        {
            outcome = doIncrementalBackup( sourceHostNameOrIp, sourcePort, targetDb );
        }
        finally
        {
            targetDb.shutdown();
        }

        bumpLogFile( targetDirectory, backupStartTime );
        return outcome;
    }

    BackupOutcome doIncrementalBackupOrFallbackToFull( String sourceHostNameOrIp, int sourcePort, String targetDirectory,
                                                       boolean verification, Config config, boolean forensics )
    {
        if(!directoryContainsDb( targetDirectory ))
        {
            return doFullBackup( sourceHostNameOrIp, sourcePort, targetDirectory, verification, config, forensics );
        }

        try
        {
            return doIncrementalBackup( sourceHostNameOrIp, sourcePort, targetDirectory, verification );
        }
        catch(IncrementalBackupNotPossibleException e)
        {
            try
            {
                // Our existing backup is out of date.
                logger.info( "Existing backup is too far out of date, a new full backup will be performed." );

                File targetDirFile = new File( targetDirectory );
                FileUtils.deleteRecursively( targetDirFile );

                return doFullBackup( sourceHostNameOrIp, sourcePort, targetDirFile.getAbsolutePath(),
<<<<<<< HEAD
                        verification, config );
=======
                                                      verification, config, forensics );
>>>>>>> f269bed6
            }
            catch ( Exception fullBackupFailure )
            {
                throw new RuntimeException( "Failed to perform incremental backup, fell back to full backup, " +
                        "but that failed as well: '" + fullBackupFailure.getMessage() + "'.", fullBackupFailure );
            }
        }
    }

    BackupOutcome doIncrementalBackup( String sourceHostNameOrIp, int sourcePort, GraphDatabaseAPI targetDb )
            throws IncrementalBackupNotPossibleException
    {
        return incrementalWithContext( sourceHostNameOrIp, sourcePort, targetDb, slaveContextOf( targetDb ) );
    }

    private RequestContext slaveContextOf( GraphDatabaseAPI graphDb )
    {
        XaDataSourceManager dsManager = dsManager( graphDb );
        List<Tx> txs = new ArrayList<Tx>();
        for ( XaDataSource ds : dsManager.getAllRegisteredDataSources() )
        {
            txs.add( RequestContext.lastAppliedTx( ds.getName(), ds.getLastCommittedTxId() ) );
        }
        return RequestContext.anonymous( txs.toArray( new Tx[txs.size()] ) );
    }

    boolean directoryContainsDb( String targetDirectory )
    {
        return fileSystem.fileExists( new File( targetDirectory, NeoStore.DEFAULT_NAME ) );
    }

    static GraphDatabaseAPI startTemporaryDb( String targetDirectory, ConfigParam... params )
    {
        Map<String, String> config = new HashMap<String, String>();
        config.put( OnlineBackupSettings.online_backup_enabled.name(), Settings.FALSE );
        for ( ConfigParam param : params )
        {
            if ( param != null )
            {
                param.configure( config );
            }
        }
        return (GraphDatabaseAPI) new GraphDatabaseFactory().newEmbeddedDatabaseBuilder( targetDirectory )
                .setConfig( config ).newGraphDatabase();
    }

    /**
     * Performs an incremental backup based off the given context. This means
     * receiving and applying selectively (i.e. irrespective of the actual state
     * of the target db) a set of transactions starting at the desired txId and
     * spanning up to the latest of the master, for every data source
     * registered.
     *
     * @param targetDb           The database that contains a previous full copy
     * @param context            The context, i.e. a mapping of data source name to txid
     *                           which will be the first in the returned stream
     * @return A backup context, ready to perform
     */
    private BackupOutcome incrementalWithContext( String sourceHostNameOrIp, int sourcePort, GraphDatabaseAPI targetDb,
                                                  RequestContext context ) throws IncrementalBackupNotPossibleException
    {
        BackupClient client = new BackupClient( sourceHostNameOrIp, sourcePort,
                targetDb.getDependencyResolver().resolveDependency( Logging.class ),
                targetDb.getDependencyResolver().resolveDependency( Monitors.class ),
                targetDb.storeId() );
        client.start();
        Map<String, Long> lastCommittedTxs;
        boolean consistent = false;
        try
        {
            lastCommittedTxs = unpackResponse( client.incrementalBackup( context ),
                    targetDb.getDependencyResolver().resolveDependency( XaDataSourceManager.class ),
                    new ProgressTxHandler() );
            trimLogicalLogCount( targetDb );
            consistent = true;
        }
        catch(RuntimeException e)
        {
            if(e.getCause() != null && e.getCause() instanceof NoSuchLogVersionException )
            {
                throw new IncrementalBackupNotPossibleException("It's been too long since this backup was last updated, and it has " +
                        "fallen too far behind the database transaction stream for incremental backup to be possible. " +
                        "You need to perform a full backup at this point. You can modify this time interval by setting " +
                        "the '" + GraphDatabaseSettings.keep_logical_logs.name() + "' configuration on the database to a " +
                        "higher value.", e.getCause());
            }
            else
            {
                throw new RuntimeException("Failed to perform incremental backup.", e);
            }
        }
        finally
        {
            try
            {
                client.stop();
            }
            catch ( Throwable throwable )
            {
                throw new RuntimeException( throwable );
            }
        }
        return new BackupOutcome( lastCommittedTxs, consistent );
    }

    private void trimLogicalLogCount( GraphDatabaseAPI targetDb )
    {
        for ( XaDataSource ds : dsManager( targetDb ).getAllRegisteredDataSources() )
        {
            try
            {
                ds.rotateLogicalLog();
            }
            catch ( IOException e )
            {
                throw new RuntimeException( e );
            }

            long currentVersion = ds.getCurrentLogVersion() - 1;

            // TODO
            /*
             * Checking the file size to determine if transactions exist in
             * a log feels hack-ish. Maybe fix this to read the header
             * and check latest txid?
             */
            while ( ds.getLogicalLogLength( currentVersion ) <= 16
                    && currentVersion > 0 )
            {
                currentVersion--;
            }
            /*
             * Ok, we skipped all logs that have no transactions in them. Current is the
             * one with the tx in it. Skip it.
             */
            currentVersion--;
            /*
             * Now delete the rest.
             */
            while ( ds.getLogicalLogLength( currentVersion ) > 0 )
            {
                ds.deleteLogicalLog( currentVersion );
                currentVersion--;
            }
        }
    }

    private XaDataSourceManager dsManager( GraphDatabaseAPI targetDb )
    {
        return targetDb.getDependencyResolver().resolveDependency( XaDataSourceManager.class );
    }

    private Map<String, Long> unpackResponse( Response<Void> response, XaDataSourceManager xaDsm, TxHandler txHandler )
    {
        try
        {
            ServerUtil.applyReceivedTransactions( response, xaDsm, txHandler );
            return extractLastCommittedTxs( xaDsm );
        }
        catch ( IOException e )
        {
            throw new RuntimeException( "Unable to apply received transactions", e );
        }
    }

    private Map<String, Long> extractLastCommittedTxs( XaDataSourceManager xaDsm )
    {
        TreeMap<String, Long> lastCommittedTxs = new TreeMap<String, Long>();
        for ( XaDataSource ds : xaDsm.getAllRegisteredDataSources() )
        {
            lastCommittedTxs.put( ds.getName(), ds.getLastCommittedTxId() );
        }
        return lastCommittedTxs;
    }

    private static boolean bumpLogFile( String targetDirectory, long toTimestamp )
    {
        File dbDirectory = new File( targetDirectory );
        File[] candidates = dbDirectory.listFiles( new FilenameFilter()
        {
            @Override
            public boolean accept( File dir, String name )
            {
                /*
                 *  Contains ensures that previously timestamped files are
                 *  picked up as well
                 */
                return name.equals( StringLogger.DEFAULT_NAME );
            }
        } );
        if ( candidates.length != 1 )
        {
            return false;
        }
        // candidates has a unique member, the right one
        File previous = candidates[0];
        // Build to, from existing parent + new filename
        File to = new File( previous.getParentFile(), StringLogger.DEFAULT_NAME
                + "." + toTimestamp );
        return previous.renameTo( to );
    }

    private List<KernelExtensionFactory<?>> loadKernelExtensions()
    {
        List<KernelExtensionFactory<?>> kernelExtensions = new ArrayList<>();
        for ( KernelExtensionFactory factory : Service.load( KernelExtensionFactory.class ) )
        {
            kernelExtensions.add( factory );
        }
        return kernelExtensions;
    }

    private static class ProgressTxHandler implements TxHandler
    {
        private final ProgressListener progress = ProgressMonitorFactory.textual( System.out ).openEnded( "Transactions applied", 1000 );

        @Override
        public void accept( Triplet<String, Long, TxExtractor> tx, XaDataSource dataSource )
        {
            progress.add( 1 );
        }

        @Override
        public void done()
        {
            progress.done();
        }
    }
}<|MERGE_RESOLUTION|>--- conflicted
+++ resolved
@@ -63,7 +63,6 @@
 import org.neo4j.kernel.logging.DevNullLoggingService;
 import org.neo4j.kernel.logging.Logging;
 import org.neo4j.kernel.monitoring.Monitors;
-import org.neo4j.kernel.monitoring.StoreCopyMonitor;
 
 class BackupService
 {
@@ -107,13 +106,9 @@
         this.logger = logger;
     }
 
-<<<<<<< HEAD
     BackupOutcome doFullBackup( final String sourceHostNameOrIp, final int sourcePort, String targetDirectory,
-                                boolean checkConsistency, Config tuningConfiguration )
-=======
-    BackupOutcome doFullBackup( String sourceHostNameOrIp, int sourcePort, String targetDirectory,
-                                boolean checkConsistency, Config tuningConfiguration, boolean forensics )
->>>>>>> f269bed6
+                                boolean checkConsistency, Config tuningConfiguration, final boolean forensics )
+
     {
         if ( directoryContainsDb( targetDirectory ) )
         {
@@ -131,17 +126,9 @@
         GraphDatabaseAPI targetDb = null;
         try
         {
-<<<<<<< HEAD
             RemoteStoreCopier storeCopier = new RemoteStoreCopier( tuningConfiguration, loadKernelExtensions(),
                     new ConsoleLogger( StringLogger.SYSTEM ), new DefaultFileSystemAbstraction(), new Monitors());
             storeCopier.copyStore( new RemoteStoreCopier.StoreCopyRequester()
-=======
-            Response<Void> response = client.fullBackup( decorateWithProgressIndicator(
-                    new ToFileStoreWriter( new File( targetDirectory ) ) ), forensics );
-            GraphDatabaseAPI targetDb = startTemporaryDb( targetDirectory,
-                    VerificationLevel.NONE /* run full check instead */ );
-            try
->>>>>>> f269bed6
             {
                 private BackupClient client;
                 @Override
@@ -150,7 +137,7 @@
                     client = new BackupClient( sourceHostNameOrIp, sourcePort, new DevNullLoggingService(),
                             new Monitors(), null );
                     client.start();
-                    return client.fullBackup( writer );
+                    return client.fullBackup( writer, forensics );
                 }
 
                 @Override
@@ -256,11 +243,7 @@
                 FileUtils.deleteRecursively( targetDirFile );
 
                 return doFullBackup( sourceHostNameOrIp, sourcePort, targetDirFile.getAbsolutePath(),
-<<<<<<< HEAD
-                        verification, config );
-=======
-                                                      verification, config, forensics );
->>>>>>> f269bed6
+                        verification, config, forensics );
             }
             catch ( Exception fullBackupFailure )
             {

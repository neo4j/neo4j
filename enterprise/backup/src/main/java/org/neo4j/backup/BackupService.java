--- conflicted
+++ resolved
@@ -26,11 +26,6 @@
 import java.util.HashMap;
 import java.util.List;
 import java.util.Map;
-<<<<<<< HEAD
-=======
-import java.util.SortedMap;
-import java.util.TreeMap;
->>>>>>> 9365ee01
 
 import org.neo4j.com.RequestContext;
 import org.neo4j.com.Response;
@@ -57,11 +52,7 @@
 import org.neo4j.kernel.configuration.Config;
 import org.neo4j.kernel.configuration.ConfigParam;
 import org.neo4j.kernel.extension.KernelExtensionFactory;
-<<<<<<< HEAD
-=======
-import org.neo4j.kernel.impl.nioneo.store.FileSystemAbstraction;
 import org.neo4j.kernel.impl.nioneo.store.MismatchingStoreIdException;
->>>>>>> 9365ee01
 import org.neo4j.kernel.impl.nioneo.store.NeoStore;
 import org.neo4j.kernel.impl.nioneo.store.TransactionIdStore;
 import org.neo4j.kernel.impl.transaction.xaframework.CommittedTransactionRepresentation;
@@ -129,18 +120,21 @@
     }
 
     BackupOutcome doFullBackup( final String sourceHostNameOrIp, final int sourcePort, String targetDirectory,
-            boolean checkConsistency, Config tuningConfiguration )
+                                boolean checkConsistency, Config tuningConfiguration )
     {
         if ( directoryContainsDb( targetDirectory ) )
         {
             throw new RuntimeException( targetDirectory + " already contains a database" );
         }
+
         Map<String, String> params = tuningConfiguration.getParams();
         params.put( GraphDatabaseSettings.store_dir.name(), targetDirectory );
         tuningConfiguration.applyChanges( params );
+
         long timestamp = System.currentTimeMillis();
         long lastCommittedTx = -1;
         boolean consistent = !checkConsistency; // default to true if we're not checking consistency
+
         GraphDatabaseAPI targetDb = null;
         try
         {
@@ -179,13 +173,17 @@
                 targetDb.shutdown();
             }
         }
+
         bumpMessagesDotLogFile( targetDirectory, timestamp );
         if ( checkConsistency )
         {
             try
             {
-                consistent = new ConsistencyCheckService().runFullConsistencyCheck( targetDirectory,
-                        tuningConfiguration, ProgressMonitorFactory.textual( System.err ), logger ).isSuccessful();
+                consistent = new ConsistencyCheckService().runFullConsistencyCheck(
+                        targetDirectory,
+                        tuningConfiguration,
+                        ProgressMonitorFactory.textual( System.err ),
+                        logger ).isSuccessful();
             }
             catch ( ConsistencyCheckIncompleteException e )
             {
@@ -200,12 +198,13 @@
     }
 
     BackupOutcome doIncrementalBackup( String sourceHostNameOrIp, int sourcePort, String targetDirectory,
-            boolean verification ) throws IncrementalBackupNotPossibleException
+                                       boolean verification ) throws IncrementalBackupNotPossibleException
     {
         if ( !directoryContainsDb( targetDirectory ) )
         {
             throw new RuntimeException( targetDirectory + " doesn't contain a database" );
         }
+
         // In case someone deleted the logical log from a full backup
         ConfigParam keepLogs = new ConfigParam()
         {
@@ -226,12 +225,13 @@
         {
             targetDb.shutdown();
         }
+
         bumpMessagesDotLogFile( targetDirectory, backupStartTime );
         return outcome;
     }
 
     BackupOutcome doIncrementalBackupOrFallbackToFull( String sourceHostNameOrIp, int sourcePort,
-            String targetDirectory, boolean verification, Config config )
+                                                       String targetDirectory, boolean verification, Config config )
     {
         if ( !directoryContainsDb( targetDirectory ) )
         {
@@ -247,6 +247,7 @@
             {
                 // Our existing backup is out of date.
                 logger.info( "Existing backup is too far out of date, a new full backup will be performed." );
+
                 File targetDirFile = new File( targetDirectory );
                 FileUtils.deleteRecursively( targetDirFile );
                 return doFullBackup( sourceHostNameOrIp, sourcePort, targetDirFile.getAbsolutePath(), verification,
@@ -268,19 +269,9 @@
 
     private RequestContext slaveContextOf( GraphDatabaseAPI graphDb )
     {
-<<<<<<< HEAD
         TransactionIdStore transactionIdStore =
                 graphDb.getDependencyResolver().resolveDependency( TransactionIdStore.class );
         return anonymous( transactionIdStore.getLastCommittedTransactionId() );
-=======
-        XaDataSourceManager dsManager = dsManager( graphDb );
-        List<Tx> txs = new ArrayList<>();
-        for ( XaDataSource ds : dsManager.getAllRegisteredDataSources() )
-        {
-            txs.add( RequestContext.lastAppliedTx( ds.getName(), ds.getLastCommittedTxId() ) );
-        }
-        return RequestContext.anonymous( txs.toArray( new Tx[txs.size()] ) );
->>>>>>> 9365ee01
     }
 
     boolean directoryContainsDb( String targetDirectory )
@@ -309,14 +300,16 @@
      * Performs an incremental backup based off the given context. This means
      * receiving and applying selectively (i.e. irrespective of the actual state
      * of the target db) a set of transactions starting at the desired txId and
-     * spanning up to the latest of the master
+     * spanning up to the latest of the master, for every data source
+     * registered.
      *
      * @param targetDb           The database that contains a previous full copy
-     * @param context            The context, containing transaction id to start streaming transaction from
+     * @param context            The context, i.e. a mapping of data source name to txid
+     *                           which will be the first in the returned stream
      * @return A backup context, ready to perform
      */
-    private BackupOutcome incrementalWithContext( String sourceHostNameOrIp, int sourcePort,
-            GraphDatabaseAPI targetDb, RequestContext context ) throws IncrementalBackupNotPossibleException
+    private BackupOutcome incrementalWithContext( String sourceHostNameOrIp, int sourcePort, GraphDatabaseAPI targetDb,
+                                                  RequestContext context ) throws IncrementalBackupNotPossibleException
     {
         DependencyResolver resolver = targetDb.getDependencyResolver();
         Monitors monitors = resolver.resolveDependency( Monitors.class );
@@ -324,7 +317,8 @@
                 resolver.resolveDependency( Logging.class ), targetDb.storeId(),
                 monitors.newMonitor( ByteCounterMonitor.class, BackupClient.class ), monitors.newMonitor( RequestMonitor.class, BackupClient.class ) );
         client.start();
-<<<<<<< HEAD
+
+        boolean successfullyReadLastCommittedTxs = false;
         boolean consistent = false;
         ProgressTxHandler handler = new ProgressTxHandler();
         try
@@ -335,47 +329,21 @@
             unpacker.unpackResponse( response, handler );
             consistent = true;
         }
+        catch ( MismatchingStoreIdException e )
+        {
+            throw new RuntimeException( DIFFERENT_STORE, e );
+        }
+        catch ( IOException e )
+        {
+            throw new RuntimeException( "Failed to perform incremental backup.", e );
+        }
         catch ( RuntimeException e )
         {
             if ( e.getCause() != null && e.getCause() instanceof MissingLogDataException )
             {
-                throw new IncrementalBackupNotPossibleException(
-                        "It's been too long since this backup was last updated, and it has "
-                                + "fallen too far behind the database transaction stream for incremental backup to be possible. "
-                                + "You need to perform a full backup at this point. You can modify this time interval by setting "
-                                + "the '" + GraphDatabaseSettings.keep_logical_logs.name()
-                                + "' configuration on the database to a " + "higher value.", e.getCause() );
-=======
-
-        Map<String, Long> lastCommittedTxs;
-        boolean successfullyReadLastCommittedTxs = false;
-        try
-        {
-            lastCommittedTxs = unpackResponse( client.incrementalBackup( context ),
-                    targetDb.getDependencyResolver().resolveDependency( XaDataSourceManager.class ),
-                    new ProgressTxHandler() );
-            trimLogicalLogCount( targetDb );
-            successfullyReadLastCommittedTxs = true;
-        }
-        catch ( MismatchingStoreIdException e )
-        {
-            throw new RuntimeException( DIFFERENT_STORE, e );
-        }
-        catch ( RuntimeException e )
-        {
-            if ( e.getCause() != null && e.getCause() instanceof NoSuchLogVersionException )
-            {
                 throw new IncrementalBackupNotPossibleException( TOO_OLD_BACKUP, e.getCause() );
             }
-            else
-            {
-                throw new RuntimeException( "Failed to perform incremental backup.", e );
->>>>>>> 9365ee01
-            }
-            throw new RuntimeException( "Failed to perform incremental backup.", e );
-        }
-        catch ( IOException e )
-        {
+
             throw new RuntimeException( "Failed to perform incremental backup.", e );
         }
         catch ( Throwable throwable )
@@ -400,87 +368,10 @@
                 }
             }
         }
-<<<<<<< HEAD
         return new BackupOutcome( handler.getLastSeenTransactionId(), consistent );
     }
 
     private static boolean bumpMessagesDotLogFile( String targetDirectory, long toTimestamp )
-=======
-        return new BackupOutcome( lastCommittedTxs, true );
-    }
-
-    private void trimLogicalLogCount( GraphDatabaseAPI targetDb )
-    {
-        for ( XaDataSource ds : dsManager( targetDb ).getAllRegisteredDataSources() )
-        {
-            try
-            {
-                ds.rotateLogicalLog();
-            }
-            catch ( IOException e )
-            {
-                throw new RuntimeException( e );
-            }
-
-            long currentVersion = ds.getCurrentLogVersion() - 1;
-
-            // TODO
-            /*
-             * Checking the file size to determine if transactions exist in
-             * a log feels hack-ish. Maybe fix this to read the header
-             * and check latest txid?
-             */
-            while ( ds.getLogicalLogLength( currentVersion ) <= 16
-                    && currentVersion > 0 )
-            {
-                currentVersion--;
-            }
-            /*
-             * Ok, we skipped all logs that have no transactions in them. Current is the
-             * one with the tx in it. Skip it.
-             */
-            currentVersion--;
-            /*
-             * Now delete the rest.
-             */
-            while ( ds.getLogicalLogLength( currentVersion ) > 0 )
-            {
-                ds.deleteLogicalLog( currentVersion );
-                currentVersion--;
-            }
-        }
-    }
-
-    private XaDataSourceManager dsManager( GraphDatabaseAPI targetDb )
-    {
-        return targetDb.getDependencyResolver().resolveDependency( XaDataSourceManager.class );
-    }
-
-    private Map<String, Long> unpackResponse( Response<Void> response, XaDataSourceManager xaDsm, TxHandler txHandler )
-    {
-        try
-        {
-            ServerUtil.applyReceivedTransactions( response, xaDsm, txHandler );
-            return extractLastCommittedTxs( xaDsm );
-        }
-        catch ( IOException e )
-        {
-            throw new RuntimeException( "Unable to apply received transactions", e );
-        }
-    }
-
-    private Map<String, Long> extractLastCommittedTxs( XaDataSourceManager xaDsm )
-    {
-        SortedMap<String, Long> lastCommittedTxs = new TreeMap<>();
-        for ( XaDataSource ds : xaDsm.getAllRegisteredDataSources() )
-        {
-            lastCommittedTxs.put( ds.getName(), ds.getLastCommittedTxId() );
-        }
-        return lastCommittedTxs;
-    }
-
-    private static boolean bumpLogFile( String targetDirectory, long toTimestamp )
->>>>>>> 9365ee01
     {
         File dbDirectory = new File( targetDirectory );
         File[] candidates = dbDirectory.listFiles( new FilenameFilter()

--- conflicted
+++ resolved
@@ -46,34 +46,14 @@
     private final LogFileInformation logFileInformation;
 
     public BackupImpl( StoreCopyServer storeCopyServer, Monitors monitors,
-            LogicalTransactionStore logicalTransactionStore, TransactionIdStore transactionIdStore,
-            LogFileInformation logFileInformation, GraphDatabaseAPI db )
+                       LogicalTransactionStore logicalTransactionStore, TransactionIdStore transactionIdStore,
+                       LogFileInformation logFileInformation, GraphDatabaseAPI db )
     {
-<<<<<<< HEAD
         this.storeCopyServer = storeCopyServer;
         this.logicalTransactionStore = logicalTransactionStore;
         this.transactionIdStore = transactionIdStore;
         this.logFileInformation = logFileInformation;
         this.db = db;
-=======
-        String getStoreDir();
-        StoreId getStoreId();
-    }
-
-    private final StringLogger logger;
-    private final SPI spi;
-    private final XaDataSourceManager xaDataSourceManager;
-    private final KernelPanicEventGenerator kpeg;
-
-    public BackupImpl( StringLogger logger, SPI spi, XaDataSourceManager xaDataSourceManager,
-                       KernelPanicEventGenerator kpeg,
-                       Monitors monitors )
-    {
-        this.logger = logger;
-        this.spi = spi;
-        this.xaDataSourceManager = xaDataSourceManager;
-        this.kpeg = kpeg;
->>>>>>> 9365ee01
         this.backupMonitor = monitors.newMonitor( BackupMonitor.class, getClass() );
         this.incrementalResponsePacker = new ResponsePacker( logicalTransactionStore, transactionIdStore, db );
     }
@@ -87,7 +67,7 @@
             RequestContext copyStartContext = storeCopyServer.flushStoresAndStreamStoreFiles( storeWriter );
             ResponsePacker responsePacker = new StoreCopyResponsePacker( logicalTransactionStore,
                     transactionIdStore, logFileInformation, db,
-                    copyStartContext.lastAppliedTransaction()+1 ); // mandatory transaction id
+                    copyStartContext.lastAppliedTransaction() + 1 ); // mandatory transaction id
             long optionalTransactionId = boBackACoupleOfTransactionsIfRequired(
                     copyStartContext.lastAppliedTransaction() ); // optional transaction id
             return responsePacker.packResponse( anonymous( optionalTransactionId ), null/*no response object*/ );
@@ -97,9 +77,9 @@
     private long boBackACoupleOfTransactionsIfRequired( long transactionWhenStartingCopy )
     {
         int atLeast = 10;
-        if ( transactionIdStore.getLastCommittedTransactionId()-transactionWhenStartingCopy < atLeast )
+        if ( transactionIdStore.getLastCommittedTransactionId() - transactionWhenStartingCopy < atLeast )
         {
-            return max( 1, transactionIdStore.getLastCommittedTransactionId()-atLeast );
+            return max( 1, transactionIdStore.getLastCommittedTransactionId() - atLeast );
         }
         return transactionWhenStartingCopy;
     }

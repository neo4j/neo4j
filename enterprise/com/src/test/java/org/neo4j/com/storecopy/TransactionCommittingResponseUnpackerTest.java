--- conflicted
+++ resolved
@@ -21,12 +21,7 @@
 
 import org.junit.Rule;
 import org.junit.Test;
-<<<<<<< HEAD
-=======
 import org.mockito.InOrder;
-import org.mockito.invocation.InvocationOnMock;
-import org.mockito.stubbing.Answer;
->>>>>>> f81a2ce4
 
 import java.util.LinkedList;
 import java.util.Queue;
@@ -37,55 +32,26 @@
 import org.neo4j.com.TransactionStream;
 import org.neo4j.com.TransactionStreamResponse;
 import org.neo4j.com.storecopy.TransactionCommittingResponseUnpacker.Dependencies;
-<<<<<<< HEAD
 import org.neo4j.kernel.api.exceptions.TransactionFailureException;
+import org.neo4j.kernel.impl.api.KernelTransactions;
 import org.neo4j.kernel.impl.api.TransactionCommitProcess;
 import org.neo4j.kernel.impl.api.TransactionToApply;
 import org.neo4j.kernel.impl.logging.NullLogService;
-=======
-import org.neo4j.function.Function;
-import org.neo4j.function.Functions;
-import org.neo4j.function.Supplier;
-import org.neo4j.function.Suppliers;
-import org.neo4j.graphdb.DependencyResolver;
-import org.neo4j.graphdb.mockfs.EphemeralFileSystemAbstraction;
-import org.neo4j.io.fs.FileSystemAbstraction;
-import org.neo4j.kernel.KernelEventHandlers;
-import org.neo4j.kernel.KernelHealth;
-import org.neo4j.kernel.impl.api.BatchingTransactionRepresentationStoreApplier;
-import org.neo4j.kernel.impl.api.KernelTransactions;
-import org.neo4j.kernel.impl.api.TransactionApplicationMode;
-import org.neo4j.kernel.impl.api.index.IndexUpdatesValidator;
-import org.neo4j.kernel.impl.api.index.ValidatedIndexUpdates;
-import org.neo4j.kernel.impl.core.KernelPanicEventGenerator;
-import org.neo4j.kernel.impl.locking.LockGroup;
-import org.neo4j.kernel.impl.logging.LogService;
-import org.neo4j.kernel.impl.logging.SimpleLogService;
->>>>>>> f81a2ce4
 import org.neo4j.kernel.impl.store.StoreId;
 import org.neo4j.kernel.impl.transaction.CommittedTransactionRepresentation;
 import org.neo4j.kernel.impl.transaction.command.Commands;
+import org.neo4j.kernel.impl.transaction.log.PhysicalTransactionRepresentation;
 import org.neo4j.kernel.impl.transaction.log.entry.LogEntryStart;
 import org.neo4j.kernel.impl.transaction.log.entry.OnePhaseCommit;
 import org.neo4j.kernel.impl.transaction.tracing.CommitEvent;
 import org.neo4j.kernel.lifecycle.LifeRule;
 import org.neo4j.storageengine.api.TransactionApplicationMode;
 
+import static java.util.Collections.emptyList;
 import static org.junit.Assert.assertEquals;
-<<<<<<< HEAD
 import static org.junit.Assert.assertTrue;
-=======
-import static org.junit.Assert.assertFalse;
-import static org.junit.Assert.assertSame;
-import static org.junit.Assert.assertThat;
-import static org.junit.Assert.fail;
 import static org.mockito.Matchers.any;
-import static org.mockito.Matchers.anyLong;
-import static org.mockito.Matchers.eq;
-import static org.mockito.Mockito.doReturn;
-import static org.mockito.Mockito.doThrow;
 import static org.mockito.Mockito.inOrder;
->>>>>>> f81a2ce4
 import static org.mockito.Mockito.mock;
 import static org.mockito.Mockito.times;
 import static org.mockito.Mockito.verify;
@@ -96,238 +62,52 @@
 
 public class TransactionCommittingResponseUnpackerTest
 {
-<<<<<<< HEAD
     public final @Rule LifeRule life = new LifeRule( true );
-=======
-    @Rule
-    public final CleanupRule cleanup = new CleanupRule();
-    @Rule
-    public final LifeRule life = new LifeRule();
-
-    private final LogAppendEvent logAppendEvent = LogAppendEvent.NULL;
-    private final LogService logging = new SimpleLogService(
-            new AssertableLogProvider(), new AssertableLogProvider() );
-
-
-    @Test
-    public void panicAndSkipBatchOnApplyingFailure() throws Throwable
-    {
-        final long committingTransactionId = BASE_TX_ID + 1;
-        final TransactionIdStore txIdStore = mock( TransactionIdStore.class );
-        BatchingTransactionRepresentationStoreApplier applier = mock( BatchingTransactionRepresentationStoreApplier.class );
-        TransactionAppender appender = mock( TransactionAppender.class );
-        when( appender.append( any( TransactionRepresentation.class ), anyLong() ) )
-                .thenAnswer( new FakeCommitmentAnswer( committingTransactionId, txIdStore ) );
-
-        LogFile logFile = mock( LogFile.class );
-        LogRotation logRotation = mock( LogRotation.class );
-        KernelHealth kernelHealth = newKernelHealth();
-
-        IndexUpdatesValidator indexUpdatesValidator = mock( IndexUpdatesValidator.class );
-        String errorMessage = "Too many open files";
-
-        doReturn(null).
-        doThrow( new IOException( errorMessage ) )
-                .when( indexUpdatesValidator )
-                .validate( any( TransactionRepresentation.class ) );
-
-        TransactionCommittingResponseUnpacker.Dependencies dependencies = buildDependencies( logFile,
-                logRotation, indexUpdatesValidator, applier, appender,
-                mock( TransactionObligationFulfiller.class ), kernelHealth );
-
-        int maxBatchSize = 10;
-        DummyTransactionResponse response = new DummyTransactionResponse( committingTransactionId, 10, appender,
-                maxBatchSize );
-
-        TransactionCommittingResponseUnpacker unpacker = new TransactionCommittingResponseUnpacker( dependencies, maxBatchSize );
-        unpacker.start();
-
-        try
-        {
-            unpacker.unpackResponse( response, NO_OP_TX_HANDLER );
-            fail("Should fail during batch processing");
-        }
-        catch ( IOException ignore )
-        {
-            // ignored
-        }
-
-        assertFalse("Kernel should be unhealthy because of failure during index updates validation.", kernelHealth.isHealthy() );
-        assertEquals( "Root cause should have expected exception",
-                errorMessage, kernelHealth.getCauseOfPanic().getMessage() );
-
-        // 2 transactions where committed by none was closed.
-        verify( txIdStore, times( 2 ) ).transactionCommitted( anyLong(), anyLong(), anyLong() );
-        verify( txIdStore, times( 2 ) ).transactionClosed( anyLong(), anyLong(), anyLong() );
-    }
 
     /*
-     * Tests that we unfreeze active transactions after commit and after apply of batch if batch length (in time)
-     * is larger than safeZone time.
-     */
+      * Tests that we unfreeze active transactions after commit and after apply of batch if batch length (in time)
+      * is larger than safeZone time.
+      */
     @Test
     public void shouldUnfreezeKernelTransactionsAfterApplyIfBatchIsLarge() throws Throwable
     {
         // GIVEN
-        final TransactionAppender appender = mockedTransactionAppender();
-        final IndexUpdatesValidator indexUpdatesValidator = mockedIndexUpdatesValidator(  );
-        final KernelHealth kernelHealth = newKernelHealth();
-        final long idReuseSafeZoneTime = 100;
-
-        Dependencies deps = new MockedDependencies()
-                .indexUpdatesValidator( indexUpdatesValidator )
-                .kernelHealth( kernelHealth )
-                .transactionAppender( appender )
-                .idReuseSafeZoneTime( idReuseSafeZoneTime );
-
-        int maxBatchSize = 3;
-        TransactionCommittingResponseUnpacker unpacker = new TransactionCommittingResponseUnpacker( deps, maxBatchSize );
-        unpacker.start();
+        int maxBatchSize = 10;
+        long idReuseSafeZoneTime = 100;
+        Dependencies dependencies = mock( Dependencies.class );
+        TransactionObligationFulfiller fulfiller = mock( TransactionObligationFulfiller.class );
+        when( dependencies.obligationFulfiller() ).thenReturn( fulfiller );
+        when( dependencies.logService() ).thenReturn( NullLogService.getInstance() );
+        KernelTransactions kernelTransactions = mock( KernelTransactions.class );
+        when( dependencies.kernelTransactions() ).thenReturn( kernelTransactions );
+        TransactionCommitProcess commitProcess = mock( TransactionCommitProcess.class );
+        when( dependencies.commitProcess() ).thenReturn( commitProcess );
+        TransactionCommittingResponseUnpacker unpacker = life.add(
+                new TransactionCommittingResponseUnpacker( dependencies, maxBatchSize, idReuseSafeZoneTime ) );
 
         // WHEN
         int txCount = maxBatchSize;
         int doesNotMatter = 1;
         unpacker.unpackResponse(
-                new DummyTransactionResponse( doesNotMatter, txCount, appender, maxBatchSize, idReuseSafeZoneTime + 1 ),
+                new DummyTransactionResponse( doesNotMatter, txCount, idReuseSafeZoneTime + 1 ),
                 NO_OP_TX_HANDLER );
 
         // THEN
-        KernelTransactions kernelTransactions = deps.kernelTransactions();
-        BatchingTransactionRepresentationStoreApplier applier =
-                deps.transactionRepresentationStoreApplier();
-        InOrder inOrder = inOrder( kernelTransactions, applier );
-        inOrder.verify( applier, times( 1 ) ).closeBatch();
+        InOrder inOrder = inOrder( commitProcess, kernelTransactions );
+        inOrder.verify( commitProcess, times( 1 ) ).commit( any(), any(), any() );
         inOrder.verify( kernelTransactions, times( 1 ) ).unblockNewTransactions();
     }
-
-    /*
-     * Tests that shutting down the response unpacker while in the middle of committing a transaction will
-     * allow that transaction stream to complete committing. It also verifies that any subsequent transactions
-     * won't begin the commit process at all.
-     * @throws Throwable
-     */
-    @Test
-    public void testStopShouldAllowTransactionsToCompleteCommitAndApply() throws Throwable
-    {
-        // Given
-        long committingTransactionId = BASE_TX_ID + 1;
-
-        // Handcrafted deep mocks, otherwise the dependency resolution throws ClassCastExceptions
-        final TransactionIdStore txIdStore = mock( TransactionIdStore.class );
-        final TransactionAppender appender = mockedTransactionAppender();
-        final LogRotation logRotation = mock( LogRotation.class );
-        final IndexUpdatesValidator indexUpdatesValidator = mockedIndexUpdatesValidator();
-        final KernelHealth kernelHealth = newKernelHealth();
-
-          /*
-           * The tx handler is called on every transaction applied after setting its id to committing
-           * but before setting it to applied. We use this to stop the unpacker in the middle of the
-           * process.
-           */
-        StoppingTxHandler stoppingTxHandler = new StoppingTxHandler();
-
-        Dependencies deps = new MockedDependencies()
-                .transactionAppender( appender )
-                .indexUpdatesValidator( indexUpdatesValidator )
-                .kernelHealth( kernelHealth )
-                .logRotation( logRotation );
-        when( appender.append( any( TransactionRepresentation.class ), eq( committingTransactionId ) ) )
-                .thenReturn( new FakeCommitment( committingTransactionId, txIdStore ) );
-
-        int maxBatchSize = 10;
-        TransactionCommittingResponseUnpacker unpacker =
-                new TransactionCommittingResponseUnpacker( deps, maxBatchSize );
-        stoppingTxHandler.setUnpacker( unpacker );
-
-        // When
-        unpacker.start();
-        DummyTransactionResponse response = new DummyTransactionResponse( committingTransactionId, 1, appender,
-                maxBatchSize );
-        unpacker.unpackResponse( response, stoppingTxHandler );
-
-        // Then
-        verify( txIdStore, times( 1 ) ).transactionCommitted( eq( committingTransactionId ), anyLong(), anyLong() );
-        verify( txIdStore, times( 1 ) ).transactionClosed( eq( committingTransactionId ), anyLong(), anyLong() );
-        verify( appender, times( 1 ) ).append( any( TransactionRepresentation.class ), anyLong() );
-        verify( appender, times( 1 ) ).force();
-        verify( logRotation, times( 1 ) ).rotateLogIfNeeded( logAppendEvent );
-
-        // Then
-        // The txhandler has stopped the unpacker. It should not allow any more transactions to go through
-        try
-        {
-            unpacker.unpackResponse( mock( Response.class ), stoppingTxHandler );
-            fail( "A stopped transaction unpacker should not allow transactions to be applied" );
-        }
-        catch ( IllegalStateException e )
-        {
-            // good
-        }
-        verifyNoMoreInteractions( txIdStore );
-        verifyNoMoreInteractions( appender );
-    }
-
-    @Test
-    public void shouldApplyQueuedTransactionsIfMany() throws Throwable
-    {
-        // GIVEN
-        final BatchingTransactionRepresentationStoreApplier applier =
-                mock( BatchingTransactionRepresentationStoreApplier.class );
-        final TransactionAppender appender = mockedTransactionAppender();
-        final IndexUpdatesValidator indexUpdatesValidator = mockedIndexUpdatesValidator(  );
-        final LogFile logFile = mock( LogFile.class );
-        final LogRotation logRotation = mock( LogRotation.class );
-        final KernelHealth kernelHealth = newKernelHealth();
-
-        Dependencies deps = new MockedDependencies()
-                .logFile( logFile )
-                .logRotation( logRotation )
-                .indexUpdatesValidator( indexUpdatesValidator )
-                .transactionRepresentationStoreApplier( applier )
-                .transactionAppender( appender )
-                .kernelHealth( kernelHealth );
-
-        int maxBatchSize = 3;
-        TransactionCommittingResponseUnpacker unpacker = new TransactionCommittingResponseUnpacker( deps, maxBatchSize );
-
-        unpacker.start();
-
-        // WHEN/THEN
-        int txCount = maxBatchSize * 2 - 1;
-        unpacker.unpackResponse( new DummyTransactionResponse( 2, txCount, appender, maxBatchSize ), NO_OP_TX_HANDLER );
-
-        // and THEN
-        verify( appender, times( txCount ) ).append( any( TransactionRepresentation.class ), anyLong() );
-        verify( appender, times( 2 ) ).force();
-        verify( logRotation, times( 2 ) ).rotateLogIfNeeded( logAppendEvent );
-    }
->>>>>>> f81a2ce4
 
     @Test
     public void shouldAwaitTransactionObligationsToBeFulfilled() throws Throwable
     {
         // GIVEN
-<<<<<<< HEAD
         Dependencies dependencies = mock( Dependencies.class );
         TransactionObligationFulfiller fulfiller = mock( TransactionObligationFulfiller.class );
         when( dependencies.obligationFulfiller() ).thenReturn( fulfiller );
         when( dependencies.logService() ).thenReturn( NullLogService.getInstance() );
         TransactionCommittingResponseUnpacker unpacker =
-                life.add( new TransactionCommittingResponseUnpacker( dependencies, 10 ) );
-=======
-        final TransactionAppender appender = mock( TransactionAppender.class );
-        final BatchingTransactionRepresentationStoreApplier applier =
-                mock( BatchingTransactionRepresentationStoreApplier.class );
-        final TransactionObligationFulfiller fulfiller = mock( TransactionObligationFulfiller.class );
-
-        Dependencies deps = new MockedDependencies()
-                .transactionRepresentationStoreApplier( applier )
-                .transactionAppender( appender )
-                .transactionObligationFulfiller( fulfiller );
-
-        final TransactionCommittingResponseUnpacker unpacker = new TransactionCommittingResponseUnpacker( deps );
-        unpacker.start();
->>>>>>> f81a2ce4
+                life.add( new TransactionCommittingResponseUnpacker( dependencies, 10, 0 ) );
 
         // WHEN
         unpacker.unpackResponse( new DummyObligationResponse( 4 ), NO_OP_TX_HANDLER );
@@ -337,7 +117,6 @@
     }
 
     @Test
-<<<<<<< HEAD
     public void shouldCommitTransactionsInBatches() throws Exception
     {
         // GIVEN
@@ -345,472 +124,10 @@
         TransactionCountingTransactionCommitProcess commitProcess = new TransactionCountingTransactionCommitProcess();
         when( dependencies.commitProcess() ).thenReturn( commitProcess );
         when( dependencies.logService() ).thenReturn( NullLogService.getInstance() );
+        KernelTransactions kernelTransactions = mock( KernelTransactions.class );
+        when( dependencies.kernelTransactions() ).thenReturn( kernelTransactions );
         TransactionCommittingResponseUnpacker unpacker =
-                life.add( new TransactionCommittingResponseUnpacker( dependencies, 5 ) );
-=======
-    public void shouldThrowInCaseOfFailureToAppend() throws Throwable
-    {
-        // GIVEN
-        final TransactionAppender appender = mock( TransactionAppender.class );
-        final BatchingTransactionRepresentationStoreApplier applier =
-                mock( BatchingTransactionRepresentationStoreApplier.class );
-        final TransactionObligationFulfiller obligationFulfiller = mock( TransactionObligationFulfiller.class );
-        final LogFile logFile = mock( LogFile.class );
-        final LogRotation logRotation = mock( LogRotation.class );
-
-        Dependencies deps = new MockedDependencies()
-                .logFile( logFile )
-                .logRotation( logRotation )
-                .transactionRepresentationStoreApplier( applier )
-                .transactionAppender( appender )
-                .transactionObligationFulfiller( obligationFulfiller )
-                .kernelHealth( newKernelHealth() );
-
-        final TransactionCommittingResponseUnpacker unpacker = new TransactionCommittingResponseUnpacker( deps );
-        unpacker.start();
-
-        // WHEN failing to append one or more transactions from a transaction stream response
-        IOException failure = new IOException( "Expected failure" );
-        doThrow( failure ).when( appender ).append( any( TransactionRepresentation.class ), anyLong() );
-        try
-        {
-            unpacker.unpackResponse(
-                    new DummyTransactionResponse( BASE_TX_ID + 1, 1, appender, 10 ), NO_OP_TX_HANDLER );
-            fail( "Should have failed" );
-        }
-        catch ( IOException e )
-        {
-            assertThat( e.getMessage(), containsString( failure.getMessage() ) );
-        }
-    }
-
-    @Test
-    public void shouldThrowInCaseOfFailureToApply() throws Throwable
-    {
-        // GIVEN
-        TransactionIdStore txIdStore = mock( TransactionIdStore.class );
-
-        TransactionAppender appender = mock( TransactionAppender.class );
-        when( appender.append( any( TransactionRepresentation.class ), anyLong() ) ).thenReturn(
-                new FakeCommitment( BASE_TX_ID + 1, txIdStore ) );
-
-        TransactionObligationFulfiller obligationFulfiller = mock( TransactionObligationFulfiller.class );
-        LogFile logFile = mock( LogFile.class );
-        KernelHealth kernelHealth = mock( KernelHealth.class );
-        when( kernelHealth.isHealthy() ).thenReturn( true );
-        LogRotation logRotation = mock( LogRotation.class );
-        BatchingTransactionRepresentationStoreApplier applier =
-                mock( BatchingTransactionRepresentationStoreApplier.class );
-        Dependencies deps = new MockedDependencies()
-                .logFile( logFile )
-                .logRotation( logRotation )
-                .transactionRepresentationStoreApplier( applier )
-                .transactionAppender( appender )
-                .transactionObligationFulfiller( obligationFulfiller )
-                .kernelHealth( kernelHealth );
-        final TransactionCommittingResponseUnpacker unpacker = new TransactionCommittingResponseUnpacker(
-                deps );
-        unpacker.start();
-
-        // WHEN failing to append one or more transactions from a transaction stream response
-        UnderlyingStorageException failure = new UnderlyingStorageException( "Expected failure" );
-        doThrow( failure ).when( applier ).apply( any( TransactionRepresentation.class ),
-                any( ValidatedIndexUpdates.class ), any( LockGroup.class ), anyLong(),
-                any( TransactionApplicationMode.class ) );
-        try
-        {
-            unpacker.unpackResponse(
-                    new DummyTransactionResponse( BASE_TX_ID + 1, 1, appender, 10 ), NO_OP_TX_HANDLER );
-            fail( "Should have failed" );
-        }
-        catch ( UnderlyingStorageException e )
-        {
-            assertThat( e.getMessage(), containsString( failure.getMessage() ) );
-        }
-    }
-
-    @Test
-    public void shouldThrowIOExceptionIfKernelIsNotHealthy() throws Throwable
-    {
-        // GIVEN
-        TransactionIdStore txIdStore = mock( TransactionIdStore.class );
-
-        TransactionAppender appender = mock( TransactionAppender.class );
-        when( appender.append( any( TransactionRepresentation.class ), anyLong() ) ).thenReturn(
-                new FakeCommitment( BASE_TX_ID + 1, txIdStore ) );
-        LogicalTransactionStore logicalTransactionStore = mock( LogicalTransactionStore.class );
-
-        TransactionObligationFulfiller obligationFulfiller = mock( TransactionObligationFulfiller.class );
-        LogFile logFile = mock( LogFile.class );
-        KernelHealth kernelHealth = mock( KernelHealth.class );
-        when( kernelHealth.isHealthy() ).thenReturn( false );
-        Throwable causeOfPanic = new Throwable( "BOOM!" );
-        when( kernelHealth.getCauseOfPanic() ).thenReturn( causeOfPanic );
-        LogRotation logRotation = mock( LogRotation.class );
-        Function<DependencyResolver,IndexUpdatesValidator> indexUpdatesValidatorFunction =
-                Functions.constant( mock( IndexUpdatesValidator.class ) );
-        BatchingTransactionRepresentationStoreApplier applier =
-                mock( BatchingTransactionRepresentationStoreApplier.class );
-        Function<DependencyResolver,BatchingTransactionRepresentationStoreApplier> transactionStoreApplierFunction =
-                Functions.constant( applier );
-
-        Dependencies deps = new MockedDependencies()
-                .logFile( logFile )
-                .logRotation( logRotation )
-                .transactionRepresentationStoreApplier( applier )
-                .transactionAppender( appender )
-                .transactionObligationFulfiller( obligationFulfiller )
-                .kernelHealth( kernelHealth );
-        final TransactionCommittingResponseUnpacker unpacker = new TransactionCommittingResponseUnpacker( deps );
-        unpacker.start();
-
-        try
-        {
-            // WHEN failing to append one or more transactions from a transaction stream response
-            unpacker.unpackResponse(
-                    new DummyTransactionResponse( BASE_TX_ID + 1, 1, appender, 10 ), NO_OP_TX_HANDLER );
-            fail( "should have thrown" );
-        }
-        catch ( IOException e )
-        {
-            assertEquals( TransactionCommittingResponseUnpacker.msg, e.getMessage() );
-            assertEquals( causeOfPanic, e.getCause() );
-            ((AssertableLogProvider)logging.getInternalLogProvider()).assertContainsMessageContaining(
-                    TransactionCommittingResponseUnpacker.msg + " Original kernel panic cause was:\n" +
-                            causeOfPanic.getMessage() );
-        }
-    }
-
-    @Test
-    public void shouldNotApplyTransactionIfIndexUpdatesValidationFails() throws Throwable
-    {
-        // Given
-        final TransactionAppender appender = mockedTransactionAppender();
-        final BatchingTransactionRepresentationStoreApplier storeApplier =
-                mock( BatchingTransactionRepresentationStoreApplier.class );
-        final IndexUpdatesValidator validator = mock( IndexUpdatesValidator.class );
-        IOException error = new IOException( "error" );
-        when( validator.validate( any( TransactionRepresentation.class ) ) ).thenThrow( error );
-
-        Dependencies deps = new MockedDependencies()
-                .indexUpdatesValidator( validator )
-                .transactionRepresentationStoreApplier( storeApplier )
-                .transactionAppender( appender )
-                .kernelHealth( newKernelHealth() );
-
-        TransactionCommittingResponseUnpacker unpacker = new TransactionCommittingResponseUnpacker( deps );
-        unpacker.start();
-
-        Response<?> response = new DummyTransactionResponse( BASE_TX_ID + 1, 1, appender, 10 );
-
-        // When
-        try
-        {
-            unpacker.unpackResponse( response, NO_OP_TX_HANDLER );
-            fail( "Should have thrown " + IOException.class.getSimpleName() );
-        }
-        catch ( IOException e )
-        {
-            assertSame( error, e );
-        }
-
-        // Then
-        verifyZeroInteractions( storeApplier );
-    }
-
-    @Test
-    public void shouldNotMarkTransactionsAsCommittedIfAppenderClosed() throws Throwable
-    {
-        // GIVEN an unpacker with close-to-real dependencies injected
-        // (we don't want this FS in every test in this class, so just don't use EFSR)
-        FileSystemAbstraction fs = cleanup.add( new EphemeralFileSystemAbstraction() );
-        File directory = new File( "dir" );
-        fs.mkdirs( directory );
-        PhysicalLogFiles logFiles = new PhysicalLogFiles( directory, fs );
-        final TransactionIdStore transactionIdStore = spy( new DeadSimpleTransactionIdStore() );
-        LogVersionRepository logVersionRepository = mock( LogVersionRepository.class );
-        TransactionMetadataCache transactionMetadataCache = new TransactionMetadataCache( 10, 10 );
-        final LogFile logFile = life.add( new PhysicalLogFile( fs, logFiles, 1_000, transactionIdStore,
-                logVersionRepository, new PhysicalLogFile.Monitor.Adapter(), transactionMetadataCache ) );
-        final KernelHealth health = mock( KernelHealth.class );
-        final LogRotation logRotation = LogRotation.NO_ROTATION;
-        final IndexUpdatesValidator indexUpdatesValidator = mock( IndexUpdatesValidator.class );
-        when( indexUpdatesValidator.validate( any( TransactionRepresentation.class ) ) )
-                .thenReturn( ValidatedIndexUpdates.NONE );
-        final TransactionAppender appender = life.add( new BatchingTransactionAppender( logFile, logRotation,
-                transactionMetadataCache, transactionIdStore, IdOrderingQueue.BYPASS, health ) );
-        life.start();
-
-        Dependencies deps = new MockedDependencies()
-                .logFile( logFile )
-                .logRotation( logRotation )
-                .indexUpdatesValidator( indexUpdatesValidator )
-                .transactionAppender( appender )
-                .kernelHealth( health );
-        TransactionCommittingResponseUnpacker unpacker = new TransactionCommittingResponseUnpacker( deps );
-        unpacker.start();
-
-        // and a closed logFile/appender
-        life.shutdown();
-
-        // WHEN packing up a transaction response
-        try
-        {
-            unpacker.unpackResponse( new DummyTransactionResponse( BASE_TX_ID + 1, 1, appender, 5 ), NO_OP_TX_HANDLER );
-            fail( "Should have failed" );
-        }
-        catch ( Exception e )
-        {
-            // THEN apart from failing we don't want any committed/closed calls to TransactionIdStore
-            verify( transactionIdStore, times( 0 ) ).transactionCommitted( anyLong(), anyLong(), anyLong() );
-            verify( transactionIdStore, times( 0 ) ).transactionClosed( anyLong(), anyLong(), anyLong() );
-        }
-    }
-
-    private KernelHealth newKernelHealth()
-    {
-        Log log = logging.getInternalLog( getClass() );
-        return new KernelHealth( new KernelPanicEventGenerator( new KernelEventHandlers( log ) ), log );
-    }
-
-    private class MockedDependencies implements Dependencies
-    {
-        BatchingTransactionRepresentationStoreApplier transactionRepresentationStoreApplier =
-                mock( BatchingTransactionRepresentationStoreApplier.class );
-        IndexUpdatesValidator indexUpdatesValidator = mock( IndexUpdatesValidator.class );
-        LogFile logFile = mock( LogFile.class );
-        LogRotation logRotation = mock( LogRotation.class );
-        KernelHealth kernelHealth = mock( KernelHealth.class );
-        TransactionObligationFulfiller transactionObligationFulfiller = mock( TransactionObligationFulfiller.class );
-        TransactionAppender transactionAppender = mock( TransactionAppender.class );
-        KernelTransactions kernelTransactions = mock( KernelTransactions.class );
-        long idReuseSafeZoneTime = 0;
-
-        @Override
-        public BatchingTransactionRepresentationStoreApplier transactionRepresentationStoreApplier()
-        {
-            return transactionRepresentationStoreApplier;
-        }
-
-        @Override
-        public IndexUpdatesValidator indexUpdatesValidator()
-        {
-            return indexUpdatesValidator;
-        }
-
-        @Override
-        public LogFile logFile()
-        {
-            return logFile;
-        }
-
-        @Override
-        public LogRotation logRotation()
-        {
-            return logRotation;
-        }
-
-        @Override
-        public KernelHealth kernelHealth()
-        {
-            return kernelHealth;
-        }
-
-        @Override
-        public Supplier<TransactionObligationFulfiller> transactionObligationFulfiller()
-        {
-            return Suppliers.singleton( transactionObligationFulfiller );
-        }
-
-        @Override
-        public Supplier<TransactionAppender> transactionAppender()
-        {
-            return Suppliers.singleton( transactionAppender );
-        }
-
-        @Override
-        public KernelTransactions kernelTransactions()
-        {
-            return kernelTransactions;
-        }
-
-        @Override
-        public LogService logService()
-        {
-            return logging;
-        }
-
-        @Override
-        public long idReuseSafeZoneTime()
-        {
-            return idReuseSafeZoneTime;
-        }
-
-        public MockedDependencies transactionRepresentationStoreApplier(
-                BatchingTransactionRepresentationStoreApplier transactionRepresentationStoreApplier )
-        {
-            this.transactionRepresentationStoreApplier = transactionRepresentationStoreApplier;
-            return this;
-        }
-
-        public MockedDependencies indexUpdatesValidator(
-                IndexUpdatesValidator indexUpdatesValidator )
-        {
-            this.indexUpdatesValidator = indexUpdatesValidator;
-            return this;
-        }
-
-        public MockedDependencies logFile( LogFile logFile )
-        {
-            this.logFile = logFile;
-            return this;
-        }
-
-        public MockedDependencies logRotation( LogRotation logRotation )
-        {
-            this.logRotation = logRotation;
-            return this;
-        }
-
-        public MockedDependencies kernelHealth( KernelHealth kernelHealth )
-        {
-            this.kernelHealth = kernelHealth;
-            return this;
-        }
-
-        public MockedDependencies transactionObligationFulfiller(
-                TransactionObligationFulfiller transactionObligationFulfiller )
-        {
-            this.transactionObligationFulfiller = transactionObligationFulfiller;
-            return this;
-        }
-
-        public MockedDependencies transactionAppender( TransactionAppender transactionAppender )
-        {
-            this.transactionAppender = transactionAppender;
-            return this;
-        }
-
-        public MockedDependencies kernelTransactions( KernelTransactions kernelTransactions )
-        {
-            this.kernelTransactions = kernelTransactions;
-            return this;
-        }
-
-        public MockedDependencies idReuseSafeZoneTime( long idReuseSafeZoneTime )
-        {
-            this.idReuseSafeZoneTime = idReuseSafeZoneTime;
-            return this;
-        }
-    }
-
-    private TransactionCommittingResponseUnpacker.Dependencies buildDependencies(
-            final LogFile logFile,  final LogRotation logRotation,
-            final IndexUpdatesValidator indexUpdatesValidator,
-            final BatchingTransactionRepresentationStoreApplier storeApplier,
-            final TransactionAppender appender, final TransactionObligationFulfiller obligationFulfiller,
-            final KernelHealth kernelHealth )
-    {
-        return new TransactionCommittingResponseUnpacker.Dependencies()
-        {
-            @Override
-            public BatchingTransactionRepresentationStoreApplier transactionRepresentationStoreApplier()
-            {
-                return storeApplier;
-            }
-
-            @Override
-            public IndexUpdatesValidator indexUpdatesValidator()
-            {
-                return indexUpdatesValidator;
-            }
-
-            @Override
-            public Supplier<TransactionObligationFulfiller> transactionObligationFulfiller()
-            {
-                return Suppliers.singleton( obligationFulfiller );
-            }
-
-            @Override
-            public Supplier<TransactionAppender> transactionAppender()
-            {
-                return Suppliers.singleton( appender );
-            }
-
-            @Override
-            public KernelTransactions kernelTransactions()
-            {
-                return mock( KernelTransactions.class );
-            }
-
-            @Override
-            public LogFile logFile()
-            {
-                return logFile;
-            }
-
-            @Override
-            public LogRotation logRotation()
-            {
-                return logRotation;
-            }
-
-            @Override
-            public KernelHealth kernelHealth()
-            {
-                return kernelHealth;
-            }
-
-            @Override
-            public LogService logService()
-            {
-                return logging;
-            }
-
-            @Override
-            public long idReuseSafeZoneTime()
-            {
-                return 0;
-            }
-        };
-    }
-
-    private TransactionAppender mockedTransactionAppender() throws IOException
-    {
-        TransactionAppender appender = mock( TransactionAppender.class );
-        when( appender.append( any( TransactionRepresentation.class ), anyLong() ) ).thenReturn( mock( Commitment
-                .class ) );
-        return appender;
-    }
-
-    private IndexUpdatesValidator mockedIndexUpdatesValidator( ) throws IOException
-    {
-        IndexUpdatesValidator indexUpdatesValidator = mock( IndexUpdatesValidator.class );
-
-        doReturn( ValidatedIndexUpdates.NONE )
-                .when( indexUpdatesValidator )
-                .validate( any( TransactionRepresentation.class ) );
-
-        return indexUpdatesValidator;
-    }
-
-    private static class StoppingTxHandler implements ResponseUnpacker.TxHandler
-    {
-        private TransactionCommittingResponseUnpacker unpacker;
-
-        @Override
-        public void accept( CommittedTransactionRepresentation tx )
-        {
-            try
-            {
-                unpacker.stop();
-            }
-            catch ( Throwable throwable )
-            {
-                throw new RuntimeException( throwable );
-            }
-        }
->>>>>>> f81a2ce4
+                life.add( new TransactionCommittingResponseUnpacker( dependencies, 5, 0 ) );
 
         // WHEN
         unpacker.unpackResponse( new DummyTransactionResponse( BASE_TX_ID + 1, 7 ), NO_OP_TX_HANDLER );
@@ -831,56 +148,34 @@
 
     private static class DummyTransactionResponse extends TransactionStreamResponse<Object>
     {
+        private static final long UNDEFINED_BATCH_LENGTH = -1;
+
         private final long startingAtTxId;
         private final int txCount;
-<<<<<<< HEAD
-=======
-        private final TransactionAppender appender;
-        private final int maxBatchSize;
         private final long batchLength;
-        private static final long UNDEFINED_BATCH_LENGTH = -1;
->>>>>>> f81a2ce4
 
         public DummyTransactionResponse( long startingAtTxId, int txCount )
         {
-            this( startingAtTxId, txCount, appender, maxBatchSize, UNDEFINED_BATCH_LENGTH );
-        }
-
-        public DummyTransactionResponse( long startingAtTxId, int txCount, TransactionAppender appender,
-                int maxBatchSize, long batchLength )
+            this( startingAtTxId, txCount, UNDEFINED_BATCH_LENGTH );
+        }
+
+        public DummyTransactionResponse( long startingAtTxId, int txCount, long batchLength )
         {
             super( new Object(), StoreId.DEFAULT, mock( TransactionStream.class ), ResourceReleaser.NO_OP );
             this.startingAtTxId = startingAtTxId;
             this.txCount = txCount;
-<<<<<<< HEAD
-=======
-            this.appender = appender;
-            this.maxBatchSize = maxBatchSize;
             this.batchLength = batchLength;
->>>>>>> f81a2ce4
         }
 
         private CommittedTransactionRepresentation tx( long id, long commitTimestamp )
         {
-<<<<<<< HEAD
+            PhysicalTransactionRepresentation representation = new PhysicalTransactionRepresentation( emptyList() );
+            representation.setHeader( new byte[0], 0, 0, commitTimestamp - 10, id - 1, commitTimestamp, 0 );
+
             return new CommittedTransactionRepresentation(
                     new LogEntryStart( 0, 0, 0, 0, new byte[0], UNSPECIFIED ),
-                    Commands.transactionRepresentation(),
-                    new OnePhaseCommit( id, 0 ) );
-=======
-            CommittedTransactionRepresentation tx = mock( CommittedTransactionRepresentation.class );
-            LogEntryCommit mockCommitEntry = mock( LogEntryCommit.class );
-            when( mockCommitEntry.getTxId() ).thenReturn( id );
-            when( mockCommitEntry.getTimeWritten() ).thenReturn( commitTimestamp );
-            when( tx.getCommitEntry() ).thenReturn( mockCommitEntry );
-            LogEntryStart mockStartEntry = mock( LogEntryStart.class );
-            when( mockStartEntry.checksum() ).thenReturn( id * 10 );
-            when( tx.getStartEntry() ).thenReturn( mockStartEntry );
-            TransactionRepresentation txRepresentation = mock( TransactionRepresentation.class );
-            when( txRepresentation.additionalHeader() ).thenReturn( new byte[0] );
-            when( tx.getTransactionRepresentation() ).thenReturn( txRepresentation );
-            return tx;
->>>>>>> f81a2ce4
+                    representation,
+                    new OnePhaseCommit( id, commitTimestamp ) );
         }
 
         private long timestamp( int txNbr, int txCount, long batchLength )
@@ -889,7 +184,7 @@
             {
                 return 0;
             }
-            return txNbr * batchLength/( txCount-1 );
+            return txNbr * batchLength / (txCount - 1);
         }
 
         @Override
@@ -897,28 +192,7 @@
         {
             for ( int i = 0; i < txCount; i++ )
             {
-<<<<<<< HEAD
-                handler.transactions().visit( tx( startingAtTxId + i ) );
-=======
                 handler.transactions().visit( tx( startingAtTxId + i, timestamp( i, txCount, batchLength ) ) );
-                if ( (i + 1) % maxBatchSize == 0 )
-                {
-                    try
-                    {
-                        verify( appender, times( maxBatchSize ) ).append( any( TransactionRepresentation.class ),
-                                anyLong() );
-                        verify( appender, times( 1 ) ).force();
-                    }
-                    catch ( IOException e )
-                    {
-                        throw new RuntimeException( e );
-                    }
-                }
-                else
-                {
-                    verifyNoMoreInteractions( appender );
-                }
->>>>>>> f81a2ce4
             }
         }
     }

--- conflicted
+++ resolved
@@ -25,33 +25,21 @@
 import java.util.ArrayList;
 import java.util.List;
 
-import ch.qos.logback.classic.LoggerContext;
-import ch.qos.logback.classic.spi.ILoggingEvent;
-import ch.qos.logback.core.Appender;
 import org.junit.Rule;
 import org.junit.Test;
 
 import org.neo4j.com.Response;
-<<<<<<< HEAD
 import org.neo4j.com.TransactionStream;
 import org.neo4j.graphdb.DependencyResolver;
-=======
-import org.neo4j.com.ServerUtil;
-import org.neo4j.com.TransactionStream;
->>>>>>> bf475eb5
 import org.neo4j.graphdb.GraphDatabaseService;
 import org.neo4j.graphdb.ResourceIterator;
 import org.neo4j.graphdb.Transaction;
 import org.neo4j.graphdb.factory.GraphDatabaseFactory;
 import org.neo4j.helpers.Predicate;
 import org.neo4j.helpers.Service;
-<<<<<<< HEAD
 import org.neo4j.helpers.collection.Visitor;
 import org.neo4j.io.fs.FileSystemAbstraction;
 import org.neo4j.io.fs.StoreChannel;
-=======
-import org.neo4j.helpers.collection.Iterables;
->>>>>>> bf475eb5
 import org.neo4j.kernel.DefaultFileSystemAbstraction;
 import org.neo4j.kernel.GraphDatabaseAPI;
 import org.neo4j.kernel.configuration.Config;
@@ -64,7 +52,6 @@
 import org.neo4j.kernel.impl.transaction.xaframework.LogicalTransactionStore;
 import org.neo4j.kernel.impl.util.StringLogger;
 import org.neo4j.kernel.logging.ConsoleLogger;
-<<<<<<< HEAD
 import org.neo4j.test.TargetDirectory;
 import org.neo4j.tooling.GlobalGraphOperations;
 
@@ -82,33 +69,6 @@
 import static org.neo4j.helpers.collection.MapUtil.stringMap;
 import static org.neo4j.io.fs.FileUtils.getMostCanonicalFile;
 import static org.neo4j.io.fs.FileUtils.relativePath;
-=======
-import org.neo4j.kernel.logging.DevNullLoggingService;
-import org.neo4j.kernel.logging.LogbackWeakDependency;
-import org.neo4j.kernel.logging.Logging;
-import org.neo4j.kernel.monitoring.BackupMonitor;
-import org.neo4j.kernel.monitoring.Monitors;
-import org.neo4j.test.ReflectionUtil;
-import org.neo4j.test.TargetDirectory;
-import org.neo4j.tooling.GlobalGraphOperations;
-
-import static org.hamcrest.Matchers.empty;
-import static org.hamcrest.Matchers.equalTo;
-import static org.hamcrest.Matchers.not;
-import static org.junit.Assert.assertNotNull;
-import static org.junit.Assert.assertThat;
-import static org.mockito.Matchers.any;
-import static org.mockito.Mockito.mock;
-import static org.mockito.Mockito.spy;
-import static org.mockito.Mockito.times;
-import static org.mockito.Mockito.verify;
-import static org.mockito.Mockito.when;
-
-import static org.neo4j.graphdb.DynamicLabel.label;
-import static org.neo4j.graphdb.factory.GraphDatabaseSettings.store_dir;
-import static org.neo4j.helpers.collection.IteratorUtil.asList;
-import static org.neo4j.helpers.collection.MapUtil.stringMap;
->>>>>>> bf475eb5
 
 public class RemoteStoreCopierTest
 {
@@ -120,7 +80,6 @@
     public void shouldCopyStoreAndStreamTransactionsHappeningWhileDoingSo() throws Exception
     {
         // Given
-<<<<<<< HEAD
         final File originalDir = new File( testDir.directory(), "original" );
         final File copyDir = new File( testDir.directory(), "copy" );
         Config config = new Config( stringMap( store_dir.name(), copyDir.getAbsolutePath() ) );
@@ -130,17 +89,6 @@
         final FileSystemAbstraction fileSystem = resolver.resolveDependency( FileSystemAbstraction.class );
         StoreCopyClient copier = new StoreCopyClient( config, loadKernelExtensions(),
                 new ConsoleLogger( StringLogger.SYSTEM ), fs );
-=======
-        final String copyDir = new File( testDir.directory(), "copy" ).getAbsolutePath();
-        final String originalDir = new File( testDir.directory(), "original" ).getAbsolutePath();
-
-        Config config = new Config( stringMap( store_dir.name(), copyDir ) );
-        ConsoleLogger consoleLog = new ConsoleLogger( StringLogger.SYSTEM );
-        Logging logging = new DevNullLoggingService();
-        RemoteStoreCopier copier = new RemoteStoreCopier( config, loadKernelExtensions(), consoleLog, logging, fs );
-
-        final GraphDatabaseAPI original = (GraphDatabaseAPI) new GraphDatabaseFactory().newEmbeddedDatabase( originalDir );
->>>>>>> bf475eb5
 
         // When
         StoreCopyClient.StoreCopyRequester requester = spy( new StoreCopyClient.StoreCopyRequester()
@@ -238,7 +186,6 @@
         verify( requester, times( 1 ) ).done();
     }
 
-<<<<<<< HEAD
     protected Predicate<CommittedTransactionRepresentation> upToAndIncluding( final long upToAndIncludingTxId )
     {
         return new Predicate<CommittedTransactionRepresentation>()
@@ -252,38 +199,6 @@
     }
 
     private List<KernelExtensionFactory<?>> loadKernelExtensions()
-=======
-    @Test
-    @SuppressWarnings("rawtypes")
-    public void shouldNotCloseAppendersOfProvidedLoggingOnFinish() throws Exception
-    {
-        // Given
-        String dir = new File( testDir.directory(), "dir" ).getAbsolutePath();
-
-        Config config = new Config( stringMap( store_dir.name(), dir ) );
-        ConsoleLogger console = new ConsoleLogger( StringLogger.SYSTEM );
-
-        Logging logging = LogbackWeakDependency.tryLoadLogbackService( config, null );
-
-        RemoteStoreCopier copier = spy( new RemoteStoreCopier( config, loadKernelExtensions(), console, logging, fs ) );
-        when( copier.logConfigFileName() ).thenReturn( "neo4j-logback.xml" );
-
-        Response response = when( mock( Response.class ).transactions() )
-                .thenReturn( TransactionStream.EMPTY ).getMock();
-        RemoteStoreCopier.StoreCopyRequester requester = when( mock( RemoteStoreCopier.StoreCopyRequester.class )
-                .copyStore( any( StoreWriter.class ) ) ).thenReturn( response ).getMock();
-
-        // When
-        copier.copyStore( requester );
-
-        // Then
-        LoggerContext context = ReflectionUtil.getPrivateField( logging, "loggerContext", LoggerContext.class );
-        List<Appender<ILoggingEvent>> appenders = asList( context.getLogger( "org.neo4j" ).iteratorForAppenders() );
-        assertThat( appenders, not( empty() ) );
-    }
-
-    private static List<KernelExtensionFactory<?>> loadKernelExtensions()
->>>>>>> bf475eb5
     {
         List<KernelExtensionFactory<?>> kernelExtensions = new ArrayList<>();
         for ( KernelExtensionFactory<?> factory : Service.load( KernelExtensionFactory.class ) )

--- conflicted
+++ resolved
@@ -43,15 +43,7 @@
 import org.neo4j.cypher.internal.v3_4.expressions.SemanticDirection
 import org.neo4j.graphdb.{Direction, Node, Relationship}
 import org.neo4j.internal.kernel.api._
-<<<<<<< HEAD
-import org.neo4j.internal.kernel.api.schema.LabelSchemaDescriptor
-import org.neo4j.kernel.api.ReadOperations
-import org.neo4j.kernel.api.schema.index.{ SchemaIndexDescriptor, SchemaIndexDescriptorFactory}
-import org.neo4j.kernel.impl.api.RelationshipDataExtractor
-import org.neo4j.kernel.impl.api.store.RelationshipIterator
-=======
 import org.neo4j.internal.kernel.api.helpers.RelationshipSelectionCursor
->>>>>>> b13182ac
 import org.neo4j.kernel.impl.util.ValueUtils
 import org.neo4j.values.AnyValue
 import org.neo4j.values.storable._
@@ -1487,13 +1479,6 @@
   override def lookupPropertyKey(propName: String, propIdVar: String) =
     generator.assign(typeRef[Int], propIdVar, invoke(tokenRead, propertyKeyGetForName, constant(propName)))
 
-<<<<<<< HEAD
-  override def newIndexDescriptor(descriptorVar: String, labelVar: String, propKeyVar: String) = {
-    val getIndexDescriptor = method[SchemaIndexDescriptorFactory, SchemaIndexDescriptor]("forLabel", typeRef[Int], typeRef[Array[Int]])
-    val propertyIdsExpr = Expression.newArray(typeRef[Int], generator.load(propKeyVar))
-    generator.assign(typeRef[SchemaIndexDescriptor], descriptorVar,
-                      invoke(getIndexDescriptor, generator.load(labelVar), propertyIdsExpr ))
-=======
   override def newIndexReference(referenceVar: String, labelVar: String, propKeyVar: String) = {
     val propertyIdsExpr = Expression.newArray(typeRef[Int], generator.load(propKeyVar))
 
@@ -1502,7 +1487,6 @@
                            method[SchemaRead, CapableIndexReference]("index", typeRef[Int], typeRef[Array[Int]]),
                             generator.load(labelVar), propertyIdsExpr)
     )
->>>>>>> b13182ac
   }
 
   override def indexSeek(iterVar: String, indexReference: String, value: Expression, codeGenType: CodeGenType) = {
@@ -1516,23 +1500,12 @@
     val boxedValue =
       if (codeGenType.isPrimitive) Expression.box(value) else value
     handleKernelExceptions(generator, fields, _finalizers) { body =>
-<<<<<<< HEAD
-      val descriptor = body.load(descriptorVar)
-      val schema = invoke(descriptor, method[SchemaIndexDescriptor, LabelSchemaDescriptor]("schema"))
-      val propertyKeyId = invoke(schema, method[LabelSchemaDescriptor, Int]("getPropertyId"))
-      body.assign(local,
-                  invoke(
-                    methodReference(typeRef[CompiledIndexUtils], typeRef[PrimitiveLongIterator], "indexSeek",
-                                    typeRef[ReadOperations], typeRef[SchemaIndexDescriptor], typeRef[Int], typeRef[AnyRef]),
-                    readOperations, descriptor, propertyKeyId, boxedValue)
-=======
       val index = body.load(indexReference)
       body.assign(local,
                   invoke(
                     methodReference(typeRef[CompiledIndexUtils], typeRef[NodeValueIndexCursor], "indexSeek",
                                     typeRef[Read], typeRef[CursorFactory], typeRef[CapableIndexReference], typeRef[AnyRef]),
                     dataRead, cursors, index, boxedValue)
->>>>>>> b13182ac
       )
     }
   }

<<<<<<< HEAD
Feature "AggregationAcceptance": Scenario "Using a optional match after aggregation and before an aggregation"
Feature "AggregationAcceptance": Scenario "max() over strings"
Feature "AggregationAcceptance": Scenario "min() over strings"
Feature "AggregationAcceptance": Scenario "max() over integers"
Feature "AggregationAcceptance": Scenario "min() over integers"
Feature "AggregationAcceptance": Scenario "max() over floats"
Feature "AggregationAcceptance": Scenario "min() over floats"
Feature "AggregationAcceptance": Scenario "max() over mixed numeric values"
Feature "AggregationAcceptance": Scenario "min() over mixed numeric values"
Feature "AggregationAcceptance": Scenario "max() over mixed values"
Feature "AggregationAcceptance": Scenario "min() over mixed values"
Feature "AggregationAcceptance": Scenario "max() over list values"
Feature "AggregationAcceptance": Scenario "min() over list values"
Feature "AggregationAcceptance": Scenario "Multiple aggregations should work"
Feature "CaseExpression": Scenario "Case should handle mixed number types"
Feature "CaseExpression": Scenario "Case should handle mixed types"
Feature "CaseExpression": Scenario "Returning a CASE expression into pattern expression"
Feature "CaseExpression": Scenario "Returning a CASE expression into integer"
Feature "CaseExpression": Scenario "Returning a CASE expression with label predicates"
Feature "CaseExpression": Scenario "Using a CASE expression in a WITH, positive case"
Feature "CaseExpression": Scenario "Using a CASE expression in a WITH, negative case"
Feature "CaseExpression": Scenario "Using a CASE expression with label predicates in a WITH"
Feature "CaseExpression": Scenario "Using a CASE expression in a WHERE, positive case"
Feature "CaseExpression": Scenario "Using a CASE expression in a WHERE, negative case"
Feature "CaseExpression": Scenario "Using a CASE expression in a WHERE, with relationship predicate"
Feature "CaseExpression": Scenario "Using a CASE expression in a WHERE, with label predicate"
Feature "CaseExpression": Scenario "Returning a CASE expression with a pattern expression alternative"
Feature "CaseExpression": Scenario "Shorthand case with filter should work as expected"
Feature "ConstraintAcceptance": Scenario "Merge node with prop and label and unique index"
Feature "ConstraintAcceptance": Scenario "Merge node with prop and label and unique index when no match"
Feature "ConstraintAcceptance": Scenario "Merge using unique constraint should update existing node"
Feature "ConstraintAcceptance": Scenario "Merge using unique constraint should create missing node"
Feature "ConstraintAcceptance": Scenario "Should match on merge using multiple unique indexes if only found single node for both indexes"
Feature "ConstraintAcceptance": Scenario "Should match on merge using multiple unique indexes and labels if only found single node for both indexes"
Feature "ConstraintAcceptance": Scenario "Should match on merge using multiple unique indexes using same key if only found single node for both indexes"
Feature "ConstraintAcceptance": Scenario "Should create on merge using multiple unique indexes if found no nodes"
Feature "ConstraintAcceptance": Scenario "Should create on merge using multiple unique indexes and labels if found no nodes"
Feature "ConstraintAcceptance": Scenario "Should fail on merge using multiple unique indexes using same key if found different nodes"
Feature "ConstraintAcceptance": Scenario "Should fail on merge using multiple unique indexes if found different nodes"
Feature "ConstraintAcceptance": Scenario "Should fail on merge using multiple unique indexes if it found a node matching single property only"
Feature "ConstraintAcceptance": Scenario "Should fail on merge using multiple unique indexes if it found a node matching single property only flipped order"
Feature "ConstraintAcceptance": Scenario "Should fail on merge using multiple unique indexes and labels if found different nodes"
Feature "ConstraintAcceptance": Scenario "Merge with uniqueness constraints must properly handle multiple labels"
Feature "ConstraintAcceptance": Scenario "Unrelated nodes with same property should not clash"
Feature "ConstraintAcceptance": Scenario "Works fine with index and constraint"
Feature "ConstraintAcceptance": Scenario "Works with property repeated in literal map in set"
Feature "ConstraintAcceptance": Scenario "Works with property in map that gets set"
Feature "ConstraintAcceptance": Scenario "Failing when creation would violate constraint"
Feature "DeleteAcceptance": Scenario "Return properties from deleted node"
Feature "ExplainAcceptance": Scenario "Explanation of in-query procedure call"
Feature "ForeachAcceptance": Scenario "Add labels inside FOREACH"
Feature "ForeachAcceptance": Scenario "Merging inside a FOREACH using a previously matched node"
Feature "ForeachAcceptance": Scenario "Merging inside a FOREACH using a previously matched node and a previously merged node"
Feature "ForeachAcceptance": Scenario "Merging inside a FOREACH using two previously merged nodes"
Feature "ForeachAcceptance": Scenario "Merging inside a FOREACH using two previously merged nodes that also depend on WITH"
Feature "ForeachAcceptance": Scenario "Inside nested FOREACH"
Feature "ForeachAcceptance": Scenario "Inside nested FOREACH, nodes inlined"
Feature "ForeachAcceptance": Scenario "Should handle running merge inside a foreach loop"
Feature "ForeachAcceptance": Scenario "Merge inside foreach should see variables introduced by update actions outside foreach"
Feature "IndexAcceptance": Scenario "Handling numerical literal on the left when using an index"
Feature "IndexAcceptance": Scenario "Handling numerical literal on the right when using an index"
Feature "IndexAcceptance": Scenario "Works fine with index"
Feature "IndexAcceptance": Scenario "Works with indexed and unindexed property"
Feature "IndexAcceptance": Scenario "Works with two indexed properties"
Feature "IndexAcceptance": Scenario "Should be able to merge using property from match with index"
Feature "IndexAcceptance": Scenario "Merge with an index must properly handle multiple labels"
Feature "IndexAcceptance": Scenario "Should allow AND and OR with index and equality predicates"
Feature "IndexAcceptance": Scenario "Should allow AND and OR with index and inequality predicates"
Feature "IndexAcceptance": Scenario "Should allow AND and OR with index and STARTS WITH predicates"
Feature "IndexAcceptance": Scenario "Should allow AND and OR with index and regex predicates"
Feature "IndexAcceptance": Scenario "Should allow OR with index and regex predicates"
Feature "IndexAcceptance": Scenario "STARTS WITH should handle null prefix"
Feature "MatchAcceptance": Scenario "Filter on path nodes"
Feature "MatchAcceptance": Scenario "Filter with AND/OR"
Feature "MatchAcceptance": Scenario "Should allow AND and OR with equality predicates"
Feature "MatchAcceptance": Scenario "Should allow AND and OR with inequality predicates"
Feature "MatchAcceptance": Scenario "Should allow AND and OR with STARTS WITH predicates"
Feature "MatchAcceptance": Scenario "Should allow AND and OR with regex predicates"
Feature "MatchAcceptance": Scenario "Should allow OR with regex predicates"
Feature "MatchAcceptance": Scenario "difficult to plan query number 1"
Feature "MatchAcceptance": Scenario "difficult to plan query number 2"
Feature "MatchAcceptance": Scenario "difficult to plan query number 3"
Feature "MatchAcceptance": Scenario "Match on multiple labels with OR"
Feature "MatchAcceptance": Scenario "Variable length path with both sides already bound"
Feature "MatchAcceptance": Scenario "Should handle EXISTS on node property when node is null"
Feature "MatchAcceptance": Scenario "Should handle NOT EXISTS on node property when node is null"
Feature "MatchAcceptance": Scenario "Should handle simple IS NOT NULL on node property when node is null"
Feature "MatchAcceptance": Scenario "Should handle complex IS NOT NULL on node property when node is null"
Feature "MergeLegacyAcceptance": Scenario "Using a single bound node"
Feature "MergeLegacyAcceptance": Scenario "Using a longer pattern"
Feature "MergeLegacyAcceptance": Scenario "Using bound nodes in mid-pattern"
Feature "MergeLegacyAcceptance": Scenario "Using bound nodes in mid-pattern when pattern partly matches"
Feature "MergeLegacyAcceptance": Scenario "Introduce named paths"
Feature "MergeLegacyAcceptance": Scenario "Unbound pattern"
Feature "OperatorChaining": Scenario "Long chains of integer comparisons"
Feature "OperatorChaining": Scenario "Long chains of floating point comparisons"
Feature "OperatorChaining": Scenario "Long chains of string comparisons"
Feature "OptionalMatchAcceptance": Scenario "Id on null"
Feature "OptionalMatchAcceptance": Scenario "type on null"
Feature "OptionalMatchAcceptance": Scenario "optional equality with boolean lists"
Feature "OrderByAcceptance": Scenario "ORDER BY nodes should return null results last in ascending order"
Feature "OrderByAcceptance": Scenario "ORDER BY relationships should return null results last in ascending order"
Feature "OrderByAcceptance": Scenario "Ordering is well defined across all types, ascending"
Feature "OrderByAcceptance": Scenario "Ordering is well defined across all types, descending"
Feature "OrderByAcceptance": Scenario "Ordering for lists, ascending"
Feature "OrderByAcceptance": Scenario "Ordering for lists, descending"
Feature "PatternExpressionAcceptance": Scenario "Returning an `extract()` expression"
Feature "PatternExpressionAcceptance": Scenario "Using an `extract()` expression in a WITH"
Feature "PatternExpressionAcceptance": Scenario "Using an `extract()` expression in a WHERE"
Feature "PatternExpressionAcceptance": Scenario "Using a pattern expression and a CASE expression in a WHERE"
Feature "PatternExpressionAcceptance": Scenario "Pattern expressions and ORDER BY"
Feature "PatternExpressionAcceptance": Scenario "Returning a pattern expression"
Feature "PatternExpressionAcceptance": Scenario "Returning a pattern expression with label predicate"
Feature "PatternExpressionAcceptance": Scenario "Returning a pattern expression with bound nodes"
Feature "PatternExpressionAcceptance": Scenario "Using a pattern expression in a WITH"
Feature "PatternExpressionAcceptance": Scenario "Using a variable-length pattern expression in a WITH"
Feature "PatternExpressionAcceptance": Scenario "Using pattern expression in RETURN"
Feature "PatternExpressionAcceptance": Scenario "Aggregating on pattern expression"
Feature "PatternExpressionAcceptance": Scenario "Using `length()` on outgoing pattern expression"
Feature "PatternExpressionAcceptance": Scenario "Using `length()` on incoming pattern expression"
Feature "PatternExpressionAcceptance": Scenario "Using `length()` on undirected pattern expression"
Feature "PatternExpressionAcceptance": Scenario "Using `length()` on pattern expression with complex relationship predicate"
Feature "PatternExpressionAcceptance": Scenario "Returning pattern expression in `exists()`"
Feature "PatternExpressionAcceptance": Scenario "Pattern expression inside list comprehension"
Feature "PatternExpressionAcceptance": Scenario "Get node degree via length of pattern expression"
Feature "PatternExpressionAcceptance": Scenario "Get node degree via length of pattern expression that specifies a relationship type"
Feature "PatternExpressionAcceptance": Scenario "Get node degree via length of pattern expression that specifies multiple relationship types"
Feature "PatternExpressionAcceptance": Scenario "Nested pattern comprehensions"
Feature "PatternExpressionAcceptance": Scenario "Nested pattern comprehensions 2"
Feature "PatternExpressionAcceptance": Scenario "Nested pattern comprehensions 3"
Feature "PatternExpressionAcceptance": Scenario "Nested pattern comprehensions 4"
Feature "PatternExpressionAcceptance": Scenario "Nested pattern comprehension with food"
Feature "PatternPredicates": Scenario "Filter relationships with properties using pattern predicate"
Feature "PatternPredicates": Scenario "Filter using negated pattern predicate"
Feature "PatternPredicates": Scenario "Filter using a variable length relationship pattern predicate with properties"
Feature "PatternPredicates": Scenario "Filter using a pattern predicate that is a logical OR between an expression and a subquery"
Feature "PatternPredicates": Scenario "Filter using a pattern predicate that is a logical OR between two expressions and a subquery"
Feature "PatternPredicates": Scenario "Filter using a pattern predicate that is a logical OR between one expression and a negated subquery"
Feature "PatternPredicates": Scenario "Filter using a pattern predicate that is a logical OR between one subquery and a negated subquery"
Feature "PatternPredicates": Scenario "Filter using a pattern predicate that is a logical OR between one negated subquery and a subquery"
Feature "PatternPredicates": Scenario "Filter using a pattern predicate that is a logical OR between two subqueries"
Feature "PatternPredicates": Scenario "Filter using a pattern predicate that is a logical OR between one negated subquery, a subquery, and an equality expression"
Feature "PatternPredicates": Scenario "Filter using a pattern predicate that is a logical OR between one negated subquery, two subqueries, and an equality expression"
Feature "PatternPredicates": Scenario "Filter using a pattern predicate that is a logical OR between one negated subquery, two subqueries, and an equality expression 2"
Feature "PatternPredicates": Scenario "Using a pattern predicate after aggregation 1"
Feature "PatternPredicates": Scenario "Using a pattern predicate after aggregation 2"
Feature "PatternPredicates": Scenario "Returning a relationship from a pattern predicate"
Feature "PatternPredicates": Scenario "Pattern predicate should uphold the relationship uniqueness constraint"
Feature "PatternPredicates": Scenario "Using pattern predicate"
Feature "PatternPredicates": Scenario "Matching using pattern predicate with multiple relationship types"
Feature "PatternPredicates": Scenario "Matching using pattern predicate"
Feature "PatternPredicates": Scenario "Pattern predicates on missing optionally matched nodes should simply evaluate to false"
Feature "PatternPredicates": Scenario "Pattern predicates and parametrised predicate"
Feature "PatternPredicates": Scenario "Matching with complex composite pattern predicate"
Feature "PatternPredicates": Scenario "Handling pattern predicates without matches"
Feature "PatternPredicates": Scenario "Handling pattern predicates"
Feature "PatternPredicates": Scenario "Matching named path with variable length pattern and pattern predicates"
Feature "ProcedureCallAcceptance": Scenario "In-query call to procedure that takes no arguments"
Feature "ProcedureCallAcceptance": Scenario "Calling the same procedure twice using the same outputs in each call"
Feature "ProcedureCallAcceptance": Scenario "In-query call to VOID procedure that takes no arguments"
Feature "ProcedureCallAcceptance": Scenario "In-query call to VOID procedure does not consume rows"
Feature "ProcedureCallAcceptance": Scenario "In-query call to procedure with explicit arguments"
Feature "ProcedureCallAcceptance": Scenario "In-query call to procedure with argument of type NUMBER accepts value of type INTEGER"
Feature "ProcedureCallAcceptance": Scenario "In-query call to procedure with argument of type NUMBER accepts value of type FLOAT"
Feature "ProcedureCallAcceptance": Scenario "In-query call to procedure with argument of type FLOAT accepts value of type INTEGER"
Feature "ProcedureCallAcceptance": Scenario "In-query call to procedure with null argument"
Feature "ProcedureCallAcceptance": Scenario "Standalone call to procedure should fail if implicit argument is missing"
Feature "ProcedureCallAcceptance": Scenario "Standalone call to unknown procedure should fail"
Feature "ProcedureCallAcceptance": Scenario "In-query call to unknown procedure should fail"
Feature "ReturnAcceptance": Scenario "Filter should work"
Feature "ReturnAcceptance": Scenario "LIMIT 0 should stop side effects"
Feature "ReturnAcceptance": Scenario "Accessing a list with null should return null"
Feature "ReturnAcceptance": Scenario "Accessing a list with null as lower bound should return null"
Feature "ReturnAcceptance": Scenario "Accessing a list with null as upper bound should return null"
Feature "ReturnAcceptance": Scenario "Accessing a map with null should return null"
Feature "ShortestPathAcceptance": Scenario "Find a shortest path among paths that fulfill a predicate on all nodes"
Feature "ShortestPathAcceptance": Scenario "Find a shortest path among paths that fulfill a predicate on all relationships"
Feature "ShortestPathAcceptance": Scenario "Find a shortest path among paths that fulfill a predicate on all relationships 2"
Feature "ShortestPathAcceptance": Scenario "Find a shortest path among paths that fulfill a predicate"
Feature "ShortestPathAcceptance": Scenario "Find a shortest path without loosing context information at runtime"
Feature "ShortestPathAcceptance": Scenario "Find a shortest path in an expression context"
Feature "ShortestPathAcceptance": Scenario "Finds shortest path"
Feature "ShortestPathAcceptance": Scenario "Optionally finds shortest path"
Feature "ShortestPathAcceptance": Scenario "Optionally finds shortest path using previously bound nodes"
Feature "ShortestPathAcceptance": Scenario "Returns null when not finding a shortest path during an OPTIONAL MATCH"
Feature "ShortestPathAcceptance": Scenario "Find relationships of a shortest path"
Feature "ShortestPathAcceptance": Scenario "Find no shortest path when a length limit prunes all candidates"
Feature "ShortestPathAcceptance": Scenario "Find no shortest path when the start node is null"
Feature "ShortestPathAcceptance": Scenario "Find all shortest paths"
Feature "ShortestPathAcceptance": Scenario "Find a combination of a shortest path and a pattern expression"
Feature "SkipLimitAcceptance": Scenario "Combining LIMIT and aggregation"
Feature "SkipLimitAcceptance": Scenario "Limit before sort"
Feature "SkipLimitAcceptance": Scenario "Limit before top"
Feature "SkipLimitAcceptance": Scenario "Limit before distinct"
Feature "VarLengthAcceptance": Scenario "Handles checking properties on nodes in path - using in-pattern property value"
Feature "VarLengthAcceptance": Scenario "Handles checking properties on nodes in path - using ALL() function on path node properties"
Feature "VarLengthAcceptance": Scenario "Handles checking properties on nodes in multistep path - using ALL() function on path node properties"
Feature "VarLengthAcceptance": Scenario "Handles checking properties on relationships in path - using in-pattern property value"
Feature "VarLengthAcceptance": Scenario "Handles checking properties on relationships in path - using ALL() function on relationship identifier"
Feature "VarLengthAcceptance": Scenario "Handles checking properties on relationships in path - using ALL() function on path relationship properties"
Feature "VarLengthAcceptance": Scenario "Handles checking properties on relationships in multistep path - using ALL() function on path relationship properties"
Feature "UnwindAcceptance": Scenario "Pattern comprehension in unwind with empty db"
Feature "UnwindAcceptance": Scenario "Pattern comprehension in unwind with hits"
Feature "TemporalSelectAcceptance": Scenario "Should select date"
Feature "TemporalSelectAcceptance": Scenario "Should select local time"
Feature "TemporalSelectAcceptance": Scenario "Should select time"
Feature "TemporalSelectAcceptance": Scenario "Should select date into local date time"
Feature "TemporalSelectAcceptance": Scenario "Should select time into local date time"
Feature "TemporalSelectAcceptance": Scenario "Should select date and time into local date time"
Feature "TemporalSelectAcceptance": Scenario "Should select datetime into local date time"
Feature "TemporalSelectAcceptance": Scenario "Should select date into date time"
Feature "TemporalSelectAcceptance": Scenario "Should select time into date time"
Feature "TemporalSelectAcceptance": Scenario "Should select date and time into date time"
Feature "TemporalSelectAcceptance": Scenario "Should select datetime into date time"
Feature "TemporalComparisonAcceptance": Scenario "Should compare dates"
Feature "TemporalComparisonAcceptance": Scenario "Should compare local times"
Feature "TemporalComparisonAcceptance": Scenario "Should compare times"
Feature "TemporalComparisonAcceptance": Scenario "Should compare local date times"
Feature "TemporalComparisonAcceptance": Scenario "Should compare date times"
Feature "TemporalComparisonAcceptance": Scenario "Should compare durations for equality"
Feature "TemporalParseAcceptance": Scenario "Should parse date from string"
Feature "TemporalParseAcceptance": Scenario "Should parse local time from string"
Feature "TemporalParseAcceptance": Scenario "Should parse time from string"
Feature "TemporalParseAcceptance": Scenario "Should parse local date time from string"
Feature "TemporalParseAcceptance": Scenario "Should parse date time from string"
Feature "TemporalParseAcceptance": Scenario "Should parse date time with named time zone from string"
Feature "TemporalParseAcceptance": Scenario "Should parse duration from string"
Feature "TemporalToStringAcceptance": Scenario "Should serialize date"
Feature "TemporalToStringAcceptance": Scenario "Should serialize local time"
Feature "TemporalToStringAcceptance": Scenario "Should serialize time"
Feature "TemporalToStringAcceptance": Scenario "Should serialize local date time"
Feature "TemporalToStringAcceptance": Scenario "Should serialize date time"
Feature "TemporalToStringAcceptance": Scenario "Should serialize duration"
Feature "TemporalToStringAcceptance": Scenario "Should serialize timezones correctly"
Feature "TemporalTruncateAcceptance": Scenario "Should truncate to millennium"
Feature "TemporalTruncateAcceptance": Scenario "Should truncate to millennium with time zone"
Feature "TemporalTruncateAcceptance": Scenario "Should truncate to century"
Feature "TemporalTruncateAcceptance": Scenario "Should truncate to century with time zone"
Feature "TemporalTruncateAcceptance": Scenario "Should truncate to decade"
Feature "TemporalTruncateAcceptance": Scenario "Should truncate to decade with time zone"
Feature "TemporalTruncateAcceptance": Scenario "Should truncate to year"
Feature "TemporalTruncateAcceptance": Scenario "Should truncate to year with time zone"
Feature "TemporalTruncateAcceptance": Scenario "Should truncate to weekYear"
Feature "TemporalTruncateAcceptance": Scenario "Should truncate to weekYear with time zone"
Feature "TemporalTruncateAcceptance": Scenario "Should truncate to quarter"
Feature "TemporalTruncateAcceptance": Scenario "Should truncate to quarter with time zone"
Feature "TemporalTruncateAcceptance": Scenario "Should truncate to month"
Feature "TemporalTruncateAcceptance": Scenario "Should truncate to month with time zone"
Feature "TemporalTruncateAcceptance": Scenario "Should truncate to week"
Feature "TemporalTruncateAcceptance": Scenario "Should truncate to week with time zone"
Feature "TemporalTruncateAcceptance": Scenario "Should truncate to day"
Feature "TemporalTruncateAcceptance": Scenario "Should truncate time to day"
Feature "TemporalTruncateAcceptance": Scenario "Should truncate to day with time zone"
Feature "TemporalTruncateAcceptance": Scenario "Should truncate datetime to hour"
Feature "TemporalTruncateAcceptance": Scenario "Should truncate localdatetime to hour"
Feature "TemporalTruncateAcceptance": Scenario "Should truncate time to hour"
Feature "TemporalTruncateAcceptance": Scenario "Should truncate localtime to hour"
Feature "TemporalTruncateAcceptance": Scenario "Should truncate datetime to minute"
Feature "TemporalTruncateAcceptance": Scenario "Should truncate localdatetime to minute"
Feature "TemporalTruncateAcceptance": Scenario "Should truncate time to minute"
Feature "TemporalTruncateAcceptance": Scenario "Should truncate localtime to minute"
Feature "TemporalTruncateAcceptance": Scenario "Should truncate datetime to second"
Feature "TemporalTruncateAcceptance": Scenario "Should truncate localdatetime to second"
Feature "TemporalTruncateAcceptance": Scenario "Should truncate time to second"
Feature "TemporalTruncateAcceptance": Scenario "Should truncate localtime to second"
Feature "TemporalTruncateAcceptance": Scenario "Should truncate datetime to millisecond"
Feature "TemporalTruncateAcceptance": Scenario "Should truncate localdatetime to millisecond"
Feature "TemporalTruncateAcceptance": Scenario "Should truncate time to millisecond"
Feature "TemporalTruncateAcceptance": Scenario "Should truncate localtime to millisecond"
Feature "TemporalTruncateAcceptance": Scenario "Should truncate datetime to microsecond"
Feature "TemporalTruncateAcceptance": Scenario "Should truncate localdatetime to microsecond"
Feature "TemporalTruncateAcceptance": Scenario "Should truncate time to microsecond"
Feature "TemporalTruncateAcceptance": Scenario "Should truncate localtime to microsecond"
Feature "TemporalCreateAcceptance": Scenario "Should construct date"
Feature "TemporalCreateAcceptance": Scenario "Should construct local time"
Feature "TemporalCreateAcceptance": Scenario "Should construct time"
Feature "TemporalCreateAcceptance": Scenario "Should construct local date time"
Feature "TemporalCreateAcceptance": Scenario "Should construct date time"
Feature "TemporalCreateAcceptance": Scenario "Should construct duration"
Feature "TemporalCreateAcceptance": Scenario "Should construct temporal with time offset with second precision"
Feature "TemporalCreateAcceptance": Scenario "Should store date"
Feature "TemporalCreateAcceptance": Scenario "Should store local time"
Feature "TemporalCreateAcceptance": Scenario "Should store time"
Feature "TemporalCreateAcceptance": Scenario "Should store local date time"
Feature "TemporalCreateAcceptance": Scenario "Should store date time"
Feature "TemporalCreateAcceptance": Scenario "Should store duration"
Feature "DurationBetweenAcceptance": Scenario "Should compute duration between two temporals"
Feature "DurationBetweenAcceptance": Scenario "Should compute duration between two temporals in months"
Feature "DurationBetweenAcceptance": Scenario "Should compute duration between two temporals in days"
Feature "DurationBetweenAcceptance": Scenario "Should compute duration between two temporals in seconds"
Feature "DurationBetweenAcceptance": Scenario "Should compute duration between if they differ only by a fraction of a second and the first comes after the second."
Feature "DurationBetweenAcceptance": Scenario "Should compute negative duration between in big units"
Feature "DurationBetweenAcceptance": Scenario "Should handle durations at daylight saving time day"
Feature "DurationBetweenAcceptance": Scenario "Should handle large durations"
Feature "DurationBetweenAcceptance": Scenario "Should handle when seconds and subseconds have different signs"
Feature "DurationBetweenAcceptance": Scenario "Should compute durations with no difference"
=======
Case should handle mixed number types
Case should handle mixed types
Returning a CASE expression into pattern expression
Returning a CASE expression into integer
Returning a CASE expression with label predicates
Using a CASE expression in a WITH, positive case
Using a CASE expression in a WITH, negative case
Using a CASE expression with label predicates in a WITH
Using a CASE expression in a WHERE, positive case
Using a CASE expression in a WHERE, negative case
Using a CASE expression in a WHERE, with relationship predicate
Using a CASE expression in a WHERE, with label predicate
Returning a CASE expression with a pattern expression alternative
Merge node with prop and label and unique index
Merge node with prop and label and unique index when no match
Merge using unique constraint should update existing node
Merge using unique constraint should create missing node
Should match on merge using multiple unique indexes if only found single node for both indexes
Should match on merge using multiple unique indexes and labels if only found single node for both indexes
Should match on merge using multiple unique indexes using same key if only found single node for both indexes
Should create on merge using multiple unique indexes if found no nodes
Should create on merge using multiple unique indexes and labels if found no nodes
Should fail on merge using multiple unique indexes using same key if found different nodes
Should fail on merge using multiple unique indexes if found different nodes
Should fail on merge using multiple unique indexes if it found a node matching single property only
Should fail on merge using multiple unique indexes if it found a node matching single property only flipped order
Should fail on merge using multiple unique indexes and labels if found different nodes
Merge with uniqueness constraints must properly handle multiple labels
Unrelated nodes with same property should not clash
Works fine with index and constraint
Works with property repeated in literal map in set
Works with property in map that gets set
Failing when creation would violate constraint
Explanation of in-query procedure call
Add labels inside FOREACH
Merging inside a FOREACH using a previously matched node
Merging inside a FOREACH using a previously matched node and a previously merged node
Merging inside a FOREACH using two previously merged nodes
Merging inside a FOREACH using two previously merged nodes that also depend on WITH
Inside nested FOREACH
Inside nested FOREACH, nodes inlined
Should handle running merge inside a foreach loop
Merge inside foreach should see variables introduced by update actions outside foreach
Handling numerical literal on the left when using an index
Handling numerical literal on the right when using an index
Works fine with index
Works with indexed and unindexed property
Works with two indexed properties
Should be able to merge using property from match with index
Merge with an index must properly handle multiple labels
STARTS WITH should handle null prefix
Filter on path nodes
Using a single bound node
Using a longer pattern
Using bound nodes in mid-pattern
Using bound nodes in mid-pattern when pattern partly matches
Introduce named paths
Unbound pattern
Returning an `extract()` expression
Using an `extract()` expression in a WITH
Using an `extract()` expression in a WHERE
Using a pattern expression and a CASE expression in a WHERE
Pattern expressions and ORDER BY
Returning a pattern expression
Returning a pattern expression with label predicate
Returning a pattern expression with bound nodes
Using a pattern expression in a WITH
Using a variable-length pattern expression in a WITH
Using pattern expression in RETURN
Aggregating on pattern expression
Using `length()` on outgoing pattern expression
Using `length()` on incoming pattern expression
Using `length()` on undirected pattern expression
Using `length()` on pattern expression with complex relationship predicate
Returning pattern expression in `exists()`
Pattern expression inside list comprehension
Get node degree via length of pattern expression
Get node degree via length of pattern expression that specifies a relationship type
Get node degree via length of pattern expression that specifies multiple relationship types
Filter relationships with properties using pattern predicate
Filter using negated pattern predicate
Filter using a variable length relationship pattern predicate with properties
Filter using a pattern predicate that is a logical OR between an expression and a subquery
Filter using a pattern predicate that is a logical OR between two expressions and a subquery
Filter using a pattern predicate that is a logical OR between one expression and a negated subquery
Filter using a pattern predicate that is a logical OR between one subquery and a negated subquery
Filter using a pattern predicate that is a logical OR between one negated subquery and a subquery
Filter using a pattern predicate that is a logical OR between two subqueries
Filter using a pattern predicate that is a logical OR between one negated subquery, a subquery, and an equality expression
Filter using a pattern predicate that is a logical OR between one negated subquery, two subqueries, and an equality expression
Filter using a pattern predicate that is a logical OR between one negated subquery, two subqueries, and an equality expression 2
Using a pattern predicate after aggregation 1
Using a pattern predicate after aggregation 2
Returning a relationship from a pattern predicate
Pattern predicate should uphold the relationship uniqueness constraint
Using pattern predicate
Matching using pattern predicate with multiple relationship types
Matching using pattern predicate
Pattern predicates on missing optionally matched nodes should simply evaluate to false
Pattern predicates and parametrised predicate
Matching with complex composite pattern predicate
Handling pattern predicates without matches
Handling pattern predicates
Matching named path with variable length pattern and pattern predicates
Undirected NOOP path predicate 1
Undirected NOOP path predicate 2
In-query call to procedure that takes no arguments
Calling the same procedure twice using the same outputs in each call
In-query call to VOID procedure that takes no arguments
In-query call to VOID procedure does not consume rows
In-query call to procedure with explicit arguments
In-query call to procedure with argument of type NUMBER accepts value of type INTEGER
In-query call to procedure with argument of type NUMBER accepts value of type FLOAT
In-query call to procedure with argument of type FLOAT accepts value of type INTEGER
In-query call to procedure with null argument
Filter should work
Find a shortest path among paths that fulfill a predicate on all nodes
Find a shortest path among paths that fulfill a predicate on all relationships
Find a shortest path among paths that fulfill a predicate on all relationships 2
Find a shortest path among paths that fulfill a predicate
Find a shortest path without loosing context information at runtime
Find a shortest path in an expression context
Finds shortest path
Optionally finds shortest path
Optionally finds shortest path using previously bound nodes
Returns null when not finding a shortest path during an OPTIONAL MATCH
Find relationships of a shortest path
Find no shortest path when a length limit prunes all candidates
Find no shortest path when the start node is null
Find all shortest paths
Find a combination of a shortest path and a pattern expression
Filter with AND/OR
LIMIT 0 should stop side effects
Id on null
type on null
Shorthand case with filter should work as expected
optional equality with boolean lists

//OrderByAcceptance.feature - Unsupported orderability
ORDER BY nodes should return null results last in ascending order
ORDER BY relationships should return null results last in ascending order
Ordering is well defined across all types, ascending
Ordering is well defined across all types, descending
Ordering for lists, ascending
Ordering for lists, descending

// Long chain of comparison operators
Long chains of integer comparisons
Long chains of floating point comparisons
Long chains of string comparisons

Accessing a list with null should return null
Accessing a list with null as lower bound should return null
Accessing a list with null as upper bound should return null
Accessing a map with null should return null
Accessing a non-existing property with string should work

Should allow AND and OR with equality predicates
Should allow AND and OR with inequality predicates
Should allow AND and OR with STARTS WITH predicates
Should allow AND and OR with regex predicates
Should allow OR with regex predicates
Should allow AND and OR with index and equality predicates
Should allow AND and OR with index and inequality predicates
Should allow AND and OR with index and STARTS WITH predicates
Should allow AND and OR with index and regex predicates
Should allow OR with index and regex predicates

//SkipLimitAcceptance.feature
Combining LIMIT and aggregation
Using a optional match after aggregation and before an aggregation
Limit before sort
Limit before top
Limit before distinct

//VarLengthAcceptance.feature
Handles checking properties on nodes in path - using in-pattern property value
Handles checking properties on nodes in path - using ALL() function on path node properties
Handles checking properties on nodes in multistep path - using ALL() function on path node properties
Handles checking properties on relationships in path - using in-pattern property value
Handles checking properties on relationships in path - using ALL() function on relationship identifier
Handles checking properties on relationships in path - using ALL() function on path relationship properties
Handles checking properties on relationships in multistep path - using ALL() function on path relationship properties

//AggregationAcceptance.feature
max() over strings
min() over strings
max() over mixed numeric values
min() over mixed numeric values
max() over mixed values
min() over mixed values
max() over list values
min() over list values
max() over integers
min() over integers
max() over floats
min() over floats
Multiple aggregations should work
percentileDisc on empty data should return null

//MatchAcceptance.feature
difficult to plan query number 1
difficult to plan query number 2
difficult to plan query number 3
Match on multiple labels with OR
Variable length path with both sides already bound
Should handle EXISTS on node property when node is null
Should handle NOT EXISTS on node property when node is null
Should handle simple IS NOT NULL on node property when node is null
Should handle complex IS NOT NULL on node property when node is null

//DeleteAcceptance.feature
Return properties from deleted node

//UnwindAcceptance.feature
Pattern comprehension in unwind with empty db
Pattern comprehension in unwind with hits
>>>>>>> 86ff2631
<|MERGE_RESOLUTION|>--- conflicted
+++ resolved
@@ -1,4 +1,3 @@
-<<<<<<< HEAD
 Feature "AggregationAcceptance": Scenario "Using a optional match after aggregation and before an aggregation"
 Feature "AggregationAcceptance": Scenario "max() over strings"
 Feature "AggregationAcceptance": Scenario "min() over strings"
@@ -13,6 +12,7 @@
 Feature "AggregationAcceptance": Scenario "max() over list values"
 Feature "AggregationAcceptance": Scenario "min() over list values"
 Feature "AggregationAcceptance": Scenario "Multiple aggregations should work"
+Feature "AggregationAcceptance": Scenario "percentileDisc on empty data should return null"
 Feature "CaseExpression": Scenario "Case should handle mixed number types"
 Feature "CaseExpression": Scenario "Case should handle mixed types"
 Feature "CaseExpression": Scenario "Returning a CASE expression into pattern expression"
@@ -156,6 +156,8 @@
 Feature "PatternPredicates": Scenario "Handling pattern predicates without matches"
 Feature "PatternPredicates": Scenario "Handling pattern predicates"
 Feature "PatternPredicates": Scenario "Matching named path with variable length pattern and pattern predicates"
+Feature "PatternPredicates": Scenario "Undirected NOOP path predicate 1"
+Feature "PatternPredicates": Scenario "Undirected NOOP path predicate 2"
 Feature "ProcedureCallAcceptance": Scenario "In-query call to procedure that takes no arguments"
 Feature "ProcedureCallAcceptance": Scenario "Calling the same procedure twice using the same outputs in each call"
 Feature "ProcedureCallAcceptance": Scenario "In-query call to VOID procedure that takes no arguments"
@@ -174,6 +176,7 @@
 Feature "ReturnAcceptance": Scenario "Accessing a list with null as lower bound should return null"
 Feature "ReturnAcceptance": Scenario "Accessing a list with null as upper bound should return null"
 Feature "ReturnAcceptance": Scenario "Accessing a map with null should return null"
+Feature "ReturnAcceptance": Scenario "Accessing a non-existing property with string should work"
 Feature "ShortestPathAcceptance": Scenario "Find a shortest path among paths that fulfill a predicate on all nodes"
 Feature "ShortestPathAcceptance": Scenario "Find a shortest path among paths that fulfill a predicate on all relationships"
 Feature "ShortestPathAcceptance": Scenario "Find a shortest path among paths that fulfill a predicate on all relationships 2"
@@ -294,223 +297,4 @@
 Feature "DurationBetweenAcceptance": Scenario "Should handle durations at daylight saving time day"
 Feature "DurationBetweenAcceptance": Scenario "Should handle large durations"
 Feature "DurationBetweenAcceptance": Scenario "Should handle when seconds and subseconds have different signs"
-Feature "DurationBetweenAcceptance": Scenario "Should compute durations with no difference"
-=======
-Case should handle mixed number types
-Case should handle mixed types
-Returning a CASE expression into pattern expression
-Returning a CASE expression into integer
-Returning a CASE expression with label predicates
-Using a CASE expression in a WITH, positive case
-Using a CASE expression in a WITH, negative case
-Using a CASE expression with label predicates in a WITH
-Using a CASE expression in a WHERE, positive case
-Using a CASE expression in a WHERE, negative case
-Using a CASE expression in a WHERE, with relationship predicate
-Using a CASE expression in a WHERE, with label predicate
-Returning a CASE expression with a pattern expression alternative
-Merge node with prop and label and unique index
-Merge node with prop and label and unique index when no match
-Merge using unique constraint should update existing node
-Merge using unique constraint should create missing node
-Should match on merge using multiple unique indexes if only found single node for both indexes
-Should match on merge using multiple unique indexes and labels if only found single node for both indexes
-Should match on merge using multiple unique indexes using same key if only found single node for both indexes
-Should create on merge using multiple unique indexes if found no nodes
-Should create on merge using multiple unique indexes and labels if found no nodes
-Should fail on merge using multiple unique indexes using same key if found different nodes
-Should fail on merge using multiple unique indexes if found different nodes
-Should fail on merge using multiple unique indexes if it found a node matching single property only
-Should fail on merge using multiple unique indexes if it found a node matching single property only flipped order
-Should fail on merge using multiple unique indexes and labels if found different nodes
-Merge with uniqueness constraints must properly handle multiple labels
-Unrelated nodes with same property should not clash
-Works fine with index and constraint
-Works with property repeated in literal map in set
-Works with property in map that gets set
-Failing when creation would violate constraint
-Explanation of in-query procedure call
-Add labels inside FOREACH
-Merging inside a FOREACH using a previously matched node
-Merging inside a FOREACH using a previously matched node and a previously merged node
-Merging inside a FOREACH using two previously merged nodes
-Merging inside a FOREACH using two previously merged nodes that also depend on WITH
-Inside nested FOREACH
-Inside nested FOREACH, nodes inlined
-Should handle running merge inside a foreach loop
-Merge inside foreach should see variables introduced by update actions outside foreach
-Handling numerical literal on the left when using an index
-Handling numerical literal on the right when using an index
-Works fine with index
-Works with indexed and unindexed property
-Works with two indexed properties
-Should be able to merge using property from match with index
-Merge with an index must properly handle multiple labels
-STARTS WITH should handle null prefix
-Filter on path nodes
-Using a single bound node
-Using a longer pattern
-Using bound nodes in mid-pattern
-Using bound nodes in mid-pattern when pattern partly matches
-Introduce named paths
-Unbound pattern
-Returning an `extract()` expression
-Using an `extract()` expression in a WITH
-Using an `extract()` expression in a WHERE
-Using a pattern expression and a CASE expression in a WHERE
-Pattern expressions and ORDER BY
-Returning a pattern expression
-Returning a pattern expression with label predicate
-Returning a pattern expression with bound nodes
-Using a pattern expression in a WITH
-Using a variable-length pattern expression in a WITH
-Using pattern expression in RETURN
-Aggregating on pattern expression
-Using `length()` on outgoing pattern expression
-Using `length()` on incoming pattern expression
-Using `length()` on undirected pattern expression
-Using `length()` on pattern expression with complex relationship predicate
-Returning pattern expression in `exists()`
-Pattern expression inside list comprehension
-Get node degree via length of pattern expression
-Get node degree via length of pattern expression that specifies a relationship type
-Get node degree via length of pattern expression that specifies multiple relationship types
-Filter relationships with properties using pattern predicate
-Filter using negated pattern predicate
-Filter using a variable length relationship pattern predicate with properties
-Filter using a pattern predicate that is a logical OR between an expression and a subquery
-Filter using a pattern predicate that is a logical OR between two expressions and a subquery
-Filter using a pattern predicate that is a logical OR between one expression and a negated subquery
-Filter using a pattern predicate that is a logical OR between one subquery and a negated subquery
-Filter using a pattern predicate that is a logical OR between one negated subquery and a subquery
-Filter using a pattern predicate that is a logical OR between two subqueries
-Filter using a pattern predicate that is a logical OR between one negated subquery, a subquery, and an equality expression
-Filter using a pattern predicate that is a logical OR between one negated subquery, two subqueries, and an equality expression
-Filter using a pattern predicate that is a logical OR between one negated subquery, two subqueries, and an equality expression 2
-Using a pattern predicate after aggregation 1
-Using a pattern predicate after aggregation 2
-Returning a relationship from a pattern predicate
-Pattern predicate should uphold the relationship uniqueness constraint
-Using pattern predicate
-Matching using pattern predicate with multiple relationship types
-Matching using pattern predicate
-Pattern predicates on missing optionally matched nodes should simply evaluate to false
-Pattern predicates and parametrised predicate
-Matching with complex composite pattern predicate
-Handling pattern predicates without matches
-Handling pattern predicates
-Matching named path with variable length pattern and pattern predicates
-Undirected NOOP path predicate 1
-Undirected NOOP path predicate 2
-In-query call to procedure that takes no arguments
-Calling the same procedure twice using the same outputs in each call
-In-query call to VOID procedure that takes no arguments
-In-query call to VOID procedure does not consume rows
-In-query call to procedure with explicit arguments
-In-query call to procedure with argument of type NUMBER accepts value of type INTEGER
-In-query call to procedure with argument of type NUMBER accepts value of type FLOAT
-In-query call to procedure with argument of type FLOAT accepts value of type INTEGER
-In-query call to procedure with null argument
-Filter should work
-Find a shortest path among paths that fulfill a predicate on all nodes
-Find a shortest path among paths that fulfill a predicate on all relationships
-Find a shortest path among paths that fulfill a predicate on all relationships 2
-Find a shortest path among paths that fulfill a predicate
-Find a shortest path without loosing context information at runtime
-Find a shortest path in an expression context
-Finds shortest path
-Optionally finds shortest path
-Optionally finds shortest path using previously bound nodes
-Returns null when not finding a shortest path during an OPTIONAL MATCH
-Find relationships of a shortest path
-Find no shortest path when a length limit prunes all candidates
-Find no shortest path when the start node is null
-Find all shortest paths
-Find a combination of a shortest path and a pattern expression
-Filter with AND/OR
-LIMIT 0 should stop side effects
-Id on null
-type on null
-Shorthand case with filter should work as expected
-optional equality with boolean lists
-
-//OrderByAcceptance.feature - Unsupported orderability
-ORDER BY nodes should return null results last in ascending order
-ORDER BY relationships should return null results last in ascending order
-Ordering is well defined across all types, ascending
-Ordering is well defined across all types, descending
-Ordering for lists, ascending
-Ordering for lists, descending
-
-// Long chain of comparison operators
-Long chains of integer comparisons
-Long chains of floating point comparisons
-Long chains of string comparisons
-
-Accessing a list with null should return null
-Accessing a list with null as lower bound should return null
-Accessing a list with null as upper bound should return null
-Accessing a map with null should return null
-Accessing a non-existing property with string should work
-
-Should allow AND and OR with equality predicates
-Should allow AND and OR with inequality predicates
-Should allow AND and OR with STARTS WITH predicates
-Should allow AND and OR with regex predicates
-Should allow OR with regex predicates
-Should allow AND and OR with index and equality predicates
-Should allow AND and OR with index and inequality predicates
-Should allow AND and OR with index and STARTS WITH predicates
-Should allow AND and OR with index and regex predicates
-Should allow OR with index and regex predicates
-
-//SkipLimitAcceptance.feature
-Combining LIMIT and aggregation
-Using a optional match after aggregation and before an aggregation
-Limit before sort
-Limit before top
-Limit before distinct
-
-//VarLengthAcceptance.feature
-Handles checking properties on nodes in path - using in-pattern property value
-Handles checking properties on nodes in path - using ALL() function on path node properties
-Handles checking properties on nodes in multistep path - using ALL() function on path node properties
-Handles checking properties on relationships in path - using in-pattern property value
-Handles checking properties on relationships in path - using ALL() function on relationship identifier
-Handles checking properties on relationships in path - using ALL() function on path relationship properties
-Handles checking properties on relationships in multistep path - using ALL() function on path relationship properties
-
-//AggregationAcceptance.feature
-max() over strings
-min() over strings
-max() over mixed numeric values
-min() over mixed numeric values
-max() over mixed values
-min() over mixed values
-max() over list values
-min() over list values
-max() over integers
-min() over integers
-max() over floats
-min() over floats
-Multiple aggregations should work
-percentileDisc on empty data should return null
-
-//MatchAcceptance.feature
-difficult to plan query number 1
-difficult to plan query number 2
-difficult to plan query number 3
-Match on multiple labels with OR
-Variable length path with both sides already bound
-Should handle EXISTS on node property when node is null
-Should handle NOT EXISTS on node property when node is null
-Should handle simple IS NOT NULL on node property when node is null
-Should handle complex IS NOT NULL on node property when node is null
-
-//DeleteAcceptance.feature
-Return properties from deleted node
-
-//UnwindAcceptance.feature
-Pattern comprehension in unwind with empty db
-Pattern comprehension in unwind with hits
->>>>>>> 86ff2631
+Feature "DurationBetweenAcceptance": Scenario "Should compute durations with no difference"
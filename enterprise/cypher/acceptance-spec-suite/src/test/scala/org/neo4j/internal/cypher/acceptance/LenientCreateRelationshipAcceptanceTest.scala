/*
 * Copyright (c) 2002-2018 "Neo4j,"
 * Neo4j Sweden AB [http://neo4j.com]
 *
 * This file is part of Neo4j Enterprise Edition. The included source
 * code can be redistributed and/or modified under the terms of the
 * GNU AFFERO GENERAL PUBLIC LICENSE Version 3
 * (http://www.fsf.org/licensing/licenses/agpl-3.0.html) with the
 * Commons Clause, as found in the associated LICENSE.txt file.
 *
 * This program is distributed in the hope that it will be useful,
 * but WITHOUT ANY WARRANTY; without even the implied warranty of
 * MERCHANTABILITY or FITNESS FOR A PARTICULAR PURPOSE.  See the
 * GNU Affero General Public License for more details.
 *
 * Neo4j object code can be licensed independently from the source
 * under separate terms from the AGPL. Inquiries can be directed to:
 * licensing@neo4j.com
 *
 * More information is also available at:
 * https://neo4j.com/licensing/
 */
package org.neo4j.internal.cypher.acceptance

import org.neo4j.cypher.ExecutionEngineFunSuite
import org.neo4j.cypher.QueryStatisticsTestSupport
import org.neo4j.graphdb.config.Setting
import org.neo4j.graphdb.factory.GraphDatabaseSettings
import org.neo4j.internal.cypher.acceptance.comparisonsupport.Configs
import org.neo4j.internal.cypher.acceptance.comparisonsupport.CypherComparisonSupport

class LenientCreateRelationshipAcceptanceTest extends ExecutionEngineFunSuite with QueryStatisticsTestSupport with CypherComparisonSupport {

  override def databaseConfig(): collection.Map[Setting[_], String] = super.databaseConfig() ++ Map(
    GraphDatabaseSettings.cypher_lenient_create_relationship -> "true"
  )

  private val createConf = Configs.Version3_4 + Configs.Version3_3 - Configs.Compiled - Configs.AllRulePlanners
  private val mergeConf = Configs.Version3_4 + Configs.Version3_3 - Configs.Compiled + Configs.AllRulePlanners

  // No CLG decision on this AFAIK, so not TCK material
  test("should silently not CREATE relationship if start-point is missing") {
    graph.execute("CREATE (a), (b)")

<<<<<<< HEAD
    val config = Configs.Version3_5 + Configs.Version3_4 - Configs.Compiled
    val result = executeWith(config, """MATCH (a), (b)
=======

    val result = executeWith(createConf, """MATCH (a), (b)
>>>>>>> 418e0b57
                                       |WHERE id(a)=0 AND id(b)=1
                                       |OPTIONAL MATCH (b)-[:LINK_TO]->(c)
                                       |CREATE (b)-[:LINK_TO]->(a)
                                       |CREATE (c)-[r:MISSING_C]->(a)""".stripMargin)

    assertStats(result, relationshipsCreated = 1)
  }

  // No CLG decision on this AFAIK, so not TCK material
  test("should silently not CREATE relationship if end-point is missing") {
    graph.execute("CREATE (a), (b)")

<<<<<<< HEAD
    val config = Configs.Version3_5 + Configs.Version3_4 - Configs.Compiled
    val result = executeWith(config, """MATCH (a), (b)
=======
    val result = executeWith(createConf, """MATCH (a), (b)
>>>>>>> 418e0b57
                                       |WHERE id(a)=0 AND id(b)=1
                                       |OPTIONAL MATCH (b)-[:LINK_TO]->(c)
                                       |CREATE (b)-[:LINK_TO]->(a)
                                       |CREATE (a)-[r:MISSING_C]->(c)""".stripMargin)

    assertStats(result, relationshipsCreated = 1)
  }

  // No CLG decision on this AFAIK, so not TCK material
  test("should silently not MERGE relationship if start-point is missing") {

    val result = executeWith(mergeConf,
      """MERGE (n:Node {Ogrn: "4"})
        |WITH n
        |OPTIONAL MATCH (m:Node { Ogrn: "4"}) WHERE id(n) <> id(m)
        |MERGE (m)-[:HasSameOgrn]->(n)""".stripMargin)

    assertStats(result, nodesCreated = 1, propertiesWritten = 1, labelsAdded = 1)
  }

  // No CLG decision on this AFAIK, so not TCK material
  test("should silently not MERGE relationship if end-point is missing") {

    val result = executeWith(mergeConf,
      """MERGE (n:Node {Ogrn: "4"})
        |WITH n
        |OPTIONAL MATCH (m:Node { Ogrn: "4"}) WHERE id(n) <> id(m)
        |MERGE (n)-[:HasSameOgrn]->(m)""".stripMargin)

    assertStats(result, nodesCreated = 1, propertiesWritten = 1, labelsAdded = 1)
  }

}<|MERGE_RESOLUTION|>--- conflicted
+++ resolved
@@ -35,20 +35,15 @@
     GraphDatabaseSettings.cypher_lenient_create_relationship -> "true"
   )
 
-  private val createConf = Configs.Version3_4 + Configs.Version3_3 - Configs.Compiled - Configs.AllRulePlanners
-  private val mergeConf = Configs.Version3_4 + Configs.Version3_3 - Configs.Compiled + Configs.AllRulePlanners
+  private val createConf = Configs.Version3_5 + Configs.Version3_4 - Configs.Compiled
+  private val mergeConf = Configs.Version3_5 + Configs.Version3_4 - Configs.Compiled + Configs.RulePlanner
 
   // No CLG decision on this AFAIK, so not TCK material
   test("should silently not CREATE relationship if start-point is missing") {
     graph.execute("CREATE (a), (b)")
 
-<<<<<<< HEAD
-    val config = Configs.Version3_5 + Configs.Version3_4 - Configs.Compiled
-    val result = executeWith(config, """MATCH (a), (b)
-=======
 
     val result = executeWith(createConf, """MATCH (a), (b)
->>>>>>> 418e0b57
                                        |WHERE id(a)=0 AND id(b)=1
                                        |OPTIONAL MATCH (b)-[:LINK_TO]->(c)
                                        |CREATE (b)-[:LINK_TO]->(a)
@@ -61,12 +56,7 @@
   test("should silently not CREATE relationship if end-point is missing") {
     graph.execute("CREATE (a), (b)")
 
-<<<<<<< HEAD
-    val config = Configs.Version3_5 + Configs.Version3_4 - Configs.Compiled
-    val result = executeWith(config, """MATCH (a), (b)
-=======
     val result = executeWith(createConf, """MATCH (a), (b)
->>>>>>> 418e0b57
                                        |WHERE id(a)=0 AND id(b)=1
                                        |OPTIONAL MATCH (b)-[:LINK_TO]->(c)
                                        |CREATE (b)-[:LINK_TO]->(a)

<project xmlns="http://maven.apache.org/POM/4.0.0" xmlns:xsi="http://www.w3.org/2001/XMLSchema-instance" xsi:schemaLocation="http://maven.apache.org/POM/4.0.0 http://maven.apache.org/xsd/maven-4.0.0.xsd">
  <modelVersion>4.0.0</modelVersion>
  <parent>
    <groupId>org.neo4j</groupId>
    <artifactId>parent</artifactId>
<<<<<<< HEAD
    <version>2.2-SNAPSHOT</version>
=======
    <version>2.1.3-SNAPSHOT</version>
>>>>>>> 71760230
    <relativePath>../..</relativePath>
  </parent>
  <groupId>org.neo4j</groupId>
  <artifactId>neo4j-enterprise-performance-tests</artifactId>
<<<<<<< HEAD
  <version>2.2-SNAPSHOT</version>
=======
  <version>2.1.3-SNAPSHOT</version>
>>>>>>> 71760230

  <name>Neo4j - Enterprise Performance Tests</name>
  <description>Performance tests for modules in the Enterprise distribution of Neo4j.</description>
  <packaging>jar</packaging>

  <properties>
    <version-package>perftest.enterprise.impl</version-package>
    <bundle.namespace>org.neo4j.perftest.enterprise</bundle.namespace>
    <maven.site.skip>true</maven.site.skip>
    <maven.site.deploy.skip>true</maven.site.deploy.skip>
  </properties>

  <scm>
	  <url>https://github.com/neo4j/neo4j/tree/master/enterprise/enterprise-performance-tests</url>
  </scm>

  <licenses>
    <license>
      <name>GNU Affero General Public License, Version 3</name>
      <url>http://www.gnu.org/licenses/agpl-3.0-standalone.html</url>
      <comments>The software ("Software") developed and owned by Network Engine for
        Objects in Lund AB (referred to in this notice as "Neo Technology") is
        licensed under the GNU AFFERO GENERAL PUBLIC LICENSE Version 3 to all
        third parties and that license is included below.

        However, if you have executed an End User Software License and Services
        Agreement or an OEM Software License and Support Services Agreement, or
        another commercial license agreement with Neo Technology or one of its
        affiliates (each, a "Commercial Agreement"), the terms of the license in
        such Commercial Agreement will supersede the GNU AFFERO GENERAL PUBLIC
        LICENSE Version 3 and you may use the Software solely pursuant to the
        terms of the relevant Commercial Agreement.
      </comments>
    </license>
  </licenses>

  <dependencies>
    <dependency>
      <groupId>org.neo4j</groupId>
      <artifactId>neo4j-enterprise</artifactId>
      <version>${project.version}</version>
    </dependency>
    <dependency>
      <groupId>junit</groupId>
      <artifactId>junit</artifactId>
    </dependency>
    <dependency>
      <groupId>org.mockito</groupId>
      <artifactId>mockito-core</artifactId>
      <scope>test</scope>
    </dependency>
    <dependency>
      <groupId>org.neo4j</groupId>
      <artifactId>neo4j-kernel</artifactId>
      <version>${project.version}</version>
      <type>test-jar</type>
      <scope>test</scope>
    </dependency>

    <dependency>
      <groupId>org.neo4j</groupId>
      <artifactId>neo4j-io</artifactId>
      <version>${project.version}</version>
      <type>test-jar</type>
      <scope>test</scope>
    </dependency>
    <dependency>
      <groupId>org.codehaus.jackson</groupId>
      <artifactId>jackson-core-lgpl</artifactId>
    </dependency>
  </dependencies>
  <build>
    <plugins>
      <plugin>
        <groupId>org.apache.maven.plugins</groupId>
        <artifactId>maven-assembly-plugin</artifactId>
        <configuration>
          <finalName>neo4j-enterprise-performance-tests</finalName>
          <appendAssemblyId>false</appendAssemblyId>
          <descriptorRefs>
            <descriptorRef>jar-with-dependencies</descriptorRef>
          </descriptorRefs>
          <archive>
            <manifest>
              <addClasspath>true</addClasspath>
              <mainClass>org.neo4j.perftest.enterprise.ccheck.ConsistencyPerformanceCheck</mainClass>

            </manifest>
          </archive>

        </configuration>
        <executions>
          <execution>
            <id>assemble-all</id>
            <phase>package</phase>
            <goals>
              <goal>single</goal>
            </goals>
          </execution>
        </executions>
      </plugin>
    </plugins>
  </build>


</project>
<|MERGE_RESOLUTION|>--- conflicted
+++ resolved
@@ -3,20 +3,12 @@
   <parent>
     <groupId>org.neo4j</groupId>
     <artifactId>parent</artifactId>
-<<<<<<< HEAD
     <version>2.2-SNAPSHOT</version>
-=======
-    <version>2.1.3-SNAPSHOT</version>
->>>>>>> 71760230
     <relativePath>../..</relativePath>
   </parent>
   <groupId>org.neo4j</groupId>
   <artifactId>neo4j-enterprise-performance-tests</artifactId>
-<<<<<<< HEAD
   <version>2.2-SNAPSHOT</version>
-=======
-  <version>2.1.3-SNAPSHOT</version>
->>>>>>> 71760230
 
   <name>Neo4j - Enterprise Performance Tests</name>
   <description>Performance tests for modules in the Enterprise distribution of Neo4j.</description>
@@ -122,4 +114,4 @@
   </build>
 
 
-</project>
+</project>
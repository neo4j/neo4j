<?xml version="1.0" encoding="UTF-8"?>
<project xmlns="http://maven.apache.org/POM/4.0.0" xmlns:xsi="http://www.w3.org/2001/XMLSchema-instance" xsi:schemaLocation="http://maven.apache.org/POM/4.0.0 http://maven.apache.org/maven-v4_0_0.xsd">
  <parent>
    <groupId>org.neo4j</groupId>
    <artifactId>parent</artifactId>
    <version>3.2.1-SNAPSHOT</version>
    <relativePath>..</relativePath>
  </parent>

  <modelVersion>4.0.0</modelVersion>
  <groupId>org.neo4j.build</groupId>
  <artifactId>enterprise-build</artifactId>
  <version>3.2.1-SNAPSHOT</version>

  <name>Neo4j - Enterprise Build</name>
  <packaging>pom</packaging>
  <description>Project that builds the Neo4j Enterprise distribution.</description>
  <url>http://components.neo4j.org/${project.artifactId}/${project.version}</url>

  <properties>
    <short-name>enterprise-build</short-name>
    <componentversion.skip>true</componentversion.skip>
  </properties>

  <scm>
    <connection>scm:git:git://github.com/neo4j/neo4j.git</connection>
    <developerConnection>scm:git:git@github.com:neo4j/neo4j.git</developerConnection>
    <url>https://github.com/neo4j/neo4j</url>
  </scm>

  <modules>
    <module>query-logging</module>
    <module>com</module>
    <module>cluster</module>
    <module>backup</module>
    <module>kernel</module>
    <module>causal-clustering</module>
    <module>metrics</module>
    <module>neo4j-enterprise</module>
    <module>server-enterprise</module>
    <module>neo4j-harness-enterprise</module>
    <module>management</module>
    <module>security</module>
    <module>auth-plugin-api</module>
    <module>deferred-locks</module>
  </modules>

  <licenses>
    <license>
      <name>GNU Affero General Public License, Version 3</name>
      <url>http://www.gnu.org/licenses/agpl-3.0-standalone.html</url>
      <comments>The software ("Software") developed and owned by Network Engine for
Objects in Lund AB (referred to in this notice as "Neo Technology") is
licensed under the GNU AFFERO GENERAL PUBLIC LICENSE Version 3 to all
third parties and that license is included below.

However, if you have executed an End User Software License and Services
Agreement or an OEM Software License and Support Services Agreement, or
another commercial license agreement with Neo Technology or one of its
affiliates (each, a "Commercial Agreement"), the terms of the license in
such Commercial Agreement will supersede the GNU AFFERO GENERAL PUBLIC
LICENSE Version 3 and you may use the Software solely pursuant to the
terms of the relevant Commercial Agreement.
      </comments>
    </license>
  </licenses>

<<<<<<< HEAD
  <profiles>
    <profile>
      <id>include-cypher</id>
      <activation>
        <property>
          <name>!skipCypher</name>
        </property>
      </activation>
      <modules>
        <module>cypher</module>
      </modules>
    </profile>
    <profile>
      <id>include-ha</id>
      <activation>
        <property>
          <name>!skipHA</name>
        </property>
      </activation>
      <modules>
        <module>ha</module>
      </modules>
    </profile>
    <profile>
      <id>freeze</id>
      <activation>
        <activeByDefault>false</activeByDefault>
        <property>
          <name>freeze</name>
        </property>
      </activation>
      <build>
        <plugins>
          <plugin>
            <groupId>org.neo4j.build.plugins</groupId>
            <artifactId>ease-maven-plugin</artifactId>
            <executions>
              <execution>
                <id>aggregate-artifacts</id>
                <goals>
                  <goal>aggregate</goal>
                </goals>
                <configuration>
                  <includes>
                    <include>org.neo4j:*</include>
                    <include>org.neo4j.app:*</include>
                    <include>org.neo4j.test:*</include>
                  </includes>
                  <excludes>
                    <exclude>org.neo4j:neo4j-graph-matching</exclude>
                    <exclude>org.neo4j:neo4j-cypher-frontend-3.1</exclude>
                    <exclude>org.neo4j:neo4j-cypher-compiler-3.1</exclude>
                    <exclude>org.neo4j:neo4j-cypher-frontend-2.3</exclude>
                    <exclude>org.neo4j:neo4j-cypher-compiler-2.3</exclude>
                  </excludes>
                </configuration>
              </execution>
              <execution>
                <id>freeze-artifacts</id>
                <phase>none</phase>
              </execution>
            </executions>
          </plugin>
        </plugins>
      </build>
      <dependencies>
        <dependency>
          <groupId>org.neo4j</groupId>
          <artifactId>neo4j-enterprise</artifactId>
          <version>${project.version}</version>
        </dependency>
        <dependency>
          <groupId>org.neo4j.app</groupId>
          <artifactId>neo4j-server-enterprise</artifactId>
          <version>${project.version}</version>
        </dependency>
        <dependency>
          <groupId>org.neo4j</groupId>
          <artifactId>cypher-enterprise-parent</artifactId>
          <version>${project.version}</version>
          <type>pom</type>
        </dependency>
        <dependency>
          <groupId>org.neo4j.test</groupId>
          <artifactId>neo4j-harness-enterprise</artifactId>
          <version>${project.version}</version>
        </dependency>
        <dependency>
          <groupId>org.neo4j</groupId>
          <artifactId>neo4j-deferred-locks</artifactId>
          <version>${project.version}</version>
        </dependency>
      </dependencies>
    </profile>
  </profiles>

=======
>>>>>>> 529ed767
</project>
<|MERGE_RESOLUTION|>--- conflicted
+++ resolved
@@ -65,103 +65,4 @@
     </license>
   </licenses>
 
-<<<<<<< HEAD
-  <profiles>
-    <profile>
-      <id>include-cypher</id>
-      <activation>
-        <property>
-          <name>!skipCypher</name>
-        </property>
-      </activation>
-      <modules>
-        <module>cypher</module>
-      </modules>
-    </profile>
-    <profile>
-      <id>include-ha</id>
-      <activation>
-        <property>
-          <name>!skipHA</name>
-        </property>
-      </activation>
-      <modules>
-        <module>ha</module>
-      </modules>
-    </profile>
-    <profile>
-      <id>freeze</id>
-      <activation>
-        <activeByDefault>false</activeByDefault>
-        <property>
-          <name>freeze</name>
-        </property>
-      </activation>
-      <build>
-        <plugins>
-          <plugin>
-            <groupId>org.neo4j.build.plugins</groupId>
-            <artifactId>ease-maven-plugin</artifactId>
-            <executions>
-              <execution>
-                <id>aggregate-artifacts</id>
-                <goals>
-                  <goal>aggregate</goal>
-                </goals>
-                <configuration>
-                  <includes>
-                    <include>org.neo4j:*</include>
-                    <include>org.neo4j.app:*</include>
-                    <include>org.neo4j.test:*</include>
-                  </includes>
-                  <excludes>
-                    <exclude>org.neo4j:neo4j-graph-matching</exclude>
-                    <exclude>org.neo4j:neo4j-cypher-frontend-3.1</exclude>
-                    <exclude>org.neo4j:neo4j-cypher-compiler-3.1</exclude>
-                    <exclude>org.neo4j:neo4j-cypher-frontend-2.3</exclude>
-                    <exclude>org.neo4j:neo4j-cypher-compiler-2.3</exclude>
-                  </excludes>
-                </configuration>
-              </execution>
-              <execution>
-                <id>freeze-artifacts</id>
-                <phase>none</phase>
-              </execution>
-            </executions>
-          </plugin>
-        </plugins>
-      </build>
-      <dependencies>
-        <dependency>
-          <groupId>org.neo4j</groupId>
-          <artifactId>neo4j-enterprise</artifactId>
-          <version>${project.version}</version>
-        </dependency>
-        <dependency>
-          <groupId>org.neo4j.app</groupId>
-          <artifactId>neo4j-server-enterprise</artifactId>
-          <version>${project.version}</version>
-        </dependency>
-        <dependency>
-          <groupId>org.neo4j</groupId>
-          <artifactId>cypher-enterprise-parent</artifactId>
-          <version>${project.version}</version>
-          <type>pom</type>
-        </dependency>
-        <dependency>
-          <groupId>org.neo4j.test</groupId>
-          <artifactId>neo4j-harness-enterprise</artifactId>
-          <version>${project.version}</version>
-        </dependency>
-        <dependency>
-          <groupId>org.neo4j</groupId>
-          <artifactId>neo4j-deferred-locks</artifactId>
-          <version>${project.version}</version>
-        </dependency>
-      </dependencies>
-    </profile>
-  </profiles>
-
-=======
->>>>>>> 529ed767
 </project>

/**
 * Copyright (c) 2002-2011 "Neo Technology,"
 * Network Engine for Objects in Lund AB [http://neotechnology.com]
 *
 * This file is part of Neo4j.
 *
 * Neo4j is free software: you can redistribute it and/or modify
 * it under the terms of the GNU Affero General Public License as
 * published by the Free Software Foundation, either version 3 of the
 * License, or (at your option) any later version.
 *
 * This program is distributed in the hope that it will be useful,
 * but WITHOUT ANY WARRANTY; without even the implied warranty of
 * MERCHANTABILITY or FITNESS FOR A PARTICULAR PURPOSE.  See the
 * GNU Affero General Public License for more details.
 *
 * You should have received a copy of the GNU Affero General Public License
 * along with this program. If not, see <http://www.gnu.org/licenses/>.
 */
package org.neo4j.kernel.impl.nioneo.store;

import java.io.IOException;
import java.nio.ByteBuffer;
import java.util.ArrayList;
import java.util.Collection;
import java.util.HashMap;
import java.util.LinkedList;
import java.util.List;
import java.util.Map;

import org.neo4j.kernel.IdGeneratorFactory;
import org.neo4j.kernel.IdType;

/**
 * Implementation of the property store. This implementation has two dynamic
 * stores. One used to store keys and another for string property values.
 */
public class PropertyStore extends AbstractStore implements Store
{
    // store version, each store ends with this string (byte encoded)
    private static final String VERSION = "PropertyStore v0.9.9";

    // record header size
    // in_use(byte)+type(int)+key_indexId(int)+prop_blockId(long)+
    // prev_prop_id(int)+next_prop_id(int)
    private static final int RECORD_SIZE = 25;

    private DynamicStringStore stringPropertyStore;
    private PropertyIndexStore propertyIndexStore;
    private DynamicArrayStore arrayPropertyStore;

    /**
     * See {@link AbstractStore#AbstractStore(String, Map)}
     */
    public PropertyStore( String fileName, Map<?,?> config )
    {
        super( fileName, config, IdType.PROPERTY );
    }

    /**
     * See {@link AbstractStore#AbstractStore(String)}
     */
//    public PropertyStore( String fileName )
//    {
//        super( fileName );
//    }

    @Override
    protected void initStorage()
    {
        stringPropertyStore = new DynamicStringStore( getStorageFileName()
            + ".strings", getConfig(), IdType.STRING_BLOCK );
        propertyIndexStore = new PropertyIndexStore( getStorageFileName()
            + ".index", getConfig() );
        arrayPropertyStore = new DynamicArrayStore( getStorageFileName()
            + ".arrays", getConfig(), IdType.ARRAY_BLOCK );
    }

    @Override
    protected void setRecovered()
    {
        super.setRecovered();
        stringPropertyStore.setRecovered();
        propertyIndexStore.setRecovered();
        arrayPropertyStore.setRecovered();
    }

    @Override
    protected void unsetRecovered()
    {
        super.unsetRecovered();
        stringPropertyStore.unsetRecovered();
        propertyIndexStore.unsetRecovered();
        arrayPropertyStore.unsetRecovered();
    }

    @Override
    protected void closeStorage()
    {
        stringPropertyStore.close();
        stringPropertyStore = null;
        propertyIndexStore.close();
        propertyIndexStore = null;
        arrayPropertyStore.close();
        arrayPropertyStore = null;
    }

    @Override
    public void flushAll()
    {
        stringPropertyStore.flushAll();
        propertyIndexStore.flushAll();
        arrayPropertyStore.flushAll();
        super.flushAll();
    }

    public String getTypeAndVersionDescriptor()
    {
        return VERSION;
    }

    public int getRecordSize()
    {
        return RECORD_SIZE;
    }

    /**
     * Creates a new property store contained in <CODE>fileName</CODE> If
     * filename is <CODE>null</CODE> or the file already exists an 
     * <CODE>IOException</CODE> is thrown.
     * 
     * @param fileName
     *            File name of the new property store
     * @throws IOException
     *             If unable to create property store or name null
     */
    public static void createStore( String fileName, Map<?,?> config )
    {
        IdGeneratorFactory idGeneratorFactory = (IdGeneratorFactory) config.get(
                IdGeneratorFactory.class );
                
        createEmptyStore( fileName, VERSION, idGeneratorFactory );
        int stringStoreBlockSize = 120;
        int arrayStoreBlockSize = 120;
        try
        {
            String stringBlockSize = (String) config.get( "string_block_size" );
            String arrayBlockSize = (String) config.get( "array_block_size" );
            if ( stringBlockSize != null )
            {
                int value = Integer.parseInt( stringBlockSize );
                if ( value > 0 )
                {
                    stringStoreBlockSize = value;
                }
            }
            if ( arrayBlockSize != null )
            {
                int value = Integer.parseInt( arrayBlockSize );
                if ( value > 0 )
                {
                    arrayStoreBlockSize = value;
                }
            }
        }
        catch ( Exception e )
        {
            e.printStackTrace();
        }

        DynamicStringStore.createStore( fileName + ".strings",
            stringStoreBlockSize, idGeneratorFactory, IdType.STRING_BLOCK );
        PropertyIndexStore.createStore( fileName + ".index", idGeneratorFactory );
        DynamicArrayStore.createStore( fileName + ".arrays",
            arrayStoreBlockSize, idGeneratorFactory );
    }

    private long nextStringBlockId()
    {
        return stringPropertyStore.nextBlockId();
    }

    public void freeStringBlockId( long blockId )
    {
        stringPropertyStore.freeBlockId( blockId );
    }

    private long nextArrayBlockId()
    {
        return arrayPropertyStore.nextBlockId();
    }

    public void freeArrayBlockId( long blockId )
    {
        arrayPropertyStore.freeBlockId( blockId );
    }

    public PropertyIndexStore getIndexStore()
    {
        return propertyIndexStore;
    }

    public void updateRecord( PropertyRecord record, boolean recovered )
    {
        assert recovered;
        setRecovered();
        try
        {
            updateRecord( record );
            registerIdFromUpdateRecord( record.getId() );
        }
        finally
        {
            unsetRecovered();
        }
    }

    public void updateRecord( PropertyRecord record )
    {
        PersistenceWindow window = acquireWindow( record.getId(),
            OperationType.WRITE );
        try
        {
            updateRecord( record, window );
        }
        finally
        {
            releaseWindow( window );
        }
        if ( !record.isLight() )
        {
            for ( DynamicRecord valueRecord : record.getValueRecords() )
            {
                if ( valueRecord.getType() == PropertyType.STRING.intValue() )
                {
                    stringPropertyStore.updateRecord( valueRecord );
                }
                else if ( valueRecord.getType() == 
                    PropertyType.ARRAY.intValue() )
                {
                    arrayPropertyStore.updateRecord( valueRecord );
                }
                else
                {
                    throw new InvalidRecordException( "Unknown dynamic record" );
                }
            }
        }
    }

    // in_use(byte)+type(int)+key_blockId(int)+prop_blockId(long)+
    // prev_prop_id(int)+next_prop_id(int)

    private void updateRecord( PropertyRecord record, PersistenceWindow window )
    {
        long id = record.getId();
        Buffer buffer = window.getOffsettedBuffer( id );
        if ( record.inUse() )
        {
            long prevProp = record.getPrevProp();
            short prevModifier = prevProp == Record.NO_NEXT_PROPERTY.intValue() ? 0 : (short)((prevProp&0xF00000000L) >> 28);
            
            long nextProp = record.getNextProp();
            short nextModifier = nextProp == Record.NO_NEXT_PROPERTY.intValue() ? 0 : (short)((nextProp&0xF00000000L) >> 16);
            
            // [    ,   x] in use
            // [xxxx,    ] high prev prop bits
            short inUseUnsignedByte = (short)((Record.IN_USE.byteValue()|prevModifier));
            
            // [    ,    ][    ,    ][xxxx,xxxx][xxxx,xxxx] type
            // [    ,    ][    ,xxxx][    ,    ][    ,    ] high next prop bits
            int typeInt = record.getType().intValue();
            typeInt |= nextModifier;
            
            buffer.put( (byte)inUseUnsignedByte ).putInt( typeInt )
                .putInt( record.getKeyIndexId() ).putLong( record.getPropBlock() )
                .putInt( (int) prevProp ).putInt( (int) nextProp );
        }
        else
        {
            buffer.put( Record.NOT_IN_USE.byteValue() );
            if ( !isInRecoveryMode() )
            {
                freeId( id );
            }
        }
    }

    public PropertyRecord getLightRecord( long id )
    {
        PersistenceWindow window = acquireWindow( id, OperationType.READ );
        try
        {
            PropertyRecord record = getRecord( id, window );
            record.setIsLight( true );
            return record;
        }
        finally
        {
            releaseWindow( window );
        }
    }

    public void makeHeavy( PropertyRecord record )
    {
        record.setIsLight( false );
        if ( record.getType() == PropertyType.STRING )
        {
            Collection<DynamicRecord> stringRecords = 
                stringPropertyStore.getLightRecords( 
                    record.getPropBlock() );
            for ( DynamicRecord stringRecord : stringRecords )
            {
                stringRecord.setType( PropertyType.STRING.intValue() );
                record.addValueRecord( stringRecord );
            }
        }
        else if ( record.getType() == PropertyType.ARRAY )
        {
            Collection<DynamicRecord> arrayRecords = 
                arrayPropertyStore.getLightRecords( 
                    record.getPropBlock() );
            for ( DynamicRecord arrayRecord : arrayRecords )
            {
                arrayRecord.setType( PropertyType.ARRAY.intValue() );
                record.addValueRecord( arrayRecord );
            }
        }
    }

    public PropertyRecord getRecord( long id )
    {
        PropertyRecord record;
        PersistenceWindow window = acquireWindow( id, OperationType.READ );
        try
        {
            record = getRecord( id, window );
        }
        finally
        {
            releaseWindow( window );
        }
        if ( record.getType() == PropertyType.STRING )
        {
            Collection<DynamicRecord> stringRecords = 
                stringPropertyStore.getLightRecords( 
                    record.getPropBlock() );
            record.setIsLight( false );
            for ( DynamicRecord stringRecord : stringRecords )
            {
                stringRecord.setType( PropertyType.STRING.intValue() );
                record.addValueRecord( stringRecord );
            }
        }
        else if ( record.getType() == PropertyType.ARRAY )
        {
            Collection<DynamicRecord> arrayRecords = 
                arrayPropertyStore.getLightRecords( 
                    record.getPropBlock() );
            record.setIsLight( false );
            for ( DynamicRecord arrayRecord : arrayRecords )
            {
                arrayRecord.setType( PropertyType.ARRAY.intValue() );
                record.addValueRecord( arrayRecord );
            }
        }
        return record;
    }

    private PropertyRecord getRecord( long id, PersistenceWindow window )
    {
        Buffer buffer = window.getOffsettedBuffer( id );
        
        // [    ,   x] in use
        // [xxxx,    ] high prev prop bits
        byte inUseByte = buffer.get();
        
        boolean inUse = (inUseByte&0x1) == Record.IN_USE.intValue();
        if ( !inUse )
        {
            throw new InvalidRecordException( "Record[" + id + "] not in use" );
        }
        PropertyRecord record = new PropertyRecord( id );
        
        // [    ,    ][    ,    ][xxxx,xxxx][xxxx,xxxx] type
        // [    ,    ][    ,xxxx][    ,    ][    ,    ] high next prop bits
        int typeInt = buffer.getInt();
        
        record.setType( getEnumType( typeInt&0xFFFF ) );
        record.setInUse( true );
        record.setKeyIndexId( buffer.getInt() );
        record.setPropBlock( buffer.getLong() );
        
        long prevProp = buffer.getUnsignedInt();
        long prevModifier = prevProp == IdGeneratorImpl.INTEGER_MINUS_ONE && (inUseByte&0xF0) == 0 ? 0 : (inUseByte&0xF0) << 28;
        long nextProp = buffer.getUnsignedInt();
        long nextModifier = nextProp == IdGeneratorImpl.INTEGER_MINUS_ONE && (typeInt&0xF0000) == 0 ? 0 : (typeInt&0xF0000) << 16;
        
        record.setPrevProp( longFromIntAndMod( prevProp, prevModifier ) );
        record.setNextProp( longFromIntAndMod( nextProp, nextModifier ) );
        return record;
    }

    private PropertyType getEnumType( int type )
    {
        return PropertyType.getPropertyType( type, false );
    }
    
    public Object getValue( PropertyRecord propertyRecord )
    {
        return propertyRecord.getType().getValue( propertyRecord, this );
    }

    @Override
    public void makeStoreOk()
    {
        propertyIndexStore.makeStoreOk();
        stringPropertyStore.makeStoreOk();
        arrayPropertyStore.makeStoreOk();
        super.makeStoreOk();
    }

    @Override
    public void rebuildIdGenerators()
    {
        propertyIndexStore.rebuildIdGenerators();
        stringPropertyStore.rebuildIdGenerators();
        arrayPropertyStore.rebuildIdGenerators();
        super.rebuildIdGenerators();
    }
    
    public void updateIdGenerators()
    {
        propertyIndexStore.updateIdGenerators();
        stringPropertyStore.updateHighId();
        arrayPropertyStore.updateHighId();
        this.updateHighId();
    }    
    
    private Collection<DynamicRecord> allocateStringRecords( long valueBlockId,
        char[] chars )
    {
        return stringPropertyStore.allocateRecords( valueBlockId, chars );
    }

    private Collection<DynamicRecord> allocateArrayRecords( long valueBlockId,
        Object array )
    {
        return arrayPropertyStore.allocateRecords( valueBlockId, array );
    }

    public void encodeValue( PropertyRecord record, Object value )
    {
        if ( value instanceof String )
        {
<<<<<<< HEAD
            long stringBlockId = nextStringBlockId();
=======
            String string = (String) value;
            if ( ShortString.encode( string, record ) )
            {
                record.setType( PropertyType.SHORT_STRING );
                return;
            }

            int stringBlockId = nextStringBlockId();
>>>>>>> a65a0c1b
            record.setPropBlock( stringBlockId );
            int length = string.length();
            char[] chars = new char[length];
            string.getChars( 0, length, chars, 0 );
            Collection<DynamicRecord> valueRecords = allocateStringRecords(
                stringBlockId, chars );
            for ( DynamicRecord valueRecord : valueRecords )
            {
                valueRecord.setType( PropertyType.STRING.intValue() );
                record.addValueRecord( valueRecord );
            }
            record.setType( PropertyType.STRING );
        }
        else if ( value instanceof Integer )
        {
            record.setPropBlock( ((Integer) value).intValue() );
            record.setType( PropertyType.INT );
        }
        else if ( value instanceof Boolean )
        {
            record.setPropBlock( (((Boolean) value).booleanValue() ? 1 : 0) );
            record.setType( PropertyType.BOOL );
        }
        else if ( value instanceof Float )
        {
            record.setPropBlock( Float.floatToRawIntBits( ((Float) value)
                .floatValue() ) );
            record.setType( PropertyType.FLOAT );
        }
        else if ( value instanceof Long )
        {
            record.setPropBlock( ((Long) value).longValue() );
            record.setType( PropertyType.LONG );
        }
        else if ( value instanceof Double )
        {
            record.setPropBlock( Double.doubleToRawLongBits( ((Double) value)
                .doubleValue() ) );
            record.setType( PropertyType.DOUBLE );
        }
        else if ( value instanceof Byte )
        {
            record.setPropBlock( ((Byte) value).byteValue() );
            record.setType( PropertyType.BYTE );
        }
        else if ( value instanceof Character )
        {
            record.setPropBlock( ((Character) value).charValue() );
            record.setType( PropertyType.CHAR );
        }
        else if ( value.getClass().isArray() )
        {
            long arrayBlockId = nextArrayBlockId();
            record.setPropBlock( arrayBlockId );
            Collection<DynamicRecord> arrayRecords = allocateArrayRecords(
                arrayBlockId, value );
            for ( DynamicRecord valueRecord : arrayRecords )
            {
                valueRecord.setType( PropertyType.ARRAY.intValue() );
                record.addValueRecord( valueRecord );
            }
            record.setType( PropertyType.ARRAY );
        }
        else if ( value instanceof Short )
        {
            record.setPropBlock( ((Short) value).shortValue() );
            record.setType( PropertyType.SHORT );
        }
        else
        {
            throw new IllegalArgumentException( "Unknown property type on: "
                + value );
        }
    }

    public Object getStringFor( PropertyRecord propRecord )
    {
        long recordToFind = propRecord.getPropBlock();
        Map<Long,DynamicRecord> recordsMap = new HashMap<Long,DynamicRecord>();
        for ( DynamicRecord record : propRecord.getValueRecords() )
        {
            recordsMap.put( record.getId(), record );
        }
        List<char[]> charList = new LinkedList<char[]>();
        int totalSize = 0;
        while ( recordToFind != Record.NO_NEXT_BLOCK.intValue() )
        {
            DynamicRecord record = recordsMap.get( recordToFind );
            if ( record.isLight() )
            {
                stringPropertyStore.makeHeavy( record );
            }
            if ( !record.isCharData() )
            {
                ByteBuffer buf = ByteBuffer.wrap( record.getData() );
                char[] chars = new char[record.getData().length / 2];
                totalSize += chars.length;
                buf.asCharBuffer().get( chars );
                charList.add( chars );
            }
            else
            {
                charList.add( record.getDataAsChar() );
            }
            recordToFind = record.getNextBlock();
        }
        StringBuffer buf = new StringBuffer();
        for ( char[] str : charList )
        {
            buf.append( str );
        }
        return buf.toString();
    }

    public Object getArrayFor( PropertyRecord propertyRecord )
    {
        return getArrayFor( propertyRecord.getPropBlock(), propertyRecord.getValueRecords(), arrayPropertyStore );
    }
    
    public static Object getArrayFor( long startRecord, Iterable<DynamicRecord> records,
            DynamicArrayStore arrayPropertyStore )
    {
        long recordToFind = startRecord;
        Map<Long,DynamicRecord> recordsMap = new HashMap<Long,DynamicRecord>();
        for ( DynamicRecord record : records )
        {
            recordsMap.put( record.getId(), record );
        }
        List<byte[]> byteList = new LinkedList<byte[]>();
        int totalSize = 0;
        while ( recordToFind != Record.NO_NEXT_BLOCK.intValue() )
        {
            DynamicRecord record = recordsMap.get( recordToFind );
            if ( record.isLight() )
            {
                arrayPropertyStore.makeHeavy( record );
            }
            if ( !record.isCharData() )
            {
                ByteBuffer buf = ByteBuffer.wrap( record.getData() );
                byte[] bytes = new byte[record.getData().length];
                totalSize += bytes.length;
                buf.get( bytes );
                byteList.add( bytes );
            }
            else
            {
                throw new InvalidRecordException( 
                    "Expected byte data on record " + record );
            }
            recordToFind = record.getNextBlock();
        }
        byte[] bArray = new byte[totalSize];
        int offset = 0;
        for ( byte[] currentArray : byteList )
        {
            System.arraycopy( currentArray, 0, bArray, offset,
                currentArray.length );
            offset += currentArray.length;
        }
        return arrayPropertyStore.getRightArray( bArray );
    }
    
    @Override
    protected boolean versionFound( String version )
    {
        if ( !version.startsWith( "PropertyStore" ) )
        {
            // non clean shutdown, need to do recover with right neo
            return false;
        }
//        if ( version.equals( "PropertyStore v0.9.3" ) )
//        {
//            rebuildIdGenerator();
//            closeIdGenerator();
//            return true;
//        }
        if ( version.equals( "PropertyStore v0.9.5" ) )
        {
            return true;
        }
        throw new IllegalStoreVersionException( "Store version [" + version  + 
            "]. Please make sure you are not running old Neo4j kernel " + 
            " towards a store that has been created by newer version " + 
            " of Neo4j." );
    }

    public List<WindowPoolStats> getAllWindowPoolStats()
    {
        List<WindowPoolStats> list = new ArrayList<WindowPoolStats>();
        list.add( stringPropertyStore.getWindowPoolStats() );
        list.add( arrayPropertyStore.getWindowPoolStats() );
        list.add( getWindowPoolStats() );
        return list;
    }
    
    public int getStringBlockSize()
    {
        return stringPropertyStore.getBlockSize();
    }
    
    public int getArrayBlockSize()
    {
        return arrayPropertyStore.getBlockSize();
    }
}<|MERGE_RESOLUTION|>--- conflicted
+++ resolved
@@ -453,9 +453,6 @@
     {
         if ( value instanceof String )
         {
-<<<<<<< HEAD
-            long stringBlockId = nextStringBlockId();
-=======
             String string = (String) value;
             if ( ShortString.encode( string, record ) )
             {
@@ -463,8 +460,7 @@
                 return;
             }
 
-            int stringBlockId = nextStringBlockId();
->>>>>>> a65a0c1b
+            long stringBlockId = nextStringBlockId();
             record.setPropBlock( stringBlockId );
             int length = string.length();
             char[] chars = new char[length];

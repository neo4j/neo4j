--- conflicted
+++ resolved
@@ -45,14 +45,9 @@
 import org.neo4j.kernel.api.schema.constaints.ConstraintDescriptorFactory;
 import org.neo4j.kernel.api.schema.constaints.UniquenessConstraintDescriptor;
 import org.neo4j.kernel.api.schema.index.IndexDescriptor;
-<<<<<<< HEAD
-import org.neo4j.kernel.api.schema.index.SchemaIndexDescriptorFactory;
-=======
 import org.neo4j.kernel.api.schema.index.StoreIndexDescriptor;
 import org.neo4j.kernel.api.schema.index.TestIndexDescriptorFactory;
->>>>>>> b9119223
 import org.neo4j.kernel.api.security.AnonymousContext;
-import org.neo4j.kernel.impl.api.index.IndexProviderMap;
 import org.neo4j.kernel.impl.storageengine.impl.recordstorage.RecordStorageEngine;
 import org.neo4j.kernel.impl.store.NeoStores;
 import org.neo4j.kernel.impl.store.SchemaStorage;
@@ -253,14 +248,9 @@
         commit();
 
         // then
-<<<<<<< HEAD
-        SchemaStorage schema = new SchemaStorage( neoStores().getSchemaStore(), IndexProviderMap.EMPTY );
-        IndexRule indexRule = schema.indexGetForSchema( SchemaIndexDescriptorFactory.uniqueForLabel( typeId, propertyKeyId ) );
-=======
         SchemaStorage schema = new SchemaStorage( neoStores().getSchemaStore() );
         StoreIndexDescriptor indexRule = schema.indexGetForSchema( TestIndexDescriptorFactory
                 .uniqueForLabel( typeId, propertyKeyId ) );
->>>>>>> b9119223
         ConstraintRule constraintRule = schema.constraintsGetSingle(
                 ConstraintDescriptorFactory.uniqueForLabel( typeId, propertyKeyId ) );
         assertEquals( constraintRule.getId(), indexRule.getOwningConstraint().longValue() );

/*
 * Copyright (c) 2002-2018 "Neo Technology,"
 * Network Engine for Objects in Lund AB [http://neotechnology.com]
 *
 * This file is part of Neo4j.
 *
 * Neo4j is free software: you can redistribute it and/or modify
 * it under the terms of the GNU Affero General Public License as
 * published by the Free Software Foundation, either version 3 of the
 * License, or (at your option) any later version.
 *
 * This program is distributed in the hope that it will be useful,
 * but WITHOUT ANY WARRANTY; without even the implied warranty of
 * MERCHANTABILITY or FITNESS FOR A PARTICULAR PURPOSE.  See the
 * GNU Affero General Public License for more details.
 *
 * You should have received a copy of the GNU Affero General Public License
 * along with this program. If not, see <http://www.gnu.org/licenses/>.
 */
package org.neo4j.kernel.enterprise.builtinprocs;

<<<<<<< HEAD
import org.hamcrest.Matcher;
import org.junit.Rule;
import org.junit.Test;
import org.junit.rules.RuleChain;

=======
import java.io.PrintWriter;
>>>>>>> 3dc349fa
import java.util.HashSet;
import java.util.List;
import java.util.Map;
import java.util.Set;
import java.util.concurrent.CountDownLatch;
import java.util.concurrent.ExecutionException;
import java.util.concurrent.TimeUnit;
import java.util.concurrent.TimeoutException;
import java.util.function.Supplier;

import org.hamcrest.Matcher;
import org.junit.Ignore;
import org.junit.Rule;
import org.junit.Test;

import org.neo4j.graphdb.Node;
import org.neo4j.graphdb.PropertyContainer;
import org.neo4j.graphdb.Result;
import org.neo4j.graphdb.Transaction;
import org.neo4j.graphdb.factory.GraphDatabaseBuilder;
import org.neo4j.kernel.impl.factory.GraphDatabaseFacade;
import org.neo4j.kernel.impl.locking.ResourceTypes;
import org.neo4j.test.rule.DatabaseRule;
import org.neo4j.test.rule.ImpermanentEnterpriseDatabaseRule;
import org.neo4j.test.rule.VerboseTimeout;
import org.neo4j.test.rule.concurrent.ThreadingRule;

import static java.util.Collections.singletonMap;
import static java.util.concurrent.TimeUnit.SECONDS;
import static org.hamcrest.CoreMatchers.instanceOf;
import static org.hamcrest.Matchers.allOf;
import static org.hamcrest.Matchers.anyOf;
import static org.hamcrest.Matchers.equalTo;
import static org.hamcrest.Matchers.greaterThan;
import static org.hamcrest.Matchers.greaterThanOrEqualTo;
import static org.hamcrest.Matchers.hasEntry;
import static org.hamcrest.Matchers.hasKey;
import static org.hamcrest.Matchers.not;
import static org.hamcrest.Matchers.nullValue;
import static org.junit.Assert.assertArrayEquals;
import static org.junit.Assert.assertEquals;
import static org.junit.Assert.assertFalse;
import static org.junit.Assert.assertNotNull;
import static org.junit.Assert.assertSame;
import static org.junit.Assert.assertThat;
import static org.junit.Assert.assertTrue;
import static org.neo4j.graphdb.Label.label;
import static org.neo4j.graphdb.factory.GraphDatabaseSettings.cypher_hints_error;
import static org.neo4j.graphdb.factory.GraphDatabaseSettings.track_query_allocation;
import static org.neo4j.graphdb.factory.GraphDatabaseSettings.track_query_cpu_time;
import static org.neo4j.kernel.configuration.Settings.FALSE;
import static org.neo4j.test.rule.concurrent.ThreadingRule.waitingWhileIn;

public class ListQueriesProcedureTest
{
    private final DatabaseRule db = new ImpermanentEnterpriseDatabaseRule()
    {
        @Override
        protected void configure( GraphDatabaseBuilder builder )
        {
            builder.setConfig( cypher_hints_error, "true" );
        }
    }.startLazily();
    private final ThreadingRule threads = new ThreadingRule();

    @Rule
    public final RuleChain chain = RuleChain.outerRule( db ).around( threads );

    private static final int SECONDS_TIMEOUT = 240;

    @Rule
    public VerboseTimeout timeout = VerboseTimeout.builder().withTimeout( SECONDS_TIMEOUT - 2, TimeUnit.SECONDS ).build();

    @Test
    public void shouldContainTheQueryItself() throws Exception
    {
        // given
        String query = "CALL dbms.listQueries";

        // when
        Result result = db.execute( query );

        // then
        Map<String,Object> row = result.next();
        assertFalse( result.hasNext() );
        assertEquals( query, row.get( "query" ) );
    }

    @Test
    public void shouldNotIncludeDeprecatedFields() throws Exception
    {
        // when
        Result result = db.execute( "CALL dbms.listQueries" );

        // then
        Map<String,Object> row = result.next();
        assertThat( row, not( hasKey( "elapsedTime" ) ) );
        assertThat( row, not( hasKey( "connectionDetails" ) ) );
    }

    @Test
    public void shouldProvideElapsedCpuTimePlannerConnectionDetailsPageHitsAndFaults() throws Exception
    {
        // given
        String query = "MATCH (n) SET n.v = n.v + 1";
        try ( Resource<Node> test = test( db::createNode, query ) )
        {
            // when
            Map<String,Object> data = getQueryListing( query );

            // then
            assertThat( data, hasKey( "elapsedTimeMillis" ) );
            Object elapsedTime = data.get( "elapsedTimeMillis" );
            assertThat( elapsedTime, instanceOf( Long.class ) );
            assertThat( data, hasKey( "cpuTimeMillis" ) );
            Object cpuTime1 = data.get( "cpuTimeMillis" );
            assertThat( cpuTime1, instanceOf( Long.class ) );
            assertThat( data, hasKey( "resourceInformation" ) );
            Object ri = data.get( "resourceInformation" );
            assertThat( ri, instanceOf( Map.class ) );
            @SuppressWarnings( "unchecked" )
            Map<String,Object> resourceInformation = (Map<String,Object>) ri;
            assertEquals( "waiting", data.get( "status" ) );
            assertEquals( "EXCLUSIVE", resourceInformation.get( "lockMode" ) );
            assertEquals( "NODE", resourceInformation.get( "resourceType" ) );
            assertArrayEquals( new long[] {test.resource().getId()}, (long[]) resourceInformation.get( "resourceIds" ) );
            assertThat( data, hasKey( "waitTimeMillis" ) );
            Object waitTime1 = data.get( "waitTimeMillis" );
            assertThat( waitTime1, instanceOf( Long.class ) );

            // when
            data = getQueryListing( query );

            // then
            Long cpuTime2 = (Long) data.get( "cpuTimeMillis" );
            assertThat( cpuTime2, greaterThanOrEqualTo( (Long) cpuTime1 ) );
            Long waitTime2 = (Long) data.get( "waitTimeMillis" );
            assertThat( waitTime2, greaterThanOrEqualTo( (Long) waitTime1 ) );

            // ListPlannerAndRuntimeUsed
            // then
            assertThat( data, hasKey( "planner" ) );
            assertThat( data, hasKey( "runtime" ) );
            assertThat( data.get( "planner" ), instanceOf( String.class ) );
            assertThat( data.get( "runtime" ), instanceOf( String.class ) );

            // SpecificConnectionDetails

            // then
            assertThat( data, hasKey( "protocol" ) );
            assertThat( data, hasKey( "clientAddress" ) );
            assertThat( data, hasKey( "requestUri" ) );

            //ContainPageHitsAndPageFaults
            // then
            assertThat( data, hasEntry( equalTo( "pageHits" ), instanceOf( Long.class ) ) );
            assertThat( data, hasEntry( equalTo( "pageFaults" ), instanceOf( Long.class ) ) );
        }
    }

    @Test
    public void shouldProvideAllocatedBytes() throws Exception
    {
        // given
        String query = "MATCH (n) SET n.v = n.v + 1";
        final Node node;
        try ( Resource<Node> test = test( db::createNode, query ) )
        {
            node = test.resource();
            // when
            Map<String,Object> data = getQueryListing( query );

            // then
            assertThat( data, hasKey( "allocatedBytes" ) );
            Object allocatedBytes = data.get( "allocatedBytes" );
            assertThat( allocatedBytes, anyOf( nullValue(), (Matcher) allOf(
                    instanceOf( Long.class ), greaterThan( 0L ) ) ) );
        }

        try ( Resource<Node> test = test( () -> node, query ) )
        {
            // when
            Map<String,Object> data = getQueryListing( query );

            assertThat( data, hasKey( "allocatedBytes" ) );
            Object allocatedBytes = data.get( "allocatedBytes" );
            assertThat( allocatedBytes,
                    anyOf( nullValue(), (Matcher) allOf( instanceOf( Long.class ), greaterThan( 0L ) ) ) );
            assertSame( node, test.resource() );
        }
    }

    @Test
    public void shouldListActiveLocks() throws Exception
    {
        // given
        String query = "MATCH (x:X) SET x.v = 5 WITH count(x) AS num MATCH (y:Y) SET y.c = num";
        Set<Long> locked = new HashSet<>();
        try ( Resource<Node> test = test( () ->
        {
            for ( int i = 0; i < 5; i++ )
            {
                locked.add( db.createNode( label( "X" ) ).getId() );
            }
            return db.createNode( label( "Y" ) );
        }, query ) )
        {
            // when
            try ( Result rows = db.execute( "CALL dbms.listQueries() "
                    + "YIELD query AS queryText, queryId, activeLockCount "
                    + "WHERE queryText = $queryText "
                    + "CALL dbms.listActiveLocks(queryId) YIELD mode, resourceType, resourceId "
                    + "RETURN *", singletonMap( "queryText", query ) ) )
            {
                // then
                Set<Long> ids = new HashSet<>();
                Long lockCount = null;
                long rowCount = 0;
                while ( rows.hasNext() )
                {
                    Map<String,Object> row = rows.next();
                    Object resourceType = row.get( "resourceType" );
                    Object activeLockCount = row.get( "activeLockCount" );
                    if ( lockCount == null )
                    {
                        assertThat( "activeLockCount", activeLockCount, instanceOf( Long.class ) );
                        lockCount = (Long) activeLockCount;
                    }
                    else
                    {
                        assertEquals( "activeLockCount", lockCount, activeLockCount );
                    }
                    if ( ResourceTypes.LABEL.name().equals( resourceType ) )
                    {
                        assertEquals( "SHARED", row.get( "mode" ) );
                        assertEquals( 0L, row.get( "resourceId" ) );
                    }
                    else
                    {
                        assertEquals( "NODE", resourceType );
                        assertEquals( "EXCLUSIVE", row.get( "mode" ) );
                        ids.add( (Long) row.get( "resourceId" ) );
                    }
                    rowCount++;
                }
                assertEquals( locked, ids );
                assertNotNull( "activeLockCount", lockCount );
                assertEquals( lockCount.intValue(), rowCount ); // note: only true because query is blocked
            }
        }
    }

    @Test
<<<<<<< HEAD
=======
    public void shouldOnlyGetActiveLockCountFromCurrentQuery() throws Exception
    {
        // given
        String query1 = "MATCH (x:X) SET x.v = 1";
        String query2 = "MATCH (y:Y) SET y.v = 2 WITH count(y) AS y MATCH (z:Z) SET z.v = y";
        try ( Resource<Node> test = test( () ->
        {
            for ( int i = 0; i < 5; i++ )
            {
                db.createNode( label( "X" ) );
            }
            db.createNode( label( "Y" ) );
            return db.createNode( label( "Z" ) );
        }, Transaction::acquireWriteLock, query1, query2 ) )
        {
            // when
            try ( Result rows = db.execute( "CALL dbms.listQueries() "
                    + "YIELD query AS queryText, queryId, activeLockCount "
                    + "WHERE queryText = $queryText "
                    + "RETURN *", singletonMap( "queryText", query2 ) ) )
            {
                assertTrue( "should have at least one row", rows.hasNext() );
                Map<String,Object> row = rows.next();
                Object activeLockCount = row.get( "activeLockCount" );
                assertFalse( "should have at most one row", rows.hasNext() );
                assertThat( "activeLockCount", activeLockCount, instanceOf( Long.class ) );
                long lockCount = (Long) activeLockCount;
                assertEquals( 1, lockCount );
            }
        }
    }

    @Test
    public void shouldContainSpecificConnectionDetails() throws Exception
    {
        // when
        Map<String,Object> data = getQueryListing( "CALL dbms.listQueries" );

        // then
        assertThat( data, hasKey( "protocol" ) );
        assertThat( data, hasKey( "clientAddress" ) );
        assertThat( data, hasKey( "requestUri" ) );
    }

    @Test
    public void shouldContainPageHitsAndPageFaults() throws Exception
    {
        // given
        String query = "MATCH (n) SET n.v = n.v + 1";
        try ( Resource<Node> test = test( db::createNode, Transaction::acquireWriteLock, query ) )
        {
            // when
            Map<String,Object> data = getQueryListing( query );

            // then
            assertThat( data, hasEntry( equalTo( "pageHits" ), instanceOf( Long.class ) ) );
            assertThat( data, hasEntry( equalTo( "pageFaults" ), instanceOf( Long.class ) ) );
        }
    }

    @Test
>>>>>>> 3dc349fa
    public void shouldListUsedIndexes() throws Exception
    {
        // given
        String label = "IndexedLabel";
        String property = "indexedProperty";
        try ( Transaction tx = db.beginTx() )
        {
            db.schema().indexFor( label( label ) ).on( property ).create();
            tx.success();
        }
        ensureIndexesAreOnline();
        shouldListUsedIndexes( label, property );
    }

    private void ensureIndexesAreOnline()
    {
        try ( Transaction tx = db.beginTx() )
        {
            db.schema().awaitIndexesOnline( SECONDS_TIMEOUT, SECONDS );
            tx.success();
        }
    }

    @Test
    public void shouldListUsedUniqueIndexes() throws Exception
    {
        // given
        String label = "UniqueLabel";
        String property = "uniqueProperty";
        try ( Transaction tx = db.beginTx() )
        {
            db.schema().constraintFor( label( label ) ).assertPropertyIsUnique( property ).create();
            tx.success();
        }
        ensureIndexesAreOnline();
        shouldListUsedIndexes( label, property );
    }

    @Test
    public void shouldListIndexesUsedForScans() throws Exception
    {
        // given
        String QUERY = "MATCH (n:Node) USING INDEX n:Node(value) WHERE 1 < n.value < 10 SET n.value = 2";
        try ( Transaction tx = db.beginTx() )
        {
            db.schema().indexFor( label( "Node" ) ).on( "value" ).create();
            tx.success();
        }
        ensureIndexesAreOnline();
        try ( Resource<Node> test = test( () ->
        {
            Node node = db.createNode( label( "Node" ) );
            node.setProperty( "value", 5L );
            return node;
        }, QUERY ) )
        {
            // when
            Map<String,Object> data = getQueryListing( QUERY );

            // then
            assertThat( data, hasEntry( equalTo( "indexes" ), instanceOf( List.class ) ) );
            @SuppressWarnings( "unchecked" )
            List<Map<String,Object>> indexes = (List<Map<String,Object>>) data.get( "indexes" );
            assertEquals( "number of indexes used", 1, indexes.size() );
            Map<String,Object> index = indexes.get( 0 );
            assertThat( index, hasEntry( "identifier", "n" ) );
            assertThat( index, hasEntry( "label", "Node" ) );
            assertThat( index, hasEntry( "propertyKey", "value" ) );
        }
    }

    @Test
    public void shouldDisableCpuTimeTracking() throws Exception
    {
        // given
        String query = "MATCH (n) SET n.v = n.v + 1";
        db.setConfig( track_query_cpu_time, FALSE );
        Map<String,Object> data;

        // when
        try ( Resource<Node> test = test( db::createNode, query ) )
        {
            data = getQueryListing( query );
        }

        // then
        assertThat( data, hasEntry( equalTo( "cpuTimeMillis" ), nullValue() ) );
    }

    @Test
    public void shouldDisableHeapAllocationTracking() throws Exception
    {
        // given
        String query = "MATCH (n) SET n.v = n.v + 1";
        db.setConfig( track_query_allocation, FALSE );
        Map<String,Object> data;

        // when
        try ( Resource<Node> test = test( db::createNode, query ) )
        {
            data = getQueryListing( query );
        }

        // then
        assertThat( data, hasEntry( equalTo( "allocatedBytes" ), nullValue() ) );
    }

    private void shouldListUsedIndexes( String label, String property ) throws Exception
    {
        // given
        String QUERY1 = "MATCH (n:" + label + "{" + property + ":5}) USING INDEX n:" + label + "(" + property +
                ") SET n." + property + " = 3";
        try ( Resource<Node> test = test( () ->
        {
            Node node = db.createNode( label( label ) );
            node.setProperty( property, 5L );
            return node;
        }, QUERY1 ) )
        {
            // when
            Map<String,Object> data = getQueryListing( QUERY1 );

            // then
            assertThat( data, hasEntry( equalTo( "indexes" ), instanceOf( List.class ) ) );
            @SuppressWarnings( "unchecked" )
            List<Map<String,Object>> indexes = (List<Map<String,Object>>) data.get( "indexes" );
            assertEquals( "number of indexes used", 1, indexes.size() );
            Map<String,Object> index = indexes.get( 0 );
            assertThat( index, hasEntry( "identifier", "n" ) );
            assertThat( index, hasEntry( "label", label ) );
            assertThat( index, hasEntry( "propertyKey", property ) );
        }

        // given
        String QUERY2 = "MATCH (n:" + label + "{" + property + ":3}) USING INDEX n:" + label + "(" + property +
                ") MATCH (u:" + label + "{" + property + ":4}) USING INDEX u:" + label + "(" + property +
                ") CREATE (n)-[:KNOWS]->(u)";
        try ( Resource<Node> test = test( () ->
        {
            Node node = db.createNode( label( label ) );
            node.setProperty( property, 4L );
            return node;
        }, QUERY2 ) )
        {
            // when
            Map<String,Object> data = getQueryListing( QUERY2 );

            // then
            assertThat( data, hasEntry( equalTo( "indexes" ), instanceOf( List.class ) ) );
            @SuppressWarnings( "unchecked" )
            List<Map<String,Object>> indexes = (List<Map<String,Object>>) data.get( "indexes" );
            assertEquals( "number of indexes used", 2, indexes.size() );

            Map<String,Object> index1 = indexes.get( 0 );
            assertThat( index1, hasEntry( "identifier", "n" ) );
            assertThat( index1, hasEntry( "label", label ) );
            assertThat( index1, hasEntry( "propertyKey", property ) );

            Map<String,Object> index2 = indexes.get( 1 );
            assertThat( index2, hasEntry( "identifier", "u" ) );
            assertThat( index2, hasEntry( "label", label ) );
            assertThat( index2, hasEntry( "propertyKey", property ) );
        }
    }

    private Map<String,Object> getQueryListing( String query )
    {
        try ( Result rows = db.execute( "CALL dbms.listQueries" ) )
        {
            while ( rows.hasNext() )
            {
                Map<String,Object> row = rows.next();
                if ( query.equals( row.get( "query" ) ) )
                {
                    return row;
                }
            }
        }
        throw new AssertionError( "query not active: " + query );
    }

    private static class Resource<T> implements AutoCloseable
    {
        private final CountDownLatch latch;
        private final CountDownLatch finishLatch;
        private final T resource;

        private Resource( CountDownLatch latch, CountDownLatch finishLatch, T resource )
        {
            this.latch = latch;
            this.finishLatch = finishLatch;
            this.resource = resource;
        }

        @Override
        public void close() throws InterruptedException
        {
            latch.countDown();
            finishLatch.await();
        }

        public T resource()
        {
            return resource;
        }
    }

<<<<<<< HEAD
    private <T extends PropertyContainer> Resource<T> test( Supplier<T> setup, String query )
=======
    private <T> Resource<T> test( Supplier<T> setup, BiConsumer<Transaction,T> lock, String... queries )
>>>>>>> 3dc349fa
            throws TimeoutException, InterruptedException, ExecutionException
    {
        CountDownLatch resourceLocked = new CountDownLatch( 1 );
        CountDownLatch listQueriesLatch = new CountDownLatch( 1 );
        CountDownLatch finishQueriesLatch = new CountDownLatch( 1 );
        T resource;
        try ( Transaction tx = db.beginTx() )
        {
            resource = setup.get();
            tx.success();
        }
        threads.execute( parameter ->
        {
            try ( Transaction tx = db.beginTx() )
            {
                tx.acquireWriteLock( resource );
                resourceLocked.countDown();
                listQueriesLatch.await();
            }
            return null;
        }, null );
        resourceLocked.await();

        threads.executeAndAwait( parameter ->
        {
            try ( Transaction tx = db.beginTx() )
            {
<<<<<<< HEAD
                db.execute( query ).close();
                tx.success();
            }
            catch ( Throwable t )
            {
                t.printStackTrace();
                throw new RuntimeException( t );
            }
            finally
            {
                finishQueriesLatch.countDown();
            }
=======
                for ( String query : queries )
                {
                    db.execute( query ).close();
                }
                tx.success();
            }
>>>>>>> 3dc349fa
            return null;
        }, null, waitingWhileIn( GraphDatabaseFacade.class, "execute" ), SECONDS_TIMEOUT, SECONDS );

        return new Resource<>( listQueriesLatch, finishQueriesLatch, resource );
    }
}<|MERGE_RESOLUTION|>--- conflicted
+++ resolved
@@ -19,15 +19,11 @@
  */
 package org.neo4j.kernel.enterprise.builtinprocs;
 
-<<<<<<< HEAD
 import org.hamcrest.Matcher;
 import org.junit.Rule;
 import org.junit.Test;
 import org.junit.rules.RuleChain;
 
-=======
-import java.io.PrintWriter;
->>>>>>> 3dc349fa
 import java.util.HashSet;
 import java.util.List;
 import java.util.Map;
@@ -37,11 +33,6 @@
 import java.util.concurrent.TimeUnit;
 import java.util.concurrent.TimeoutException;
 import java.util.function.Supplier;
-
-import org.hamcrest.Matcher;
-import org.junit.Ignore;
-import org.junit.Rule;
-import org.junit.Test;
 
 import org.neo4j.graphdb.Node;
 import org.neo4j.graphdb.PropertyContainer;
@@ -65,6 +56,7 @@
 import static org.hamcrest.Matchers.greaterThanOrEqualTo;
 import static org.hamcrest.Matchers.hasEntry;
 import static org.hamcrest.Matchers.hasKey;
+import static org.hamcrest.Matchers.lessThan;
 import static org.hamcrest.Matchers.not;
 import static org.hamcrest.Matchers.nullValue;
 import static org.junit.Assert.assertArrayEquals;
@@ -281,8 +273,6 @@
     }
 
     @Test
-<<<<<<< HEAD
-=======
     public void shouldOnlyGetActiveLockCountFromCurrentQuery() throws Exception
     {
         // given
@@ -296,21 +286,24 @@
             }
             db.createNode( label( "Y" ) );
             return db.createNode( label( "Z" ) );
-        }, Transaction::acquireWriteLock, query1, query2 ) )
+        }, query1, query2 ) )
         {
             // when
             try ( Result rows = db.execute( "CALL dbms.listQueries() "
                     + "YIELD query AS queryText, queryId, activeLockCount "
                     + "WHERE queryText = $queryText "
+                    + "CALL dbms.listActiveLocks(queryId) YIELD resourceId "
+                    + "WITH queryText, queryId, activeLockCount, count(resourceId) AS allLocks "
                     + "RETURN *", singletonMap( "queryText", query2 ) ) )
             {
                 assertTrue( "should have at least one row", rows.hasNext() );
                 Map<String,Object> row = rows.next();
                 Object activeLockCount = row.get( "activeLockCount" );
+                Object allLocks = row.get( "allLocks" );
                 assertFalse( "should have at most one row", rows.hasNext() );
                 assertThat( "activeLockCount", activeLockCount, instanceOf( Long.class ) );
-                long lockCount = (Long) activeLockCount;
-                assertEquals( 1, lockCount );
+                assertThat( "allLocks", allLocks, instanceOf( Long.class ) );
+                assertThat( (Long) activeLockCount, lessThan( (Long) allLocks ) );
             }
         }
     }
@@ -332,7 +325,7 @@
     {
         // given
         String query = "MATCH (n) SET n.v = n.v + 1";
-        try ( Resource<Node> test = test( db::createNode, Transaction::acquireWriteLock, query ) )
+        try ( Resource<Node> test = test( db::createNode, query ) )
         {
             // when
             Map<String,Object> data = getQueryListing( query );
@@ -344,7 +337,6 @@
     }
 
     @Test
->>>>>>> 3dc349fa
     public void shouldListUsedIndexes() throws Exception
     {
         // given
@@ -552,11 +544,7 @@
         }
     }
 
-<<<<<<< HEAD
-    private <T extends PropertyContainer> Resource<T> test( Supplier<T> setup, String query )
-=======
-    private <T> Resource<T> test( Supplier<T> setup, BiConsumer<Transaction,T> lock, String... queries )
->>>>>>> 3dc349fa
+    private <T extends PropertyContainer> Resource<T> test( Supplier<T> setup, String... queries )
             throws TimeoutException, InterruptedException, ExecutionException
     {
         CountDownLatch resourceLocked = new CountDownLatch( 1 );
@@ -584,27 +572,21 @@
         {
             try ( Transaction tx = db.beginTx() )
             {
-<<<<<<< HEAD
-                db.execute( query ).close();
-                tx.success();
-            }
-            catch ( Throwable t )
-            {
-                t.printStackTrace();
-                throw new RuntimeException( t );
-            }
-            finally
-            {
-                finishQueriesLatch.countDown();
-            }
-=======
                 for ( String query : queries )
                 {
                     db.execute( query ).close();
                 }
                 tx.success();
             }
->>>>>>> 3dc349fa
+            catch ( Throwable t )
+            {
+                t.printStackTrace();
+                throw new RuntimeException( t );
+            }
+            finally
+            {
+                finishQueriesLatch.countDown();
+            }
             return null;
         }, null, waitingWhileIn( GraphDatabaseFacade.class, "execute" ), SECONDS_TIMEOUT, SECONDS );
 

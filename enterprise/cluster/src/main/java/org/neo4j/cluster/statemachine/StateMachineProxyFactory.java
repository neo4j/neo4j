--- conflicted
+++ resolved
@@ -56,12 +56,8 @@
 
     private final Map<String, ResponseFuture> responseFutureMap = new ConcurrentHashMap<>();
 
-<<<<<<< HEAD
-    public StateMachineProxyFactory( StateMachines stateMachines, StateMachineConversations conversations, InstanceId me )
-=======
     public StateMachineProxyFactory( StateMachines stateMachines, StateMachineConversations conversations,
             InstanceId me, LogProvider logProvider )
->>>>>>> 84a4f36d
     {
         this.stateMachines = stateMachines;
         this.conversations = conversations;

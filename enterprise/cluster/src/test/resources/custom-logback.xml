<!--

    Copyright (c) 2002-2013 "Neo Technology,"
    Network Engine for Objects in Lund AB [http://neotechnology.com]

    This file is part of Neo4j.

    Neo4j is free software: you can redistribute it and/or modify
    it under the terms of the GNU Affero General Public License as
    published by the Free Software Foundation, either version 3 of the
    License, or (at your option) any later version.

    This program is distributed in the hope that it will be useful,
    but WITHOUT ANY WARRANTY; without even the implied warranty of
    MERCHANTABILITY or FITNESS FOR A PARTICULAR PURPOSE.  See the
    GNU Affero General Public License for more details.

    You should have received a copy of the GNU Affero General Public License
    along with this program. If not, see <http://www.gnu.org/licenses/>.

-->
<included>
  <appender name="CONSOLE" class="ch.qos.logback.core.ConsoleAppender">
    <encoder>
      <pattern>%property{host} %-5level %25c{0}: %message%n</pattern>
    </encoder>
  </appender>

  <!--
<<<<<<< HEAD
    Debug Paxos state machines -->
    <logger name="org.neo4j.cluster.protocol.atomicbroadcast.multipaxos" level="warn">
    </logger>

 <!--   Debug network messages sent -->
    <logger name="org.neo4j.cluster.com" level="warn">
=======
    Debug Paxos state machines
    -->
    <logger name="org.neo4j.cluster.protocol.atomicbroadcast.multipaxos" level="debug">
    </logger>

  <!--
    Debug network messages sent -->
    <logger name="org.neo4j.cluster.com" level="debug">
>>>>>>> 5ec93320
    </logger>


  <logger name="org.neo4j.kernel.info.DiagnosticsManager" level="warn">
  </logger>


  <root level="debug">
    <appender-ref ref="CONSOLE"/>
  </root>

  <logger name="org.neo4j" additive="true">
<<<<<<< HEAD
<!--
    <appender-ref ref="CONSOLE"/>
-->
=======
>>>>>>> 5ec93320
  </logger>

</included><|MERGE_RESOLUTION|>--- conflicted
+++ resolved
@@ -27,23 +27,14 @@
   </appender>
 
   <!--
-<<<<<<< HEAD
-    Debug Paxos state machines -->
-    <logger name="org.neo4j.cluster.protocol.atomicbroadcast.multipaxos" level="warn">
-    </logger>
-
- <!--   Debug network messages sent -->
-    <logger name="org.neo4j.cluster.com" level="warn">
-=======
     Debug Paxos state machines
     -->
-    <logger name="org.neo4j.cluster.protocol.atomicbroadcast.multipaxos" level="debug">
+    <logger name="org.neo4j.cluster.protocol.atomicbroadcast.multipaxos" level="warn">
     </logger>
 
   <!--
     Debug network messages sent -->
-    <logger name="org.neo4j.cluster.com" level="debug">
->>>>>>> 5ec93320
+    <logger name="org.neo4j.cluster.com" level="warn">
     </logger>
 
 
@@ -56,12 +47,6 @@
   </root>
 
   <logger name="org.neo4j" additive="true">
-<<<<<<< HEAD
-<!--
-    <appender-ref ref="CONSOLE"/>
--->
-=======
->>>>>>> 5ec93320
   </logger>
 
 </included>
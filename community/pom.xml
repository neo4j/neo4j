<?xml version="1.0" encoding="UTF-8"?>
<project xmlns="http://maven.apache.org/POM/4.0.0" xmlns:xsi="http://www.w3.org/2001/XMLSchema-instance" xsi:schemaLocation="http://maven.apache.org/POM/4.0.0 http://maven.apache.org/maven-v4_0_0.xsd">
  <parent>
    <groupId>org.neo4j</groupId>
    <artifactId>parent</artifactId>
    <version>3.0.10-SNAPSHOT</version>
    <relativePath>..</relativePath>
  </parent>

  <modelVersion>4.0.0</modelVersion>
  <groupId>org.neo4j.build</groupId>
  <artifactId>community-build</artifactId>
  <version>3.0.10-SNAPSHOT</version>

  <name>Neo4j - Community Build</name>
  <packaging>pom</packaging>
  <description>Project that builds the Neo4j Community distribution.</description>
  <url>http://components.neo4j.org/${project.artifactId}/${project.version}</url>

  <properties>
    <short-name>community-build</short-name>
    <license-text.header>GPL-3-header.txt</license-text.header>
    <docs-plugin.skip>true</docs-plugin.skip>
    <componentversion.skip>true</componentversion.skip>
  </properties>

  <scm>
    <connection>scm:git:git://github.com/neo4j/neo4j.git</connection>
    <developerConnection>scm:git:git@github.com:neo4j/neo4j.git</developerConnection>
    <url>https://github.com/neo4j/neo4j</url>
  </scm>

  <modules>
    <module>common</module>
    <module>resource</module>
    <module>collections</module>
    <module>primitive-collections</module>
    <module>graphdb-api</module>
    <module>unsafe</module>
    <module>io</module>
    <module>csv</module>
    <module>logging</module>
    <module>security</module>
    <module>neo4j-slf4j</module>
    <module>codegen</module>
    <module>kernel</module>
    <module>jmx</module>
    <module>udc</module>
    <module>monitor-logging</module>
    <module>lucene-index</module>
    <module>lucene-index-upgrade</module>
    <module>graph-algo</module>
    <module>graph-matching</module>
    <module>neo4j</module>
    <module>neo4j-community</module>
    <module>shell</module>
    <module>import-tool</module>
    <module>server-api</module>
    <module>bolt</module>
    <module>server</module>
    <module>server-plugin-test</module>
    <module>consistency-check</module>
    <module>neo4j-harness</module>
    <module>licensecheck-config</module>
    <module>dbms</module>
    <module>command-line</module>
  </modules>

  <licenses>
    <license>
      <name>GNU General Public License, Version 3</name>
      <url>http://www.gnu.org/licenses/gpl-3.0-standalone.html</url>
      <comments>The software ("Software") developed and owned by Network Engine for
Objects in Lund AB (referred to in this notice as "Neo Technology") is
licensed under the GNU GENERAL PUBLIC LICENSE Version 3 to all third
parties and that license is included below.

However, if you have executed an End User Software License and Services
Agreement or an OEM Software License and Support Services Agreement, or
another commercial license agreement with Neo Technology or one of its
affiliates (each, a "Commercial Agreement"), the terms of the license in
such Commercial Agreement will supersede the GNU GENERAL PUBLIC LICENSE
Version 3 and you may use the Software solely pursuant to the terms of
the relevant Commercial Agreement.
      </comments>
    </license>
  </licenses>

  <profiles>
    <profile>
      <id>include-cypher</id>
      <activation>
        <property>
          <name>!skipCypher</name>
        </property>
      </activation>
      <modules>
        <module>cypher</module>
      </modules>
    </profile>
<<<<<<< HEAD
    <profile>
      <id>freeze</id>
      <activation>
        <activeByDefault>false</activeByDefault>
        <property>
          <name>freeze</name>
        </property>
      </activation>
      <build>
        <plugins>
          <plugin>
          <groupId>org.neo4j.build.plugins</groupId>
          <artifactId>ease-maven-plugin</artifactId>
            <executions>
              <execution>
                <id>aggregate-artifacts</id>
                <goals>
                  <goal>aggregate</goal>
                </goals>
                <configuration>
                  <includes>
                    <include>org.neo4j:*</include>
                    <include>org.neo4j.app:*</include>
                    <include>org.neo4j.test:*</include>
                    <include>org.neo4j.build:licensecheck-config:*</include>
                  </includes>
                  <excludes>
                    <exclude>org.neo4j:neo4j-cypher-frontend-2.3</exclude>
                    <exclude>org.neo4j:neo4j-cypher-compiler-2.3</exclude>
                  </excludes>
                </configuration>
              </execution>
              <execution>
                <id>freeze-artifacts</id>
                <phase>none</phase>
              </execution>
            </executions>
          </plugin>
        </plugins>
      </build>
      <dependencies>
        <dependency>
          <groupId>org.neo4j</groupId>
          <artifactId>neo4j</artifactId>
          <version>${project.version}</version>
        </dependency>
        <dependency>
          <groupId>org.neo4j</groupId>
          <artifactId>neo4j-community</artifactId>
          <version>${project.version}</version>
          <type>pom</type>
        </dependency>
        <dependency>
          <groupId>org.neo4j</groupId>
          <artifactId>neo4j-shell</artifactId>
          <version>${project.version}</version>
        </dependency>
        <dependency>
          <groupId>org.neo4j</groupId>
          <artifactId>neo4j-import-tool</artifactId>
          <version>${project.version}</version>
        </dependency>
        <dependency>
          <groupId>org.neo4j.app</groupId>
          <artifactId>neo4j-server</artifactId>
          <version>${project.version}</version>
        </dependency>
        <dependency>
          <groupId>org.neo4j.build</groupId>
          <artifactId>licensecheck-config</artifactId>
          <version>${project.version}</version>
        </dependency>
        <dependency>
          <groupId>org.neo4j</groupId>
          <artifactId>cypher-parent</artifactId>
          <version>${project.version}</version>
          <type>pom</type>
        </dependency>
        <dependency>
          <groupId>org.neo4j.test</groupId>
          <artifactId>neo4j-harness</artifactId>
          <version>${project.version}</version>
        </dependency>
        <dependency>
          <groupId>org.neo4j</groupId>
          <artifactId>neo4j-slf4j</artifactId>
          <version>${project.version}</version>
        </dependency>
      </dependencies>
    </profile>
=======
>>>>>>> c6d011bf
  </profiles>
</project><|MERGE_RESOLUTION|>--- conflicted
+++ resolved
@@ -3,14 +3,14 @@
   <parent>
     <groupId>org.neo4j</groupId>
     <artifactId>parent</artifactId>
-    <version>3.0.10-SNAPSHOT</version>
+    <version>2.3.11-SNAPSHOT</version>
     <relativePath>..</relativePath>
   </parent>
 
   <modelVersion>4.0.0</modelVersion>
   <groupId>org.neo4j.build</groupId>
   <artifactId>community-build</artifactId>
-  <version>3.0.10-SNAPSHOT</version>
+  <version>2.3.11-SNAPSHOT</version>
 
   <name>Neo4j - Community Build</name>
   <packaging>pom</packaging>
@@ -27,20 +27,16 @@
   <scm>
     <connection>scm:git:git://github.com/neo4j/neo4j.git</connection>
     <developerConnection>scm:git:git@github.com:neo4j/neo4j.git</developerConnection>
-    <url>https://github.com/neo4j/neo4j</url>
+	<url>https://github.com/neo4j/neo4j/tree/master/community</url>
   </scm>
 
   <modules>
-    <module>common</module>
-    <module>resource</module>
-    <module>collections</module>
+    <module>unsafe</module>
+    <module>function</module>
     <module>primitive-collections</module>
-    <module>graphdb-api</module>
-    <module>unsafe</module>
     <module>io</module>
     <module>csv</module>
     <module>logging</module>
-    <module>security</module>
     <module>neo4j-slf4j</module>
     <module>codegen</module>
     <module>kernel</module>
@@ -48,22 +44,22 @@
     <module>udc</module>
     <module>monitor-logging</module>
     <module>lucene-index</module>
-    <module>lucene-index-upgrade</module>
     <module>graph-algo</module>
     <module>graph-matching</module>
     <module>neo4j</module>
     <module>neo4j-community</module>
     <module>shell</module>
     <module>import-tool</module>
+    <module>embedded-examples</module>
     <module>server-api</module>
-    <module>bolt</module>
+    <module>graphviz</module>
     <module>server</module>
+    <module>server-examples</module>
     <module>server-plugin-test</module>
+	<module>consistency-check-legacy</module>
     <module>consistency-check</module>
     <module>neo4j-harness</module>
     <module>licensecheck-config</module>
-    <module>dbms</module>
-    <module>command-line</module>
   </modules>
 
   <licenses>
@@ -88,6 +84,17 @@
 
   <profiles>
     <profile>
+      <id>include-browser</id>
+      <activation>
+        <property>
+          <name>!skipBrowser</name>
+        </property>
+      </activation>
+      <modules>
+        <module>browser</module>
+      </modules>
+    </profile>
+    <profile>
       <id>include-cypher</id>
       <activation>
         <property>
@@ -98,98 +105,5 @@
         <module>cypher</module>
       </modules>
     </profile>
-<<<<<<< HEAD
-    <profile>
-      <id>freeze</id>
-      <activation>
-        <activeByDefault>false</activeByDefault>
-        <property>
-          <name>freeze</name>
-        </property>
-      </activation>
-      <build>
-        <plugins>
-          <plugin>
-          <groupId>org.neo4j.build.plugins</groupId>
-          <artifactId>ease-maven-plugin</artifactId>
-            <executions>
-              <execution>
-                <id>aggregate-artifacts</id>
-                <goals>
-                  <goal>aggregate</goal>
-                </goals>
-                <configuration>
-                  <includes>
-                    <include>org.neo4j:*</include>
-                    <include>org.neo4j.app:*</include>
-                    <include>org.neo4j.test:*</include>
-                    <include>org.neo4j.build:licensecheck-config:*</include>
-                  </includes>
-                  <excludes>
-                    <exclude>org.neo4j:neo4j-cypher-frontend-2.3</exclude>
-                    <exclude>org.neo4j:neo4j-cypher-compiler-2.3</exclude>
-                  </excludes>
-                </configuration>
-              </execution>
-              <execution>
-                <id>freeze-artifacts</id>
-                <phase>none</phase>
-              </execution>
-            </executions>
-          </plugin>
-        </plugins>
-      </build>
-      <dependencies>
-        <dependency>
-          <groupId>org.neo4j</groupId>
-          <artifactId>neo4j</artifactId>
-          <version>${project.version}</version>
-        </dependency>
-        <dependency>
-          <groupId>org.neo4j</groupId>
-          <artifactId>neo4j-community</artifactId>
-          <version>${project.version}</version>
-          <type>pom</type>
-        </dependency>
-        <dependency>
-          <groupId>org.neo4j</groupId>
-          <artifactId>neo4j-shell</artifactId>
-          <version>${project.version}</version>
-        </dependency>
-        <dependency>
-          <groupId>org.neo4j</groupId>
-          <artifactId>neo4j-import-tool</artifactId>
-          <version>${project.version}</version>
-        </dependency>
-        <dependency>
-          <groupId>org.neo4j.app</groupId>
-          <artifactId>neo4j-server</artifactId>
-          <version>${project.version}</version>
-        </dependency>
-        <dependency>
-          <groupId>org.neo4j.build</groupId>
-          <artifactId>licensecheck-config</artifactId>
-          <version>${project.version}</version>
-        </dependency>
-        <dependency>
-          <groupId>org.neo4j</groupId>
-          <artifactId>cypher-parent</artifactId>
-          <version>${project.version}</version>
-          <type>pom</type>
-        </dependency>
-        <dependency>
-          <groupId>org.neo4j.test</groupId>
-          <artifactId>neo4j-harness</artifactId>
-          <version>${project.version}</version>
-        </dependency>
-        <dependency>
-          <groupId>org.neo4j</groupId>
-          <artifactId>neo4j-slf4j</artifactId>
-          <version>${project.version}</version>
-        </dependency>
-      </dependencies>
-    </profile>
-=======
->>>>>>> c6d011bf
   </profiles>
 </project>
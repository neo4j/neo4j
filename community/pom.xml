<?xml version="1.0" encoding="UTF-8"?>
<project xmlns="http://maven.apache.org/POM/4.0.0" xmlns:xsi="http://www.w3.org/2001/XMLSchema-instance"
         xsi:schemaLocation="http://maven.apache.org/POM/4.0.0 http://maven.apache.org/maven-v4_0_0.xsd">
  <parent>
    <groupId>org.neo4j</groupId>
    <artifactId>parent</artifactId>
    <version>4.0.0-SNAPSHOT</version>
    <relativePath>..</relativePath>
  </parent>

  <modelVersion>4.0.0</modelVersion>
  <groupId>org.neo4j.build</groupId>
  <artifactId>community-build</artifactId>
  <version>4.0.0-SNAPSHOT</version>

  <name>Neo4j - Community Build</name>
  <packaging>pom</packaging>
  <description>Project that builds the Neo4j Community distribution.</description>
  <url>http://components.neo4j.org/${project.artifactId}/${project.version}</url>

  <properties>
    <license-text.header>headers/GPL-3-header.txt</license-text.header>
  </properties>

  <modules>
<<<<<<< HEAD
    <module>token-api</module>
    <module>schema</module>
    <module>import-util</module>
    <module>id-generator</module>
    <module>lock</module>
    <module>monitoring</module>
    <module>label-index</module>
    <module>wal</module>
    <module>record-storage-engine</module>
=======
    <module>annotation-processors</module>
    <module>zstd-proxy</module>
>>>>>>> 037d75a5
    <module>common</module>
    <module>configuration</module>
    <module>resource</module>
    <module>collections</module>
    <module>concurrent</module>
    <module>graphdb-api</module>
    <module>procedure-api</module>
    <module>procedure-compiler</module>
    <module>procedure</module>
    <module>unsafe</module>
    <module>io</module>
    <module>diagnostics</module>
    <module>storage-engine-api</module>
    <module>kernel-api</module>
    <module>csv</module>
    <module>logging</module>
    <module>security</module>
    <module>neo4j-slf4j</module>
    <module>codegen</module>
    <module>index</module>
    <module>kernel</module>
    <module>batch-insert</module>
    <module>jmx</module>
    <module>lucene-index</module>
    <module>fulltext-index</module>
    <module>graph-algo</module>
    <module>neo4j</module>
    <module>neo4j-community</module>
    <module>import-tool</module>
    <module>server-api</module>
    <module>bolt</module>
    <module>server</module>
    <module>consistency-check</module>
    <module>neo4j-harness</module>
    <module>dbms</module>
    <module>command-line</module>
    <module>random-values</module>
    <module>values</module>
    <module>ssl</module>
    <module>spatial-index</module>
    <module>community-it</module>
    <module>data-collector</module>
    <module>testing</module>
  </modules>

  <licenses>
    <license>
      <name>GNU General Public License, Version 3</name>
      <url>http://www.gnu.org/licenses/gpl-3.0-standalone.html</url>
      <comments>
        The software ("Software") developed and owned by Neo4j Sweden AB (referred to in this notice as "Neo4j") is
        licensed under the GNU GENERAL PUBLIC LICENSE Version 3 to all third
        parties and that license is included below.

        However, if you have executed an End User Software License and Services
        Agreement or an OEM Software License and Support Services Agreement, or
        another commercial license agreement with Neo4j or one of its
        affiliates (each, a "Commercial Agreement"), the terms of the license in
        such Commercial Agreement will supersede the GNU GENERAL PUBLIC LICENSE
        Version 3 and you may use the Software solely pursuant to the terms of
        the relevant Commercial Agreement.
      </comments>
    </license>
  </licenses>

  <profiles>
    <profile>
      <id>include-cypher</id>
      <activation>
        <property>
          <name>!skipCypher</name>
        </property>
      </activation>
      <modules>
        <module>cypher</module>
      </modules>
    </profile>
  </profiles>
</project><|MERGE_RESOLUTION|>--- conflicted
+++ resolved
@@ -23,7 +23,7 @@
   </properties>
 
   <modules>
-<<<<<<< HEAD
+    <module>zstd-proxy</module>
     <module>token-api</module>
     <module>schema</module>
     <module>import-util</module>
@@ -33,10 +33,6 @@
     <module>label-index</module>
     <module>wal</module>
     <module>record-storage-engine</module>
-=======
-    <module>annotation-processors</module>
-    <module>zstd-proxy</module>
->>>>>>> 037d75a5
     <module>common</module>
     <module>configuration</module>
     <module>resource</module>

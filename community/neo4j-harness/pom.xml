<?xml version="1.0" encoding="UTF-8"?>
<project xmlns="http://maven.apache.org/POM/4.0.0"
         xmlns:xsi="http://www.w3.org/2001/XMLSchema-instance"
         xsi:schemaLocation="http://maven.apache.org/POM/4.0.0 http://maven.apache.org/xsd/maven-4.0.0.xsd">
  <parent>
    <groupId>org.neo4j</groupId>
    <artifactId>parent</artifactId>
    <version>2.3-SNAPSHOT</version>
    <relativePath>../..</relativePath>
  </parent>
  <modelVersion>4.0.0</modelVersion>

  <groupId>org.neo4j.test</groupId>
  <artifactId>neo4j-harness</artifactId>

  <packaging>jar</packaging>

  <name>Neo4j - Test Harness</name>
  <description>Components for writing integration tests with Neo4j.</description>
  <url>http://components.neo4j.org/${project.artifactId}/${project.version}</url>

  <properties>
    <short-name>harness</short-name>
    <version-package>server.impl.api</version-package>
    <bundle.namespace>org.neo4j.server</bundle.namespace>
    <license-text.header>GPL-3-header.txt</license-text.header>
    <docs-plugin.skip>true</docs-plugin.skip>
    <licensing.prepend.text>notice-gpl-prefix.txt</licensing.prepend.text>
  </properties>

  <scm>
    <url>https://github.com/neo4j/neo4j/tree/master/community/neo4j-harness</url>
  </scm>

  <licenses>
    <license>
      <name>GNU General Public License, Version 3</name>
      <url>http://www.gnu.org/licenses/gpl-3.0-standalone.html</url>
      <comments>The software ("Software") developed and owned by Network Engine for
        Objects in Lund AB (referred to in this notice as "Neo Technology") is
        licensed under the GNU GENERAL PUBLIC LICENSE Version 3 to all third
        parties and that license is included below.

        However, if you have executed an End User Software License and Services
        Agreement or an OEM Software License and Support Services Agreement, or
        another commercial license agreement with Neo Technology or one of its
        affiliates (each, a "Commercial Agreement"), the terms of the license in
        such Commercial Agreement will supersede the GNU GENERAL PUBLIC LICENSE
        Version 3 and you may use the Software solely pursuant to the terms of
        the relevant Commercial Agreement.
      </comments>
    </license>
  </licenses>

  <dependencies>

    <dependency>
      <groupId>org.neo4j</groupId>
      <artifactId>neo4j</artifactId>
      <version>${project.version}</version>
    </dependency>

    <dependency>
      <groupId>org.neo4j.app</groupId>
      <artifactId>neo4j-server</artifactId>
      <version>${project.version}</version>
    </dependency>

    <dependency>
      <groupId>junit</groupId>
      <artifactId>junit</artifactId>
      <scope>provided</scope>
      <optional>true</optional>
    </dependency>

    <dependency>
      <groupId>org.neo4j</groupId>
      <artifactId>neo4j-kernel</artifactId>
      <version>${project.version}</version>
      <type>test-jar</type>
    </dependency>

    <dependency>
      <groupId>org.neo4j</groupId>
      <artifactId>neo4j-io</artifactId>
      <version>${project.version}</version>
      <type>test-jar</type>
    </dependency>

    <dependency>
      <groupId>com.sun.jersey</groupId>
      <artifactId>jersey-client</artifactId>
    </dependency>

    <dependency>
      <groupId>org.neo4j.app</groupId>
      <artifactId>neo4j-server</artifactId>
      <version>${project.version}</version>
      <type>test-jar</type>
    </dependency>
<<<<<<< HEAD
=======

    <!-- Test dependencies -->

    <dependency>
      <groupId>org.apache.httpcomponents</groupId>
      <artifactId>httpclient</artifactId>
      <scope>test</scope>
    </dependency>

    <dependency>
      <groupId>org.apache.httpcomponents</groupId>
      <artifactId>httpcore</artifactId>
      <scope>test</scope>
    </dependency>
>>>>>>> 86b8848d
  </dependencies>
</project><|MERGE_RESOLUTION|>--- conflicted
+++ resolved
@@ -98,8 +98,6 @@
       <version>${project.version}</version>
       <type>test-jar</type>
     </dependency>
-<<<<<<< HEAD
-=======
 
     <!-- Test dependencies -->
 
@@ -114,6 +112,5 @@
       <artifactId>httpcore</artifactId>
       <scope>test</scope>
     </dependency>
->>>>>>> 86b8848d
   </dependencies>
 </project>
/*
 * Copyright (c) 2002-2018 "Neo Technology,"
 * Network Engine for Objects in Lund AB [http://neotechnology.com]
 *
 * This file is part of Neo4j.
 *
 * Neo4j is free software: you can redistribute it and/or modify
 * it under the terms of the GNU General Public License as published by
 * the Free Software Foundation, either version 3 of the License, or
 * (at your option) any later version.
 *
 * This program is distributed in the hope that it will be useful,
 * but WITHOUT ANY WARRANTY; without even the implied warranty of
 * MERCHANTABILITY or FITNESS FOR A PARTICULAR PURPOSE.  See the
 * GNU General Public License for more details.
 *
 * You should have received a copy of the GNU General Public License
 * along with this program.  If not, see <http://www.gnu.org/licenses/>.
 */
package org.neo4j.consistency.checking.full;

import org.apache.commons.lang3.StringUtils;
import org.apache.commons.lang3.mutable.MutableInt;
import org.junit.AfterClass;
import org.junit.BeforeClass;
import org.junit.Rule;
import org.junit.Test;
import org.junit.rules.RuleChain;

import java.io.IOException;
import java.lang.reflect.Method;
import java.util.ArrayList;
import java.util.Collection;
import java.util.Collections;
import java.util.HashMap;
import java.util.HashSet;
import java.util.Iterator;
import java.util.List;
import java.util.Map;
import java.util.Set;
import java.util.concurrent.TimeUnit;
import java.util.concurrent.atomic.AtomicLong;

import org.neo4j.consistency.ConsistencyCheckSettings;
import org.neo4j.consistency.RecordType;
import org.neo4j.consistency.checking.GraphStoreFixture;
import org.neo4j.consistency.checking.GraphStoreFixture.Applier;
import org.neo4j.consistency.checking.GraphStoreFixture.IdGenerator;
import org.neo4j.consistency.checking.GraphStoreFixture.TransactionDataBuilder;
import org.neo4j.consistency.report.ConsistencyReport;
import org.neo4j.consistency.report.ConsistencySummaryStatistics;
import org.neo4j.graphdb.DependencyResolver;
import org.neo4j.graphdb.Direction;
import org.neo4j.graphdb.GraphDatabaseService;
import org.neo4j.graphdb.Node;
import org.neo4j.graphdb.factory.GraphDatabaseSettings;
import org.neo4j.helpers.collection.Iterators;
import org.neo4j.helpers.collection.Pair;
import org.neo4j.helpers.progress.ProgressMonitorFactory;
<<<<<<< HEAD
import org.neo4j.internal.kernel.api.exceptions.KernelException;
=======
import org.neo4j.internal.kernel.api.TokenRead;
import org.neo4j.internal.kernel.api.TokenWrite;
import org.neo4j.internal.kernel.api.exceptions.KernelException;
import org.neo4j.internal.kernel.api.exceptions.TransactionFailureException;
>>>>>>> b9119223
import org.neo4j.io.pagecache.IOLimiter;
import org.neo4j.kernel.api.KernelTransaction;
import org.neo4j.kernel.api.Statement;
import org.neo4j.kernel.api.direct.DirectStoreAccess;
<<<<<<< HEAD
import org.neo4j.kernel.api.exceptions.TransactionFailureException;
import org.neo4j.kernel.api.index.IndexAccessor;
import org.neo4j.kernel.api.index.IndexEntryUpdate;
import org.neo4j.kernel.api.index.IndexPopulator;
=======
import org.neo4j.kernel.api.index.IndexAccessor;
import org.neo4j.kernel.api.index.IndexEntryUpdate;
import org.neo4j.kernel.api.index.IndexPopulator;
import org.neo4j.kernel.api.index.IndexProvider;
>>>>>>> b9119223
import org.neo4j.kernel.api.index.IndexUpdater;
import org.neo4j.kernel.api.labelscan.LabelScanStore;
import org.neo4j.kernel.api.labelscan.LabelScanWriter;
import org.neo4j.kernel.api.labelscan.NodeLabelUpdate;
import org.neo4j.kernel.api.schema.constaints.ConstraintDescriptorFactory;
<<<<<<< HEAD
import org.neo4j.kernel.api.schema.index.IndexDescriptor;
import org.neo4j.kernel.configuration.Config;
import org.neo4j.kernel.impl.annotations.Documented;
import org.neo4j.kernel.impl.api.KernelStatement;
import org.neo4j.kernel.impl.api.index.EntityUpdates;
import org.neo4j.kernel.impl.api.index.IndexProviderMap;
=======
import org.neo4j.kernel.api.schema.index.StoreIndexDescriptor;
import org.neo4j.kernel.configuration.Config;
import org.neo4j.kernel.impl.annotations.Documented;
>>>>>>> b9119223
import org.neo4j.kernel.impl.api.index.IndexUpdateMode;
import org.neo4j.kernel.impl.api.index.sampling.IndexSamplingConfig;
import org.neo4j.kernel.impl.core.ThreadToStatementContextBridge;
import org.neo4j.kernel.impl.locking.LockService;
import org.neo4j.kernel.impl.store.AbstractDynamicStore;
import org.neo4j.kernel.impl.store.DynamicRecordAllocator;
import org.neo4j.kernel.impl.store.NodeLabelsField;
import org.neo4j.kernel.impl.store.PropertyType;
import org.neo4j.kernel.impl.store.RecordStore;
import org.neo4j.kernel.impl.store.SchemaStorage;
import org.neo4j.kernel.impl.store.SchemaStore;
import org.neo4j.kernel.impl.store.StoreAccess;
import org.neo4j.kernel.impl.store.allocator.ReusableRecordsAllocator;
import org.neo4j.kernel.impl.store.allocator.ReusableRecordsCompositeAllocator;
import org.neo4j.kernel.impl.store.record.ConstraintRule;
import org.neo4j.kernel.impl.store.record.DynamicRecord;
import org.neo4j.kernel.impl.store.record.LabelTokenRecord;
import org.neo4j.kernel.impl.store.record.NodeRecord;
import org.neo4j.kernel.impl.store.record.PropertyBlock;
import org.neo4j.kernel.impl.store.record.PropertyRecord;
import org.neo4j.kernel.impl.store.record.RelationshipGroupRecord;
import org.neo4j.kernel.impl.store.record.RelationshipRecord;
import org.neo4j.kernel.impl.store.record.RelationshipTypeTokenRecord;
import org.neo4j.kernel.impl.store.record.SchemaRuleSerialization;
import org.neo4j.kernel.impl.transaction.state.storeview.NeoStoreIndexStoreView;
import org.neo4j.kernel.impl.util.Bits;
import org.neo4j.kernel.internal.GraphDatabaseAPI;
import org.neo4j.logging.FormattedLog;
import org.neo4j.storageengine.api.schema.SchemaRule;
import org.neo4j.string.UTF8;
import org.neo4j.test.rule.SuppressOutput;
import org.neo4j.values.storable.Value;
import org.neo4j.values.storable.Values;

import static java.lang.String.format;
import static java.util.Arrays.asList;
import static java.util.Collections.singleton;
import static org.junit.Assert.assertEquals;
import static org.junit.Assert.assertTrue;
import static org.neo4j.consistency.ConsistencyCheckService.defaultConsistencyCheckThreadsNumber;
import static org.neo4j.consistency.checking.RecordCheckTestBase.inUse;
import static org.neo4j.consistency.checking.RecordCheckTestBase.notInUse;
import static org.neo4j.consistency.checking.SchemaRuleUtil.constraintIndexRule;
import static org.neo4j.consistency.checking.SchemaRuleUtil.indexRule;
import static org.neo4j.consistency.checking.SchemaRuleUtil.nodePropertyExistenceConstraintRule;
import static org.neo4j.consistency.checking.SchemaRuleUtil.relPropertyExistenceConstraintRule;
import static org.neo4j.consistency.checking.SchemaRuleUtil.uniquenessConstraintRule;
import static org.neo4j.consistency.checking.full.FullCheckIntegrationTest.ConsistencySummaryVerifier.on;
import static org.neo4j.graphdb.Label.label;
import static org.neo4j.graphdb.RelationshipType.withName;
import static org.neo4j.helpers.collection.Iterables.asIterable;
import static org.neo4j.helpers.collection.MapUtil.stringMap;
<<<<<<< HEAD
import static org.neo4j.kernel.api.ReadOperations.ANY_LABEL;
import static org.neo4j.kernel.api.ReadOperations.ANY_RELATIONSHIP_TYPE;
import static org.neo4j.kernel.api.index.IndexProvider.Descriptor;
import static org.neo4j.kernel.api.labelscan.NodeLabelUpdate.labelChanges;
import static org.neo4j.kernel.api.schema.index.SchemaIndexDescriptorFactory.uniqueForLabel;
=======
import static org.neo4j.kernel.api.StatementConstants.ANY_LABEL;
import static org.neo4j.kernel.api.StatementConstants.ANY_RELATIONSHIP_TYPE;
import static org.neo4j.kernel.api.labelscan.NodeLabelUpdate.labelChanges;
import static org.neo4j.kernel.api.schema.SchemaDescriptorFactory.forLabel;
import static org.neo4j.kernel.api.schema.index.IndexDescriptorFactory.forSchema;
import static org.neo4j.kernel.api.schema.index.IndexDescriptorFactory.uniqueForSchema;
>>>>>>> b9119223
import static org.neo4j.kernel.impl.store.AbstractDynamicStore.readFullByteArrayFromHeavyRecords;
import static org.neo4j.kernel.impl.store.DynamicArrayStore.allocateFromNumbers;
import static org.neo4j.kernel.impl.store.DynamicArrayStore.getRightArray;
import static org.neo4j.kernel.impl.store.DynamicNodeLabels.dynamicPointer;
import static org.neo4j.kernel.impl.store.LabelIdArray.prependNodeId;
import static org.neo4j.kernel.impl.store.PropertyType.ARRAY;
import static org.neo4j.kernel.impl.store.record.Record.NO_LABELS_FIELD;
import static org.neo4j.kernel.impl.store.record.Record.NO_NEXT_PROPERTY;
import static org.neo4j.kernel.impl.store.record.Record.NO_NEXT_RELATIONSHIP;
import static org.neo4j.kernel.impl.store.record.Record.NO_PREV_RELATIONSHIP;
import static org.neo4j.kernel.impl.store.record.RecordLoad.FORCE;
import static org.neo4j.kernel.impl.util.Bits.bits;
import static org.neo4j.test.Property.property;
import static org.neo4j.test.Property.set;

public class FullCheckIntegrationTest
{
    private static final Descriptor DESCRIPTOR = new Descriptor( "lucene+native", "1.0" );
    private static final String PROP1 = "key1";
    private static final String PROP2 = "key2";
    private static final Object VALUE1 = "value1";
    private static final Object VALUE2 = "value2";

    private int label1;
    private int label2;
    private int label3;
    private int label4;
    private int  draconian;
    private int key1;
    private int key2;
    private int mandatory;
    private int C;
    private int T;
    private int M;

    private final List<Long> indexedNodes = new ArrayList<>();

    private static final Map<Class<?>,Set<String>> allReports = new HashMap<>();

    @BeforeClass
    public static void collectAllDifferentInconsistencyTypes()
    {
        Class<?> reportClass = ConsistencyReport.class;
        for ( Class<?> cls : reportClass.getDeclaredClasses() )
        {
            for ( Method method : cls.getDeclaredMethods() )
            {
                if ( method.getAnnotation( Documented.class ) != null )
                {
                    Set<String> types = allReports.computeIfAbsent( cls, k -> new HashSet<>() );
                    types.add( method.getName() );
                }
            }
        }
    }

    @AfterClass
    public static void verifyThatWeHaveExercisedAllTypesOfInconsistenciesThatWeHave()
    {
        if ( !allReports.isEmpty() )
        {
            StringBuilder builder = new StringBuilder( "There are types of inconsistencies not covered by "
                    + "this integration test, please add tests that tests for:" );
            for ( Map.Entry<Class<?>,Set<String>> reporter : allReports.entrySet() )
            {
                builder.append( format( "%n%s:", reporter.getKey().getSimpleName() ) );
                for ( String type : reporter.getValue() )
                {
                    builder.append( format( "%n  %s", type ) );
                }
            }
            System.err.println( builder.toString() );
        }
    }

    private final GraphStoreFixture fixture = new GraphStoreFixture( getRecordFormatName() )
    {
        @Override
        protected void generateInitialData( GraphDatabaseService db )
        {
            try ( org.neo4j.graphdb.Transaction tx = db.beginTx() )
            {
                db.schema().indexFor( label( "label3" ) ).on( PROP1 ).create();
                KernelTransaction ktx = transactionOn( db );
                try ( Statement ignore = ktx.acquireStatement() )
                {
                    // the Core API for composite index creation is not quite merged yet
                    TokenWrite tokenWrite = ktx.tokenWrite();
                    key1 = tokenWrite.propertyKeyGetOrCreateForName( PROP1 );
                    key2 = tokenWrite.propertyKeyGetOrCreateForName( PROP2 );
                    label3 = ktx.tokenRead().nodeLabel( "label3" );
                    ktx.schemaWrite().indexCreate( forLabel( label3, key1, key2 ) );
                }

                db.schema().constraintFor( label( "label4" ) ).assertPropertyIsUnique( PROP1 ).create();
                tx.success();
            }
            catch ( KernelException e )
            {
                throw new RuntimeException( e );
            }

            try ( org.neo4j.graphdb.Transaction ignored = db.beginTx() )
            {
                db.schema().awaitIndexesOnline( 1, TimeUnit.MINUTES );
            }

            try ( org.neo4j.graphdb.Transaction tx = db.beginTx() )
            {
                Node node1 = set( db.createNode( label( "label1" ) ) );
                Node node2 = set( db.createNode( label( "label2" ) ), property( PROP1, VALUE1 ) );
                node1.createRelationshipTo( node2, withName( "C" ) );
                // Just to create one more rel type
                db.createNode().createRelationshipTo( db.createNode(), withName( "T" ) );
                indexedNodes.add( set( db.createNode( label( "label3" ) ), property( PROP1, VALUE1 ) ).getId() );
                indexedNodes.add( set( db.createNode( label( "label3" ) ),
                        property( PROP1, VALUE1 ), property( PROP2, VALUE2 ) ).getId() );

                set( db.createNode( label( "label4" ) ), property( PROP1, VALUE1 ) );
                tx.success();

                KernelTransaction ktx = transactionOn( db );
                try ( Statement ignore = ktx.acquireStatement() )
                {
                    TokenRead tokenRead = ktx.tokenRead();
                    TokenWrite tokenWrite = ktx.tokenWrite();
                    label1 = tokenRead.nodeLabel( "label1" );
                    label2 = tokenRead.nodeLabel( "label2" );
                    label3 = tokenRead.nodeLabel( "label3" );
                    label4 = tokenRead.nodeLabel( "label4" );
                    draconian = tokenWrite.labelGetOrCreateForName( "draconian" );
                    key1 = tokenRead.propertyKey( PROP1 );
                    mandatory = tokenWrite.propertyKeyGetOrCreateForName( "mandatory" );
                    C = tokenRead.relationshipType( "C" );
                    T = tokenRead.relationshipType( "T" );
                    M = tokenWrite.relationshipTypeGetOrCreateForName( "M" );
                }
            }
            catch ( KernelException e )
            {
                throw new RuntimeException( e );
            }
        }
    };

    private final SuppressOutput suppressOutput = SuppressOutput.suppress( SuppressOutput.System.out );

    @Rule
    public RuleChain ruleChain = RuleChain.outerRule( suppressOutput ).around( fixture );

    @Test
    public void shouldCheckConsistencyOfAConsistentStore() throws Exception
    {
        // when
        ConsistencySummaryStatistics result = check();

        // then
        assertEquals( result.toString(), 0, result.getTotalInconsistencyCount() );
    }

    @Test
    public void shouldReportNodeInconsistencies() throws Exception
    {
        // given
        fixture.apply( new GraphStoreFixture.Transaction()
        {
            @Override
            protected void transactionData( GraphStoreFixture.TransactionDataBuilder tx,
                                            GraphStoreFixture.IdGenerator next )
            {
                tx.create( new NodeRecord( next.node(), false, next.relationship(), -1 ) );
            }
        } );

        // when
        ConsistencySummaryStatistics stats = check();

        // then
        on( stats ).verify( RecordType.NODE, 1 )
                   .andThatsAllFolks();
    }

    @Test
    public void shouldReportInlineNodeLabelInconsistencies() throws Exception
    {
        // given
        fixture.apply( new GraphStoreFixture.Transaction()
        {
            @Override
            protected void transactionData( GraphStoreFixture.TransactionDataBuilder tx,
                                            GraphStoreFixture.IdGenerator next )
            {
                NodeRecord nodeRecord = new NodeRecord( next.node(), false, -1, -1 );
                NodeLabelsField.parseLabelsField( nodeRecord ).add( 10, null, null );
                tx.create( nodeRecord );
            }
        } );

        // when
        ConsistencySummaryStatistics stats = check();

        // then
        on( stats ).verify( RecordType.NODE, 1 )
                   .andThatsAllFolks();
    }

    @Test
    public void shouldReportNodeDynamicLabelContainingUnknownLabelAsNodeInconsistency() throws Exception
    {
        // given
        fixture.apply( new GraphStoreFixture.Transaction()
        {
            @Override
            protected void transactionData( GraphStoreFixture.TransactionDataBuilder tx,
                                            GraphStoreFixture.IdGenerator next )
            {
                NodeRecord nodeRecord = new NodeRecord( next.node(), false, -1, -1 );
                DynamicRecord record = inUse( new DynamicRecord( next.nodeLabel() ) );
                Collection<DynamicRecord> newRecords = new ArrayList<>();
                allocateFromNumbers( newRecords, prependNodeId( nodeRecord.getId(), new long[]{42L} ),
                        new ReusableRecordsAllocator( 60, record ) );
                nodeRecord.setLabelField( dynamicPointer( newRecords ), newRecords );

                tx.create( nodeRecord );
            }
        } );

        // when
        ConsistencySummaryStatistics stats = check();

        // then
        on( stats ).verify( RecordType.NODE, 1 )
                   .andThatsAllFolks();
    }

    @Test
    public void shouldNotReportAnythingForNodeWithConsistentChainOfDynamicRecordsWithLabels() throws Exception
    {
        // given
        assertEquals( 3, chainOfDynamicRecordsWithLabelsForANode( 130 ).first().size() );

        // when
        ConsistencySummaryStatistics stats = check();

        // then
        assertTrue( "should be consistent", stats.isConsistent() );
    }

    @Test
    public void shouldReportLabelScanStoreInconsistencies() throws Exception
    {
        // given
        GraphStoreFixture.IdGenerator idGenerator = fixture.idGenerator();
        long nodeId1 = idGenerator.node();
        long labelId = idGenerator.label() - 1;

        LabelScanStore labelScanStore = fixture.directStoreAccess().labelScanStore();
        Iterable<NodeLabelUpdate> nodeLabelUpdates = asIterable(
                labelChanges( nodeId1, new long[]{}, new long[]{labelId} )
        );
        write( labelScanStore, nodeLabelUpdates );

        // when
        ConsistencySummaryStatistics stats = check();

        // then
        on( stats ).verify( RecordType.LABEL_SCAN_DOCUMENT, 1 )
                   .andThatsAllFolks();
    }

    private void write( LabelScanStore labelScanStore, Iterable<NodeLabelUpdate> nodeLabelUpdates )
            throws IOException
    {
        try ( LabelScanWriter writer = labelScanStore.newWriter() )
        {
            for ( NodeLabelUpdate update : nodeLabelUpdates )
            {
                writer.write( update );
            }
        }
    }

    @Test
    public void shouldReportIndexInconsistencies() throws Exception
    {
        // given
        for ( Long indexedNodeId : indexedNodes )
        {
            fixture.directStoreAccess().nativeStores().getNodeStore().updateRecord(
                    notInUse( new NodeRecord( indexedNodeId, false, -1, -1 ) ) );
        }

        // when
        ConsistencySummaryStatistics stats = check();

        // then
        on( stats ).verify( RecordType.INDEX, 3 ) // 3 index entries are pointing to nodes not in use
                   .verify( RecordType.LABEL_SCAN_DOCUMENT, 2 ) // the label scan is pointing to 2 nodes not in use
                   .verify( RecordType.COUNTS, 3 )
                   .andThatsAllFolks();
    }

    @Test
    public void shouldNotReportIndexInconsistenciesIfIndexIsFailed() throws Exception
    {
        // this test fails all indexes, and then destroys a record and makes sure we only get a failure for
        // the label scan store but not for any index

        // given
        DirectStoreAccess storeAccess = fixture.directStoreAccess();

        // fail all indexes
<<<<<<< HEAD
        Iterator<IndexRule> rules = new SchemaStorage( storeAccess.nativeStores().getSchemaStore(), storeAccess.indexes() ).indexesGetAll();
=======
        Iterator<StoreIndexDescriptor> rules = new SchemaStorage( storeAccess.nativeStores().getSchemaStore() ).indexesGetAll();
>>>>>>> b9119223
        while ( rules.hasNext() )
        {
            StoreIndexDescriptor rule = rules.next();
            IndexSamplingConfig samplingConfig = new IndexSamplingConfig( Config.defaults() );
<<<<<<< HEAD
            IndexPopulator populator = storeAccess.indexes().get( rule.getProviderDescriptor() ).getPopulator( rule.getId(),
                    rule.getIndexDescriptor( IndexProviderMap.EMPTY ), samplingConfig );
=======
            IndexPopulator populator = storeAccess.indexes().lookup( rule.providerDescriptor() )
                .getPopulator( rule, samplingConfig );
>>>>>>> b9119223
            populator.markAsFailed( "Oh noes! I was a shiny index and then I was failed" );
            populator.close( false );

        }

        for ( Long indexedNodeId : indexedNodes )
        {
            storeAccess.nativeStores().getNodeStore().updateRecord(
                    notInUse( new NodeRecord( indexedNodeId, false, -1, -1 ) ) );
        }

        // when
        ConsistencySummaryStatistics stats = check();

        // then
        on( stats ).verify( RecordType.LABEL_SCAN_DOCUMENT, 2 ) // the label scan is pointing to 2 nodes not in use
                   .verify( RecordType.COUNTS, 3 )
                   .andThatsAllFolks();
    }

    @Test
    public void shouldReportMismatchedLabels() throws Exception
    {
        final List<Integer> labels = new ArrayList<>();

        // given
        final Pair<List<DynamicRecord>, List<Integer>> pair = chainOfDynamicRecordsWithLabelsForANode( 3 );
        fixture.apply( new GraphStoreFixture.Transaction()
        {
            @Override
            protected void transactionData( GraphStoreFixture.TransactionDataBuilder tx,
                                            GraphStoreFixture.IdGenerator next )
            {
                NodeRecord node = new NodeRecord( 42, false, -1, -1 );
                node.setInUse( true );
                List<DynamicRecord> dynamicRecords;
                dynamicRecords = pair.first();
                labels.addAll( pair.other() );
                node.setLabelField( dynamicPointer( dynamicRecords ), dynamicRecords );
                tx.create( node );

            }
        } );

        long[] before = asArray( labels );
        labels.remove( 1 );
        long[] after = asArray( labels );

        write( fixture.directStoreAccess().labelScanStore(), asList( labelChanges( 42, before, after ) ) );

        // when
        ConsistencySummaryStatistics stats = check();

        // then
        on( stats ).verify( RecordType.LABEL_SCAN_DOCUMENT, 1 )
                   .andThatsAllFolks();
    }

    private long[] asArray( List<? extends Number> in )
    {
        long[] longs = new long[in.size()];
        for ( int i = 0; i < in.size(); i++ )
        {
            longs[i] = in.get( i ).longValue();
        }
        return longs;
    }

    @Test
    public void shouldReportMismatchedInlinedLabels() throws Exception
    {
        // given
        fixture.apply( new GraphStoreFixture.Transaction()
        {
            @Override
            protected void transactionData( GraphStoreFixture.TransactionDataBuilder tx,
                                            GraphStoreFixture.IdGenerator next )
            {
                NodeRecord node = new NodeRecord( 42, false, -1, -1 );
                node.setInUse( true );
                node.setLabelField( inlinedLabelsLongRepresentation( label1, label2 ), Collections.emptySet() );
                tx.create( node );
            }
        } );

        write( fixture.directStoreAccess().labelScanStore(), asList( labelChanges( 42, new long[]{label1, label2}, new long[]{label1} ) ) );

        // when
        ConsistencySummaryStatistics stats = check();

        // then
        on( stats ).verify( RecordType.LABEL_SCAN_DOCUMENT, 1 )
                   .andThatsAllFolks();
    }

    @Test
    public void shouldReportNodesThatAreNotIndexed() throws Exception
    {
        // given
        IndexSamplingConfig samplingConfig = new IndexSamplingConfig( Config.defaults() );
<<<<<<< HEAD
        DirectStoreAccess storeAccess = fixture.directStoreAccess();
        Iterator<IndexRule> indexRuleIterator = new SchemaStorage( storeAccess.nativeStores().getSchemaStore(), storeAccess.indexes() ).indexesGetAll();
        NeoStoreIndexStoreView storeView = new NeoStoreIndexStoreView( LockService.NO_LOCK_SERVICE, storeAccess.nativeStores().getRawNeoStores() );
        while ( indexRuleIterator.hasNext() )
        {
            IndexRule indexRule = indexRuleIterator.next();
            IndexDescriptor descriptor = indexRule.getIndexDescriptor( IndexProviderMap.EMPTY );
            IndexAccessor accessor = storeAccess.indexes().
                    get( indexRule.getProviderDescriptor() ).getOnlineAccessor( indexRule.getId(), descriptor, samplingConfig );
=======
        Iterator<StoreIndexDescriptor> indexDescriptorIterator =
                new SchemaStorage( fixture.directStoreAccess().nativeStores().getSchemaStore() ).indexesGetAll();
        NeoStoreIndexStoreView storeView = new NeoStoreIndexStoreView( LockService.NO_LOCK_SERVICE,
                fixture.directStoreAccess().nativeStores().getRawNeoStores() );
        while ( indexDescriptorIterator.hasNext() )
        {
            StoreIndexDescriptor indexDescriptor = indexDescriptorIterator.next();
            IndexAccessor accessor = fixture.directStoreAccess().indexes().
                    lookup( indexDescriptor.providerDescriptor() ).getOnlineAccessor( indexDescriptor, samplingConfig );
>>>>>>> b9119223
            try ( IndexUpdater updater = accessor.newUpdater( IndexUpdateMode.ONLINE ) )
            {
                for ( long nodeId : indexedNodes )
                {
<<<<<<< HEAD
                    EntityUpdates updates = storeView.nodeAsUpdates( nodeId );
                    for ( IndexEntryUpdate<?> update : updates.forIndexKeys( asList( descriptor ) ) )
=======
                    NodeUpdates updates = storeView.nodeAsUpdates( nodeId );
                    for ( IndexEntryUpdate<?> update : updates.forIndexKeys( asList( indexDescriptor ) ) )
>>>>>>> b9119223
                    {
                        updater.process( IndexEntryUpdate.remove( nodeId, indexDescriptor, update.values() ) );
                    }
                }
            }
            accessor.force( IOLimiter.unlimited() );
            accessor.close();
        }

        // when
        ConsistencySummaryStatistics stats = check();

        // then
        on( stats ).verify( RecordType.NODE, 3 ) // 1 node missing from 1 index + 1 node missing from 2 indexes
                   .andThatsAllFolks();
    }

    @Test
    public void shouldReportNodesWithDuplicatePropertyValueInUniqueIndex() throws Exception
    {
        // given
        IndexSamplingConfig samplingConfig = new IndexSamplingConfig( Config.defaults() );
<<<<<<< HEAD
        DirectStoreAccess storeAccess = fixture.directStoreAccess();
        Iterator<IndexRule> indexRuleIterator = new SchemaStorage( storeAccess.nativeStores().getSchemaStore(), storeAccess.indexes() ).indexesGetAll();
        while ( indexRuleIterator.hasNext() )
        {
            IndexRule indexRule = indexRuleIterator.next();
            IndexAccessor accessor = storeAccess.indexes().get( indexRule.getProviderDescriptor() ).getOnlineAccessor( indexRule.getId(),
                    indexRule.getIndexDescriptor( IndexProviderMap.EMPTY ), samplingConfig );
            IndexUpdater updater = accessor.newUpdater( IndexUpdateMode.ONLINE );
            updater.process( IndexEntryUpdate.add( 42, indexRule.getIndexDescriptor( IndexProviderMap.EMPTY ).schema(), values( indexRule ) ) );
=======
        Iterator<StoreIndexDescriptor> indexRuleIterator =
                new SchemaStorage( fixture.directStoreAccess().nativeStores().getSchemaStore() ).indexesGetAll();
        while ( indexRuleIterator.hasNext() )
        {
            StoreIndexDescriptor indexRule = indexRuleIterator.next();
            IndexAccessor accessor = fixture.directStoreAccess().indexes().lookup( indexRule.providerDescriptor() )
                    .getOnlineAccessor( indexRule, samplingConfig );
            IndexUpdater updater = accessor.newUpdater( IndexUpdateMode.ONLINE );
            updater.process( IndexEntryUpdate.add( 42, indexRule.schema(), values( indexRule ) ) );
>>>>>>> b9119223
            updater.close();
            accessor.force( IOLimiter.unlimited() );
            accessor.close();
        }

        // when
        ConsistencySummaryStatistics stats = check();

        // then
        on( stats ).verify( RecordType.NODE, 1 ) // the duplicate in unique index
                   .verify( RecordType.INDEX, 3 ) // the index entries pointing to non-existent node 42
                   .andThatsAllFolks();
    }

    private Value[] values( StoreIndexDescriptor indexRule )
    {
        switch ( indexRule.schema().getPropertyIds().length )
        {
        case 1: return Iterators.array( Values.of( VALUE1 ) );
        case 2: return Iterators.array( Values.of( VALUE1 ), Values.of( VALUE2 ) );
        default: throw new UnsupportedOperationException();
        }
    }

    @Test
    public void shouldReportMissingMandatoryNodeProperty() throws Exception
    {
        // given
        fixture.apply( new GraphStoreFixture.Transaction()
        {
            @Override
            protected void transactionData( GraphStoreFixture.TransactionDataBuilder tx,
                    GraphStoreFixture.IdGenerator next )
            {
                // structurally correct, but does not have the 'mandatory' property with the 'draconian' label
                NodeRecord node = new NodeRecord( next.node(), false, -1, next.property() );
                node.setInUse( true );
                node.setLabelField( inlinedLabelsLongRepresentation( draconian ),
                        Collections.emptySet() );
                PropertyRecord property = new PropertyRecord( node.getNextProp(), node );
                property.setInUse( true );
                PropertyBlock block = new PropertyBlock();
                block.setSingleBlock( key1 | (((long) PropertyType.INT.intValue()) << 24) | (1337L << 28) );
                property.addPropertyBlock( block );
                tx.create( node );
                tx.create( property );
            }
        } );

        createNodePropertyExistenceConstraint( draconian, mandatory );

        // when
        ConsistencySummaryStatistics stats = check();

        // then
        on( stats ).verify( RecordType.NODE, 1 )
                .andThatsAllFolks();
    }

    @Test
    public void shouldReportMissingMandatoryRelationshipProperty() throws Exception
    {
        // given
        fixture.apply( new GraphStoreFixture.Transaction()
        {
            @Override
            protected void transactionData( GraphStoreFixture.TransactionDataBuilder tx,
                    GraphStoreFixture.IdGenerator next )
            {
                long nodeId1 = next.node();
                long nodeId2 = next.node();
                long relId = next.relationship();
                long propId = next.property();

                NodeRecord node1 = new NodeRecord( nodeId1, true, false, relId, NO_NEXT_PROPERTY.intValue(),
                        NO_LABELS_FIELD.intValue() );
                NodeRecord node2 = new NodeRecord( nodeId2, true, false, relId, NO_NEXT_PROPERTY.intValue(),
                        NO_LABELS_FIELD.intValue() );

                // structurally correct, but does not have the 'mandatory' property with the 'M' rel type
                RelationshipRecord relationship = new RelationshipRecord( relId, true, nodeId1, nodeId2, M,
                        NO_PREV_RELATIONSHIP.intValue(), NO_NEXT_RELATIONSHIP.intValue(),
                        NO_PREV_RELATIONSHIP.intValue(), NO_NEXT_RELATIONSHIP.intValue(), true, true );
                relationship.setNextProp( propId );

                PropertyRecord property = new PropertyRecord( propId, relationship );
                property.setInUse( true );
                PropertyBlock block = new PropertyBlock();
                block.setSingleBlock( key1 | (((long) PropertyType.INT.intValue()) << 24) | (1337L << 28) );
                property.addPropertyBlock( block );

                tx.create( node1 );
                tx.create( node2 );
                tx.create( relationship );
                tx.create( property );
                tx.incrementRelationshipCount( ANY_LABEL, ANY_RELATIONSHIP_TYPE, ANY_LABEL, 1 );
                tx.incrementRelationshipCount( ANY_LABEL, M, ANY_LABEL, 1 );
            }
        } );

        createRelationshipPropertyExistenceConstraint( M, mandatory );

        // when
        ConsistencySummaryStatistics stats = check();

        // then
        on( stats ).verify( RecordType.RELATIONSHIP, 1 )
                .andThatsAllFolks();
    }

    private long inlinedLabelsLongRepresentation( long... labelIds )
    {
        long header = (long) labelIds.length << 36;
        byte bitsPerLabel = (byte) (36 / labelIds.length);
        Bits bits = bits( 5 );
        for ( long labelId : labelIds )
        {
            bits.put( labelId, bitsPerLabel );
        }
        return header | bits.getLongs()[0];
    }

    @Test
    public void shouldReportCyclesInDynamicRecordsWithLabels() throws Exception
    {
        // given
        final List<DynamicRecord> chain = chainOfDynamicRecordsWithLabelsForANode( 176/*3 full records*/ ).first();
        assertEquals( "number of records in chain", 3, chain.size() );
        assertEquals( "all records full", chain.get( 0 ).getLength(), chain.get( 2 ).getLength() );
        fixture.apply( new GraphStoreFixture.Transaction()
        {
            @Override
            protected void transactionData( GraphStoreFixture.TransactionDataBuilder tx,
                                            GraphStoreFixture.IdGenerator next )
            {
                long nodeId = ((long[]) getRightArray( readFullByteArrayFromHeavyRecords( chain, ARRAY ) ).asObject())[0];
                NodeRecord before = inUse( new NodeRecord( nodeId, false, -1, -1 ) );
                NodeRecord after = inUse( new NodeRecord( nodeId, false, -1, -1 ) );
                DynamicRecord record1 = chain.get( 0 ).clone();
                DynamicRecord record2 = chain.get( 1 ).clone();
                DynamicRecord record3 = chain.get( 2 ).clone();

                record3.setNextBlock( record2.getId() );
                before.setLabelField( dynamicPointer( chain ), chain );
                after.setLabelField( dynamicPointer( chain ), asList( record1, record2, record3 ) );
                tx.update( before, after );
            }
        } );

        // when
        ConsistencySummaryStatistics stats = check();

        // then
        on( stats ).verify( RecordType.NODE, 1 )
                   .verify( RecordType.COUNTS, 177 )
                   .andThatsAllFolks();
    }

    private Pair<List<DynamicRecord>,List<Integer>> chainOfDynamicRecordsWithLabelsForANode( int labelCount )
            throws TransactionFailureException
    {
        final long[] labels = new long[labelCount + 1]; // allocate enough labels to need three records
        final List<Integer> createdLabels = new ArrayList<>();
        try ( Applier applier = fixture.createApplier() )
        {
            for ( int i = 1/*leave space for the node id*/; i < labels.length; i++ )
            {
                final int offset = i;
                applier.apply( new GraphStoreFixture.Transaction()
                { // Neo4j can create no more than one label per transaction...
                    @Override
                    protected void transactionData( GraphStoreFixture.TransactionDataBuilder tx,
                            GraphStoreFixture.IdGenerator next )
                    {
                        Integer label = next.label();
                        tx.nodeLabel( (int) (labels[offset] = label), "label:" + offset );
                        createdLabels.add( label );
                    }
                } );
            }
        }
        final List<DynamicRecord> chain = new ArrayList<>();
        fixture.apply( new GraphStoreFixture.Transaction()
        {
            @Override
            protected void transactionData( GraphStoreFixture.TransactionDataBuilder tx,
                    GraphStoreFixture.IdGenerator next )
            {
                NodeRecord nodeRecord = new NodeRecord( next.node(), false, -1, -1 );
                DynamicRecord record1 = inUse( new DynamicRecord( next.nodeLabel() ) );
                DynamicRecord record2 = inUse( new DynamicRecord( next.nodeLabel() ) );
                DynamicRecord record3 = inUse( new DynamicRecord( next.nodeLabel() ) );
                labels[0] = nodeRecord.getId(); // the first id should not be a label id, but the id of the node
                ReusableRecordsAllocator allocator = new ReusableRecordsAllocator( 60, record1, record2, record3 );
                allocateFromNumbers( chain, labels, allocator );

                nodeRecord.setLabelField( dynamicPointer( chain ), chain );

                tx.create( nodeRecord );
            }
        } );
        return Pair.of( chain, createdLabels );
    }

    @Test
    public void shouldReportNodeDynamicLabelContainingDuplicateLabelAsNodeInconsistency() throws Exception
    {
        int nodeId = 1000;
        Collection<DynamicRecord> duplicatedLabel = new ArrayList<>();
        final Pair<List<DynamicRecord>, List<Integer>> labels = chainOfDynamicRecordsWithLabelsForANode( 1 );

        // given
        fixture.apply( new GraphStoreFixture.Transaction()
        {
            @Override
            protected void transactionData( GraphStoreFixture.TransactionDataBuilder tx,
                    GraphStoreFixture.IdGenerator next )
            {
                NodeRecord node = new NodeRecord( nodeId, false, -1, -1 );
                node.setInUse( true );
                List<DynamicRecord> labelRecords = labels.first();
                node.setLabelField( dynamicPointer( labelRecords ), labelRecords );
                tx.create( node );

                Integer labelId = labels.other().get( 0 );
                DynamicRecord record = inUse( new DynamicRecord( labelId ) );
                allocateFromNumbers( duplicatedLabel, new long[]{nodeId, labelId, labelId}, new ReusableRecordsAllocator( 60, record ) );
            }
        } );

        StoreAccess storeAccess = fixture.directStoreAccess().nativeStores();
        NodeRecord nodeRecord = new NodeRecord( nodeId );
        storeAccess.getNodeStore().getRecord( nodeId, nodeRecord, FORCE );
        nodeRecord.setLabelField( dynamicPointer( duplicatedLabel ), duplicatedLabel );
        nodeRecord.setInUse( true );
        storeAccess.getNodeStore().updateRecord( nodeRecord );

        // when
        ConsistencySummaryStatistics stats = check();

        // then
        on( stats ).verify( RecordType.NODE, 1 ) // the duplicated label
                   .verify( RecordType.COUNTS, 0 )
                   .andThatsAllFolks();
    }

    @Test
    public void shouldReportOrphanedNodeDynamicLabelAsNodeInconsistency() throws Exception
    {
        // given
        fixture.apply( new GraphStoreFixture.Transaction()
        {
            @Override
            protected void transactionData( GraphStoreFixture.TransactionDataBuilder tx,
                                            GraphStoreFixture.IdGenerator next )
            {
                tx.nodeLabel( 42, "Label" );

                NodeRecord nodeRecord = new NodeRecord( next.node(), false, -1, -1 );
                DynamicRecord record = inUse( new DynamicRecord( next.nodeLabel() ) );
                Collection<DynamicRecord> newRecords = new ArrayList<>();
                allocateFromNumbers( newRecords, prependNodeId( next.node(), new long[]{42L} ),
                        new ReusableRecordsAllocator( 60, record ) );
                nodeRecord.setLabelField( dynamicPointer( newRecords ), newRecords );

                tx.create( nodeRecord );
            }
        } );

        // when
        ConsistencySummaryStatistics stats = check();

        // then
        on( stats ).verify( RecordType.NODE_DYNAMIC_LABEL, 1 )
                   .andThatsAllFolks();
    }

    @Test
    public void shouldReportRelationshipInconsistencies() throws Exception
    {
        // given
        fixture.apply( new GraphStoreFixture.Transaction()
        {
            @Override
            protected void transactionData( GraphStoreFixture.TransactionDataBuilder tx,
                                            GraphStoreFixture.IdGenerator next )
            {
                tx.create( new RelationshipRecord( next.relationship(), 1, 2, C ) );
            }
        } );

        // when
        ConsistencySummaryStatistics stats = check();

        // then
        on( stats ).verify( RecordType.RELATIONSHIP, 2 )
                   .verify( RecordType.COUNTS, 3 )
                   .andThatsAllFolks();
    }

    @Test
    public void shouldReportRelationshipOtherNodeInconsistencies() throws Exception
    {
        // given
        fixture.apply( new GraphStoreFixture.Transaction()
        {
            @Override
            protected void transactionData( GraphStoreFixture.TransactionDataBuilder tx,
                    GraphStoreFixture.IdGenerator next )
            {
                long node1 = next.node();
                long node2 = next.node();
                long rel = next.relationship();
                tx.create( inUse( new RelationshipRecord( rel, node1, node2, 0 ) ) );
                tx.create( inUse( new NodeRecord( node1, false, rel + 1, -1 ) ) );
                tx.create( inUse( new NodeRecord( node2, false, rel + 2, -1 ) ) );
            }
        } );

        // when
        ConsistencySummaryStatistics stats = check();

        // then
        on( stats ).verify( RecordType.RELATIONSHIP, 2 )
                   .verify( RecordType.NODE, 2 )
                   .verify( RecordType.COUNTS, 2 )
                   .andThatsAllFolks();
    }

    @Test
    public void shouldReportPropertyInconsistencies() throws Exception
    {
        // given
        fixture.apply( new GraphStoreFixture.Transaction()
        {
            @Override
            protected void transactionData( GraphStoreFixture.TransactionDataBuilder tx,
                                            GraphStoreFixture.IdGenerator next )
            {
                NodeRecord node = new NodeRecord( next.node() );
                PropertyRecord property = new PropertyRecord( next.property() );
                node.setNextProp( property.getId() );

                // Mess up the prev/next pointers a bit
                property.setNextProp( 1_000 );

                PropertyBlock block = new PropertyBlock();
                block.setSingleBlock( next.propertyKey() | (((long) PropertyType.INT.intValue()) << 24) | (666L << 28) );
                property.addPropertyBlock( block );
                tx.create( node );
                tx.create( property );
            }
        } );

        // when
        ConsistencySummaryStatistics stats = check();

        // then
        on( stats ).verify( RecordType.PROPERTY, 2 )
                   .verify( RecordType.NODE, 1 )
                   .andThatsAllFolks();
    }

    @Test
    public void shouldReportStringPropertyInconsistencies() throws Exception
    {
        // given
        fixture.apply( new GraphStoreFixture.Transaction()
        {
            @Override
            protected void transactionData( GraphStoreFixture.TransactionDataBuilder tx,
                                            GraphStoreFixture.IdGenerator next )
            {
                DynamicRecord string = new DynamicRecord( next.stringProperty() );
                string.setInUse( true );
                string.setCreated();
                string.setType( PropertyType.STRING.intValue() );
                string.setNextBlock( next.stringProperty() );
                string.setData( UTF8.encode( "hello world" ) );

                PropertyBlock block = new PropertyBlock();
                block.setSingleBlock( (((long) PropertyType.STRING.intValue()) << 24) | (string.getId() << 28) );
                block.addValueRecord( string );

                PropertyRecord property = new PropertyRecord( next.property() );
                property.addPropertyBlock( block );

                tx.create( property );
            }
        } );

        // when
        ConsistencySummaryStatistics stats = check();

        // then
        on( stats ).verify( RecordType.STRING_PROPERTY, 1 )
                   .andThatsAllFolks();
    }

    @Test
    public void shouldReportBrokenSchemaRecordChain() throws Exception
    {
        // given
        fixture.apply( new GraphStoreFixture.Transaction()
        {
            @Override
            protected void transactionData( GraphStoreFixture.TransactionDataBuilder tx,
                                            GraphStoreFixture.IdGenerator next )
            {
                DynamicRecord schema = new DynamicRecord( next.schema() );
                DynamicRecord schemaBefore = schema.clone();

                schema.setNextBlock( next.schema() ); // Point to a record that isn't in use.
                StoreIndexDescriptor rule = indexRule( schema.getId(), label1, key1, DESCRIPTOR );
                schema.setData( SchemaRuleSerialization.serialize( rule ) );

                tx.createSchema( asList( schemaBefore ), asList( schema ), rule );
            }
        } );

        // when
        ConsistencySummaryStatistics stats = check();

        // then
        on( stats ).verify( RecordType.SCHEMA, 3 )
                   .andThatsAllFolks();
    }

    @Test
    public void shouldReportDuplicateConstraintReferences() throws Exception
    {
        // given
        fixture.apply( new GraphStoreFixture.Transaction()
        {
            @Override
            protected void transactionData( GraphStoreFixture.TransactionDataBuilder tx,
                                            GraphStoreFixture.IdGenerator next )
            {
                int ruleId1 = (int) next.schema();
                int ruleId2 = (int) next.schema();
                int labelId = next.label();
                int propertyKeyId = next.propertyKey();

                DynamicRecord record1 = new DynamicRecord( ruleId1 );
                DynamicRecord record2 = new DynamicRecord( ruleId2 );
                DynamicRecord record1Before = record1.clone();
                DynamicRecord record2Before = record2.clone();

                StoreIndexDescriptor rule1 = constraintIndexRule( ruleId1, labelId, propertyKeyId, DESCRIPTOR, ruleId1 );
                StoreIndexDescriptor rule2 = constraintIndexRule( ruleId2, labelId, propertyKeyId, DESCRIPTOR, ruleId1 );

                Collection<DynamicRecord> records1 = serializeRule( rule1, record1 );
                Collection<DynamicRecord> records2 = serializeRule( rule2, record2 );

                tx.nodeLabel( labelId, "label" );
                tx.propertyKey( propertyKeyId, "property" );

                tx.createSchema( asList(record1Before), records1, rule1 );
                tx.createSchema( asList(record2Before), records2, rule2 );
            }
        } );

        // when
        ConsistencySummaryStatistics stats = check();

        // then
        on( stats ).verify( RecordType.SCHEMA, 4 )
                   .andThatsAllFolks();
    }

    @Test
    public void shouldReportInvalidConstraintBackReferences() throws Exception
    {
        // given
        fixture.apply( new GraphStoreFixture.Transaction()
        {
            @Override
            protected void transactionData( GraphStoreFixture.TransactionDataBuilder tx,
                                            GraphStoreFixture.IdGenerator next )
            {
                int ruleId1 = (int) next.schema();
                int ruleId2 = (int) next.schema();
                int labelId = next.label();
                int propertyKeyId = next.propertyKey();

                DynamicRecord record1 = new DynamicRecord( ruleId1 );
                DynamicRecord record2 = new DynamicRecord( ruleId2 );
                DynamicRecord record1Before = record1.clone();
                DynamicRecord record2Before = record2.clone();

                StoreIndexDescriptor rule1 = constraintIndexRule( ruleId1, labelId, propertyKeyId, DESCRIPTOR, ruleId2 );
                ConstraintRule rule2 = uniquenessConstraintRule( ruleId2, labelId, propertyKeyId, ruleId2 );

                Collection<DynamicRecord> records1 = serializeRule( rule1, record1 );
                Collection<DynamicRecord> records2 = serializeRule( rule2, record2 );

                tx.nodeLabel( labelId, "label" );
                tx.propertyKey( propertyKeyId, "property" );

                tx.createSchema( asList(record1Before), records1, rule1 );
                tx.createSchema( asList(record2Before), records2, rule2 );
            }
        } );

        // when
        ConsistencySummaryStatistics stats = check();

        // then
        on( stats ).verify( RecordType.SCHEMA, 2 )
                   .andThatsAllFolks();
    }

    @Test
    public void shouldReportArrayPropertyInconsistencies() throws Exception
    {
        // given
        fixture.apply( new GraphStoreFixture.Transaction()
        {
            @Override
            protected void transactionData( GraphStoreFixture.TransactionDataBuilder tx,
                                            GraphStoreFixture.IdGenerator next )
            {
                DynamicRecord array = new DynamicRecord( next.arrayProperty() );
                array.setInUse( true );
                array.setCreated();
                array.setType( ARRAY.intValue() );
                array.setNextBlock( next.arrayProperty() );
                array.setData( UTF8.encode( "hello world" ) );

                PropertyBlock block = new PropertyBlock();
                block.setSingleBlock( (((long) ARRAY.intValue()) << 24) | (array.getId() << 28) );
                block.addValueRecord( array );

                PropertyRecord property = new PropertyRecord( next.property() );
                property.addPropertyBlock( block );

                tx.create( property );
            }
        } );

        // when
        ConsistencySummaryStatistics stats = check();

        // then
        on( stats ).verify( RecordType.ARRAY_PROPERTY, 1 )
                   .andThatsAllFolks();
    }

    @Test
    public void shouldReportRelationshipLabelNameInconsistencies() throws Exception
    {
        // given
        final Reference<Integer> inconsistentName = new Reference<>();
        fixture.apply( new GraphStoreFixture.Transaction()
        {
            @Override
            protected void transactionData( GraphStoreFixture.TransactionDataBuilder tx,
                                            GraphStoreFixture.IdGenerator next )
            {
                inconsistentName.set( next.relationshipType() );
                tx.relationshipType( inconsistentName.get(), "FOO" );
            }
        } );
        StoreAccess access = fixture.directStoreAccess().nativeStores();
        DynamicRecord record = access.getRelationshipTypeNameStore().getRecord( inconsistentName.get(),
                access.getRelationshipTypeNameStore().newRecord(), FORCE );
        record.setNextBlock( record.getId() );
        access.getRelationshipTypeNameStore().updateRecord( record );

        // when
        ConsistencySummaryStatistics stats = check();

        // then
        on( stats ).verify( RecordType.RELATIONSHIP_TYPE_NAME, 1 )
                   .andThatsAllFolks();
    }

    @Test
    public void shouldReportPropertyKeyNameInconsistencies() throws Exception
    {
        // given
        final Reference<Integer> inconsistentName = new Reference<>();
        fixture.apply( new GraphStoreFixture.Transaction()
        {
            @Override
            protected void transactionData( GraphStoreFixture.TransactionDataBuilder tx,
                                            GraphStoreFixture.IdGenerator next )
            {
                inconsistentName.set( next.propertyKey() );
                tx.propertyKey( inconsistentName.get(), "FOO" );
            }
        } );
        StoreAccess access = fixture.directStoreAccess().nativeStores();
        DynamicRecord record = access.getPropertyKeyNameStore().getRecord( inconsistentName.get() + 1,
                access.getPropertyKeyNameStore().newRecord(), FORCE );
        record.setNextBlock( record.getId() );
        access.getPropertyKeyNameStore().updateRecord( record );

        // when
        ConsistencySummaryStatistics stats = check();

        // then
        on( stats ).verify( RecordType.PROPERTY_KEY_NAME, 1 )
                   .andThatsAllFolks();
    }

    @Test
    public void shouldReportRelationshipTypeInconsistencies() throws Exception
    {
        // given
        StoreAccess access = fixture.directStoreAccess().nativeStores();
        RecordStore<RelationshipTypeTokenRecord> relTypeStore = access.getRelationshipTypeTokenStore();
        RelationshipTypeTokenRecord record = relTypeStore.getRecord( (int) relTypeStore.nextId(),
                relTypeStore.newRecord(), FORCE );
        record.setNameId( 20 );
        record.setInUse( true );
        relTypeStore.updateRecord( record );

        // when
        ConsistencySummaryStatistics stats = check();

        // then
        access.close();
        on( stats ).verify( RecordType.RELATIONSHIP_TYPE, 1 )
                   .andThatsAllFolks();
    }

    @Test
    public void shouldReportLabelInconsistencies() throws Exception
    {
        // given
        StoreAccess access = fixture.directStoreAccess().nativeStores();
        LabelTokenRecord record = access.getLabelTokenStore().getRecord( 1,
                access.getLabelTokenStore().newRecord(), FORCE );
        record.setNameId( 20 );
        record.setInUse( true );
        access.getLabelTokenStore().updateRecord( record );

        // when
        ConsistencySummaryStatistics stats = check();

        // then
        on( stats ).verify( RecordType.LABEL, 1 )
                   .andThatsAllFolks();
    }

    @Test
    public void shouldReportPropertyKeyInconsistencies() throws Exception
    {
        // given
        final Reference<Integer> inconsistentKey = new Reference<>();
        fixture.apply( new GraphStoreFixture.Transaction()
        {
            @Override
            protected void transactionData( GraphStoreFixture.TransactionDataBuilder tx,
                                            GraphStoreFixture.IdGenerator next )
            {
                inconsistentKey.set( next.propertyKey() );
                tx.propertyKey( inconsistentKey.get(), "FOO" );
            }
        } );
        StoreAccess access = fixture.directStoreAccess().nativeStores();
        DynamicRecord record = access.getPropertyKeyNameStore().getRecord( inconsistentKey.get() + 1,
                access.getPropertyKeyNameStore().newRecord(), FORCE );
        record.setInUse( false );
        access.getPropertyKeyNameStore().updateRecord( record );

        // when
        ConsistencySummaryStatistics stats = check();

        // then
        on( stats ).verify( RecordType.PROPERTY_KEY, 1 )
                   .andThatsAllFolks();
    }

    @Test
    public void shouldReportRelationshipGroupTypeInconsistencies() throws Exception
    {
        // given
        fixture.apply( new GraphStoreFixture.Transaction()
        {
            @Override
            protected void transactionData( GraphStoreFixture.TransactionDataBuilder tx,
                                            GraphStoreFixture.IdGenerator next )
            {
                long node = next.node();
                long group = next.relationshipGroup();
                int nonExistentType = next.relationshipType() + 1;
                tx.create( inUse( new NodeRecord( node, true, group, NO_NEXT_PROPERTY.intValue() ) ) );
                tx.create( withOwner( inUse( new RelationshipGroupRecord( group, nonExistentType ) ), node ) );
            }
        } );

        // when
        ConsistencySummaryStatistics stats = check();

        // then
        on( stats ).verify( RecordType.RELATIONSHIP_GROUP, 1 )
                   .andThatsAllFolks();
    }

    @Test
    public void shouldReportRelationshipGroupChainInconsistencies() throws Exception
    {
        // given
        fixture.apply( new GraphStoreFixture.Transaction()
        {
            @Override
            protected void transactionData( GraphStoreFixture.TransactionDataBuilder tx,
                    GraphStoreFixture.IdGenerator next )
            {
                long node = next.node();
                long group = next.relationshipGroup();
                tx.create( inUse( new NodeRecord( node, true, group, NO_NEXT_PROPERTY.intValue() ) ) );
                tx.create( withOwner( withNext( inUse( new RelationshipGroupRecord( group, C ) ),
                        group + 1 /*non-existent group id*/ ), node ) );
            }
        } );

        // when
        ConsistencySummaryStatistics stats = check();

        // then
        on( stats ).verify( RecordType.RELATIONSHIP_GROUP, 1 )
                   .andThatsAllFolks();
    }

    @Test
    public void shouldReportRelationshipGroupUnsortedChainInconsistencies() throws Exception
    {
        // given
        fixture.apply( new GraphStoreFixture.Transaction()
        {
            @Override
            protected void transactionData( GraphStoreFixture.TransactionDataBuilder tx,
                    GraphStoreFixture.IdGenerator next )
            {
                long node = next.node();
                long firstGroupId = next.relationshipGroup();
                long otherGroupId = next.relationshipGroup();
                tx.create( inUse( new NodeRecord( node, true, firstGroupId, NO_NEXT_PROPERTY.intValue() ) ) );
                tx.create( withOwner( withNext( inUse( new RelationshipGroupRecord( firstGroupId, T ) ),
                        otherGroupId ), node ) );
                tx.create( withOwner( inUse( new RelationshipGroupRecord( otherGroupId, C ) ), node ) );
            }
        } );

        // when
        ConsistencySummaryStatistics stats = check();

        // then
        on( stats ).verify( RecordType.RELATIONSHIP_GROUP, 1 )
                   .andThatsAllFolks();
    }

    @Test
    public void shouldReportRelationshipGroupRelationshipNotInUseInconsistencies() throws Exception
    {
        // given
        fixture.apply( new GraphStoreFixture.Transaction()
        {
            @Override
            protected void transactionData( GraphStoreFixture.TransactionDataBuilder tx,
                    GraphStoreFixture.IdGenerator next )
            {
                long node = next.node();
                long groupId = next.relationshipGroup();
                long rel = next.relationship();
                tx.create( inUse( new NodeRecord( node, true, groupId, NO_NEXT_PROPERTY.intValue() ) ) );
                tx.create( withOwner( withRelationships( inUse( new RelationshipGroupRecord( groupId, C ) ),
                        rel, rel, rel ), node ) );
            }
        } );

        // when
        ConsistencySummaryStatistics stats = check();

        // then
        on( stats ).verify( RecordType.RELATIONSHIP_GROUP, 3 )
                   .andThatsAllFolks();
    }

    @Test
    public void shouldReportRelationshipGroupRelationshipNotFirstInconsistencies() throws Exception
    {
        // given
        fixture.apply( new GraphStoreFixture.Transaction()
        {
            @Override
            protected void transactionData( GraphStoreFixture.TransactionDataBuilder tx,
                    GraphStoreFixture.IdGenerator next )
            {
                /*
                 *   node ----------------> group
                 *                             |
                 *                             v
                 *   otherNode <--> relA <--> relB
                 */
                long node = next.node();
                long otherNode = next.node();
                long group = next.relationshipGroup();
                long relA = next.relationship();
                long relB = next.relationship();
                tx.create( inUse( new NodeRecord( node, true, group, NO_NEXT_PROPERTY.intValue() ) ) );
                tx.create( inUse( new NodeRecord( otherNode, false, relA, NO_NEXT_PROPERTY.intValue() ) ) );
                tx.create( withNext( inUse( new RelationshipRecord( relA, otherNode, otherNode, C ) ), relB ) );
                tx.create( withPrev( inUse( new RelationshipRecord( relB, otherNode, otherNode, C ) ), relA ) );
                tx.create( withOwner( withRelationships( inUse( new RelationshipGroupRecord( group, C ) ), relB, relB, relB ), node ) );
                tx.incrementRelationshipCount( ANY_LABEL, ANY_RELATIONSHIP_TYPE, ANY_LABEL, 2 );
                tx.incrementRelationshipCount( ANY_LABEL, C, ANY_LABEL, 2 );
            }
        } );

        // when
        ConsistencySummaryStatistics stats = check();

        // then
        on( stats ).verify( RecordType.RELATIONSHIP_GROUP, 3 )
                   .andThatsAllFolks();
    }

    @Test
    public void shouldReportFirstRelationshipGroupOwnerInconsistency() throws Exception
    {
        // given
        fixture.apply( new GraphStoreFixture.Transaction()
        {
            @Override
            protected void transactionData( GraphStoreFixture.TransactionDataBuilder tx,
                    GraphStoreFixture.IdGenerator next )
            {
                // node -[first]-> group -[owner]-> otherNode
                long node = next.node();
                long otherNode = next.node();
                long group = next.relationshipGroup();
                tx.create( inUse( new NodeRecord( node, true, group, NO_NEXT_PROPERTY.intValue() ) ) );
                tx.create( inUse( new NodeRecord( otherNode, false, NO_NEXT_RELATIONSHIP.intValue(),
                        NO_NEXT_PROPERTY.intValue() ) ) );
                tx.create( withOwner( inUse( new RelationshipGroupRecord( group, C ) ), otherNode ) );
            }
        } );

        // when
        ConsistencySummaryStatistics stats = check();

        // then
        // - next group has other owner that its previous
        // - first group has other owner
        on( stats ).verify( RecordType.NODE, 1 )
                   .andThatsAllFolks();
    }

    @Test
    public void shouldReportChainedRelationshipGroupOwnerInconsistency() throws Exception
    {
        // given
        fixture.apply( new GraphStoreFixture.Transaction()
        {
            @Override
            protected void transactionData( GraphStoreFixture.TransactionDataBuilder tx,
                    GraphStoreFixture.IdGenerator next )
            {
                /* node -[first]-> groupA -[next]-> groupB
                 *    ^               /                |
                 *     \--[owner]----               [owner]
                 *                                     v
                 *                                  otherNode
                 */
                long node = next.node();
                long otherNode = next.node();
                long groupA = next.relationshipGroup();
                long groupB = next.relationshipGroup();
                tx.create( inUse( new NodeRecord( node, true, groupA, NO_NEXT_PROPERTY.intValue() ) ) );
                tx.create( inUse( new NodeRecord( otherNode, false, NO_NEXT_RELATIONSHIP.intValue(),
                        NO_NEXT_PROPERTY.intValue() ) ) );
                tx.create( withNext( withOwner( inUse( new RelationshipGroupRecord( groupA, C ) ),
                        node ), groupB ) );
                tx.create( withOwner( inUse( new RelationshipGroupRecord( groupB, T ) ), otherNode ) );
            }
        } );

        // when
        ConsistencySummaryStatistics stats = check();

        // then
        on( stats ).verify( RecordType.RELATIONSHIP_GROUP, 1 )
                   .andThatsAllFolks();
    }

    @Test
    public void shouldReportRelationshipGroupOwnerNotInUse() throws Exception
    {
        // given
        fixture.apply( new GraphStoreFixture.Transaction()
        {
            @Override
            protected void transactionData( GraphStoreFixture.TransactionDataBuilder tx,
                    GraphStoreFixture.IdGenerator next )
            {
                // group -[owner]-> <not-in-use node>
                long node = next.node();
                long group = next.relationshipGroup();
                tx.create( withOwner( inUse( new RelationshipGroupRecord( group, C ) ), node ) );
            }
        } );

        // when
        ConsistencySummaryStatistics stats = check();

        // then
        on( stats ).verify( RecordType.RELATIONSHIP_GROUP, 1 )
                   .andThatsAllFolks();
    }

    @Test
    public void shouldReportRelationshipGroupOwnerInvalidValue() throws Exception
    {
        // given
        fixture.apply( new GraphStoreFixture.Transaction()
        {
            @Override
            protected void transactionData( GraphStoreFixture.TransactionDataBuilder tx,
                    GraphStoreFixture.IdGenerator next )
            {
                // node -[first]-> group -[owner]-> -1
                long group = next.relationshipGroup();
                tx.create( withOwner( inUse( new RelationshipGroupRecord( group, C ) ), -1 ) );
            }
        } );

        // when
        ConsistencySummaryStatistics stats = check();

        // then
        on( stats ).verify( RecordType.RELATIONSHIP_GROUP, 1 )
                   .andThatsAllFolks();
    }

    private RelationshipRecord withNext( RelationshipRecord relationship, long next )
    {
        relationship.setFirstNextRel( next );
        relationship.setSecondNextRel( next );
        return relationship;
    }

    private RelationshipRecord withPrev( RelationshipRecord relationship, long prev )
    {
        relationship.setFirstInFirstChain( false );
        relationship.setFirstInSecondChain( false );
        relationship.setFirstPrevRel( prev );
        relationship.setSecondPrevRel( prev );
        return relationship;
    }

    @Test
    public void shouldReportRelationshipGroupRelationshipOfOtherTypeInconsistencies() throws Exception
    {
        // given
        fixture.apply( new GraphStoreFixture.Transaction()
        {
            @Override
            protected void transactionData( GraphStoreFixture.TransactionDataBuilder tx,
                    GraphStoreFixture.IdGenerator next )
            {
                /*
                 *   node -----> groupA
                 *                   |
                 *                   v
                 *   otherNode <--> relB
                 */
                long node = next.node();
                long otherNode = next.node();
                long group = next.relationshipGroup();
                long rel = next.relationship();
                tx.create( new NodeRecord( node, true, group, NO_NEXT_PROPERTY.intValue() ) );
                tx.create( new NodeRecord( otherNode, false, rel, NO_NEXT_PROPERTY.intValue() ) );
                tx.create( new RelationshipRecord( rel, otherNode, otherNode, T ) );
                tx.create( withOwner( withRelationships( new RelationshipGroupRecord( group, C ),
                        rel, rel, rel ), node ) );
                tx.incrementRelationshipCount( ANY_LABEL, ANY_RELATIONSHIP_TYPE, ANY_LABEL, 1 );
                tx.incrementRelationshipCount( ANY_LABEL, T, ANY_LABEL, 1 );
            }
        } );

        // when
        ConsistencySummaryStatistics stats = check();

        // then
        on( stats ).verify( RecordType.RELATIONSHIP_GROUP, 3 )
                   .andThatsAllFolks();
    }

    @Test
    public void shouldNotReportRelationshipGroupInconsistenciesForConsistentRecords() throws Exception
    {
        // given
        fixture.apply( new GraphStoreFixture.Transaction()
        {
            @Override
            protected void transactionData( GraphStoreFixture.TransactionDataBuilder tx,
                    GraphStoreFixture.IdGenerator next )
            {
                /* Create a little mini consistent structure:
                 *
                 *    nodeA --> groupA -[next]-> groupB
                 *      ^          |
                 *       \       [out]
                 *        \        v
                 *       [start]- rel -[end]-> nodeB
                 */

                long nodeA = next.node();
                long nodeB = next.node();
                long rel = next.relationship();
                long groupA = next.relationshipGroup();
                long groupB = next.relationshipGroup();

                tx.create( new NodeRecord( nodeA, true, groupA, NO_NEXT_PROPERTY.intValue() ) );
                tx.create( new NodeRecord( nodeB, false, rel, NO_NEXT_PROPERTY.intValue() ) );
                tx.create( firstInChains( new RelationshipRecord( rel, nodeA, nodeB, C ), 1 ) );
                tx.incrementRelationshipCount( ANY_LABEL, ANY_RELATIONSHIP_TYPE, ANY_LABEL, 1 );
                tx.incrementRelationshipCount( ANY_LABEL, C, ANY_LABEL, 1 );

                tx.create( withOwner( withRelationship( withNext( new RelationshipGroupRecord( groupA, C ), groupB ),
                        Direction.OUTGOING, rel ), nodeA ) );
                tx.create( withOwner( new RelationshipGroupRecord( groupB, T ), nodeA ) );
            }
        } );

        // when
        ConsistencySummaryStatistics stats = check();

        // then
        assertTrue( "should be consistent", stats.isConsistent() );
    }

    @Test
    public void shouldReportWrongNodeCountsEntries() throws Exception
    {
        // given
        fixture.apply( new GraphStoreFixture.Transaction()
        {
            @Override
            protected void transactionData( GraphStoreFixture.TransactionDataBuilder tx,
                                            GraphStoreFixture.IdGenerator next )
            {
                tx.incrementNodeCount( label3, 1 );
            }
        } );

        // when
        ConsistencySummaryStatistics stats = check();

        // then
        on( stats ).verify( RecordType.COUNTS, 1 )
                   .andThatsAllFolks();
    }

    @Test
    public void shouldReportWrongRelationshipCountsEntries() throws Exception
    {
        // given
        fixture.apply( new GraphStoreFixture.Transaction()
        {
            @Override
            protected void transactionData( GraphStoreFixture.TransactionDataBuilder tx,
                                            GraphStoreFixture.IdGenerator next )
            {
                tx.incrementRelationshipCount( label1 , C, ANY_LABEL, 1 );
            }
        } );

        // when
        ConsistencySummaryStatistics stats = check();

        // then
        on( stats ).verify( RecordType.COUNTS, 1 )
                   .andThatsAllFolks();
    }

    @Test
    public void shouldReportIfSomeKeysAreMissing() throws Exception
    {
        // given
        fixture.apply( new GraphStoreFixture.Transaction()
        {
            @Override
            protected void transactionData( GraphStoreFixture.TransactionDataBuilder tx,
                                            GraphStoreFixture.IdGenerator next )
            {
                tx.incrementNodeCount( label3, -1 );
            }
        } );

        // when
        ConsistencySummaryStatistics stats = check();

        // then
        on( stats ).verify( RecordType.COUNTS, 1 )
                   .andThatsAllFolks();
    }

    @Test
    public void shouldReportIfThereAreExtraKeys() throws Exception
    {
        // given
        fixture.apply( new GraphStoreFixture.Transaction()
        {
            @Override
            protected void transactionData( GraphStoreFixture.TransactionDataBuilder tx,
                                            GraphStoreFixture.IdGenerator next )
            {
                tx.incrementNodeCount( 1024 /* new label */, 1 );
            }
        } );

        // when
        ConsistencySummaryStatistics stats = check();

        // then
        on( stats ).verify( RecordType.COUNTS, 2 )
                   .andThatsAllFolks();
    }

    @Test
    public void shouldReportDuplicatedIndexRules() throws Exception
    {
        // Given
        int labelId = createLabel();
        int propertyKeyId = createPropertyKey();
        createIndexRule( labelId, propertyKeyId );
        createIndexRule( labelId, propertyKeyId );

        // When
        ConsistencySummaryStatistics stats = check();

        // Then
        on( stats ).verify( RecordType.SCHEMA, 1 ).andThatsAllFolks();
    }

    @Test
    public void shouldReportDuplicatedCompositeIndexRules() throws Exception
    {
        // Given
        int labelId = createLabel();
        int propertyKeyId1 = createPropertyKey( "p1" );
        int propertyKeyId2 = createPropertyKey( "p2" );
        int propertyKeyId3 = createPropertyKey( "p3" );
        createIndexRule( labelId, propertyKeyId1, propertyKeyId2, propertyKeyId3 );
        createIndexRule( labelId, propertyKeyId1, propertyKeyId2, propertyKeyId3 );

        // When
        ConsistencySummaryStatistics stats = check();

        // Then
        on( stats ).verify( RecordType.SCHEMA, 1 ).andThatsAllFolks();
    }

    @Test
    public void shouldReportDuplicatedUniquenessConstraintRules() throws Exception
    {
        // Given
        int labelId = createLabel();
        int propertyKeyId = createPropertyKey();
        createUniquenessConstraintRule( labelId, propertyKeyId );
        createUniquenessConstraintRule( labelId, propertyKeyId );

        // When
        ConsistencySummaryStatistics stats = check();

        // Then
        on( stats ).verify( RecordType.SCHEMA, 2 ) // pair of duplicated indexes & pair of duplicated constraints
                .andThatsAllFolks();
    }

    @Test
    public void shouldReportDuplicatedCompositeUniquenessConstraintRules() throws Exception
    {
        // Given
        int labelId = createLabel();
        int propertyKeyId1 = createPropertyKey( "p1" );
        int propertyKeyId2 = createPropertyKey( "p2" );
        createUniquenessConstraintRule( labelId, propertyKeyId1, propertyKeyId2 );
        createUniquenessConstraintRule( labelId, propertyKeyId1, propertyKeyId2 );

        // When
        ConsistencySummaryStatistics stats = check();

        // Then
        on( stats ).verify( RecordType.SCHEMA, 2 ) // pair of duplicated indexes & pair of duplicated constraints
                .andThatsAllFolks();
    }

    @Test
    public void shouldReportDuplicatedNodeKeyConstraintRules() throws Exception
    {
        // Given
        int labelId = createLabel();
        int propertyKeyId1 = createPropertyKey( "p1" );
        int propertyKeyId2 = createPropertyKey( "p2" );
        createNodeKeyConstraintRule( labelId, propertyKeyId1, propertyKeyId2 );
        createNodeKeyConstraintRule( labelId, propertyKeyId1, propertyKeyId2 );

        // When
        ConsistencySummaryStatistics stats = check();

        // Then
        on( stats ).verify( RecordType.SCHEMA, 2 ) // pair of duplicated indexes & pair of duplicated constraints
                .andThatsAllFolks();
    }

    @Test
    public void shouldReportDuplicatedNodePropertyExistenceConstraintRules() throws Exception
    {
        // Given
        int labelId = createLabel();
        int propertyKeyId = createPropertyKey();
        createNodePropertyExistenceConstraint( labelId, propertyKeyId );
        createNodePropertyExistenceConstraint( labelId, propertyKeyId );

        // When
        ConsistencySummaryStatistics stats = check();

        // Then
        on( stats ).verify( RecordType.SCHEMA, 1 ).andThatsAllFolks();
    }

    @Test
    public void shouldReportDuplicatedRelationshipPropertyExistenceConstraintRules() throws Exception
    {
        // Given
        int relTypeId = createRelType();
        int propertyKeyId = createPropertyKey();
        createRelationshipPropertyExistenceConstraint( relTypeId, propertyKeyId );
        createRelationshipPropertyExistenceConstraint( relTypeId, propertyKeyId );

        // When
        ConsistencySummaryStatistics stats = check();

        // Then
        on( stats ).verify( RecordType.SCHEMA, 1 ).andThatsAllFolks();
    }

    @Test
    public void shouldReportInvalidLabelIdInIndexRule() throws Exception
    {
        // Given
        int labelId = fixture.idGenerator().label();
        int propertyKeyId = createPropertyKey();
        createIndexRule( labelId, propertyKeyId );

        // When
        ConsistencySummaryStatistics stats = check();

        // Then
        on( stats ).verify( RecordType.SCHEMA, 1 ).andThatsAllFolks();
    }

    @Test
    public void shouldReportInvalidLabelIdInUniquenessConstraintRule() throws Exception
    {
        // Given
        int badLabelId = fixture.idGenerator().label();
        int propertyKeyId = createPropertyKey();
        createUniquenessConstraintRule( badLabelId, propertyKeyId );

        // When
        ConsistencySummaryStatistics stats = check();

        // Then
        on( stats ).verify( RecordType.SCHEMA, 2 ) // invalid label in both index & owning constraint
                .andThatsAllFolks();
    }

    @Test
    public void shouldReportInvalidLabelIdInNodeKeyConstraintRule() throws Exception
    {
        // Given
        int badLabelId = fixture.idGenerator().label();
        int propertyKeyId = createPropertyKey();
        createNodeKeyConstraintRule( badLabelId, propertyKeyId );

        // When
        ConsistencySummaryStatistics stats = check();

        // Then
        on( stats ).verify( RecordType.SCHEMA, 2 ) // invalid label in both index & owning constraint
                .andThatsAllFolks();
    }

    @Test
    public void shouldReportInvalidLabelIdInNodePropertyExistenceConstraintRule() throws Exception
    {
        // Given
        int badLabelId = fixture.idGenerator().label();
        int propertyKeyId = createPropertyKey();
        createNodePropertyExistenceConstraint( badLabelId, propertyKeyId );

        // When
        ConsistencySummaryStatistics stats = check();

        // Then
        on( stats ).verify( RecordType.SCHEMA, 1 ).andThatsAllFolks();
    }

    @Test
    public void shouldReportInvalidPropertyKeyIdInIndexRule() throws Exception
    {
        // Given
        int labelId = createLabel();
        int badPropertyKeyId = fixture.idGenerator().propertyKey();
        createIndexRule( labelId, badPropertyKeyId );

        // When
        ConsistencySummaryStatistics stats = check();

        // Then
        on( stats ).verify( RecordType.SCHEMA, 1 ).andThatsAllFolks();
    }

    @Test
    public void shouldReportInvalidSecondPropertyKeyIdInIndexRule() throws Exception
    {
        // Given
        int labelId = createLabel();
        int propertyKeyId = createPropertyKey();
        int badPropertyKeyId = fixture.idGenerator().propertyKey();
        createIndexRule( labelId, propertyKeyId, badPropertyKeyId );

        // When
        ConsistencySummaryStatistics stats = check();

        // Then
        on( stats ).verify( RecordType.SCHEMA, 1 ).andThatsAllFolks();
    }

    @Test
    public void shouldReportInvalidPropertyKeyIdInUniquenessConstraintRule() throws Exception
    {
        // Given
        int labelId = createLabel();
        int badPropertyKeyId = fixture.idGenerator().propertyKey();
        createUniquenessConstraintRule( labelId, badPropertyKeyId );

        // When
        ConsistencySummaryStatistics stats = check();

        // Then
        on( stats ).verify( RecordType.SCHEMA, 2 ) // invalid property key in both index & owning constraint
                .andThatsAllFolks();
    }

    @Test
    public void shouldReportInvalidSecondPropertyKeyIdInUniquenessConstraintRule() throws Exception
    {
        // Given
        int labelId = createLabel();
        int propertyKeyId = createPropertyKey();
        int badPropertyKeyId = fixture.idGenerator().propertyKey();
        createUniquenessConstraintRule( labelId, propertyKeyId, badPropertyKeyId );

        // When
        ConsistencySummaryStatistics stats = check();

        // Then
        on( stats ).verify( RecordType.SCHEMA, 2 ) // invalid property key in both index & owning constraint
                .andThatsAllFolks();
    }

    @Test
    public void shouldReportInvalidSecondPropertyKeyIdInNodeKeyConstraintRule() throws Exception
    {
        // Given
        int labelId = createLabel();
        int propertyKeyId = createPropertyKey();
        int badPropertyKeyId = fixture.idGenerator().propertyKey();
        createNodeKeyConstraintRule( labelId, propertyKeyId, badPropertyKeyId );

        // When
        ConsistencySummaryStatistics stats = check();

        // Then
        on( stats ).verify( RecordType.SCHEMA, 2 ) // invalid property key in both index & owning constraint
                .andThatsAllFolks();
    }

    @Test
    public void shouldReportInvalidPropertyKeyIdInNodePropertyExistenceConstraintRule() throws Exception
    {
        // Given
        int labelId = createLabel();
        int badPropertyKeyId = fixture.idGenerator().propertyKey();
        createNodePropertyExistenceConstraint( labelId, badPropertyKeyId );

        // When
        ConsistencySummaryStatistics stats = check();

        // Then
        on( stats ).verify( RecordType.SCHEMA, 1 ).andThatsAllFolks();
    }

    @Test
    public void shouldReportInvalidRelTypeIdInRelationshipPropertyExistenceConstraintRule() throws Exception
    {
        // Given
        int badRelTypeId = fixture.idGenerator().relationshipType();
        int propertyKeyId = createPropertyKey();
        createRelationshipPropertyExistenceConstraint( badRelTypeId, propertyKeyId );

        // When
        ConsistencySummaryStatistics stats = check();

        // Then
        on( stats ).verify( RecordType.SCHEMA, 1 ).andThatsAllFolks();
    }

    @Test
    public void shouldReportNothingForUniquenessAndPropertyExistenceConstraintOnSameLabelAndProperty() throws Exception
    {
        // Given
        int labelId = createLabel();
        int propertyKeyId = createPropertyKey();

        createUniquenessConstraintRule( labelId, propertyKeyId );
        createNodePropertyExistenceConstraint( labelId, propertyKeyId );

        // When
        ConsistencySummaryStatistics stats = check();

        // Then
        assertTrue( stats.isConsistent() );
    }

    @Test
    public void shouldReportNothingForNodeKeyAndPropertyExistenceConstraintOnSameLabelAndProperty() throws Exception
    {
        // Given
        int labelId = createLabel();
        int propertyKeyId = createPropertyKey();

        createNodeKeyConstraintRule( labelId, propertyKeyId );
        createNodePropertyExistenceConstraint( labelId, propertyKeyId );

        // When
        ConsistencySummaryStatistics stats = check();

        // Then
        assertTrue( stats.isConsistent() );
    }

    @Test
    public void shouldManageUnusedRecordsWithWeirdDataIn() throws Exception
    {
        // Given
        final AtomicLong id = new AtomicLong();
        fixture.apply( new GraphStoreFixture.Transaction()
        {
            @Override
            protected void transactionData( TransactionDataBuilder tx, IdGenerator next )
            {
                id.set( next.relationship() );
                RelationshipRecord relationship = new RelationshipRecord( id.get() );
                relationship.setFirstNode( -1 );
                relationship.setSecondNode( -1 );
                relationship.setInUse( true );
                tx.create( relationship );
            }
        } );
        fixture.apply( new GraphStoreFixture.Transaction()
        {
            @Override
            protected void transactionData( TransactionDataBuilder tx, IdGenerator next )
            {
                RelationshipRecord relationship = new RelationshipRecord( id.get() );
                tx.delete( relationship );
            }
        } );

        // When
        ConsistencySummaryStatistics stats = check();

        // Then
        assertTrue( stats.isConsistent() );
    }

    private ConsistencySummaryStatistics check() throws ConsistencyCheckIncompleteException
    {
        return check( fixture.directStoreAccess() );
    }

    private ConsistencySummaryStatistics check( DirectStoreAccess stores ) throws ConsistencyCheckIncompleteException
    {
        Config config = config();
        FullCheck checker = new FullCheck( config, ProgressMonitorFactory.NONE, fixture.getAccessStatistics(),
                defaultConsistencyCheckThreadsNumber() );
        return checker.execute( stores, FormattedLog.toOutputStream( System.out ),
                ( report, method, message ) ->
                {
                    Set<String> types = allReports.get( report );
                    assert types != null;
                    types.remove( method );
                } );
    }

    private Config config()
    {
        Map<String,String> params = stringMap(
                // Enable property owners check by default in tests:
                ConsistencyCheckSettings.consistency_check_property_owners.name(), "true",
                GraphDatabaseSettings.record_format.name(), getRecordFormatName());
        return Config.defaults( params );
    }

    protected static RelationshipGroupRecord withRelationships( RelationshipGroupRecord group, long out,
            long in, long loop )
    {
        group.setFirstOut( out );
        group.setFirstIn( in );
        group.setFirstLoop( loop );
        return group;
    }

    protected static RelationshipGroupRecord withRelationship( RelationshipGroupRecord group, Direction direction,
            long rel )
    {
        switch ( direction )
        {
        case OUTGOING:
            group.setFirstOut( rel );
            break;
        case INCOMING:
            group.setFirstIn( rel );
            break;
        case BOTH:
            group.setFirstLoop( rel );
            break;
        default:
            throw new IllegalArgumentException( direction.name() );
        }
        return group;
    }

    protected static RelationshipRecord firstInChains( RelationshipRecord relationship, int count )
    {
        relationship.setFirstInFirstChain( true );
        relationship.setFirstPrevRel( count );
        relationship.setFirstInSecondChain( true );
        relationship.setSecondPrevRel( count );
        return relationship;
    }

    protected static RelationshipGroupRecord withNext( RelationshipGroupRecord group, long next )
    {
        group.setNext( next );
        return group;
    }

    protected static RelationshipGroupRecord withOwner( RelationshipGroupRecord record, long owner )
    {
        record.setOwningNode( owner );
        return record;
    }

    protected String getRecordFormatName()
    {
        return StringUtils.EMPTY;
    }

    private int createLabel() throws Exception
    {
        final MutableInt id = new MutableInt( -1 );

        fixture.apply( new GraphStoreFixture.Transaction()
        {
            @Override
            protected void transactionData( GraphStoreFixture.TransactionDataBuilder tx,
                    GraphStoreFixture.IdGenerator next )
            {
                int labelId = next.label();
                tx.nodeLabel( labelId, "label" );
                id.setValue( labelId );
            }
        } );

        return id.intValue();
    }

    private int createPropertyKey() throws Exception
    {
        return createPropertyKey( "property" );
    }

    private int createPropertyKey( String propertyKey ) throws Exception
    {
        final MutableInt id = new MutableInt( -1 );

        fixture.apply( new GraphStoreFixture.Transaction()
        {
            @Override
            protected void transactionData( GraphStoreFixture.TransactionDataBuilder tx,
                    GraphStoreFixture.IdGenerator next )
            {
                int propertyKeyId = next.propertyKey();
                tx.propertyKey( propertyKeyId, propertyKey );
                id.setValue( propertyKeyId );
            }
        } );

        return id.intValue();
    }

    private int createRelType() throws Exception
    {
        final MutableInt id = new MutableInt( -1 );

        fixture.apply( new GraphStoreFixture.Transaction()
        {
            @Override
            protected void transactionData( GraphStoreFixture.TransactionDataBuilder tx,
                    GraphStoreFixture.IdGenerator next )
            {
                int relTypeId = next.relationshipType();
                tx.relationshipType( relTypeId, "relType" );
                id.setValue( relTypeId );
            }
        } );

        return id.intValue();
    }

    private void createIndexRule( final int labelId, final int... propertyKeyIds ) throws Exception
    {
        fixture.apply( new GraphStoreFixture.Transaction()
        {
            @Override
            protected void transactionData( GraphStoreFixture.TransactionDataBuilder tx,
                    GraphStoreFixture.IdGenerator next )
            {
                int id = (int) next.schema();

                DynamicRecord recordBefore = new DynamicRecord( id );
                DynamicRecord recordAfter = recordBefore.clone();

<<<<<<< HEAD
                IndexRule rule = IndexRule.forSchema( id, SchemaDescriptorFactory.forLabel( labelId, propertyKeyIds ) ).withProvider( DESCRIPTOR ).build();
                Collection<DynamicRecord> records = serializeRule( rule, recordAfter );
=======
                StoreIndexDescriptor index = forSchema( forLabel( labelId, propertyKeyIds ), DESCRIPTOR ).withId( id );
                Collection<DynamicRecord> records = serializeRule( index, recordAfter );
>>>>>>> b9119223

                tx.createSchema( singleton( recordBefore ), records, index );
            }
        } );
    }

    private void createUniquenessConstraintRule( final int labelId, final int... propertyKeyIds )
    {
        SchemaStore schemaStore = (SchemaStore) fixture.directStoreAccess().nativeStores().getSchemaStore();

        long ruleId1 = schemaStore.nextId();
        long ruleId2 = schemaStore.nextId();

<<<<<<< HEAD
        IndexRule indexRule =
                IndexRule.forIndex( ruleId1, uniqueForLabel( labelId, propertyKeyIds ) ).withProvider( DESCRIPTOR ).withOwingConstraint( ruleId2 ).build();
=======
        StoreIndexDescriptor indexRule =
                uniqueForSchema( forLabel( labelId, propertyKeyIds ), DESCRIPTOR ).withIds( ruleId1, ruleId2 );
>>>>>>> b9119223
        ConstraintRule uniqueRule = ConstraintRule.constraintRule( ruleId2,
                ConstraintDescriptorFactory.uniqueForLabel( labelId, propertyKeyIds ), ruleId1 );

        writeToSchemaStore( schemaStore, indexRule );
        writeToSchemaStore( schemaStore, uniqueRule );
    }

    private void createNodeKeyConstraintRule( final int labelId, final int... propertyKeyIds )
    {
        SchemaStore schemaStore = (SchemaStore) fixture.directStoreAccess().nativeStores().getSchemaStore();

        long ruleId1 = schemaStore.nextId();
        long ruleId2 = schemaStore.nextId();

<<<<<<< HEAD
        IndexRule indexRule =
                IndexRule.forIndex( ruleId1, uniqueForLabel( labelId, propertyKeyIds ) ).withProvider( DESCRIPTOR ).withOwingConstraint( ruleId2 ).build();
=======
        StoreIndexDescriptor indexRule =
                uniqueForSchema( forLabel( labelId, propertyKeyIds ), DESCRIPTOR ).withIds( ruleId1, ruleId2 );
>>>>>>> b9119223
        ConstraintRule nodeKeyRule = ConstraintRule.constraintRule( ruleId2,
                ConstraintDescriptorFactory.nodeKeyForLabel( labelId, propertyKeyIds ), ruleId1 );

        writeToSchemaStore( schemaStore, indexRule );
        writeToSchemaStore( schemaStore, nodeKeyRule );
    }

    private void createNodePropertyExistenceConstraint( int labelId, int propertyKeyId )
    {
        SchemaStore schemaStore = (SchemaStore) fixture.directStoreAccess().nativeStores().getSchemaStore();
        ConstraintRule rule = nodePropertyExistenceConstraintRule( schemaStore.nextId(), labelId, propertyKeyId );
        writeToSchemaStore( schemaStore, rule );
    }

    private void createRelationshipPropertyExistenceConstraint( int relTypeId, int propertyKeyId )
    {
        SchemaStore schemaStore = (SchemaStore) fixture.directStoreAccess().nativeStores().getSchemaStore();
        ConstraintRule rule = relPropertyExistenceConstraintRule( schemaStore.nextId(), relTypeId, propertyKeyId );
        writeToSchemaStore( schemaStore, rule );
    }

    private void writeToSchemaStore( SchemaStore schemaStore, SchemaRule rule )
    {
        Collection<DynamicRecord> records = schemaStore.allocateFrom( rule );
        for ( DynamicRecord record : records )
        {
            schemaStore.updateRecord( record );
        }
    }

    private static KernelTransaction transactionOn( GraphDatabaseService db )
    {
        DependencyResolver resolver = ((GraphDatabaseAPI) db).getDependencyResolver();
        ThreadToStatementContextBridge bridge = resolver.resolveDependency( ThreadToStatementContextBridge.class );
        return bridge.getKernelTransactionBoundToThisThread( true );
    }

    private static class Reference<T>
    {
        private T value;

        void set( T value )
        {
            this.value = value;
        }

        T get()
        {
            return value;
        }

        @Override
        public String toString()
        {
            return String.valueOf( value );
        }
    }

    public static final class ConsistencySummaryVerifier
    {
        private final ConsistencySummaryStatistics stats;
        private final Set<RecordType> types = new HashSet<>();
        private long total;

        public static ConsistencySummaryVerifier on( ConsistencySummaryStatistics stats )
        {
            return new ConsistencySummaryVerifier( stats );
        }

        private ConsistencySummaryVerifier( ConsistencySummaryStatistics stats )
        {
            this.stats = stats;
        }

        public ConsistencySummaryVerifier verify( RecordType type, int inconsistencies )
        {
            if ( !types.add( type ) )
            {
                throw new IllegalStateException( "Tried to verify the same type twice: " + type );
            }
            assertEquals( "Inconsistencies of type: " + type, inconsistencies,
                    stats.getInconsistencyCountForRecordType( type ) );
            total += inconsistencies;
            return this;
        }

        public void andThatsAllFolks()
        {
            assertEquals( "Total number of inconsistencies: " + stats, total, stats.getTotalInconsistencyCount() );
        }
    }

    private static Collection<DynamicRecord> serializeRule( SchemaRule rule, DynamicRecord... records )
    {
        byte[] data = SchemaRuleSerialization.serialize( rule );
        DynamicRecordAllocator dynamicRecordAllocator =
                new ReusableRecordsCompositeAllocator( asList( records ), schemaAllocator );
        Collection<DynamicRecord> result = new ArrayList<>();
        AbstractDynamicStore.allocateRecordsFromBytes( result, data, dynamicRecordAllocator );
        return result;
    }

    private static DynamicRecordAllocator schemaAllocator = new DynamicRecordAllocator()
    {
        private int next = 10000; // we start high to not conflict with real ids

        @Override
        public int getRecordDataSize()
        {
            return SchemaStore.BLOCK_SIZE;
        }

        @Override
        public DynamicRecord nextRecord()
        {
            return new DynamicRecord( next++ );
        }
    };
}<|MERGE_RESOLUTION|>--- conflicted
+++ resolved
@@ -57,46 +57,26 @@
 import org.neo4j.helpers.collection.Iterators;
 import org.neo4j.helpers.collection.Pair;
 import org.neo4j.helpers.progress.ProgressMonitorFactory;
-<<<<<<< HEAD
-import org.neo4j.internal.kernel.api.exceptions.KernelException;
-=======
 import org.neo4j.internal.kernel.api.TokenRead;
 import org.neo4j.internal.kernel.api.TokenWrite;
 import org.neo4j.internal.kernel.api.exceptions.KernelException;
 import org.neo4j.internal.kernel.api.exceptions.TransactionFailureException;
->>>>>>> b9119223
 import org.neo4j.io.pagecache.IOLimiter;
 import org.neo4j.kernel.api.KernelTransaction;
 import org.neo4j.kernel.api.Statement;
 import org.neo4j.kernel.api.direct.DirectStoreAccess;
-<<<<<<< HEAD
-import org.neo4j.kernel.api.exceptions.TransactionFailureException;
-import org.neo4j.kernel.api.index.IndexAccessor;
-import org.neo4j.kernel.api.index.IndexEntryUpdate;
-import org.neo4j.kernel.api.index.IndexPopulator;
-=======
 import org.neo4j.kernel.api.index.IndexAccessor;
 import org.neo4j.kernel.api.index.IndexEntryUpdate;
 import org.neo4j.kernel.api.index.IndexPopulator;
 import org.neo4j.kernel.api.index.IndexProvider;
->>>>>>> b9119223
 import org.neo4j.kernel.api.index.IndexUpdater;
 import org.neo4j.kernel.api.labelscan.LabelScanStore;
 import org.neo4j.kernel.api.labelscan.LabelScanWriter;
 import org.neo4j.kernel.api.labelscan.NodeLabelUpdate;
 import org.neo4j.kernel.api.schema.constaints.ConstraintDescriptorFactory;
-<<<<<<< HEAD
-import org.neo4j.kernel.api.schema.index.IndexDescriptor;
-import org.neo4j.kernel.configuration.Config;
-import org.neo4j.kernel.impl.annotations.Documented;
-import org.neo4j.kernel.impl.api.KernelStatement;
-import org.neo4j.kernel.impl.api.index.EntityUpdates;
-import org.neo4j.kernel.impl.api.index.IndexProviderMap;
-=======
 import org.neo4j.kernel.api.schema.index.StoreIndexDescriptor;
 import org.neo4j.kernel.configuration.Config;
 import org.neo4j.kernel.impl.annotations.Documented;
->>>>>>> b9119223
 import org.neo4j.kernel.impl.api.index.IndexUpdateMode;
 import org.neo4j.kernel.impl.api.index.sampling.IndexSamplingConfig;
 import org.neo4j.kernel.impl.core.ThreadToStatementContextBridge;
@@ -149,20 +129,13 @@
 import static org.neo4j.graphdb.RelationshipType.withName;
 import static org.neo4j.helpers.collection.Iterables.asIterable;
 import static org.neo4j.helpers.collection.MapUtil.stringMap;
-<<<<<<< HEAD
-import static org.neo4j.kernel.api.ReadOperations.ANY_LABEL;
-import static org.neo4j.kernel.api.ReadOperations.ANY_RELATIONSHIP_TYPE;
-import static org.neo4j.kernel.api.index.IndexProvider.Descriptor;
-import static org.neo4j.kernel.api.labelscan.NodeLabelUpdate.labelChanges;
-import static org.neo4j.kernel.api.schema.index.SchemaIndexDescriptorFactory.uniqueForLabel;
-=======
 import static org.neo4j.kernel.api.StatementConstants.ANY_LABEL;
 import static org.neo4j.kernel.api.StatementConstants.ANY_RELATIONSHIP_TYPE;
+import static org.neo4j.kernel.api.index.IndexProvider.Descriptor;
 import static org.neo4j.kernel.api.labelscan.NodeLabelUpdate.labelChanges;
 import static org.neo4j.kernel.api.schema.SchemaDescriptorFactory.forLabel;
 import static org.neo4j.kernel.api.schema.index.IndexDescriptorFactory.forSchema;
 import static org.neo4j.kernel.api.schema.index.IndexDescriptorFactory.uniqueForSchema;
->>>>>>> b9119223
 import static org.neo4j.kernel.impl.store.AbstractDynamicStore.readFullByteArrayFromHeavyRecords;
 import static org.neo4j.kernel.impl.store.DynamicArrayStore.allocateFromNumbers;
 import static org.neo4j.kernel.impl.store.DynamicArrayStore.getRightArray;
@@ -475,22 +448,13 @@
         DirectStoreAccess storeAccess = fixture.directStoreAccess();
 
         // fail all indexes
-<<<<<<< HEAD
-        Iterator<IndexRule> rules = new SchemaStorage( storeAccess.nativeStores().getSchemaStore(), storeAccess.indexes() ).indexesGetAll();
-=======
-        Iterator<StoreIndexDescriptor> rules = new SchemaStorage( storeAccess.nativeStores().getSchemaStore() ).indexesGetAll();
->>>>>>> b9119223
+        Iterator<StoreIndexDescriptor> rules = new SchemaStorage( storeAccess.nativeStores().getSchemaStore(), storeAccess.indexes() ).indexesGetAll();
         while ( rules.hasNext() )
         {
             StoreIndexDescriptor rule = rules.next();
             IndexSamplingConfig samplingConfig = new IndexSamplingConfig( Config.defaults() );
-<<<<<<< HEAD
-            IndexPopulator populator = storeAccess.indexes().get( rule.getProviderDescriptor() ).getPopulator( rule.getId(),
-                    rule.getIndexDescriptor( IndexProviderMap.EMPTY ), samplingConfig );
-=======
             IndexPopulator populator = storeAccess.indexes().lookup( rule.providerDescriptor() )
                 .getPopulator( rule, samplingConfig );
->>>>>>> b9119223
             populator.markAsFailed( "Oh noes! I was a shiny index and then I was failed" );
             populator.close( false );
 
@@ -591,38 +555,20 @@
     {
         // given
         IndexSamplingConfig samplingConfig = new IndexSamplingConfig( Config.defaults() );
-<<<<<<< HEAD
         DirectStoreAccess storeAccess = fixture.directStoreAccess();
-        Iterator<IndexRule> indexRuleIterator = new SchemaStorage( storeAccess.nativeStores().getSchemaStore(), storeAccess.indexes() ).indexesGetAll();
+        Iterator<StoreIndexDescriptor> indexDescriptorIterator = new SchemaStorage( storeAccess.nativeStores().getSchemaStore(), storeAccess.indexes() ).indexesGetAll();
         NeoStoreIndexStoreView storeView = new NeoStoreIndexStoreView( LockService.NO_LOCK_SERVICE, storeAccess.nativeStores().getRawNeoStores() );
-        while ( indexRuleIterator.hasNext() )
-        {
-            IndexRule indexRule = indexRuleIterator.next();
-            IndexDescriptor descriptor = indexRule.getIndexDescriptor( IndexProviderMap.EMPTY );
-            IndexAccessor accessor = storeAccess.indexes().
-                    get( indexRule.getProviderDescriptor() ).getOnlineAccessor( indexRule.getId(), descriptor, samplingConfig );
-=======
-        Iterator<StoreIndexDescriptor> indexDescriptorIterator =
-                new SchemaStorage( fixture.directStoreAccess().nativeStores().getSchemaStore() ).indexesGetAll();
-        NeoStoreIndexStoreView storeView = new NeoStoreIndexStoreView( LockService.NO_LOCK_SERVICE,
-                fixture.directStoreAccess().nativeStores().getRawNeoStores() );
         while ( indexDescriptorIterator.hasNext() )
         {
             StoreIndexDescriptor indexDescriptor = indexDescriptorIterator.next();
             IndexAccessor accessor = fixture.directStoreAccess().indexes().
                     lookup( indexDescriptor.providerDescriptor() ).getOnlineAccessor( indexDescriptor, samplingConfig );
->>>>>>> b9119223
             try ( IndexUpdater updater = accessor.newUpdater( IndexUpdateMode.ONLINE ) )
             {
                 for ( long nodeId : indexedNodes )
                 {
-<<<<<<< HEAD
                     EntityUpdates updates = storeView.nodeAsUpdates( nodeId );
-                    for ( IndexEntryUpdate<?> update : updates.forIndexKeys( asList( descriptor ) ) )
-=======
-                    NodeUpdates updates = storeView.nodeAsUpdates( nodeId );
                     for ( IndexEntryUpdate<?> update : updates.forIndexKeys( asList( indexDescriptor ) ) )
->>>>>>> b9119223
                     {
                         updater.process( IndexEntryUpdate.remove( nodeId, indexDescriptor, update.values() ) );
                     }
@@ -645,19 +591,8 @@
     {
         // given
         IndexSamplingConfig samplingConfig = new IndexSamplingConfig( Config.defaults() );
-<<<<<<< HEAD
         DirectStoreAccess storeAccess = fixture.directStoreAccess();
-        Iterator<IndexRule> indexRuleIterator = new SchemaStorage( storeAccess.nativeStores().getSchemaStore(), storeAccess.indexes() ).indexesGetAll();
-        while ( indexRuleIterator.hasNext() )
-        {
-            IndexRule indexRule = indexRuleIterator.next();
-            IndexAccessor accessor = storeAccess.indexes().get( indexRule.getProviderDescriptor() ).getOnlineAccessor( indexRule.getId(),
-                    indexRule.getIndexDescriptor( IndexProviderMap.EMPTY ), samplingConfig );
-            IndexUpdater updater = accessor.newUpdater( IndexUpdateMode.ONLINE );
-            updater.process( IndexEntryUpdate.add( 42, indexRule.getIndexDescriptor( IndexProviderMap.EMPTY ).schema(), values( indexRule ) ) );
-=======
-        Iterator<StoreIndexDescriptor> indexRuleIterator =
-                new SchemaStorage( fixture.directStoreAccess().nativeStores().getSchemaStore() ).indexesGetAll();
+        Iterator<StoreIndexDescriptor> indexRuleIterator = new SchemaStorage( storeAccess.nativeStores().getSchemaStore(), storeAccess.indexes() ).indexesGetAll();
         while ( indexRuleIterator.hasNext() )
         {
             StoreIndexDescriptor indexRule = indexRuleIterator.next();
@@ -665,7 +600,6 @@
                     .getOnlineAccessor( indexRule, samplingConfig );
             IndexUpdater updater = accessor.newUpdater( IndexUpdateMode.ONLINE );
             updater.process( IndexEntryUpdate.add( 42, indexRule.schema(), values( indexRule ) ) );
->>>>>>> b9119223
             updater.close();
             accessor.force( IOLimiter.unlimited() );
             accessor.close();
@@ -2309,13 +2243,8 @@
                 DynamicRecord recordBefore = new DynamicRecord( id );
                 DynamicRecord recordAfter = recordBefore.clone();
 
-<<<<<<< HEAD
-                IndexRule rule = IndexRule.forSchema( id, SchemaDescriptorFactory.forLabel( labelId, propertyKeyIds ) ).withProvider( DESCRIPTOR ).build();
-                Collection<DynamicRecord> records = serializeRule( rule, recordAfter );
-=======
                 StoreIndexDescriptor index = forSchema( forLabel( labelId, propertyKeyIds ), DESCRIPTOR ).withId( id );
                 Collection<DynamicRecord> records = serializeRule( index, recordAfter );
->>>>>>> b9119223
 
                 tx.createSchema( singleton( recordBefore ), records, index );
             }
@@ -2329,13 +2258,8 @@
         long ruleId1 = schemaStore.nextId();
         long ruleId2 = schemaStore.nextId();
 
-<<<<<<< HEAD
-        IndexRule indexRule =
-                IndexRule.forIndex( ruleId1, uniqueForLabel( labelId, propertyKeyIds ) ).withProvider( DESCRIPTOR ).withOwingConstraint( ruleId2 ).build();
-=======
         StoreIndexDescriptor indexRule =
                 uniqueForSchema( forLabel( labelId, propertyKeyIds ), DESCRIPTOR ).withIds( ruleId1, ruleId2 );
->>>>>>> b9119223
         ConstraintRule uniqueRule = ConstraintRule.constraintRule( ruleId2,
                 ConstraintDescriptorFactory.uniqueForLabel( labelId, propertyKeyIds ), ruleId1 );
 
@@ -2350,13 +2274,8 @@
         long ruleId1 = schemaStore.nextId();
         long ruleId2 = schemaStore.nextId();
 
-<<<<<<< HEAD
-        IndexRule indexRule =
-                IndexRule.forIndex( ruleId1, uniqueForLabel( labelId, propertyKeyIds ) ).withProvider( DESCRIPTOR ).withOwingConstraint( ruleId2 ).build();
-=======
         StoreIndexDescriptor indexRule =
                 uniqueForSchema( forLabel( labelId, propertyKeyIds ), DESCRIPTOR ).withIds( ruleId1, ruleId2 );
->>>>>>> b9119223
         ConstraintRule nodeKeyRule = ConstraintRule.constraintRule( ruleId2,
                 ConstraintDescriptorFactory.nodeKeyForLabel( labelId, propertyKeyIds ), ruleId1 );
 

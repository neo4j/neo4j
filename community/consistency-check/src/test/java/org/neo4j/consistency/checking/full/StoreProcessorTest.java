/*
 * Copyright (c) 2002-2016 "Neo Technology,"
 * Network Engine for Objects in Lund AB [http://neotechnology.com]
 *
 * This file is part of Neo4j.
 *
 * Neo4j is free software: you can redistribute it and/or modify
 * it under the terms of the GNU General Public License as published by
 * the Free Software Foundation, either version 3 of the License, or
 * (at your option) any later version.
 *
 * This program is distributed in the hope that it will be useful,
 * but WITHOUT ANY WARRANTY; without even the implied warranty of
 * MERCHANTABILITY or FITNESS FOR A PARTICULAR PURPOSE.  See the
 * GNU General Public License for more details.
 *
 * You should have received a copy of the GNU General Public License
 * along with this program.  If not, see <http://www.gnu.org/licenses/>.
 */
package org.neo4j.consistency.checking.full;

import org.junit.Test;
import org.mockito.invocation.InvocationOnMock;

import org.neo4j.consistency.checking.CheckDecorator;
import org.neo4j.consistency.checking.cache.CacheAccess;
import org.neo4j.consistency.report.ConsistencyReport;
import org.neo4j.kernel.impl.store.RecordStore;
import org.neo4j.kernel.impl.store.RecordStoreUtil.NewNodeRecordAnswer;
import org.neo4j.kernel.impl.store.RecordStoreUtil.ReadNodeAnswer;
import org.neo4j.kernel.impl.store.record.NodeRecord;
import org.neo4j.kernel.impl.store.record.RecordLoad;

import static org.mockito.Matchers.any;
import static org.mockito.Matchers.anyLong;
import static org.mockito.Matchers.eq;
import static org.mockito.Mockito.mock;
import static org.mockito.Mockito.never;
import static org.mockito.Mockito.verify;
import static org.mockito.Mockito.when;

public class StoreProcessorTest
{
    @SuppressWarnings("unchecked")
    @Test
    public void shouldProcessAllTheRecordsInAStore() throws Exception
    {
        // given
        StoreProcessor processor = new StoreProcessor( CheckDecorator.NONE,
                mock( ConsistencyReport.Reporter.class ), Stage.SEQUENTIAL_FORWARD, CacheAccess.EMPTY );
        RecordStore<NodeRecord> recordStore = mock( RecordStore.class );
        when( recordStore.newRecord() ).thenAnswer( new NewNodeRecordAnswer() );
        when( recordStore.getHighId() ).thenReturn( 3L );
        when( recordStore.getRecord( anyLong(), any( NodeRecord.class ), any( RecordLoad.class ) ) )
                .thenAnswer( new ReadNodeAnswer( false, 0, 0 ) );

        // when
        processor.applyFiltered( recordStore );

        // then
        verify( recordStore ).getRecord( eq( 0L ), any( NodeRecord.class ), any( RecordLoad.class ) );
        verify( recordStore ).getRecord( eq( 1L ), any( NodeRecord.class ), any( RecordLoad.class ) );
        verify( recordStore ).getRecord( eq( 2L ), any( NodeRecord.class ), any( RecordLoad.class ) );
        verify( recordStore, never() ).getRecord( eq( 3L ), any( NodeRecord.class ), any( RecordLoad.class ) );
    }

    @SuppressWarnings("unchecked")
    @Test
    public void shouldStopProcessingRecordsWhenSignalledToStop() throws Exception
    {
        // given
        final StoreProcessor processor = new StoreProcessor( CheckDecorator.NONE,
                mock( ConsistencyReport.Reporter.class ), Stage.SEQUENTIAL_FORWARD, CacheAccess.EMPTY );
        RecordStore<NodeRecord> recordStore = mock( RecordStore.class );
        when( recordStore.newRecord() ).thenAnswer( new NewNodeRecordAnswer() );
        when( recordStore.getHighId() ).thenReturn( 4L );
        when( recordStore.getRecord( eq( 0L ), any( NodeRecord.class ), any( RecordLoad.class ) ) )
                .thenAnswer( new ReadNodeAnswer( false, 0, 0 ) );
        when( recordStore.getRecord( eq( 1L ), any( NodeRecord.class ), any( RecordLoad.class ) ) )
                .thenAnswer( new ReadNodeAnswer( false, 0, 0 ) );
        when( recordStore.getRecord( eq( 2L ), any( NodeRecord.class ), any( RecordLoad.class ) ) )
                .thenAnswer( new ReadNodeAnswer( false, 0, 0 )
        {
            @Override
            public NodeRecord answer( InvocationOnMock invocation ) throws Throwable
            {
                processor.stop();
<<<<<<< HEAD
                return super.answer( invocation );
=======
                return new NodeRecord( 2, true, false, 0, 0, 0 );
>>>>>>> babcebc7
            }
        } );

        // when
        processor.applyFiltered( recordStore );

        // then
        verify( recordStore ).getRecord( eq( 0L ), any( NodeRecord.class ), any( RecordLoad.class ) );
        verify( recordStore ).getRecord( eq( 1L ), any( NodeRecord.class ), any( RecordLoad.class ) );
        verify( recordStore ).getRecord( eq( 2L ), any( NodeRecord.class ), any( RecordLoad.class ) );
        verify( recordStore, never() ).getRecord( eq( 3L ), any( NodeRecord.class ), any( RecordLoad.class ) );
    }
}<|MERGE_RESOLUTION|>--- conflicted
+++ resolved
@@ -41,7 +41,7 @@
 
 public class StoreProcessorTest
 {
-    @SuppressWarnings("unchecked")
+    @SuppressWarnings( "unchecked" )
     @Test
     public void shouldProcessAllTheRecordsInAStore() throws Exception
     {
@@ -64,7 +64,7 @@
         verify( recordStore, never() ).getRecord( eq( 3L ), any( NodeRecord.class ), any( RecordLoad.class ) );
     }
 
-    @SuppressWarnings("unchecked")
+    @SuppressWarnings( "unchecked" )
     @Test
     public void shouldStopProcessingRecordsWhenSignalledToStop() throws Exception
     {
@@ -78,20 +78,16 @@
                 .thenAnswer( new ReadNodeAnswer( false, 0, 0 ) );
         when( recordStore.getRecord( eq( 1L ), any( NodeRecord.class ), any( RecordLoad.class ) ) )
                 .thenAnswer( new ReadNodeAnswer( false, 0, 0 ) );
-        when( recordStore.getRecord( eq( 2L ), any( NodeRecord.class ), any( RecordLoad.class ) ) )
-                .thenAnswer( new ReadNodeAnswer( false, 0, 0 )
-        {
-            @Override
-            public NodeRecord answer( InvocationOnMock invocation ) throws Throwable
-            {
-                processor.stop();
-<<<<<<< HEAD
-                return super.answer( invocation );
-=======
-                return new NodeRecord( 2, true, false, 0, 0, 0 );
->>>>>>> babcebc7
-            }
-        } );
+        when( recordStore.getRecord( eq( 2L ), any( NodeRecord.class ), any( RecordLoad.class ) ) ).thenAnswer(
+                new ReadNodeAnswer( false, 0, 0 )
+                {
+                    @Override
+                    public NodeRecord answer( InvocationOnMock invocation ) throws Throwable
+                    {
+                        processor.stop();
+                        return super.answer( invocation );
+                    }
+                } );
 
         // when
         processor.applyFiltered( recordStore );

--- conflicted
+++ resolved
@@ -56,11 +56,7 @@
     }
 
     public static IndexRule constraintIndexRule( long ruleId, int labelId, int propertyId,
-<<<<<<< HEAD
-            IndexProvider.Descriptor descriptor, long constraintId )
-=======
                                                  IndexProvider.Descriptor descriptor, long constraintId )
->>>>>>> 251e9a8d
     {
         return IndexRule.constraintIndexRule( ruleId, SchemaIndexDescriptorFactory.uniqueForLabel( labelId, propertyId ),
                 descriptor, constraintId );

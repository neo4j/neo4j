/*
 * Copyright (c) 2002-2018 "Neo Technology,"
 * Network Engine for Objects in Lund AB [http://neotechnology.com]
 *
 * This file is part of Neo4j.
 *
 * Neo4j is free software: you can redistribute it and/or modify
 * it under the terms of the GNU General Public License as published by
 * the Free Software Foundation, either version 3 of the License, or
 * (at your option) any later version.
 *
 * This program is distributed in the hope that it will be useful,
 * but WITHOUT ANY WARRANTY; without even the implied warranty of
 * MERCHANTABILITY or FITNESS FOR A PARTICULAR PURPOSE.  See the
 * GNU General Public License for more details.
 *
 * You should have received a copy of the GNU General Public License
 * along with this program.  If not, see <http://www.gnu.org/licenses/>.
 */
package org.neo4j.consistency.checking;

import org.neo4j.kernel.api.index.IndexProvider;
import org.neo4j.kernel.api.schema.SchemaDescriptorFactory;
import org.neo4j.kernel.api.schema.constaints.ConstraintDescriptorFactory;
import org.neo4j.kernel.api.schema.index.IndexDescriptorFactory;
import org.neo4j.kernel.api.schema.index.StoreIndexDescriptor;
import org.neo4j.kernel.api.schema.index.TestIndexDescriptorFactory;
import org.neo4j.kernel.impl.store.record.ConstraintRule;

import static org.neo4j.kernel.api.schema.SchemaDescriptorFactory.forLabel;

public class SchemaRuleUtil
{
    private SchemaRuleUtil()
    {
    }

    public static ConstraintRule uniquenessConstraintRule( long ruleId, int labelId, int propertyId, long indexId )
    {
        return ConstraintRule.constraintRule( ruleId,
                ConstraintDescriptorFactory.uniqueForLabel( labelId, propertyId ), indexId );
    }

    public static ConstraintRule nodePropertyExistenceConstraintRule( long ruleId, int labelId, int propertyId )
    {
        return ConstraintRule.constraintRule( ruleId,
                ConstraintDescriptorFactory.existsForLabel( labelId, propertyId ) );
    }

    public static ConstraintRule relPropertyExistenceConstraintRule( long ruleId, int labelId, int propertyId )
    {
        return ConstraintRule.constraintRule( ruleId,
                ConstraintDescriptorFactory.existsForRelType( labelId, propertyId ) );
    }

    public static StoreIndexDescriptor indexRule( long ruleId, int labelId, int propertyId, IndexProvider.Descriptor
            descriptor )
    {
<<<<<<< HEAD
        return IndexRule.forSchema( ruleId, SchemaDescriptorFactory.forLabel( labelId, propertyId ) ).withProvider( descriptor ).build();
=======
        return IndexDescriptorFactory.forSchema( forLabel( labelId, propertyId ), descriptor ).withId( ruleId );
>>>>>>> b9119223
    }

    public static StoreIndexDescriptor constraintIndexRule( long ruleId, int labelId, int propertyId,
                                                            IndexProvider.Descriptor descriptor, long constraintId )
    {
<<<<<<< HEAD
        return IndexRule.forIndex( ruleId, SchemaIndexDescriptorFactory.uniqueForLabel( labelId, propertyId ) ).withProvider( descriptor ).withOwingConstraint(
                constraintId ).build();
=======
        return IndexDescriptorFactory.uniqueForSchema( forLabel( labelId, propertyId ), descriptor ).withIds( ruleId, constraintId );
>>>>>>> b9119223
    }

    public static StoreIndexDescriptor constraintIndexRule( long ruleId, int labelId, int propertyId,
                                                            IndexProvider.Descriptor descriptor )
    {
<<<<<<< HEAD
        return IndexRule.forIndex( ruleId, SchemaIndexDescriptorFactory.uniqueForLabel( labelId, propertyId ) ).withProvider( descriptor ).build();
=======
        return IndexDescriptorFactory.uniqueForSchema( forLabel( labelId, propertyId ), descriptor ).withId( ruleId );
>>>>>>> b9119223
    }
}<|MERGE_RESOLUTION|>--- conflicted
+++ resolved
@@ -20,7 +20,6 @@
 package org.neo4j.consistency.checking;
 
 import org.neo4j.kernel.api.index.IndexProvider;
-import org.neo4j.kernel.api.schema.SchemaDescriptorFactory;
 import org.neo4j.kernel.api.schema.constaints.ConstraintDescriptorFactory;
 import org.neo4j.kernel.api.schema.index.IndexDescriptorFactory;
 import org.neo4j.kernel.api.schema.index.StoreIndexDescriptor;
@@ -56,31 +55,18 @@
     public static StoreIndexDescriptor indexRule( long ruleId, int labelId, int propertyId, IndexProvider.Descriptor
             descriptor )
     {
-<<<<<<< HEAD
-        return IndexRule.forSchema( ruleId, SchemaDescriptorFactory.forLabel( labelId, propertyId ) ).withProvider( descriptor ).build();
-=======
         return IndexDescriptorFactory.forSchema( forLabel( labelId, propertyId ), descriptor ).withId( ruleId );
->>>>>>> b9119223
     }
 
     public static StoreIndexDescriptor constraintIndexRule( long ruleId, int labelId, int propertyId,
                                                             IndexProvider.Descriptor descriptor, long constraintId )
     {
-<<<<<<< HEAD
-        return IndexRule.forIndex( ruleId, SchemaIndexDescriptorFactory.uniqueForLabel( labelId, propertyId ) ).withProvider( descriptor ).withOwingConstraint(
-                constraintId ).build();
-=======
         return IndexDescriptorFactory.uniqueForSchema( forLabel( labelId, propertyId ), descriptor ).withIds( ruleId, constraintId );
->>>>>>> b9119223
     }
 
     public static StoreIndexDescriptor constraintIndexRule( long ruleId, int labelId, int propertyId,
                                                             IndexProvider.Descriptor descriptor )
     {
-<<<<<<< HEAD
-        return IndexRule.forIndex( ruleId, SchemaIndexDescriptorFactory.uniqueForLabel( labelId, propertyId ) ).withProvider( descriptor ).build();
-=======
         return IndexDescriptorFactory.uniqueForSchema( forLabel( labelId, propertyId ), descriptor ).withId( ruleId );
->>>>>>> b9119223
     }
 }
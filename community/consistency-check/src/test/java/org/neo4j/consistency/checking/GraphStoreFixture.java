--- conflicted
+++ resolved
@@ -207,18 +207,7 @@
 
         public void nodeLabel( int id, String name )
         {
-<<<<<<< HEAD
-            writer.label( id, name, id );
-=======
-            try
-            {
-                writer.label( id, name, id + 1 );
-            }
-            catch ( IOException e )
-            {
-                throw ioError( e );
-            }
->>>>>>> bf475eb5
+            writer.label( id, name, id + 1 );
         }
 
         public void relationshipType( int id, String relationshipType )

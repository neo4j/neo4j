--- conflicted
+++ resolved
@@ -390,12 +390,7 @@
             }
             if ( type == StoreIndexDescriptor.class )
             {
-<<<<<<< HEAD
-                return IndexRule.forIndex( 1, SchemaIndexDescriptorFactory.forLabel( 2, 3 ) ).withProvider(
-                        new IndexProvider.Descriptor( "provider", "version" ) ).build();
-=======
                 return IndexDescriptorFactory.forSchema( forLabel( 2, 3 ), IndexProvider.UNDECIDED ).withId( 1 );
->>>>>>> b9119223
             }
             if ( type == SchemaRule.class )
             {

/*
 * Copyright (c) 2002-2018 "Neo Technology,"
 * Network Engine for Objects in Lund AB [http://neotechnology.com]
 *
 * This file is part of Neo4j.
 *
 * Neo4j is free software: you can redistribute it and/or modify
 * it under the terms of the GNU General Public License as published by
 * the Free Software Foundation, either version 3 of the License, or
 * (at your option) any later version.
 *
 * This program is distributed in the hope that it will be useful,
 * but WITHOUT ANY WARRANTY; without even the implied warranty of
 * MERCHANTABILITY or FITNESS FOR A PARTICULAR PURPOSE.  See the
 * GNU General Public License for more details.
 *
 * You should have received a copy of the GNU General Public License
 * along with this program.  If not, see <http://www.gnu.org/licenses/>.
 */
package org.neo4j.consistency.checking.full;

<<<<<<< HEAD
import java.util.Iterator;
=======
import org.eclipse.collections.api.map.primitive.MutableObjectLongMap;
import org.eclipse.collections.impl.map.mutable.primitive.ObjectLongHashMap;

>>>>>>> b9119223
import java.util.Set;
import java.util.concurrent.atomic.AtomicInteger;
import java.util.function.Predicate;

import org.neo4j.collection.primitive.PrimitiveLongCollection;
import org.neo4j.collection.primitive.PrimitiveLongCollections;
import org.neo4j.collection.primitive.PrimitiveLongIterator;
import org.neo4j.collection.primitive.PrimitiveLongSet;
import org.neo4j.consistency.checking.CheckDecorator;
import org.neo4j.consistency.checking.CheckerEngine;
import org.neo4j.consistency.checking.ComparativeRecordChecker;
import org.neo4j.consistency.checking.OwningRecordCheck;
import org.neo4j.consistency.checking.cache.CacheAccess;
import org.neo4j.consistency.report.ConsistencyReport;
import org.neo4j.consistency.report.ConsistencyReport.NodeConsistencyReport;
import org.neo4j.consistency.report.ConsistencyReport.RelationshipConsistencyReport;
import org.neo4j.consistency.report.ConsistencyReporter;
import org.neo4j.consistency.store.RecordAccess;
import org.neo4j.consistency.store.synthetic.CountsEntry;
import org.neo4j.helpers.progress.ProgressListener;
import org.neo4j.helpers.progress.ProgressMonitorFactory;
import org.neo4j.kernel.impl.api.CountsAccessor;
import org.neo4j.kernel.impl.api.CountsVisitor;
import org.neo4j.kernel.impl.store.NodeLabelsField;
import org.neo4j.kernel.impl.store.NodeStore;
import org.neo4j.kernel.impl.store.RecordStore;
import org.neo4j.kernel.impl.store.StoreAccess;
import org.neo4j.kernel.impl.store.counts.keys.CountsKey;
import org.neo4j.kernel.impl.store.record.AbstractBaseRecord;
import org.neo4j.kernel.impl.store.record.NodeRecord;
import org.neo4j.kernel.impl.store.record.PrimitiveRecord;
import org.neo4j.kernel.impl.store.record.RelationshipRecord;

import static org.neo4j.consistency.checking.cache.CacheSlots.NodeLabel.SLOT_IN_USE;
import static org.neo4j.consistency.checking.cache.CacheSlots.NodeLabel.SLOT_LABEL_FIELD;
import static org.neo4j.consistency.checking.full.NodeLabelReader.getListOfLabels;
import static org.neo4j.kernel.impl.store.counts.keys.CountsKeyFactory.nodeKey;
import static org.neo4j.kernel.impl.store.counts.keys.CountsKeyFactory.relationshipKey;
import static org.neo4j.kernel.impl.store.record.RecordLoad.FORCE;

class CountsBuilderDecorator extends CheckDecorator.Adapter
{
    private static final int WILDCARD = -1;
    private final MutableObjectLongMap<CountsKey> nodeCounts = new ObjectLongHashMap<>();
    private final MutableObjectLongMap<CountsKey> relationshipCounts = new ObjectLongHashMap<>();
    private final MultiPassAvoidanceCondition<NodeRecord> nodeCountBuildCondition;
    private final MultiPassAvoidanceCondition<RelationshipRecord> relationshipCountBuildCondition;
    private final NodeStore nodeStore;
    private final StoreAccess storeAccess;
    private final CountsEntry.CheckAdapter CHECK_NODE_COUNT = new CountsEntry.CheckAdapter()
    {
        @Override
        public void check( CountsEntry record,
                           CheckerEngine<CountsEntry,ConsistencyReport.CountsConsistencyReport> engine,
                           RecordAccess records )
        {
            final long expectedCount = nodeCounts.get( record.getCountsKey() );
            if ( expectedCount != record.getCount() )
            {
                engine.report().inconsistentNodeCount( expectedCount );
            }
        }
    };
    private final CountsEntry.CheckAdapter CHECK_RELATIONSHIP_COUNT = new CountsEntry.CheckAdapter()
    {
        @Override
        public void check( CountsEntry record,
                           CheckerEngine<CountsEntry,ConsistencyReport.CountsConsistencyReport> engine,
                           RecordAccess records )
        {
            final long expectedCount = relationshipCounts.get( record.getCountsKey() );
            if ( expectedCount != record.getCount() )
            {
                engine.report().inconsistentRelationshipCount( expectedCount );
            }
        }
    };
    private final CountsEntry.CheckAdapter CHECK_NODE_KEY_COUNT = new CountsEntry.CheckAdapter()
    {
        @Override
        public void check( CountsEntry record,
                           CheckerEngine<CountsEntry,ConsistencyReport.CountsConsistencyReport> engine,
                           RecordAccess records )
        {
            final int expectedCount = nodeCounts.size();
            if ( record.getCount() != expectedCount )
            {
                engine.report().inconsistentNumberOfNodeKeys( expectedCount );
            }
        }
    };
    private final CountsEntry.CheckAdapter CHECK_RELATIONSHIP_KEY_COUNT = new CountsEntry.CheckAdapter()
    {
        @Override
        public void check( CountsEntry record,
                           CheckerEngine<CountsEntry,ConsistencyReport.CountsConsistencyReport> engine,
                           RecordAccess records )
        {
            final int expectedCount = relationshipCounts.size();
            if ( record.getCount() != expectedCount )
            {
                engine.report().inconsistentNumberOfRelationshipKeys( expectedCount );
            }
        }
    };

    CountsBuilderDecorator( StoreAccess storeAccess )
    {
        this.storeAccess = storeAccess;
        this.nodeStore = storeAccess.getRawNeoStores().getNodeStore();
        this.nodeCountBuildCondition = new MultiPassAvoidanceCondition<>( 0 );
        this.relationshipCountBuildCondition = new MultiPassAvoidanceCondition<>( 1 );
    }

    @Override
    public void prepare()
    {
        this.nodeCountBuildCondition.prepare();
        this.relationshipCountBuildCondition.prepare();
    }

    @Override
    public OwningRecordCheck<NodeRecord,NodeConsistencyReport> decorateNodeChecker(
            OwningRecordCheck<NodeRecord,NodeConsistencyReport> checker )
    {
        return new NodeCounts( nodeStore, nodeCounts, nodeCountBuildCondition, checker );
    }

    @Override
    public OwningRecordCheck<RelationshipRecord,RelationshipConsistencyReport> decorateRelationshipChecker(
            OwningRecordCheck<RelationshipRecord,RelationshipConsistencyReport> checker )
    {
        return new RelationshipCounts( storeAccess, relationshipCounts, relationshipCountBuildCondition, checker );
    }

    public void checkCounts( CountsAccessor counts, final ConsistencyReporter reporter,
            ProgressMonitorFactory progressFactory )
    {
        final int nodes = nodeCounts.size();
        final int relationships = relationshipCounts.size();
        final int total = nodes + relationships;
        final AtomicInteger nodeEntries = new AtomicInteger( 0 );
        final AtomicInteger relationshipEntries = new AtomicInteger( 0 );
        final ProgressListener listener = progressFactory.singlePart( "Checking node and relationship counts", total );
        listener.started();
        counts.accept( new CountsVisitor.Adapter()
        {
            @Override
            public void visitNodeCount( int labelId, long count )
            {
                nodeEntries.incrementAndGet();
                reporter.forCounts( new CountsEntry( nodeKey( labelId ), count ), CHECK_NODE_COUNT );
                listener.add( 1 );
            }

            @Override
            public void visitRelationshipCount( int startLabelId, int relTypeId, int endLabelId, long count )
            {
                relationshipEntries.incrementAndGet();
                reporter.forCounts(
                        new CountsEntry( relationshipKey( startLabelId, relTypeId, endLabelId ), count ),
                        CHECK_RELATIONSHIP_COUNT );
                listener.add( 1 );
            }
        } );
        reporter.forCounts(
                new CountsEntry( nodeKey( WILDCARD ), nodeEntries.get() ), CHECK_NODE_KEY_COUNT );
        reporter.forCounts(
                new CountsEntry( relationshipKey( WILDCARD, WILDCARD, WILDCARD ),
                        relationshipEntries.get() ), CHECK_RELATIONSHIP_KEY_COUNT );
        listener.done();
    }

    private static class NodeCounts implements OwningRecordCheck<NodeRecord,NodeConsistencyReport>
    {
        private final RecordStore<NodeRecord> nodeStore;
        private final MutableObjectLongMap<CountsKey> counts;
        private final Predicate<NodeRecord> countUpdateCondition;
        private final OwningRecordCheck<NodeRecord,NodeConsistencyReport> inner;

        NodeCounts( RecordStore<NodeRecord> nodeStore, MutableObjectLongMap<CountsKey> counts,
                Predicate<NodeRecord> countUpdateCondition, OwningRecordCheck<NodeRecord,NodeConsistencyReport> inner )
        {
            this.nodeStore = nodeStore;
            this.counts = counts;
            this.countUpdateCondition = countUpdateCondition;
            this.inner = inner;
        }

        @Override
        public ComparativeRecordChecker<NodeRecord,PrimitiveRecord,NodeConsistencyReport> ownerCheck()
        {
            return inner.ownerCheck();
        }

        @Override
        public void check( NodeRecord record,
                           CheckerEngine<NodeRecord,NodeConsistencyReport> engine,
                           RecordAccess records )
        {
            if ( countUpdateCondition.test( record ) )
            {
                if ( record.inUse() )
                {
                    CacheAccess.Client client = records.cacheAccess().client();
                    client.putToCacheSingle( record.getId(), SLOT_IN_USE, 1 );
                    client.putToCacheSingle( record.getId(), SLOT_LABEL_FIELD, record.getLabelField() );
                    final PrimitiveLongSet labels = labelsFor( nodeStore, engine, records, record.getId() );
                    synchronized ( counts )
                    {
<<<<<<< HEAD
                        counts.add( nodeKey( WILDCARD ) );
                        for ( PrimitiveLongIterator it = labels.iterator(); it.hasNext(); )
                        {
                            long label = it.next();
                            counts.add( nodeKey( (int) label ) );
=======
                        counts.addToValue( nodeKey( WILDCARD ), 1 );
                        for ( long label : labels )
                        {
                            counts.addToValue( nodeKey( (int) label ), 1 );
>>>>>>> b9119223
                        }
                    }
                }
            }
            inner.check( record, engine, records );
        }
    }

    private static class RelationshipCounts implements OwningRecordCheck<RelationshipRecord,RelationshipConsistencyReport>
    {
        /** Don't support these counts at the moment so don't compute them */
        private static final boolean COMPUTE_DOUBLE_SIDED_RELATIONSHIP_COUNTS = false;
        private final NodeStore nodeStore;
        private final MutableObjectLongMap<CountsKey> counts;
        private final Predicate<RelationshipRecord> countUpdateCondition;
        private final OwningRecordCheck<RelationshipRecord,RelationshipConsistencyReport> inner;

        RelationshipCounts( StoreAccess storeAccess, MutableObjectLongMap<CountsKey> counts,
                Predicate<RelationshipRecord> countUpdateCondition,
                OwningRecordCheck<RelationshipRecord,RelationshipConsistencyReport> inner )
        {
            this.nodeStore = storeAccess.getRawNeoStores().getNodeStore();
            this.counts = counts;
            this.countUpdateCondition = countUpdateCondition;
            this.inner = inner;
        }

        @Override
        public ComparativeRecordChecker<RelationshipRecord,PrimitiveRecord,RelationshipConsistencyReport> ownerCheck()
        {
            return inner.ownerCheck();
        }

        @Override
        public void check( RelationshipRecord record,
                           CheckerEngine<RelationshipRecord,RelationshipConsistencyReport> engine,
                           RecordAccess records )
        {
            if ( countUpdateCondition.test( record ) )
            {
                if ( record.inUse() )
                {
                    CacheAccess.Client cacheAccess = records.cacheAccess().client();
                    PrimitiveLongSet firstNodeLabels;
                    PrimitiveLongSet secondNodeLabels;
                    long firstLabelsField = cacheAccess.getFromCache( record.getFirstNode(), SLOT_LABEL_FIELD );
                    if ( NodeLabelsField.fieldPointsToDynamicRecordOfLabels( firstLabelsField ) )
                    {
                        firstNodeLabels = labelsFor( nodeStore, engine, records, record.getFirstNode() );
                    }
                    else
                    {
                        firstNodeLabels = NodeLabelReader.getListOfLabels( firstLabelsField );
                    }
                    long secondLabelsField = cacheAccess.getFromCache( record.getSecondNode(), SLOT_LABEL_FIELD );
                    if ( NodeLabelsField.fieldPointsToDynamicRecordOfLabels( secondLabelsField ) )
                    {
                        secondNodeLabels = labelsFor( nodeStore, engine, records, record.getSecondNode() );
                    }
                    else
                    {
                        secondNodeLabels = NodeLabelReader.getListOfLabels( secondLabelsField );
                    }
                    final int type = record.getType();
                    synchronized ( counts )
                    {
                        counts.addToValue( relationshipKey( WILDCARD, WILDCARD, WILDCARD ), 1 );
                        counts.addToValue( relationshipKey( WILDCARD, type, WILDCARD ), 1 );
                        if ( firstNodeLabels != null )
                        {
                            for ( PrimitiveLongIterator it = firstNodeLabels.iterator(); it.hasNext(); )
                            {
<<<<<<< HEAD
                                long firstLabel = it.next();
                                counts.add( relationshipKey( (int) firstLabel, WILDCARD, WILDCARD ) );
                                counts.add( relationshipKey( (int) firstLabel, type, WILDCARD ) );
=======
                                counts.addToValue( relationshipKey( (int) firstLabel, WILDCARD, WILDCARD ), 1 );
                                counts.addToValue( relationshipKey( (int) firstLabel, type, WILDCARD ), 1 );
>>>>>>> b9119223
                            }
                        }
                        if ( secondNodeLabels != null )
                        {
                            for ( PrimitiveLongIterator it = secondNodeLabels.iterator(); it.hasNext(); )
                            {
<<<<<<< HEAD
                                long secondLabel = it.next();
                                counts.add( relationshipKey( WILDCARD, WILDCARD, (int) secondLabel ) );
                                counts.add( relationshipKey( WILDCARD, type, (int) secondLabel ) );
=======
                                counts.addToValue( relationshipKey( WILDCARD, WILDCARD, (int) secondLabel ), 1 );
                                counts.addToValue( relationshipKey( WILDCARD, type, (int) secondLabel ), 1 );
>>>>>>> b9119223
                            }
                        }
                        if ( COMPUTE_DOUBLE_SIDED_RELATIONSHIP_COUNTS )
                        {
                            for ( PrimitiveLongIterator it = firstNodeLabels.iterator(); it.hasNext(); )
                            {
                                long firstLabel = it.next();
                                for ( PrimitiveLongIterator itt = secondNodeLabels.iterator(); itt.hasNext(); )
                                {
<<<<<<< HEAD
                                    long secondLabel = itt.next();
                                    counts.add( relationshipKey( (int) firstLabel, WILDCARD, (int) secondLabel ) );
                                    counts.add( relationshipKey( (int) firstLabel, type, (int) secondLabel ) );
=======
                                    counts.addToValue( relationshipKey( (int) firstLabel, WILDCARD, (int) secondLabel ), 1 );
                                    counts.addToValue( relationshipKey( (int) firstLabel, type, (int) secondLabel ), 1 );
>>>>>>> b9119223
                                }
                            }
                        }
                    }
                }
            }
            inner.check( record, engine, records );
        }
    }

    private static class MultiPassAvoidanceCondition<T extends AbstractBaseRecord> implements Predicate<T>
    {
        // Stage which this condition is active, starting from 0, mimicing the CheckStage ordinal
        private final int activeStage;
        // The same thread updates this every time, the TaskExecutor. Other threads read it
        private volatile int stage = -1;

        MultiPassAvoidanceCondition( int activeStage )
        {
            this.activeStage = activeStage;
        }

        public void prepare()
        {
            stage++;
        }

        @Override
        public boolean test( T record )
        {
            return stage == activeStage;
        }
    }

    private static PrimitiveLongSet labelsFor( RecordStore<NodeRecord> nodeStore,
                                        CheckerEngine<? extends AbstractBaseRecord,? extends ConsistencyReport> engine,
                                        RecordAccess recordAccess,
                                        long nodeId )
    {
        return getListOfLabels( nodeStore.getRecord( nodeId, nodeStore.newRecord(), FORCE ), recordAccess, engine );
    }
}<|MERGE_RESOLUTION|>--- conflicted
+++ resolved
@@ -19,13 +19,9 @@
  */
 package org.neo4j.consistency.checking.full;
 
-<<<<<<< HEAD
-import java.util.Iterator;
-=======
 import org.eclipse.collections.api.map.primitive.MutableObjectLongMap;
 import org.eclipse.collections.impl.map.mutable.primitive.ObjectLongHashMap;
 
->>>>>>> b9119223
 import java.util.Set;
 import java.util.concurrent.atomic.AtomicInteger;
 import java.util.function.Predicate;
@@ -236,18 +232,11 @@
                     final PrimitiveLongSet labels = labelsFor( nodeStore, engine, records, record.getId() );
                     synchronized ( counts )
                     {
-<<<<<<< HEAD
-                        counts.add( nodeKey( WILDCARD ) );
+                        counts.addToValue( nodeKey( WILDCARD ), 1 );
                         for ( PrimitiveLongIterator it = labels.iterator(); it.hasNext(); )
                         {
                             long label = it.next();
-                            counts.add( nodeKey( (int) label ) );
-=======
-                        counts.addToValue( nodeKey( WILDCARD ), 1 );
-                        for ( long label : labels )
-                        {
                             counts.addToValue( nodeKey( (int) label ), 1 );
->>>>>>> b9119223
                         }
                     }
                 }
@@ -320,28 +309,18 @@
                         {
                             for ( PrimitiveLongIterator it = firstNodeLabels.iterator(); it.hasNext(); )
                             {
-<<<<<<< HEAD
                                 long firstLabel = it.next();
-                                counts.add( relationshipKey( (int) firstLabel, WILDCARD, WILDCARD ) );
-                                counts.add( relationshipKey( (int) firstLabel, type, WILDCARD ) );
-=======
                                 counts.addToValue( relationshipKey( (int) firstLabel, WILDCARD, WILDCARD ), 1 );
                                 counts.addToValue( relationshipKey( (int) firstLabel, type, WILDCARD ), 1 );
->>>>>>> b9119223
                             }
                         }
                         if ( secondNodeLabels != null )
                         {
                             for ( PrimitiveLongIterator it = secondNodeLabels.iterator(); it.hasNext(); )
                             {
-<<<<<<< HEAD
                                 long secondLabel = it.next();
-                                counts.add( relationshipKey( WILDCARD, WILDCARD, (int) secondLabel ) );
-                                counts.add( relationshipKey( WILDCARD, type, (int) secondLabel ) );
-=======
                                 counts.addToValue( relationshipKey( WILDCARD, WILDCARD, (int) secondLabel ), 1 );
                                 counts.addToValue( relationshipKey( WILDCARD, type, (int) secondLabel ), 1 );
->>>>>>> b9119223
                             }
                         }
                         if ( COMPUTE_DOUBLE_SIDED_RELATIONSHIP_COUNTS )
@@ -351,14 +330,9 @@
                                 long firstLabel = it.next();
                                 for ( PrimitiveLongIterator itt = secondNodeLabels.iterator(); itt.hasNext(); )
                                 {
-<<<<<<< HEAD
                                     long secondLabel = itt.next();
-                                    counts.add( relationshipKey( (int) firstLabel, WILDCARD, (int) secondLabel ) );
-                                    counts.add( relationshipKey( (int) firstLabel, type, (int) secondLabel ) );
-=======
                                     counts.addToValue( relationshipKey( (int) firstLabel, WILDCARD, (int) secondLabel ), 1 );
                                     counts.addToValue( relationshipKey( (int) firstLabel, type, (int) secondLabel ), 1 );
->>>>>>> b9119223
                                 }
                             }
                         }

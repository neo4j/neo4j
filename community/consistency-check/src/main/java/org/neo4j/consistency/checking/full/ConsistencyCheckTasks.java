/**
 * Copyright (c) 2002-2015 "Neo Technology,"
 * Network Engine for Objects in Lund AB [http://neotechnology.com]
 *
 * This file is part of Neo4j.
 *
 * Neo4j is free software: you can redistribute it and/or modify
 * it under the terms of the GNU General Public License as published by
 * the Free Software Foundation, either version 3 of the License, or
 * (at your option) any later version.
 *
 * This program is distributed in the hope that it will be useful,
 * but WITHOUT ANY WARRANTY; without even the implied warranty of
 * MERCHANTABILITY or FITNESS FOR A PARTICULAR PURPOSE.  See the
 * GNU General Public License for more details.
 *
 * You should have received a copy of the GNU General Public License
 * along with this program.  If not, see <http://www.gnu.org/licenses/>.
 */
package org.neo4j.consistency.checking.full;

import java.util.ArrayList;
import java.util.List;

import org.neo4j.consistency.checking.SchemaRecordCheck;
import org.neo4j.consistency.checking.index.IndexAccessors;
import org.neo4j.consistency.checking.index.IndexEntryProcessor;
import org.neo4j.consistency.checking.index.IndexIterator;
import org.neo4j.consistency.checking.labelscan.LabelScanCheck;
import org.neo4j.consistency.checking.labelscan.LabelScanDocumentProcessor;
import org.neo4j.consistency.report.ConsistencyReporter;
import org.neo4j.helpers.progress.ProgressMonitorFactory;
import org.neo4j.kernel.api.labelscan.LabelScanStore;
import org.neo4j.kernel.impl.store.NodeStore;
import org.neo4j.kernel.impl.store.PropertyStore;
import org.neo4j.kernel.impl.store.RecordStore;
import org.neo4j.kernel.impl.store.SchemaStorage;
import org.neo4j.kernel.impl.store.StoreAccess;
import org.neo4j.kernel.impl.store.record.AbstractBaseRecord;
import org.neo4j.kernel.impl.store.record.IndexRule;

import static java.lang.String.format;

import static org.neo4j.consistency.checking.full.MultiPassStore.ARRAYS;
import static org.neo4j.consistency.checking.full.MultiPassStore.LABELS;
import static org.neo4j.consistency.checking.full.MultiPassStore.NODES;
import static org.neo4j.consistency.checking.full.MultiPassStore.PROPERTIES;
import static org.neo4j.consistency.checking.full.MultiPassStore.PROPERTY_KEYS;
import static org.neo4j.consistency.checking.full.MultiPassStore.RELATIONSHIPS;
import static org.neo4j.consistency.checking.full.MultiPassStore.RELATIONSHIP_GROUPS;
import static org.neo4j.consistency.checking.full.MultiPassStore.STRINGS;

public class ConsistencyCheckTasks
{
    private final ProgressMonitorFactory.MultiPartBuilder progress;
    private final TaskExecutionOrder order;
    private final StoreProcessor processor;

    ConsistencyCheckTasks( ProgressMonitorFactory.MultiPartBuilder progress, TaskExecutionOrder order,
                           StoreProcessor processor )
    {
        this.progress = progress;
        this.order = order;
        this.processor = processor;
    }

    public List<StoppableRunnable> createTasks(
            StoreAccess nativeStores, LabelScanStore labelScanStore, IndexAccessors indexes,
            MultiPassStore.Factory multiPass, ConsistencyReporter reporter,
            boolean checkLabelScanStore, boolean checkIndexes, boolean checkGraph )
    {
        List<StoppableRunnable> tasks = new ArrayList<>();
        
        if ( checkGraph )
        {
            tasks.add( create( nativeStores.getNodeStore(),
                    multiPass.processors( PROPERTIES, RELATIONSHIPS ) ) );

<<<<<<< HEAD
        tasks.add( create( nativeStores.getNodeStore(),
                multiPass.processors( LABELS, PROPERTIES, RELATIONSHIPS, RELATIONSHIP_GROUPS ) ) );

        tasks.add( create( nativeStores.getRelationshipStore(),
                multiPass.processors(  NODES, PROPERTIES, RELATIONSHIPS  ) ) );

        tasks.add( create( nativeStores.getPropertyStore(),
                multiPass.processors(  PROPERTIES, STRINGS, ARRAYS, PROPERTY_KEYS ) ) );
=======
            tasks.add( create( nativeStores.getRelationshipStore(),
                    multiPass.processors( NODES, PROPERTIES, RELATIONSHIPS ) ) );
>>>>>>> 76acc25f

            tasks.add( create( nativeStores.getPropertyStore(),
                    multiPass.processors( PROPERTIES, STRINGS, ARRAYS ) ) );

            tasks.add( create( nativeStores.getStringStore(), multiPass.processors( STRINGS ) ) );

            tasks.add( create( nativeStores.getArrayStore(), multiPass.processors( ARRAYS ) ) );
            
            tasks.add( create( nativeStores.getRelationshipGroupStore(), multiPass.processors( RELATIONSHIP_GROUPS ) ) );
        }

        // The schema store is verified in multiple passes that share state since it fits into memory
        // and we care about the consistency of back references (cf. SemanticCheck)

        // PASS 1: Dynamic record chains
        tasks.add( create( nativeStores.getSchemaStore() ));

        // PASS 2: Rule integrity and obligation build up
        final SchemaRecordCheck schemaCheck = new SchemaRecordCheck( new SchemaStorage( nativeStores.getSchemaStore() ) );
        tasks.add( new SchemaStoreProcessorTask<>(
                nativeStores.getSchemaStore(), "check_rules", schemaCheck, progress, order,
                processor, processor ) );

        // PASS 3: Obligation verification and semantic rule uniqueness
        tasks.add( new SchemaStoreProcessorTask<>(
                nativeStores.getSchemaStore(), "check_obligations", schemaCheck.forObligationChecking(), progress, order,
                processor, processor ) );

        if ( checkGraph )
        {
            tasks.add( create( nativeStores.getRelationshipTypeTokenStore() ) );
            tasks.add( create( nativeStores.getPropertyKeyTokenStore() ) );
            tasks.add( create( nativeStores.getLabelTokenStore() ) );
            tasks.add( create( nativeStores.getRelationshipTypeNameStore() ) );
            tasks.add( create( nativeStores.getPropertyKeyNameStore() ) );
            tasks.add( create( nativeStores.getLabelNameStore() ) );
            tasks.add( create( nativeStores.getNodeDynamicLabelStore() ) );
        }
        
        if ( checkLabelScanStore )
        {
            tasks.add( new RecordScanner<>( new IterableStore<>( nativeStores.getNodeStore() ),
                    "NodeStoreToLabelScanStore",
                    progress, new NodeToLabelScanRecordProcessor( reporter, labelScanStore ) ) );
        }

        if ( checkIndexes )
        {
            tasks.add( new RecordScanner<>( new IterableStore<>( nativeStores.getNodeStore() ), "NodeStoreToIndexes",
                    progress, new NodeToLabelIndexesProcessor( reporter, indexes, new PropertyReader(
                            (PropertyStore) nativeStores.getPropertyStore(), (NodeStore) nativeStores.getNodeStore() ) ) ) );
        }

        int iPass = 0;
        for ( ConsistencyReporter filteredReporter : multiPass.reporters( order, NODES ) )
        {
            if ( checkLabelScanStore )
            {
                tasks.add( new RecordScanner<>( labelScanStore.newAllEntriesReader(),
                        format( "LabelScanStore_%d", iPass ), progress, new LabelScanDocumentProcessor(
                        filteredReporter,
                        new LabelScanCheck() ) ) );
            }

            if ( checkIndexes )
            {
                for ( IndexRule indexRule : indexes.rules() )
                {
                    tasks.add( new RecordScanner<>( new IndexIterator( indexes.accessorFor( indexRule ) ),
                            format( "Index_%d_%d", indexRule.getId(), iPass ), progress,
                            new IndexEntryProcessor( filteredReporter,
                            new IndexCheck( indexRule ) ) ) );
                }
            }
            iPass++;
        }
        return tasks;
    }

    private <RECORD extends AbstractBaseRecord> StoreProcessorTask<RECORD> create( RecordStore<RECORD> input )
    {
        return new StoreProcessorTask<>(
                input, progress, order, processor, processor );
    }

    private <RECORD extends AbstractBaseRecord> StoreProcessorTask<RECORD> create( RecordStore<RECORD> input,
            StoreProcessor[] processors )
    {
        return new StoreProcessorTask<>(
                input, progress, order, processor, processors );
    }
}<|MERGE_RESOLUTION|>--- conflicted
+++ resolved
@@ -70,33 +70,22 @@
             boolean checkLabelScanStore, boolean checkIndexes, boolean checkGraph )
     {
         List<StoppableRunnable> tasks = new ArrayList<>();
-        
+
         if ( checkGraph )
         {
             tasks.add( create( nativeStores.getNodeStore(),
-                    multiPass.processors( PROPERTIES, RELATIONSHIPS ) ) );
+                    multiPass.processors( LABELS, PROPERTIES, RELATIONSHIPS, RELATIONSHIP_GROUPS ) ) );
 
-<<<<<<< HEAD
-        tasks.add( create( nativeStores.getNodeStore(),
-                multiPass.processors( LABELS, PROPERTIES, RELATIONSHIPS, RELATIONSHIP_GROUPS ) ) );
-
-        tasks.add( create( nativeStores.getRelationshipStore(),
-                multiPass.processors(  NODES, PROPERTIES, RELATIONSHIPS  ) ) );
-
-        tasks.add( create( nativeStores.getPropertyStore(),
-                multiPass.processors(  PROPERTIES, STRINGS, ARRAYS, PROPERTY_KEYS ) ) );
-=======
             tasks.add( create( nativeStores.getRelationshipStore(),
-                    multiPass.processors( NODES, PROPERTIES, RELATIONSHIPS ) ) );
->>>>>>> 76acc25f
+                    multiPass.processors(  NODES, PROPERTIES, RELATIONSHIPS  ) ) );
 
             tasks.add( create( nativeStores.getPropertyStore(),
-                    multiPass.processors( PROPERTIES, STRINGS, ARRAYS ) ) );
+                    multiPass.processors(  PROPERTIES, STRINGS, ARRAYS, PROPERTY_KEYS ) ) );
 
             tasks.add( create( nativeStores.getStringStore(), multiPass.processors( STRINGS ) ) );
 
             tasks.add( create( nativeStores.getArrayStore(), multiPass.processors( ARRAYS ) ) );
-            
+
             tasks.add( create( nativeStores.getRelationshipGroupStore(), multiPass.processors( RELATIONSHIP_GROUPS ) ) );
         }
 
@@ -127,7 +116,7 @@
             tasks.add( create( nativeStores.getLabelNameStore() ) );
             tasks.add( create( nativeStores.getNodeDynamicLabelStore() ) );
         }
-        
+
         if ( checkLabelScanStore )
         {
             tasks.add( new RecordScanner<>( new IterableStore<>( nativeStores.getNodeStore() ),

/*
 * Copyright (c) 2002-2018 "Neo Technology,"
 * Network Engine for Objects in Lund AB [http://neotechnology.com]
 *
 * This file is part of Neo4j.
 *
 * Neo4j is free software: you can redistribute it and/or modify
 * it under the terms of the GNU General Public License as published by
 * the Free Software Foundation, either version 3 of the License, or
 * (at your option) any later version.
 *
 * This program is distributed in the hope that it will be useful,
 * but WITHOUT ANY WARRANTY; without even the implied warranty of
 * MERCHANTABILITY or FITNESS FOR A PARTICULAR PURPOSE.  See the
 * GNU General Public License for more details.
 *
 * You should have received a copy of the GNU General Public License
 * along with this program.  If not, see <http://www.gnu.org/licenses/>.
 */
package org.neo4j.consistency.checking.full;

import java.util.ArrayList;
import java.util.List;

import org.neo4j.consistency.RecordType;
import org.neo4j.consistency.checking.NodeRecordCheck;
import org.neo4j.consistency.checking.PropertyChain;
import org.neo4j.consistency.checking.RelationshipRecordCheck;
import org.neo4j.consistency.checking.SchemaRecordCheck;
import org.neo4j.consistency.checking.cache.CacheAccess;
import org.neo4j.consistency.checking.cache.CacheTask;
import org.neo4j.consistency.checking.index.IndexAccessors;
import org.neo4j.consistency.checking.index.IndexEntryProcessor;
import org.neo4j.consistency.checking.index.IndexIterator;
import org.neo4j.consistency.checking.labelscan.LabelScanCheck;
import org.neo4j.consistency.checking.labelscan.LabelScanDocumentProcessor;
import org.neo4j.consistency.report.ConsistencyReport;
import org.neo4j.consistency.report.ConsistencyReporter;
import org.neo4j.consistency.statistics.Statistics;
import org.neo4j.consistency.store.synthetic.IndexRecord;
import org.neo4j.consistency.store.synthetic.LabelScanIndex;
import org.neo4j.helpers.collection.BoundedIterable;
import org.neo4j.helpers.progress.ProgressMonitorFactory;
import org.neo4j.kernel.api.labelscan.LabelScanStore;
<<<<<<< HEAD
import org.neo4j.kernel.impl.api.index.IndexProviderMap;
=======
import org.neo4j.kernel.impl.index.labelscan.NativeLabelScanStore;
>>>>>>> b13182ac
import org.neo4j.kernel.impl.store.RecordStore;
import org.neo4j.kernel.impl.store.Scanner;
import org.neo4j.kernel.impl.store.SchemaStorage;
import org.neo4j.kernel.impl.store.StoreAccess;
import org.neo4j.kernel.impl.store.record.AbstractBaseRecord;
import org.neo4j.kernel.impl.store.record.IndexRule;

import static java.lang.String.format;
import static org.neo4j.consistency.checking.full.MultiPassStore.ARRAYS;
import static org.neo4j.consistency.checking.full.MultiPassStore.LABELS;
import static org.neo4j.consistency.checking.full.MultiPassStore.NODES;
import static org.neo4j.consistency.checking.full.MultiPassStore.PROPERTIES;
import static org.neo4j.consistency.checking.full.MultiPassStore.RELATIONSHIPS;
import static org.neo4j.consistency.checking.full.MultiPassStore.RELATIONSHIP_GROUPS;
import static org.neo4j.consistency.checking.full.MultiPassStore.STRINGS;
import static org.neo4j.consistency.checking.full.QueueDistribution.ROUND_ROBIN;

public class ConsistencyCheckTasks
{
    private final ProgressMonitorFactory.MultiPartBuilder multiPartBuilder;
    private final StoreProcessor defaultProcessor;
    private final StoreAccess nativeStores;
    private final Statistics statistics;
    private final MultiPassStore.Factory multiPass;
    private final ConsistencyReporter reporter;
    private final LabelScanStore labelScanStore;
    private final IndexAccessors indexes;
    private final CacheAccess cacheAccess;
    private final int numberOfThreads;

    ConsistencyCheckTasks( ProgressMonitorFactory.MultiPartBuilder multiPartBuilder,
            StoreProcessor defaultProcessor, StoreAccess nativeStores, Statistics statistics,
            CacheAccess cacheAccess, LabelScanStore labelScanStore,
            IndexAccessors indexes, MultiPassStore.Factory multiPass, ConsistencyReporter reporter, int numberOfThreads )
    {
        this.multiPartBuilder = multiPartBuilder;
        this.defaultProcessor = defaultProcessor;
        this.nativeStores = nativeStores;
        this.statistics = statistics;
        this.cacheAccess = cacheAccess;
        this.multiPass = multiPass;
        this.reporter = reporter;
        this.labelScanStore = labelScanStore;
        this.indexes = indexes;
        this.numberOfThreads = numberOfThreads;
    }

    public List<ConsistencyCheckerTask> createTasksForFullCheck( boolean checkLabelScanStore, boolean checkIndexes, boolean checkGraph,
            IndexProviderMap indexes )
    {
        List<ConsistencyCheckerTask> tasks = new ArrayList<>();
        if ( checkGraph )
        {
            MandatoryProperties mandatoryProperties = new MandatoryProperties( nativeStores, indexes );
            StoreProcessor processor =
                    multiPass.processor( CheckStage.Stage1_NS_PropsLabels, PROPERTIES );
            tasks.add( create( CheckStage.Stage1_NS_PropsLabels.name(), nativeStores.getNodeStore(),
                    processor, ROUND_ROBIN ) );
            //ReltionshipStore pass - check label counts using cached labels, check properties, skip nodes and relationships
            processor = multiPass.processor( CheckStage.Stage2_RS_Labels, LABELS );
            multiPass.reDecorateRelationship( processor, RelationshipRecordCheck.relationshipRecordCheckForwardPass() );
            tasks.add( create( CheckStage.Stage2_RS_Labels.name(), nativeStores.getRelationshipStore(),
                    processor, ROUND_ROBIN ) );
            //NodeStore pass - just cache nextRel and inUse
            tasks.add( new CacheTask.CacheNextRel( CheckStage.Stage3_NS_NextRel, cacheAccess,
                    Scanner.scan( nativeStores.getNodeStore() ) ) );
            //RelationshipStore pass - check nodes inUse, FirstInFirst, FirstInSecond using cached info
            processor = multiPass.processor( CheckStage.Stage4_RS_NextRel, NODES );
            multiPass.reDecorateRelationship( processor, RelationshipRecordCheck.relationshipRecordCheckBackwardPass(
                    new PropertyChain<>( mandatoryProperties.forRelationships( reporter ) ) ) );
            tasks.add( create( CheckStage.Stage4_RS_NextRel.name(), nativeStores.getRelationshipStore(),
                    processor, ROUND_ROBIN ) );
            //NodeStore pass - just cache nextRel and inUse
            multiPass.reDecorateNode( processor, NodeRecordCheck.toCheckNextRel(), true );
            multiPass.reDecorateNode( processor, NodeRecordCheck.toCheckNextRelationshipGroup(), false );
            tasks.add( new CacheTask.CheckNextRel( CheckStage.Stage5_Check_NextRel, cacheAccess, nativeStores, processor ) );
            // source chain
            //RelationshipStore pass - forward scan of source chain using the cache.
            processor = multiPass.processor( CheckStage.Stage6_RS_Forward, RELATIONSHIPS );
            multiPass.reDecorateRelationship( processor,
                    RelationshipRecordCheck.relationshipRecordCheckSourceChain() );
            tasks.add( create( CheckStage.Stage6_RS_Forward.name(), nativeStores.getRelationshipStore(),
                    processor, QueueDistribution.RELATIONSHIPS ) );
            //RelationshipStore pass - reverse scan of source chain using the cache.
            processor = multiPass.processor( CheckStage.Stage7_RS_Backward, RELATIONSHIPS );
            multiPass.reDecorateRelationship( processor,
                    RelationshipRecordCheck.relationshipRecordCheckSourceChain() );
            tasks.add( create( CheckStage.Stage7_RS_Backward.name(), nativeStores.getRelationshipStore(),
                    processor, QueueDistribution.RELATIONSHIPS ) );

            //relationshipGroup
            StoreProcessor relGrpProcessor = multiPass.processor( Stage.PARALLEL_FORWARD, RELATIONSHIP_GROUPS );
            tasks.add( create( "RelationshipGroupStore-RelGrp", nativeStores.getRelationshipGroupStore(),
                    relGrpProcessor, ROUND_ROBIN ) );

            PropertyReader propertyReader = new PropertyReader( nativeStores );
            tasks.add( recordScanner( CheckStage.Stage8_PS_Props.name(),
                    new IterableStore<>( nativeStores.getNodeStore(), true ),
                    new PropertyAndNode2LabelIndexProcessor( reporter, checkIndexes ? this.indexes : null,
                            propertyReader, cacheAccess, mandatoryProperties.forNodes( reporter ) ),
                    CheckStage.Stage8_PS_Props, ROUND_ROBIN,
                    new IterableStore<>( nativeStores.getPropertyStore(), true ) ) );

            tasks.add( create( "StringStore-Str", nativeStores.getStringStore(),
                    multiPass.processor( Stage.SEQUENTIAL_FORWARD, STRINGS ), ROUND_ROBIN ) );
            tasks.add( create( "ArrayStore-Arrays", nativeStores.getArrayStore(),
                    multiPass.processor( Stage.SEQUENTIAL_FORWARD, ARRAYS ), ROUND_ROBIN ) );
        }
        // The schema store is verified in multiple passes that share state since it fits into memory
        // and we care about the consistency of back references (cf. SemanticCheck)
        // PASS 1: Dynamic record chains
        tasks.add( create( "SchemaStore", nativeStores.getSchemaStore(), ROUND_ROBIN ) );
        // PASS 2: Rule integrity and obligation build up
        final SchemaRecordCheck schemaCheck = new SchemaRecordCheck( new SchemaStorage( nativeStores.getSchemaStore(), indexes ), this.indexes );
        tasks.add( new SchemaStoreProcessorTask<>( "SchemaStoreProcessor-check_rules", statistics, numberOfThreads,
                nativeStores.getSchemaStore(), nativeStores, "check_rules",
                schemaCheck, multiPartBuilder, cacheAccess, defaultProcessor, ROUND_ROBIN ) );
        // PASS 3: Obligation verification and semantic rule uniqueness
        tasks.add( new SchemaStoreProcessorTask<>( "SchemaStoreProcessor-check_obligations", statistics,
                    numberOfThreads, nativeStores.getSchemaStore(), nativeStores,
                "check_obligations", schemaCheck.forObligationChecking(), multiPartBuilder, cacheAccess, defaultProcessor,
                ROUND_ROBIN ) );
        if ( checkGraph )
        {
            tasks.add( create( "RelationshipTypeTokenStore", nativeStores.getRelationshipTypeTokenStore(), ROUND_ROBIN ) );
            tasks.add( create( "PropertyKeyTokenStore", nativeStores.getPropertyKeyTokenStore(), ROUND_ROBIN ) );
            tasks.add( create( "LabelTokenStore", nativeStores.getLabelTokenStore(), ROUND_ROBIN ) );
            tasks.add( create( "RelationshipTypeNameStore", nativeStores.getRelationshipTypeNameStore(), ROUND_ROBIN ) );
            tasks.add( create( "PropertyKeyNameStore", nativeStores.getPropertyKeyNameStore(), ROUND_ROBIN ) );
            tasks.add( create( "LabelNameStore", nativeStores.getLabelNameStore(), ROUND_ROBIN ) );
            tasks.add( create( "NodeDynamicLabelStore", nativeStores.getNodeDynamicLabelStore(), ROUND_ROBIN ) );
        }

        ConsistencyReporter filteredReporter = multiPass.reporter( NODES );
        if ( checkLabelScanStore )
        {
            long highId = nativeStores.getNodeStore().getHighId();
            tasks.add( new LabelIndexDirtyCheckTask() );
            tasks.add( recordScanner( "LabelScanStore",
                    new GapFreeAllEntriesLabelScanReader( labelScanStore.allNodeLabelRanges(), highId ),
                    new LabelScanDocumentProcessor( filteredReporter, new LabelScanCheck() ), Stage.SEQUENTIAL_FORWARD,
                    ROUND_ROBIN ) );
        }
        if ( checkIndexes )
        {
<<<<<<< HEAD
            for ( IndexRule indexRule : this.indexes.onlineRules() )
=======
            tasks.add( new IndexDirtyCheckTask() );
            for ( IndexRule indexRule : indexes.onlineRules() )
>>>>>>> b13182ac
            {
                tasks.add( recordScanner( format( "Index_%d", indexRule.getId() ), new IndexIterator( this.indexes.accessorFor( indexRule ) ),
                        new IndexEntryProcessor( filteredReporter, new IndexCheck( indexRule ) ),
                        Stage.SEQUENTIAL_FORWARD, ROUND_ROBIN ) );
            }
        }
        return tasks;
    }

    private <RECORD> RecordScanner<RECORD> recordScanner( String name,
            BoundedIterable<RECORD> store, RecordProcessor<RECORD> processor, Stage stage,
            QueueDistribution distribution,
            @SuppressWarnings( "rawtypes" ) IterableStore... warmupStores )
    {
        return stage.isParallel()
                ? new ParallelRecordScanner<>( name, statistics, numberOfThreads, store, multiPartBuilder, processor,
                        cacheAccess, distribution, warmupStores )
                : new SequentialRecordScanner<>( name, statistics, numberOfThreads, store, multiPartBuilder, processor,
                        warmupStores );
    }

    private <RECORD extends AbstractBaseRecord> StoreProcessorTask<RECORD> create( String name,
            RecordStore<RECORD> input, QueueDistribution distribution )
    {
        return new StoreProcessorTask<>( name, statistics, numberOfThreads, input, nativeStores, name, multiPartBuilder,
                cacheAccess, defaultProcessor, distribution );
    }

    private <RECORD extends AbstractBaseRecord> StoreProcessorTask<RECORD> create( String name,
            RecordStore<RECORD> input, StoreProcessor processor, QueueDistribution distribution )
    {
        return new StoreProcessorTask<>( name, statistics, numberOfThreads, input, nativeStores, name, multiPartBuilder,
                cacheAccess, processor, distribution );
    }

    private class LabelIndexDirtyCheckTask extends ConsistencyCheckerTask
    {
        LabelIndexDirtyCheckTask()
        {
            super( "Label index dirty check", Statistics.NONE, 1 );
        }

        @Override
        public void run()
        {
            if ( labelScanStore instanceof NativeLabelScanStore )
            {
                if ( ((NativeLabelScanStore)labelScanStore).isDirty() )
                {
                    reporter.report( new LabelScanIndex(), ConsistencyReport.LabelScanConsistencyReport.class,
                            RecordType.LABEL_SCAN_DOCUMENT ).dirtyIndex();
                }
            }
        }
    }

    private class IndexDirtyCheckTask extends ConsistencyCheckerTask
    {
        IndexDirtyCheckTask()
        {
            super( "Indexes dirty check", Statistics.NONE, 1 );
        }

        @Override
        public void run()
        {
            for ( IndexRule indexRule : indexes.onlineRules() )
            {
                if ( indexes.accessorFor( indexRule ).isDirty() )
                {
                    reporter.report( new IndexRecord( indexRule ), ConsistencyReport.IndexConsistencyReport.class,
                            RecordType.INDEX ).dirtyIndex();
                }
            }

        }
    }
}<|MERGE_RESOLUTION|>--- conflicted
+++ resolved
@@ -42,11 +42,8 @@
 import org.neo4j.helpers.collection.BoundedIterable;
 import org.neo4j.helpers.progress.ProgressMonitorFactory;
 import org.neo4j.kernel.api.labelscan.LabelScanStore;
-<<<<<<< HEAD
 import org.neo4j.kernel.impl.api.index.IndexProviderMap;
-=======
 import org.neo4j.kernel.impl.index.labelscan.NativeLabelScanStore;
->>>>>>> b13182ac
 import org.neo4j.kernel.impl.store.RecordStore;
 import org.neo4j.kernel.impl.store.Scanner;
 import org.neo4j.kernel.impl.store.SchemaStorage;
@@ -192,12 +189,8 @@
         }
         if ( checkIndexes )
         {
-<<<<<<< HEAD
+            tasks.add( new IndexDirtyCheckTask() );
             for ( IndexRule indexRule : this.indexes.onlineRules() )
-=======
-            tasks.add( new IndexDirtyCheckTask() );
-            for ( IndexRule indexRule : indexes.onlineRules() )
->>>>>>> b13182ac
             {
                 tasks.add( recordScanner( format( "Index_%d", indexRule.getId() ), new IndexIterator( this.indexes.accessorFor( indexRule ) ),
                         new IndexEntryProcessor( filteredReporter, new IndexCheck( indexRule ) ),

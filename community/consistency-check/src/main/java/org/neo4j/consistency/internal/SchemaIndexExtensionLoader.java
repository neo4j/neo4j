--- conflicted
+++ resolved
@@ -32,12 +32,9 @@
 import org.neo4j.kernel.extension.UnsatisfiedDependencyStrategies;
 import org.neo4j.kernel.extension.dependency.AllByPrioritySelectionStrategy;
 import org.neo4j.kernel.impl.api.index.IndexProviderMap;
-<<<<<<< HEAD
 import org.neo4j.kernel.impl.core.LabelTokenHolder;
 import org.neo4j.kernel.impl.core.PropertyKeyTokenHolder;
 import org.neo4j.kernel.impl.core.RelationshipTypeTokenHolder;
-=======
->>>>>>> 251e9a8d
 import org.neo4j.kernel.impl.factory.DatabaseInfo;
 import org.neo4j.kernel.impl.logging.LogService;
 import org.neo4j.kernel.impl.proc.Procedures;
@@ -52,15 +49,9 @@
  */
 public class SchemaIndexExtensionLoader
 {
-<<<<<<< HEAD
-    public static IndexProviderMap loadSchemaIndexProviders( KernelExtensions extensions )
+    public static IndexProviderMap loadIndexProviders( KernelExtensions extensions )
     {
         AllByPrioritySelectionStrategy<IndexProvider<?>> indexProviderSelection = new AllByPrioritySelectionStrategy<>();
-=======
-    public static IndexProviderMap loadIndexProviders( KernelExtensions extensions )
-    {
-        AllByPrioritySelectionStrategy<IndexProvider> indexProviderSelection = new AllByPrioritySelectionStrategy<>();
->>>>>>> 251e9a8d
         IndexProvider defaultIndexProvider =
                 extensions.resolveDependency( IndexProvider.class, indexProviderSelection );
         return new DefaultIndexProviderMap( defaultIndexProvider,

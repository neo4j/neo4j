/*
 * Copyright (c) 2002-2015 "Neo Technology,"
 * Network Engine for Objects in Lund AB [http://neotechnology.com]
 *
 * This file is part of Neo4j.
 *
 * Neo4j is free software: you can redistribute it and/or modify
 * it under the terms of the GNU General Public License as published by
 * the Free Software Foundation, either version 3 of the License, or
 * (at your option) any later version.
 *
 * This program is distributed in the hope that it will be useful,
 * but WITHOUT ANY WARRANTY; without even the implied warranty of
 * MERCHANTABILITY or FITNESS FOR A PARTICULAR PURPOSE.  See the
 * GNU General Public License for more details.
 *
 * You should have received a copy of the GNU General Public License
 * along with this program.  If not, see <http://www.gnu.org/licenses/>.
 */
package org.neo4j.consistency;

import java.io.File;
import java.io.IOException;
import java.io.PrintWriter;
import java.text.SimpleDateFormat;
import java.util.Date;

import org.neo4j.consistency.checking.full.ConsistencyCheckIncompleteException;
import org.neo4j.consistency.checking.full.FullCheck;
import org.neo4j.consistency.report.ConsistencySummaryStatistics;
import org.neo4j.consistency.statistics.AccessStatistics;
import org.neo4j.consistency.statistics.AccessStatsKeepingStoreAccess;
import org.neo4j.consistency.statistics.DefaultCounts;
import org.neo4j.consistency.statistics.Statistics;
import org.neo4j.consistency.statistics.VerboseStatistics;
import org.neo4j.function.Supplier;
import org.neo4j.function.Suppliers;
import org.neo4j.graphdb.factory.GraphDatabaseSettings;
import org.neo4j.helpers.Settings;
import org.neo4j.helpers.collection.MapUtil;
import org.neo4j.helpers.progress.ProgressMonitorFactory;
import org.neo4j.index.lucene.LuceneLabelScanStoreBuilder;
import org.neo4j.io.fs.DefaultFileSystemAbstraction;
import org.neo4j.io.fs.FileSystemAbstraction;
import org.neo4j.io.pagecache.PageCache;
import org.neo4j.io.pagecache.tracing.PageCacheTracer;
import org.neo4j.kernel.DefaultIdGeneratorFactory;
import org.neo4j.kernel.api.direct.DirectStoreAccess;
import org.neo4j.kernel.api.impl.index.DirectoryFactory;
import org.neo4j.kernel.api.impl.index.LuceneSchemaIndexProvider;
import org.neo4j.kernel.api.index.SchemaIndexProvider;
import org.neo4j.kernel.api.labelscan.LabelScanStore;
import org.neo4j.kernel.configuration.Config;
import org.neo4j.kernel.impl.pagecache.ConfiguringPageCacheFactory;
import org.neo4j.kernel.impl.store.NeoStore;
import org.neo4j.kernel.impl.store.StoreAccess;
import org.neo4j.kernel.impl.store.StoreFactory;
import org.neo4j.kernel.monitoring.Monitors;
import org.neo4j.logging.DuplicatingLog;
import org.neo4j.logging.Log;
import org.neo4j.logging.LogProvider;

import static org.neo4j.io.file.Files.createOrOpenAsOuputStream;

public class ConsistencyCheckService
{
    private final Date timestamp;

    public ConsistencyCheckService()
    {
        this( new Date() );
    }

    public ConsistencyCheckService( Date timestamp )
    {
        this.timestamp = timestamp;
    }

    public Result runFullConsistencyCheck( File storeDir,
            Config tuningConfiguration,
            ProgressMonitorFactory progressFactory,
            LogProvider logProvider,
            boolean verbose )
                    throws ConsistencyCheckIncompleteException, IOException
    {
        return runFullConsistencyCheck( storeDir, tuningConfiguration, progressFactory, logProvider,
                new DefaultFileSystemAbstraction(), verbose );
    }

    public Result runFullConsistencyCheck( File storeDir,
                                           Config tuningConfiguration,
                                           ProgressMonitorFactory progressFactory,
                                           LogProvider logProvider,
                                           FileSystemAbstraction fileSystem,
                                           boolean verbose )
                                                   throws ConsistencyCheckIncompleteException, IOException
    {
        Log log = logProvider.getLog( getClass() );
        ConfiguringPageCacheFactory pageCacheFactory = new ConfiguringPageCacheFactory(
                fileSystem, tuningConfiguration, PageCacheTracer.NULL, logProvider.getLog( PageCache.class ) );
        PageCache pageCache = pageCacheFactory.getOrCreatePageCache();

        try
        {
            return runFullConsistencyCheck(
                    storeDir, tuningConfiguration, progressFactory, logProvider, fileSystem, pageCache, verbose );
        }
        finally
        {
            try
            {
                pageCache.close();
            }
            catch ( IOException e )
            {
                log.error( "Failure during shutdown of the page cache", e );
            }
        }
    }

    public Result runFullConsistencyCheck( final File storeDir, Config tuningConfiguration,
                                           ProgressMonitorFactory progressFactory,
                                           final LogProvider logProvider,
                                           final FileSystemAbstraction fileSystem,
                                           final PageCache pageCache,
                                           final boolean verbose )
                                                   throws ConsistencyCheckIncompleteException
    {
        Log log = logProvider.getLog( getClass() );
        Monitors monitors = new Monitors();
        Config consistencyCheckerConfig = tuningConfiguration.with(
                MapUtil.stringMap( GraphDatabaseSettings.read_only.name(), Settings.TRUE ) );
        StoreFactory factory = new StoreFactory(
                storeDir,
                consistencyCheckerConfig,
                new DefaultIdGeneratorFactory( fileSystem ),
                pageCache, fileSystem, logProvider,
                monitors
        );

        ConsistencySummaryStatistics summary;
        final File reportFile = chooseReportPath( storeDir, tuningConfiguration );
        Log reportLog = new ConsistencyReportLog( Suppliers.lazySingleton( new Supplier<PrintWriter>()
        {
            @Override
            public PrintWriter get()
            {
                try
                {
                    return new PrintWriter( createOrOpenAsOuputStream( fileSystem, reportFile, true ) );
                } catch ( IOException e )
                {
                    throw new RuntimeException( e );
                }
            }
        } ) );

        try ( NeoStore neoStore = factory.newNeoStore( false ) )
        {
<<<<<<< HEAD
            neoStore.makeStoreOk();
=======
>>>>>>> 9695e083
            LabelScanStore labelScanStore = null;
            try
            {
                labelScanStore = new LuceneLabelScanStoreBuilder(
                        storeDir, neoStore, fileSystem, logProvider ).build();
                SchemaIndexProvider indexes = new LuceneSchemaIndexProvider(
                        fileSystem,
                        DirectoryFactory.PERSISTENT,
                        storeDir );

                int numberOfThreads = defaultConsistencyCheckThreadsNumber();
                Statistics statistics;
                StoreAccess storeAccess;
                AccessStatistics stats = new AccessStatistics();
                if ( verbose )
                {
                    statistics = new VerboseStatistics( stats, new DefaultCounts( numberOfThreads ), log );
                    storeAccess = new AccessStatsKeepingStoreAccess( neoStore, stats );
                }
                else
                {
                    statistics = Statistics.NONE;
                    storeAccess = new StoreAccess( neoStore );
                }
                DirectStoreAccess stores = new DirectStoreAccess( storeAccess, labelScanStore, indexes );
                FullCheck check = new FullCheck( tuningConfiguration, progressFactory, statistics, numberOfThreads );
                summary = check.execute( stores, new DuplicatingLog( log, reportLog ) );
            }
            finally
            {
                try
                {
                    if ( null != labelScanStore )
                    {
                        labelScanStore.shutdown();
                    }
                }
                catch ( IOException e )
                {
                    log.error( "Failure during shutdown of label scan store", e );
                }
            }
        }

        if ( !summary.isConsistent() )
        {
            log.warn( "See '%s' for a detailed consistency report.", reportFile.getPath() );
            return Result.FAILURE;
        }
        return Result.SUCCESS;
    }

    private File chooseReportPath( File storeDir, Config tuningConfiguration )
    {
        final File reportPath = tuningConfiguration.get( ConsistencyCheckSettings.consistency_check_report_file );
        if ( reportPath == null )
        {
            return new File( storeDir, defaultLogFileName( timestamp ) );
        }

        if ( reportPath.isDirectory() )
        {
            return new File( reportPath, defaultLogFileName( timestamp ) );
        }

        return reportPath;
    }

    public static String defaultLogFileName( Date date )
    {
        final String formattedDate = new SimpleDateFormat( "yyyy-MM-dd.HH.mm.ss" ).format( date );
        return String.format( "inconsistencies-%s.report", formattedDate );
    }

    public enum Result
    {
        FAILURE( false ), SUCCESS( true );

        private final boolean successful;

        Result( boolean successful )
        {
            this.successful = successful;
        }

        public boolean isSuccessful()
        {
            return this.successful;
        }
    }

    public static int defaultConsistencyCheckThreadsNumber()
    {
        return Math.max( 1, Runtime.getRuntime().availableProcessors() - 1 );
    }
}<|MERGE_RESOLUTION|>--- conflicted
+++ resolved
@@ -157,10 +157,6 @@
 
         try ( NeoStore neoStore = factory.newNeoStore( false ) )
         {
-<<<<<<< HEAD
-            neoStore.makeStoreOk();
-=======
->>>>>>> 9695e083
             LabelScanStore labelScanStore = null;
             try
             {

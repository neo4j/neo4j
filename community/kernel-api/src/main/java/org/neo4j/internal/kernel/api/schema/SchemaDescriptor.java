--- conflicted
+++ resolved
@@ -98,12 +98,6 @@
     int[] getPropertyIds();
 
     /**
-<<<<<<< HEAD
-     * This method returns the entity token ids handled by this descriptor.
-     * @return the entity token ids that this schema descriptor represents
-     */
-    int[] getEntityTokenIds();
-=======
      * Assume that this schema descriptor describes a schema that includes a single property id, and return that id.
      *
      * @return The presumed single property id of this schema.
@@ -119,14 +113,19 @@
         }
         return propertyIds[0];
     }
->>>>>>> 678a860c
+
+    /**
+     * This method returns the entity token ids handled by this descriptor.
+     * @return the entity token ids that this schema descriptor represents
+     */
+    int[] getEntityTokenIds();
 
     /**
      * Id of underlying schema descriptor key.
      * Key is part of schema unit that determines which resources with specified properties are applicable.
      * @return id of underlying key
      */
-    //TODO MultiTokenSchema support for the new kernel api. This method is only used in the AllStoreHolder
+    //TODO MultiTokenSchema support for the new kernel api.
     int keyId();
 
     /**

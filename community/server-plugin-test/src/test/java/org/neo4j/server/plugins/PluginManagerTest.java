/**
 * Copyright (c) 2002-2014 "Neo Technology,"
 * Network Engine for Objects in Lund AB [http://neotechnology.com]
 *
 * This file is part of Neo4j.
 *
 * Neo4j is free software: you can redistribute it and/or modify
 * it under the terms of the GNU General Public License as published by
 * the Free Software Foundation, either version 3 of the License, or
 * (at your option) any later version.
 *
 * This program is distributed in the hope that it will be useful,
 * but WITHOUT ANY WARRANTY; without even the implied warranty of
 * MERCHANTABILITY or FITNESS FOR A PARTICULAR PURPOSE.  See the
 * GNU General Public License for more details.
 *
 * You should have received a copy of the GNU General Public License
 * along with this program.  If not, see <http://www.gnu.org/licenses/>.
 */
package org.neo4j.server.plugins;

import java.util.List;
import java.util.Map;
import javax.ws.rs.core.MediaType;

import org.junit.AfterClass;
import org.junit.BeforeClass;
import org.junit.Test;

import org.neo4j.graphdb.GraphDatabaseService;
<<<<<<< HEAD
import org.neo4j.kernel.GraphDatabaseAPI;
=======
import org.neo4j.kernel.InternalAbstractGraphDatabase;
import org.neo4j.kernel.logging.DevNullLoggingService;
>>>>>>> f26fcad2
import org.neo4j.server.rest.repr.formats.NullFormat;
import org.neo4j.test.TestGraphDatabaseFactory;

import static org.hamcrest.Matchers.hasItem;
import static org.junit.Assert.assertNotNull;
import static org.junit.Assert.assertThat;

import static org.hamcrest.Matchers.hasItem;
import static org.junit.Assert.assertNotNull;
import static org.junit.Assert.assertThat;

public class PluginManagerTest
{
    private static PluginManager manager;
    private static GraphDatabaseAPI graphDb;

    @BeforeClass
    public static void loadExtensionManager() throws Exception
    {
<<<<<<< HEAD
        graphDb = (GraphDatabaseAPI) new TestGraphDatabaseFactory().newImpermanentDatabase();
        manager = new PluginManager( null, null );
=======
        graphDb = new ImpermanentGraphDatabase();
        manager = new PluginManager( null, DevNullLoggingService.DEV_NULL );
>>>>>>> f26fcad2
    }

    @AfterClass
    public static void destroyExtensionManager()
    {
        manager = null;
        if ( graphDb != null )
        {
            graphDb.shutdown();
        }
        graphDb = null;
    }

    @Test
    public void canGetUrisForNode() throws Exception
    {
        Map<String, List<String>> extensions = manager.getExensionsFor( GraphDatabaseService.class );
        List<String> methods = extensions.get( FunctionalTestPlugin.class.getSimpleName() );
        assertNotNull( methods );
        assertThat( methods, hasItem( FunctionalTestPlugin.CREATE_NODE ) );
    }

    @Test
    public void canInvokeExtension() throws Exception
    {
        manager.invoke( graphDb, FunctionalTestPlugin.class.getSimpleName(), GraphDatabaseService.class,
                FunctionalTestPlugin.CREATE_NODE, graphDb,
                new NullFormat( null, (MediaType[]) null ).readParameterList( "" ) );
    }
}<|MERGE_RESOLUTION|>--- conflicted
+++ resolved
@@ -28,18 +28,10 @@
 import org.junit.Test;
 
 import org.neo4j.graphdb.GraphDatabaseService;
-<<<<<<< HEAD
 import org.neo4j.kernel.GraphDatabaseAPI;
-=======
-import org.neo4j.kernel.InternalAbstractGraphDatabase;
 import org.neo4j.kernel.logging.DevNullLoggingService;
->>>>>>> f26fcad2
 import org.neo4j.server.rest.repr.formats.NullFormat;
 import org.neo4j.test.TestGraphDatabaseFactory;
-
-import static org.hamcrest.Matchers.hasItem;
-import static org.junit.Assert.assertNotNull;
-import static org.junit.Assert.assertThat;
 
 import static org.hamcrest.Matchers.hasItem;
 import static org.junit.Assert.assertNotNull;
@@ -53,13 +45,8 @@
     @BeforeClass
     public static void loadExtensionManager() throws Exception
     {
-<<<<<<< HEAD
         graphDb = (GraphDatabaseAPI) new TestGraphDatabaseFactory().newImpermanentDatabase();
-        manager = new PluginManager( null, null );
-=======
-        graphDb = new ImpermanentGraphDatabase();
         manager = new PluginManager( null, DevNullLoggingService.DEV_NULL );
->>>>>>> f26fcad2
     }
 
     @AfterClass

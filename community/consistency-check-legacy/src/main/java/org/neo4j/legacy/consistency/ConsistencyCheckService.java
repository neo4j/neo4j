--- conflicted
+++ resolved
@@ -137,12 +137,7 @@
 
         try ( NeoStore neoStores = factory.newNeoStore( false ) )
         {
-<<<<<<< HEAD
-            neoStores.makeStoreOk();
             StoreAccess store = new StoreAccess( neoStores );
-=======
-            StoreAccess store = new StoreAccess( neoStores ).initialize();
->>>>>>> 9695e083
             LabelScanStore labelScanStore = null;
             try
             {

--- conflicted
+++ resolved
@@ -34,11 +34,7 @@
 
 import org.neo4j.configuration.Config;
 import org.neo4j.graphdb.facade.GraphDatabaseDependencies;
-<<<<<<< HEAD
-=======
-import org.neo4j.kernel.configuration.Config;
 import org.neo4j.logging.Log;
->>>>>>> 05644561
 import org.neo4j.server.database.CommunityGraphFactory;
 import org.neo4j.server.database.GraphFactory;
 import org.neo4j.server.modules.ServerModule;
@@ -50,34 +46,22 @@
 import org.neo4j.test.rule.SuppressOutput;
 import org.neo4j.test.rule.TestDirectory;
 
-<<<<<<< HEAD
-import static org.hamcrest.MatcherAssert.assertThat;
-=======
 import static org.hamcrest.Matchers.containsInAnyOrder;
 import static org.hamcrest.Matchers.containsString;
->>>>>>> 05644561
+import static org.hamcrest.MatcherAssert.assertThat;
 import static org.hamcrest.Matchers.empty;
 import static org.hamcrest.Matchers.hasItem;
 import static org.hamcrest.Matchers.not;
-<<<<<<< HEAD
+import static org.hamcrest.Matchers.sameInstance;
+import static org.junit.jupiter.api.Assertions.assertEquals;
 import static org.junit.jupiter.api.Assertions.assertFalse;
 import static org.junit.jupiter.api.Assertions.assertTrue;
+import static org.neo4j.configuration.GraphDatabaseSettings.store_user_log_max_archives;
+import static org.neo4j.configuration.GraphDatabaseSettings.store_user_log_rotation_delay;
+import static org.neo4j.configuration.GraphDatabaseSettings.store_user_log_rotation_threshold;
 import static org.neo4j.configuration.GraphDatabaseSettings.store_user_log_to_stdout;
 import static org.neo4j.helpers.collection.MapUtil.stringMap;
-=======
-import static org.hamcrest.Matchers.sameInstance;
-import static org.junit.Assert.assertEquals;
-import static org.junit.Assert.assertFalse;
-import static org.junit.Assert.assertThat;
-import static org.junit.Assert.assertTrue;
-import static org.neo4j.graphdb.factory.GraphDatabaseSettings.database_path;
-import static org.neo4j.graphdb.factory.GraphDatabaseSettings.store_user_log_max_archives;
-import static org.neo4j.graphdb.factory.GraphDatabaseSettings.store_user_log_rotation_delay;
-import static org.neo4j.graphdb.factory.GraphDatabaseSettings.store_user_log_rotation_threshold;
-import static org.neo4j.graphdb.factory.GraphDatabaseSettings.store_user_log_to_stdout;
-import static org.neo4j.helpers.collection.MapUtil.stringMap;
 import static org.neo4j.server.ServerBootstrapper.OK;
->>>>>>> 05644561
 
 @ExtendWith( {TestDirectoryExtension.class, SuppressOutputExtension.class} )
 class ServerUserLogTest
@@ -88,11 +72,7 @@
     private TestDirectory homeDir;
 
     @Test
-<<<<<<< HEAD
-    void shouldLogToStdOutByDefault() throws Exception
-=======
-    public void shouldLogToStdOutByDefault()
->>>>>>> 05644561
+    void shouldLogToStdOutByDefault()
     {
         // given
         ServerBootstrapper serverBootstrapper = getServerBootstrapper();
@@ -100,26 +80,18 @@
         Log logBeforeStart = serverBootstrapper.getLog();
 
         // when
-<<<<<<< HEAD
-        serverBootstrapper.start( dir, Optional.empty(), stringMap() );
-
-        // then no exceptions are thrown and
-        assertThat( getStdOut(), not( empty() ) );
-        assertFalse( Files.exists( getUserLogFileLocation( dir ) ) );
-=======
         try
         {
-            int returnCode = serverBootstrapper.start( dir, Optional.empty(),
-                    stringMap(
-                            database_path.name(), homeDir.absolutePath().getAbsolutePath()
-                    )
-            );
+            int returnCode = serverBootstrapper.start( dir, Optional.empty(), stringMap() );
+
+            // then no exceptions are thrown and
+            assertThat( getStdOut(), not( empty() ) );
+            assertFalse( Files.exists( getUserLogFileLocation( dir ) ) );
 
             // then no exceptions are thrown and
             assertEquals( OK, returnCode );
             assertTrue( serverBootstrapper.getServer().getDatabase().isRunning() );
             assertThat( serverBootstrapper.getLog(), not( sameInstance( logBeforeStart ) ) );
->>>>>>> 05644561
 
             assertThat( getStdOut(), not( empty() ) );
             assertThat( getStdOut(), hasItem(containsString( "Started." ) ) );
@@ -141,22 +113,13 @@
         Log logBeforeStart = serverBootstrapper.getLog();
 
         // when
-<<<<<<< HEAD
-        serverBootstrapper.start( dir, Optional.empty(), stringMap( store_user_log_to_stdout.name(), "false" ) );
-=======
         try
         {
-            int returnCode = serverBootstrapper.start( dir, Optional.empty(),
-                    stringMap(
-                            database_path.name(), homeDir.absolutePath().getAbsolutePath(),
-                            store_user_log_to_stdout.name(), "false"
-                    )
-            );
+            int returnCode = serverBootstrapper.start( dir, Optional.empty(), stringMap( store_user_log_to_stdout.name(), "false" ) );
             // then no exceptions are thrown and
             assertEquals( OK, returnCode );
             assertTrue( serverBootstrapper.getServer().getDatabase().isRunning() );
             assertThat( serverBootstrapper.getLog(), not( sameInstance( logBeforeStart ) ) );
->>>>>>> 05644561
 
         }
         finally
@@ -171,7 +134,7 @@
     }
 
     @Test
-    public void logShouldRotateWhenConfigured() throws Exception
+    void logShouldRotateWhenConfigured() throws Exception
     {
         // given
         ServerBootstrapper serverBootstrapper = getServerBootstrapper();
@@ -185,9 +148,8 @@
         {
             int returnCode = serverBootstrapper.start( dir, Optional.empty(),
                     stringMap(
-                            database_path.name(), homeDir.absolutePath().getAbsolutePath(),
                             store_user_log_to_stdout.name(), "false",
-                            store_user_log_rotation_delay.name(), rotationDelayMs + "0",
+                            store_user_log_rotation_delay.name(), rotationDelayMs + "ms",
                             store_user_log_rotation_threshold.name(), "16",
                             store_user_log_max_archives.name(), Integer.toString( maxArchives )
                     )
@@ -226,7 +188,7 @@
         return lines.stream().filter( line -> !line.equals( "" ) ).collect( Collectors.toList() );
     }
 
-    private ServerBootstrapper getServerBootstrapper()
+    private static ServerBootstrapper getServerBootstrapper()
     {
         return new ServerBootstrapper()
         {
@@ -274,17 +236,17 @@
         };
     }
 
-    private List<String> readUserLogFile( File homeDir ) throws IOException
+    private static List<String> readUserLogFile( File homeDir ) throws IOException
     {
         return Files.readAllLines( getUserLogFileLocation( homeDir ) ).stream().filter( line -> !line.equals( "" ) ).collect( Collectors.toList() );
     }
 
-    private Path getUserLogFileLocation( File homeDir )
+    private static Path getUserLogFileLocation( File homeDir )
     {
         return Paths.get( homeDir.getAbsolutePath(), "logs", "neo4j.log" );
     }
 
-    private List<String> allUserLogFiles( File homeDir ) throws IOException
+    private static List<String> allUserLogFiles( File homeDir ) throws IOException
     {
         return Files.list( Paths.get( homeDir.getAbsolutePath(), "logs" ) )
                 .map( x -> x.getFileName().toString() )

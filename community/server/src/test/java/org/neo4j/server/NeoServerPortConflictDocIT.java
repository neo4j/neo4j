/**
 * Copyright (c) 2002-2013 "Neo Technology,"
 * Network Engine for Objects in Lund AB [http://neotechnology.com]
 *
 * This file is part of Neo4j.
 *
 * Neo4j is free software: you can redistribute it and/or modify
 * it under the terms of the GNU General Public License as published by
 * the Free Software Foundation, either version 3 of the License, or
 * (at your option) any later version.
 *
 * This program is distributed in the hope that it will be useful,
 * but WITHOUT ANY WARRANTY; without even the implied warranty of
 * MERCHANTABILITY or FITNESS FOR A PARTICULAR PURPOSE.  See the
 * GNU General Public License for more details.
 *
 * You should have received a copy of the GNU General Public License
 * along with this program.  If not, see <http://www.gnu.org/licenses/>.
 */
package org.neo4j.server;

import java.io.IOException;
import java.net.InetAddress;
import java.net.ServerSocket;

import org.junit.Test;

import org.neo4j.server.helpers.CommunityServerBuilder;
import org.neo4j.server.logging.InMemoryAppender;
import org.neo4j.server.web.Jetty9WebServer;
import org.neo4j.test.server.ExclusiveServerTestBase;

import static org.hamcrest.Matchers.containsString;
import static org.junit.Assert.assertThat;
<<<<<<< HEAD
=======
import static org.junit.Assert.fail;
>>>>>>> 0086b5f0

public class NeoServerPortConflictDocIT extends ExclusiveServerTestBase
{

    @Test
    public void shouldComplainIfServerPortIsAlreadyTaken() throws IOException
    {
        int contestedPort = 9999;
        ServerSocket socket = new ServerSocket( contestedPort, 0, InetAddress.getByName(Jetty9WebServer.DEFAULT_ADDRESS) );
        InMemoryAppender appender = new InMemoryAppender( CommunityNeoServer.log );
        CommunityNeoServer server = CommunityServerBuilder.server()
                .onPort( contestedPort )
                .usingDatabaseDir( folder.getRoot().getAbsolutePath() )
                .onHost( Jetty9WebServer.DEFAULT_ADDRESS )
                .build();
        try
        {
            server.start();

            fail( "Should have reported failure to start" );
        }
        catch ( ServerStartupException e )
        {

        }

        // Don't include the SEVERE string since it's
        // OS-regional-settings-specific
        assertThat(
                appender.toString(),
                containsString( String.format( ": Failed to start Neo Server" ) ) );
        socket.close();
        server.stop();
    }
}<|MERGE_RESOLUTION|>--- conflicted
+++ resolved
@@ -32,42 +32,38 @@
 
 import static org.hamcrest.Matchers.containsString;
 import static org.junit.Assert.assertThat;
-<<<<<<< HEAD
-=======
 import static org.junit.Assert.fail;
->>>>>>> 0086b5f0
 
 public class NeoServerPortConflictDocIT extends ExclusiveServerTestBase
 {
-
     @Test
     public void shouldComplainIfServerPortIsAlreadyTaken() throws IOException
     {
         int contestedPort = 9999;
-        ServerSocket socket = new ServerSocket( contestedPort, 0, InetAddress.getByName(Jetty9WebServer.DEFAULT_ADDRESS) );
-        InMemoryAppender appender = new InMemoryAppender( CommunityNeoServer.log );
-        CommunityNeoServer server = CommunityServerBuilder.server()
-                .onPort( contestedPort )
-                .usingDatabaseDir( folder.getRoot().getAbsolutePath() )
-                .onHost( Jetty9WebServer.DEFAULT_ADDRESS )
-                .build();
-        try
+        try ( ServerSocket socket = new ServerSocket( contestedPort, 0, InetAddress.getByName(Jetty9WebServer.DEFAULT_ADDRESS) ) )
         {
-            server.start();
+            InMemoryAppender appender = new InMemoryAppender( AbstractNeoServer.log );
+            CommunityNeoServer server = CommunityServerBuilder.server()
+                    .onPort( contestedPort )
+                    .usingDatabaseDir( folder.getRoot().getAbsolutePath() )
+                    .onHost( Jetty9WebServer.DEFAULT_ADDRESS )
+                    .build();
+            try
+            {
+                server.start();
 
-            fail( "Should have reported failure to start" );
+                fail( "Should have reported failure to start" );
+            }
+            catch ( ServerStartupException e )
+            {
+            }
+
+            // Don't include the SEVERE string since it's
+            // OS-regional-settings-specific
+            assertThat(
+                    appender.toString(),
+                    containsString( String.format( ": Failed to start Neo Server" ) ) );
+            server.stop();
         }
-        catch ( ServerStartupException e )
-        {
-
-        }
-
-        // Don't include the SEVERE string since it's
-        // OS-regional-settings-specific
-        assertThat(
-                appender.toString(),
-                containsString( String.format( ": Failed to start Neo Server" ) ) );
-        socket.close();
-        server.stop();
     }
 }
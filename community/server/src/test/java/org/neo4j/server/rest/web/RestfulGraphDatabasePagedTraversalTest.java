/**
 * Copyright (c) 2002-2013 "Neo Technology,"
 * Network Engine for Objects in Lund AB [http://neotechnology.com]
 *
 * This file is part of Neo4j.
 *
 * Neo4j is free software: you can redistribute it and/or modify
 * it under the terms of the GNU General Public License as published by
 * the Free Software Foundation, either version 3 of the License, or
 * (at your option) any later version.
 *
 * This program is distributed in the hope that it will be useful,
 * but WITHOUT ANY WARRANTY; without even the implied warranty of
 * MERCHANTABILITY or FITNESS FOR A PARTICULAR PURPOSE.  See the
 * GNU General Public License for more details.
 *
 * You should have received a copy of the GNU General Public License
 * along with this program.  If not, see <http://www.gnu.org/licenses/>.
 */

<<<<<<< HEAD
import java.io.IOException;
import java.net.URI;
import java.net.URISyntaxException;
=======
/*
 * *
 *  * Copyright (c) 2002-2013 "Neo Technology,"
 *  * Network Engine for Objects in Lund AB [http://neotechnology.com]
 *  *
 *  * This file is part of Neo4j.
 *  *
 *  * Neo4j is free software: you can redistribute it and/or modify
 *  * it under the terms of the GNU General Public License as published by
 *  * the Free Software Foundation, either version 3 of the License, or
 *  * (at your option) any later version.
 *  *
 *  * This program is distributed in the hope that it will be useful,
 *  * but WITHOUT ANY WARRANTY; without even the implied warranty of
 *  * MERCHANTABILITY or FITNESS FOR A PARTICULAR PURPOSE.  See the
 *  * GNU General Public License for more details.
 *  *
 *  * You should have received a copy of the GNU General Public License
 *  * along with this program.  If not, see <http://www.gnu.org/licenses/>.
 *
 */

package org.neo4j.server.rest.web;

import java.io.IOException;
import java.net.URI;
>>>>>>> c2b11f55
import javax.ws.rs.core.Response;

import org.junit.After;
import org.junit.Before;
import org.junit.Test;

import org.neo4j.graphdb.DynamicRelationshipType;
import org.neo4j.graphdb.Transaction;
import org.neo4j.helpers.collection.MapUtil;
import org.neo4j.kernel.AbstractGraphDatabase;
import org.neo4j.kernel.impl.transaction.xaframework.ForceMode;
import org.neo4j.server.database.Database;
import org.neo4j.server.database.WrappedDatabase;
import org.neo4j.server.rest.domain.GraphDbHelper;
import org.neo4j.server.rest.domain.TraverserReturnType;
import org.neo4j.server.rest.paging.FakeClock;
import org.neo4j.server.rest.paging.LeaseManager;
import org.neo4j.server.rest.repr.formats.JsonFormat;
import org.neo4j.test.TestGraphDatabaseFactory;
import org.neo4j.test.server.EntityOutputFormat;

import static org.hamcrest.Matchers.containsString;
import static org.hamcrest.Matchers.not;
import static org.junit.Assert.assertEquals;
import static org.junit.Assert.assertNotNull;
import static org.junit.Assert.assertThat;
<<<<<<< HEAD
import static org.mockito.Mockito.mock;
import static org.mockito.Mockito.when;
=======
>>>>>>> c2b11f55

public class RestfulGraphDatabasePagedTraversalTest
{

    private static final String BASE_URI = "http://neo4j.org:7474/";
    private RestfulGraphDatabase service;
    private Database database;
    private EntityOutputFormat output;
    private GraphDbHelper helper;
    private LeaseManager leaseManager;
    private AbstractGraphDatabase graph;

    @Before
    public void startDatabase() throws IOException
    {
        graph = (AbstractGraphDatabase)new TestGraphDatabaseFactory().newImpermanentDatabase();
        database = new WrappedDatabase(graph);
        helper = new GraphDbHelper( database );
        output = new EntityOutputFormat( new JsonFormat(), URI.create( BASE_URI ), null );
        leaseManager = new LeaseManager( new FakeClock() );
        service = new RestfulGraphDatabase( new JsonFormat(), output,
                new DatabaseActions( database, leaseManager, ForceMode.forced, true ) );
    }

    @After
    public void shutdownDatabase() throws Throwable
    {
        this.graph.shutdown();
    }

    @Test
    public void shouldLodgeAPagingTraverserAndTraverseTheFirstPageBeforeRespondingWith201()
    {
        Response response = createAPagedTraverser();
        assertEquals( 201, response.getStatus() );
        String responseUri = response.getMetadata()
                .get( "Location" )
                .get( 0 )
                .toString();
        assertThat( responseUri, containsString( "/node/1/paged/traverse/node/" ) );
        assertNotNull( response.getEntity() );
<<<<<<< HEAD
        assertThat( response.getEntity()
                .toString(), containsString( "\"name\" : \"19\"" ) );
=======

        assertThat( new String( (byte[]) response.getEntity() ), containsString( "\"name\" : \"19\"" ) );
>>>>>>> c2b11f55
    }

    @Test
    public void givenAPageTraversalHasBeenCreatedShouldYieldNextPageAndRespondWith200() throws Exception
    {
        Response response = createAPagedTraverser();

        String traverserId = parseTraverserIdFromLocationUri( response );

        response = service.pagedTraverse( traverserId, TraverserReturnType.node );

        assertEquals( 200, response.getStatus() );
        assertNotNull( response.getEntity() );
        assertThat( new String( (byte[]) response.getEntity() ), not( containsString( "\"name\" : \"19\"" ) ) );
        assertThat( new String( (byte[]) response.getEntity() ), containsString( "\"name\" : \"91\"" ) );
    }

    @Test
    public void shouldRespondWith404WhenNoSuchTraversalRegistered()
    {
        Response response = service.pagedTraverse( "anUnlikelyTraverserId", TraverserReturnType.node );
        assertEquals( 404, response.getStatus() );
    }

    @Test
    public void shouldRespondWith404WhenTraversalHasExpired()
    {
        Response response = createAPagedTraverser();
        ((FakeClock) leaseManager.getClock()).forwardMinutes( 2 );

        String traverserId = parseTraverserIdFromLocationUri( response );

        response = service.pagedTraverse( traverserId, TraverserReturnType.node );

        assertEquals( 404, response.getStatus() );
    }

    @Test
    public void shouldRenewLeaseAtEachTraversal()
    {
        Response response = createAPagedTraverser();

        String traverserId = parseTraverserIdFromLocationUri( response );

        ((FakeClock) leaseManager.getClock()).forwardSeconds( 30 );
        response = service.pagedTraverse( traverserId, TraverserReturnType.node );
        assertEquals( 200, response.getStatus() );

        ((FakeClock) leaseManager.getClock()).forwardSeconds( 30 );
        response = service.pagedTraverse( traverserId, TraverserReturnType.node );
        assertEquals( 200, response.getStatus() );

        ((FakeClock) leaseManager.getClock()).forwardMinutes( enoughMinutesToExpireTheLease() );
        response = service.pagedTraverse( traverserId, TraverserReturnType.node );
        assertEquals( 404, response.getStatus() );
    }

    private int enoughMinutesToExpireTheLease()
    {
        return 10;
    }

    private Response createAPagedTraverser()
    {
        long startNodeId = createListOfNodes( 1000 );
        String description = "{"
                + "\"prune_evaluator\":{\"language\":\"builtin\",\"name\":\"none\"},"
                + "\"return_filter\":{\"language\":\"javascript\",\"body\":\"position.endNode().getProperty('name')" +
                ".contains('9');\"},"
                + "\"order\":\"depth first\","
                + "\"relationships\":{\"type\":\"PRECEDES\",\"direction\":\"out\"}" + "}";

        final int SIXTY_SECONDS = 60;
        final int PAGE_SIZE = 10;

        return service.createPagedTraverser( startNodeId, TraverserReturnType.node, PAGE_SIZE,
                SIXTY_SECONDS, description );
    }

    private long createListOfNodes( int numberOfNodes )
    {
        Transaction tx = database.getGraph().beginTx();
        try
        {
            long zerothNode = helper.createNode( MapUtil.map( "name", String.valueOf( 0 ) ) );
            long previousNodeId = zerothNode;
            for ( int i = 1; i < numberOfNodes; i++ )
            {
                long currentNodeId = helper.createNode( MapUtil.map( "name", String.valueOf( i ) ) );
                database.getGraph().getNodeById( previousNodeId )
                        .createRelationshipTo( database.getGraph().getNodeById( currentNodeId ),
                                DynamicRelationshipType.withName( "PRECEDES" ) );
                previousNodeId = currentNodeId;
            }

            tx.success();
            return zerothNode;
        }
        finally
        {
            tx.finish();
        }
    }

    private String parseTraverserIdFromLocationUri( Response response )
    {
        String locationUri = response.getMetadata()
                .get( "Location" )
                .get( 0 )
                .toString();

        return locationUri.substring( locationUri.lastIndexOf( "/" ) + 1 );
    }
}<|MERGE_RESOLUTION|>--- conflicted
+++ resolved
@@ -18,38 +18,11 @@
  * along with this program.  If not, see <http://www.gnu.org/licenses/>.
  */
 
-<<<<<<< HEAD
+package org.neo4j.server.rest.web;
+
 import java.io.IOException;
 import java.net.URI;
 import java.net.URISyntaxException;
-=======
-/*
- * *
- *  * Copyright (c) 2002-2013 "Neo Technology,"
- *  * Network Engine for Objects in Lund AB [http://neotechnology.com]
- *  *
- *  * This file is part of Neo4j.
- *  *
- *  * Neo4j is free software: you can redistribute it and/or modify
- *  * it under the terms of the GNU General Public License as published by
- *  * the Free Software Foundation, either version 3 of the License, or
- *  * (at your option) any later version.
- *  *
- *  * This program is distributed in the hope that it will be useful,
- *  * but WITHOUT ANY WARRANTY; without even the implied warranty of
- *  * MERCHANTABILITY or FITNESS FOR A PARTICULAR PURPOSE.  See the
- *  * GNU General Public License for more details.
- *  *
- *  * You should have received a copy of the GNU General Public License
- *  * along with this program.  If not, see <http://www.gnu.org/licenses/>.
- *
- */
-
-package org.neo4j.server.rest.web;
-
-import java.io.IOException;
-import java.net.URI;
->>>>>>> c2b11f55
 import javax.ws.rs.core.Response;
 
 import org.junit.After;
@@ -76,11 +49,8 @@
 import static org.junit.Assert.assertEquals;
 import static org.junit.Assert.assertNotNull;
 import static org.junit.Assert.assertThat;
-<<<<<<< HEAD
 import static org.mockito.Mockito.mock;
 import static org.mockito.Mockito.when;
-=======
->>>>>>> c2b11f55
 
 public class RestfulGraphDatabasePagedTraversalTest
 {
@@ -122,13 +92,7 @@
                 .toString();
         assertThat( responseUri, containsString( "/node/1/paged/traverse/node/" ) );
         assertNotNull( response.getEntity() );
-<<<<<<< HEAD
-        assertThat( response.getEntity()
-                .toString(), containsString( "\"name\" : \"19\"" ) );
-=======
-
         assertThat( new String( (byte[]) response.getEntity() ), containsString( "\"name\" : \"19\"" ) );
->>>>>>> c2b11f55
     }
 
     @Test

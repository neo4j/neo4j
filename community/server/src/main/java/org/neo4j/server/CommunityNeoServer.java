--- conflicted
+++ resolved
@@ -72,23 +72,6 @@
     @Override
     protected PreFlightTasks createPreflightTasks()
     {
-<<<<<<< HEAD
-        Logging logging = dependencies.logging();
-		return new PreFlightTasks( logging,
-				// TODO: Move the config check into bootstrapper
-				//new EnsureNeo4jPropertiesExist(configurator.configuration()),
-				new EnsurePreparedForHttpLogging(configurator.configuration()),
-				new PerformUpgradeIfNecessary(getConfiguration(),
-						configurator.getDatabaseTuningProperties(), logging, StoreUpgrader.NO_MONITOR),
-				new PerformRecoveryIfNecessary(getConfiguration(),
-						configurator.getDatabaseTuningProperties(), System.out, logging));
-	}
-
-	@Override
-	protected Iterable<ServerModule> createServerModules()
-	{
-        Logging logging = dependencies.logging();
-=======
         return new PreFlightTasks( logging,
                 // TODO: Move the config check into bootstrapper
                 //new EnsureNeo4jPropertiesExist(configurator.configuration()),
@@ -102,7 +85,6 @@
     @Override
     protected Iterable<ServerModule> createServerModules()
     {
->>>>>>> 84788edd
         return Arrays.asList(
                 new DiscoveryModule(webServer, logging),
                 new RESTApiModule(webServer, database, configurator.configuration(), logging),
@@ -117,13 +99,8 @@
     @Override
     protected WebServer createWebServer()
     {
-<<<<<<< HEAD
-		return new Jetty9WebServer( dependencies.logging());
-	}
-=======
         return new Jetty9WebServer( logging );
     }
->>>>>>> 84788edd
 
     @Override
     public Iterable<AdvertisableService> getServices()

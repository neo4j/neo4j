--- conflicted
+++ resolved
@@ -23,32 +23,16 @@
 
 public class ServerListRepresentation extends ListRepresentation
 {
-    public ServerListRepresentation( RepresentationType type, Iterable<? extends Representation> content )
-    {
-        super( type, content );
-    }
-
-<<<<<<< HEAD
-=======
     public ServerListRepresentation( RepresentationType type,
                                      Iterable<? extends Representation> content )
     {
         super( type, content );
     }
 
->>>>>>> c2b11f55
     protected void serialize( ListSerializer serializer )
     {
         for ( Object val : content )
         {
-<<<<<<< HEAD
-            if (val instanceof Number) serializer.addNumber( (Number) val );
-            else if (val instanceof String) serializer.addString(  (String) val );
-            else if (val instanceof Iterable) serializer.addList( ObjectToRepresentationConverter.getListRepresentation( (Iterable) val ) );
-            else if (val instanceof Map) serializer.addMapping( ObjectToRepresentationConverter.getMapRepresentation( (Map) val ) );
-            else if (val instanceof MappingRepresentation) serializer.addMapping( (MappingRepresentation) val  );
-            else if (val instanceof Representation) ((Representation)val).addTo( serializer );
-=======
             if ( val instanceof Number )
             {
                 serializer.addNumber( (Number) val );
@@ -73,7 +57,6 @@
             {
                 ((Representation) val).addTo( serializer );
             }
->>>>>>> c2b11f55
             //default
             else
             {

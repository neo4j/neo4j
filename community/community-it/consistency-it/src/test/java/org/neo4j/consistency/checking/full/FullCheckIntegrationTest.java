/*
 * Copyright (c) 2002-2019 "Neo4j,"
 * Neo4j Sweden AB [http://neo4j.com]
 *
 * This file is part of Neo4j.
 *
 * Neo4j is free software: you can redistribute it and/or modify
 * it under the terms of the GNU General Public License as published by
 * the Free Software Foundation, either version 3 of the License, or
 * (at your option) any later version.
 *
 * This program is distributed in the hope that it will be useful,
 * but WITHOUT ANY WARRANTY; without even the implied warranty of
 * MERCHANTABILITY or FITNESS FOR A PARTICULAR PURPOSE.  See the
 * GNU General Public License for more details.
 *
 * You should have received a copy of the GNU General Public License
 * along with this program.  If not, see <http://www.gnu.org/licenses/>.
 */
package org.neo4j.consistency.checking.full;

import org.apache.commons.lang3.StringUtils;
import org.apache.commons.lang3.mutable.MutableInt;
import org.eclipse.collections.api.map.primitive.IntObjectMap;
import org.junit.AfterClass;
import org.junit.BeforeClass;
import org.junit.Rule;
import org.junit.Test;
import org.junit.rules.RuleChain;

import java.io.File;
import java.io.IOException;
import java.io.RandomAccessFile;
import java.lang.reflect.Method;
import java.nio.ByteBuffer;
import java.nio.channels.FileChannel;
import java.util.ArrayList;
import java.util.Collection;
import java.util.Collections;
import java.util.HashMap;
import java.util.HashSet;
import java.util.Iterator;
import java.util.List;
import java.util.Map;
import java.util.Set;
import java.util.concurrent.TimeUnit;
import java.util.concurrent.atomic.AtomicLong;

import org.neo4j.annotations.documented.Documented;
import org.neo4j.common.DependencyResolver;
import org.neo4j.configuration.Config;
import org.neo4j.configuration.GraphDatabaseSettings;
import org.neo4j.consistency.ConsistencyCheckSettings;
import org.neo4j.consistency.RecordType;
import org.neo4j.consistency.checking.GraphStoreFixture;
import org.neo4j.consistency.checking.GraphStoreFixture.Applier;
import org.neo4j.consistency.checking.GraphStoreFixture.IdGenerator;
import org.neo4j.consistency.checking.GraphStoreFixture.TransactionDataBuilder;
import org.neo4j.consistency.report.ConsistencyReport;
import org.neo4j.consistency.report.ConsistencySummaryStatistics;
import org.neo4j.consistency.store.DirectStoreAccess;
import org.neo4j.exceptions.KernelException;
import org.neo4j.function.ThrowingFunction;
import org.neo4j.graphdb.Direction;
import org.neo4j.graphdb.GraphDatabaseService;
import org.neo4j.graphdb.Node;
import org.neo4j.internal.helpers.collection.Iterators;
import org.neo4j.internal.helpers.collection.Pair;
import org.neo4j.internal.helpers.progress.ProgressMonitorFactory;
import org.neo4j.internal.index.label.LabelScanStore;
import org.neo4j.internal.index.label.LabelScanWriter;
import org.neo4j.internal.kernel.api.TokenRead;
import org.neo4j.internal.kernel.api.TokenWrite;
import org.neo4j.internal.recordstorage.SchemaRuleAccess;
import org.neo4j.internal.recordstorage.StoreTokens;
import org.neo4j.internal.schema.IndexProviderDescriptor;
import org.neo4j.internal.schema.SchemaRule;
import org.neo4j.internal.schema.constraints.ConstraintDescriptorFactory;
import org.neo4j.io.pagecache.IOLimiter;
import org.neo4j.kernel.api.KernelTransaction;
import org.neo4j.kernel.api.Statement;
import org.neo4j.kernel.api.index.IndexAccessor;
import org.neo4j.kernel.api.index.IndexPopulator;
import org.neo4j.kernel.api.index.IndexUpdater;
import org.neo4j.kernel.impl.api.index.IndexUpdateMode;
import org.neo4j.kernel.impl.api.index.sampling.IndexSamplingConfig;
import org.neo4j.kernel.impl.core.ThreadToStatementContextBridge;
import org.neo4j.kernel.impl.index.schema.GenericNativeIndexProvider;
import org.neo4j.kernel.impl.index.schema.StoreIndexDescriptor;
import org.neo4j.kernel.impl.store.DynamicRecordAllocator;
import org.neo4j.kernel.impl.store.NodeLabelsField;
import org.neo4j.kernel.impl.store.PropertyStore;
import org.neo4j.kernel.impl.store.PropertyType;
import org.neo4j.kernel.impl.store.RecordStore;
import org.neo4j.kernel.impl.store.SchemaStore;
import org.neo4j.kernel.impl.store.StoreAccess;
import org.neo4j.kernel.impl.store.allocator.ReusableRecordsAllocator;
import org.neo4j.kernel.impl.store.counts.CountsTracker;
import org.neo4j.kernel.impl.store.record.AbstractBaseRecord;
import org.neo4j.kernel.impl.store.record.DynamicRecord;
import org.neo4j.kernel.impl.store.record.LabelTokenRecord;
import org.neo4j.kernel.impl.store.record.NodeRecord;
import org.neo4j.kernel.impl.store.record.PropertyBlock;
import org.neo4j.kernel.impl.store.record.PropertyRecord;
import org.neo4j.kernel.impl.store.record.Record;
import org.neo4j.kernel.impl.store.record.RelationshipGroupRecord;
import org.neo4j.kernel.impl.store.record.RelationshipRecord;
import org.neo4j.kernel.impl.store.record.RelationshipTypeTokenRecord;
import org.neo4j.kernel.impl.store.record.SchemaRecord;
import org.neo4j.kernel.internal.GraphDatabaseAPI;
import org.neo4j.logging.FormattedLog;
import org.neo4j.storageengine.api.ConstraintRule;
import org.neo4j.storageengine.api.EntityUpdates;
import org.neo4j.storageengine.api.IndexEntryUpdate;
import org.neo4j.storageengine.api.NodeLabelUpdate;
import org.neo4j.storageengine.api.StorageIndexReference;
import org.neo4j.string.UTF8;
import org.neo4j.test.rule.SuppressOutput;
import org.neo4j.token.TokenHolders;
import org.neo4j.util.Bits;
import org.neo4j.values.storable.Value;
import org.neo4j.values.storable.Values;

import static java.lang.String.format;
import static java.util.Arrays.asList;
import static java.util.Collections.singletonList;
import static org.junit.Assert.assertEquals;
import static org.junit.Assert.assertTrue;
import static org.neo4j.consistency.ConsistencyCheckService.defaultConsistencyCheckThreadsNumber;
import static org.neo4j.consistency.checking.RecordCheckTestBase.inUse;
import static org.neo4j.consistency.checking.RecordCheckTestBase.notInUse;
import static org.neo4j.consistency.checking.SchemaRuleUtil.constraintIndexRule;
import static org.neo4j.consistency.checking.SchemaRuleUtil.indexRule;
import static org.neo4j.consistency.checking.SchemaRuleUtil.nodePropertyExistenceConstraintRule;
import static org.neo4j.consistency.checking.SchemaRuleUtil.relPropertyExistenceConstraintRule;
import static org.neo4j.consistency.checking.SchemaRuleUtil.uniquenessConstraintRule;
import static org.neo4j.graphdb.Label.label;
import static org.neo4j.graphdb.RelationshipType.withName;
<<<<<<< HEAD
import static org.neo4j.internal.helpers.collection.Iterables.asIterable;
import static org.neo4j.internal.helpers.collection.MapUtil.stringMap;
import static org.neo4j.internal.kernel.api.TokenRead.ANY_LABEL;
import static org.neo4j.internal.kernel.api.TokenRead.ANY_RELATIONSHIP_TYPE;
import static org.neo4j.internal.schema.IndexProviderDescriptor.from;
import static org.neo4j.internal.schema.SchemaDescriptor.forLabel;
import static org.neo4j.kernel.impl.index.schema.IndexDescriptorFactory.forSchema;
import static org.neo4j.kernel.impl.index.schema.IndexDescriptorFactory.uniqueForSchema;
=======
import static org.neo4j.helpers.collection.Iterables.asIterable;
import static org.neo4j.helpers.collection.MapUtil.stringMap;
import static org.neo4j.kernel.api.StatementConstants.ANY_LABEL;
import static org.neo4j.kernel.api.StatementConstants.ANY_RELATIONSHIP_TYPE;
import static org.neo4j.kernel.api.labelscan.NodeLabelUpdate.labelChanges;
import static org.neo4j.kernel.api.schema.SchemaDescriptorFactory.forLabel;
import static org.neo4j.kernel.impl.index.schema.ByteBufferFactory.heapBufferFactory;
>>>>>>> 5af30740
import static org.neo4j.kernel.impl.store.AbstractDynamicStore.readFullByteArrayFromHeavyRecords;
import static org.neo4j.kernel.impl.store.DynamicArrayStore.allocateFromNumbers;
import static org.neo4j.kernel.impl.store.DynamicArrayStore.getRightArray;
import static org.neo4j.kernel.impl.store.DynamicNodeLabels.dynamicPointer;
import static org.neo4j.kernel.impl.store.LabelIdArray.prependNodeId;
import static org.neo4j.kernel.impl.store.PropertyType.ARRAY;
import static org.neo4j.kernel.impl.store.record.Record.NO_LABELS_FIELD;
import static org.neo4j.kernel.impl.store.record.Record.NO_NEXT_PROPERTY;
import static org.neo4j.kernel.impl.store.record.Record.NO_NEXT_RELATIONSHIP;
import static org.neo4j.kernel.impl.store.record.Record.NO_PREVIOUS_PROPERTY;
import static org.neo4j.kernel.impl.store.record.Record.NO_PREV_RELATIONSHIP;
import static org.neo4j.kernel.impl.store.record.RecordLoad.FORCE;
import static org.neo4j.storageengine.api.NodeLabelUpdate.labelChanges;
import static org.neo4j.test.Property.property;
import static org.neo4j.test.Property.set;
import static org.neo4j.util.Bits.bits;

public class FullCheckIntegrationTest
{
    private static final IndexProviderDescriptor DESCRIPTOR = GenericNativeIndexProvider.DESCRIPTOR;
    private static final String PROP1 = "key1";
    private static final String PROP2 = "key2";
    private static final Object VALUE1 = "value1";
    private static final Object VALUE2 = "value2";

    private int label1;
    private int label2;
    private int label3;
    private int draconian;
    private int key1;
    private int mandatory;
    private int C;
    private int T;
    private int M;

    private final List<Long> indexedNodes = new ArrayList<>();

    private static final Map<Class<?>,Set<String>> allReports = new HashMap<>();

    @BeforeClass
    public static void collectAllDifferentInconsistencyTypes()
    {
        Class<?> reportClass = ConsistencyReport.class;
        for ( Class<?> cls : reportClass.getDeclaredClasses() )
        {
            for ( Method method : cls.getDeclaredMethods() )
            {
                if ( method.getAnnotation( Documented.class ) != null )
                {
                    Set<String> types = allReports.computeIfAbsent( cls, k -> new HashSet<>() );
                    types.add( method.getName() );
                }
            }
        }
    }

    @AfterClass
    public static void verifyThatWeHaveExercisedAllTypesOfInconsistenciesThatWeHave()
    {
        if ( !allReports.isEmpty() )
        {
            StringBuilder builder = new StringBuilder( "There are types of inconsistencies not covered by "
                    + "this integration test, please add tests that tests for:" );
            for ( Map.Entry<Class<?>,Set<String>> reporter : allReports.entrySet() )
            {
                builder.append( format( "%n%s:", reporter.getKey().getSimpleName() ) );
                for ( String type : reporter.getValue() )
                {
                    builder.append( format( "%n  %s", type ) );
                }
            }
            System.err.println( builder.toString() );
        }
    }

    private final GraphStoreFixture fixture = new GraphStoreFixture( getRecordFormatName() )
    {
        @Override
        protected void generateInitialData( GraphDatabaseService db )
        {
            try ( org.neo4j.graphdb.Transaction tx = db.beginTx() )
            {
                db.schema().indexFor( label( "label3" ) ).on( PROP1 ).create();
                KernelTransaction ktx = transactionOn( db );
                try ( Statement ignore = ktx.acquireStatement() )
                {
                    // the Core API for composite index creation is not quite merged yet
                    TokenWrite tokenWrite = ktx.tokenWrite();
                    key1 = tokenWrite.propertyKeyGetOrCreateForName( PROP1 );
                    int key2 = tokenWrite.propertyKeyGetOrCreateForName( PROP2 );
                    label3 = ktx.tokenRead().nodeLabel( "label3" );
                    ktx.schemaWrite().indexCreate( forLabel( label3, key1, key2 ) );
                }

                db.schema().constraintFor( label( "label4" ) ).assertPropertyIsUnique( PROP1 ).create();
                tx.success();
            }
            catch ( KernelException e )
            {
                throw new RuntimeException( e );
            }

            try ( org.neo4j.graphdb.Transaction ignored = db.beginTx() )
            {
                db.schema().awaitIndexesOnline( 1, TimeUnit.MINUTES );
            }

            try ( org.neo4j.graphdb.Transaction tx = db.beginTx() )
            {
                Node node1 = set( db.createNode( label( "label1" ) ) );
                Node node2 = set( db.createNode( label( "label2" ) ), property( PROP1, VALUE1 ) );
                node1.createRelationshipTo( node2, withName( "C" ) );
                // Just to create one more rel type
                db.createNode().createRelationshipTo( db.createNode(), withName( "T" ) );
                indexedNodes.add( set( db.createNode( label( "label3" ) ), property( PROP1, VALUE1 ) ).getId() );
                indexedNodes.add( set( db.createNode( label( "label3" ) ),
                        property( PROP1, VALUE1 ), property( PROP2, VALUE2 ) ).getId() );

                set( db.createNode( label( "label4" ) ), property( PROP1, VALUE1 ) );
                tx.success();

                KernelTransaction ktx = transactionOn( db );
                try ( Statement ignore = ktx.acquireStatement() )
                {
                    TokenRead tokenRead = ktx.tokenRead();
                    TokenWrite tokenWrite = ktx.tokenWrite();
                    label1 = tokenRead.nodeLabel( "label1" );
                    label2 = tokenRead.nodeLabel( "label2" );
                    label3 = tokenRead.nodeLabel( "label3" );
                    tokenRead.nodeLabel( "label4" );
                    draconian = tokenWrite.labelGetOrCreateForName( "draconian" );
                    key1 = tokenRead.propertyKey( PROP1 );
                    mandatory = tokenWrite.propertyKeyGetOrCreateForName( "mandatory" );
                    C = tokenRead.relationshipType( "C" );
                    T = tokenRead.relationshipType( "T" );
                    M = tokenWrite.relationshipTypeGetOrCreateForName( "M" );
                }
            }
            catch ( KernelException e )
            {
                throw new RuntimeException( e );
            }
        }
    };

    private final SuppressOutput suppressOutput = SuppressOutput.suppressAll();

    @Rule
    public RuleChain ruleChain = RuleChain.outerRule( suppressOutput ).around( fixture );

    @Test
    public void shouldCheckConsistencyOfAConsistentStore() throws Exception
    {
        // when
        ConsistencySummaryStatistics result = check();

        // then
        assertEquals( result.toString(), 0, result.getTotalInconsistencyCount() );
    }

    @Test
    public void shouldReportNodeInconsistencies() throws Exception
    {
        // given
        fixture.apply( new GraphStoreFixture.Transaction()
        {
            @Override
            protected void transactionData( GraphStoreFixture.TransactionDataBuilder tx,
                                            GraphStoreFixture.IdGenerator next )
            {
                tx.create( new NodeRecord( next.node(), false, next.relationship(), -1 ) );
            }
        } );

        // when
        ConsistencySummaryStatistics stats = check();

        // then
        on( stats ).verify( RecordType.NODE, 1 )
                   .andThatsAllFolks();
    }

    @Test
    public void shouldReportInlineNodeLabelInconsistencies() throws Exception
    {
        // given
        fixture.apply( new GraphStoreFixture.Transaction()
        {
            @Override
            protected void transactionData( GraphStoreFixture.TransactionDataBuilder tx,
                                            GraphStoreFixture.IdGenerator next )
            {
                NodeRecord nodeRecord = new NodeRecord( next.node(), false, -1, -1 );
                NodeLabelsField.parseLabelsField( nodeRecord ).add( 10, null, null );
                tx.create( nodeRecord );
            }
        } );

        // when
        ConsistencySummaryStatistics stats = check();

        // then
        on( stats ).verify( RecordType.NODE, 1 )
                   .andThatsAllFolks();
    }

    @Test
    public void shouldReportNodeDynamicLabelContainingUnknownLabelAsNodeInconsistency() throws Exception
    {
        // given
        fixture.apply( new GraphStoreFixture.Transaction()
        {
            @Override
            protected void transactionData( GraphStoreFixture.TransactionDataBuilder tx,
                                            GraphStoreFixture.IdGenerator next )
            {
                NodeRecord nodeRecord = new NodeRecord( next.node(), false, -1, -1 );
                DynamicRecord record = inUse( new DynamicRecord( next.nodeLabel() ) );
                Collection<DynamicRecord> newRecords = new ArrayList<>();
                allocateFromNumbers( newRecords, prependNodeId( nodeRecord.getId(), new long[]{42L} ),
                        new ReusableRecordsAllocator( 60, record ) );
                nodeRecord.setLabelField( dynamicPointer( newRecords ), newRecords );

                tx.create( nodeRecord );
            }
        } );

        // when
        ConsistencySummaryStatistics stats = check();

        // then
        on( stats ).verify( RecordType.NODE, 1 )
                   .andThatsAllFolks();
    }

    @Test
    public void shouldNotReportAnythingForNodeWithConsistentChainOfDynamicRecordsWithLabels() throws Exception
    {
        // given
        assertEquals( 3, chainOfDynamicRecordsWithLabelsForANode( 130 ).first().size() );

        // when
        ConsistencySummaryStatistics stats = check();

        // then
        assertTrue( "should be consistent", stats.isConsistent() );
    }

    @Test
    public void shouldReportLabelScanStoreInconsistencies() throws Exception
    {
        // given
        GraphStoreFixture.IdGenerator idGenerator = fixture.idGenerator();
        long nodeId1 = idGenerator.node();
        long labelId = idGenerator.label() - 1;

        LabelScanStore labelScanStore = fixture.directStoreAccess().labelScanStore();
        Iterable<NodeLabelUpdate> nodeLabelUpdates = asIterable(
                labelChanges( nodeId1, new long[]{}, new long[]{labelId} )
        );
        write( labelScanStore, nodeLabelUpdates );

        // when
        ConsistencySummaryStatistics stats = check();

        // then
        on( stats ).verify( RecordType.LABEL_SCAN_DOCUMENT, 1 )
                   .andThatsAllFolks();
    }

    private void write( LabelScanStore labelScanStore, Iterable<NodeLabelUpdate> nodeLabelUpdates )
            throws IOException
    {
        try ( LabelScanWriter writer = labelScanStore.newWriter() )
        {
            for ( NodeLabelUpdate update : nodeLabelUpdates )
            {
                writer.write( update );
            }
        }
    }

    @Test
    public void shouldReportIndexInconsistencies() throws Exception
    {
        // given
        for ( Long indexedNodeId : indexedNodes )
        {
            fixture.directStoreAccess().nativeStores().getNodeStore().updateRecord(
                    notInUse( new NodeRecord( indexedNodeId, false, -1, -1 ) ) );
        }

        // when
        ConsistencySummaryStatistics stats = check();

        // then
        on( stats ).verify( RecordType.INDEX, 3 ) // 3 index entries are pointing to nodes not in use
                   .verify( RecordType.LABEL_SCAN_DOCUMENT, 2 ) // the label scan is pointing to 2 nodes not in use
                   .verify( RecordType.COUNTS, 3 )
                   .andThatsAllFolks();
    }

    @Test
    public void shouldNotReportIndexInconsistenciesIfIndexIsFailed() throws Exception
    {
        // this test fails all indexes, and then destroys a record and makes sure we only get a failure for
        // the label scan store but not for any index

        // given
        DirectStoreAccess storeAccess = fixture.directStoreAccess();

        // fail all indexes
        Iterator<StorageIndexReference> rules = getIndexDescriptors();
        while ( rules.hasNext() )
        {
            StorageIndexReference rule = rules.next();
            IndexSamplingConfig samplingConfig = new IndexSamplingConfig( Config.defaults() );
<<<<<<< HEAD
            IndexPopulator populator = storeAccess.indexes().lookup( from( rule ) )
                .getPopulator( rule, samplingConfig );
=======
            IndexPopulator populator = storeAccess.indexes().lookup( rule.providerDescriptor() )
                .getPopulator( rule, samplingConfig, heapBufferFactory( 1024 ) );
>>>>>>> 5af30740
            populator.markAsFailed( "Oh noes! I was a shiny index and then I was failed" );
            populator.close( false );
        }

        for ( Long indexedNodeId : indexedNodes )
        {
            storeAccess.nativeStores().getNodeStore().updateRecord(
                    notInUse( new NodeRecord( indexedNodeId, false, -1, -1 ) ) );
        }

        // when
        ConsistencySummaryStatistics stats = check();

        // then
        on( stats ).verify( RecordType.LABEL_SCAN_DOCUMENT, 2 ) // the label scan is pointing to 2 nodes not in use
                   .verify( RecordType.COUNTS, 3 )
                   .andThatsAllFolks();
    }

    @Test
    public void shouldReportMismatchedLabels() throws Exception
    {
        final List<Integer> labels = new ArrayList<>();

        // given
        final Pair<List<DynamicRecord>, List<Integer>> pair = chainOfDynamicRecordsWithLabelsForANode( 3 );
        fixture.apply( new GraphStoreFixture.Transaction()
        {
            @Override
            protected void transactionData( GraphStoreFixture.TransactionDataBuilder tx,
                                            GraphStoreFixture.IdGenerator next )
            {
                NodeRecord node = new NodeRecord( 42, false, -1, -1 );
                node.setInUse( true );
                List<DynamicRecord> dynamicRecords;
                dynamicRecords = pair.first();
                labels.addAll( pair.other() );
                node.setLabelField( dynamicPointer( dynamicRecords ), dynamicRecords );
                tx.create( node );

            }
        } );

        long[] before = asArray( labels );
        labels.remove( 1 );
        long[] after = asArray( labels );

        write( fixture.directStoreAccess().labelScanStore(), singletonList( labelChanges( 42, before, after ) ) );

        // when
        ConsistencySummaryStatistics stats = check();

        // then
        on( stats ).verify( RecordType.LABEL_SCAN_DOCUMENT, 1 )
                   .andThatsAllFolks();
    }

    private long[] asArray( List<? extends Number> in )
    {
        long[] longs = new long[in.size()];
        for ( int i = 0; i < in.size(); i++ )
        {
            longs[i] = in.get( i ).longValue();
        }
        return longs;
    }

    @Test
    public void shouldReportMismatchedInlinedLabels() throws Exception
    {
        // given
        fixture.apply( new GraphStoreFixture.Transaction()
        {
            @Override
            protected void transactionData( GraphStoreFixture.TransactionDataBuilder tx,
                                            GraphStoreFixture.IdGenerator next )
            {
                NodeRecord node = new NodeRecord( 42, false, -1, -1 );
                node.setInUse( true );
                node.setLabelField( inlinedLabelsLongRepresentation( label1, label2 ), Collections.emptySet() );
                tx.create( node );
            }
        } );

        write( fixture.directStoreAccess().labelScanStore(), singletonList( labelChanges( 42, new long[]{label1, label2}, new long[]{label1} ) ) );

        // when
        ConsistencySummaryStatistics stats = check();

        // then
        on( stats ).verify( RecordType.LABEL_SCAN_DOCUMENT, 1 )
                   .andThatsAllFolks();
    }

    @Test
    public void shouldReportNodesThatAreNotIndexed() throws Exception
    {
        // given
        IndexSamplingConfig samplingConfig = new IndexSamplingConfig( Config.defaults() );
        Iterator<StorageIndexReference> indexDescriptorIterator = getIndexDescriptors();
        while ( indexDescriptorIterator.hasNext() )
        {
            StorageIndexReference indexDescriptor = indexDescriptorIterator.next();
            IndexAccessor accessor = fixture.directStoreAccess().indexes().
                    lookup( from( indexDescriptor ) ).getOnlineAccessor( indexDescriptor, samplingConfig );
            try ( IndexUpdater updater = accessor.newUpdater( IndexUpdateMode.ONLINE ) )
            {
                for ( long nodeId : indexedNodes )
                {
                    EntityUpdates updates = fixture.nodeAsUpdates( nodeId );
                    for ( IndexEntryUpdate<?> update : updates.forIndexKeys( singletonList( indexDescriptor ) ) )
                    {
                        updater.process( IndexEntryUpdate.remove( nodeId, indexDescriptor, update.values() ) );
                    }
                }
            }
            accessor.force( IOLimiter.UNLIMITED );
            accessor.close();
        }

        // when
        ConsistencySummaryStatistics stats = check();

        // then
        on( stats ).verify( RecordType.NODE, 3 ) // 1 node missing from 1 index + 1 node missing from 2 indexes
                   .andThatsAllFolks();
    }

    @Test
    public void shouldReportNodesWithDuplicatePropertyValueInUniqueIndex() throws Exception
    {
        // given
        IndexSamplingConfig samplingConfig = new IndexSamplingConfig( Config.defaults() );
        Iterator<StorageIndexReference> indexRuleIterator = getIndexDescriptors();
        while ( indexRuleIterator.hasNext() )
        {
            StorageIndexReference indexRule = indexRuleIterator.next();
            IndexAccessor accessor = fixture.directStoreAccess().indexes().lookup( from( indexRule ) )
                    .getOnlineAccessor( indexRule, samplingConfig );
            IndexUpdater updater = accessor.newUpdater( IndexUpdateMode.ONLINE );
            updater.process( IndexEntryUpdate.add( 42, indexRule.schema(), values( indexRule ) ) );
            updater.close();
            accessor.force( IOLimiter.UNLIMITED );
            accessor.close();
        }

        // when
        ConsistencySummaryStatistics stats = check();

        // then
        on( stats ).verify( RecordType.NODE, 1 ) // the duplicate in unique index
                   .verify( RecordType.INDEX, 3 ) // the index entries pointing to non-existent node 42
                   .andThatsAllFolks();
    }

    private Value[] values( StorageIndexReference indexRule )
    {
        switch ( indexRule.schema().getPropertyIds().length )
        {
        case 1: return Iterators.array( Values.of( VALUE1 ) );
        case 2: return Iterators.array( Values.of( VALUE1 ), Values.of( VALUE2 ) );
        default: throw new UnsupportedOperationException();
        }
    }

    @Test
    public void shouldReportMissingMandatoryNodeProperty() throws Exception
    {
        // given
        fixture.apply( new GraphStoreFixture.Transaction()
        {
            @Override
            protected void transactionData( GraphStoreFixture.TransactionDataBuilder tx,
                    GraphStoreFixture.IdGenerator next )
            {
                // structurally correct, but does not have the 'mandatory' property with the 'draconian' label
                NodeRecord node = new NodeRecord( next.node(), false, -1, next.property() );
                node.setInUse( true );
                node.setLabelField( inlinedLabelsLongRepresentation( draconian ),
                        Collections.emptySet() );
                PropertyRecord property = new PropertyRecord( node.getNextProp(), node );
                property.setInUse( true );
                PropertyBlock block = new PropertyBlock();
                block.setSingleBlock( key1 | (((long) PropertyType.INT.intValue()) << 24) | (1337L << 28) );
                property.addPropertyBlock( block );
                tx.create( node );
                tx.create( property );
            }
        } );

        createNodePropertyExistenceConstraint( draconian, mandatory );

        // when
        ConsistencySummaryStatistics stats = check();

        // then
        on( stats ).verify( RecordType.NODE, 1 )
                .andThatsAllFolks();
    }

    @Test
    public void shouldReportMissingMandatoryRelationshipProperty() throws Exception
    {
        // given
        fixture.apply( new GraphStoreFixture.Transaction()
        {
            @Override
            protected void transactionData( GraphStoreFixture.TransactionDataBuilder tx,
                    GraphStoreFixture.IdGenerator next )
            {
                long nodeId1 = next.node();
                long nodeId2 = next.node();
                long relId = next.relationship();
                long propId = next.property();

                NodeRecord node1 = new NodeRecord( nodeId1, true, false, relId, NO_NEXT_PROPERTY.intValue(),
                        NO_LABELS_FIELD.intValue() );
                NodeRecord node2 = new NodeRecord( nodeId2, true, false, relId, NO_NEXT_PROPERTY.intValue(),
                        NO_LABELS_FIELD.intValue() );

                // structurally correct, but does not have the 'mandatory' property with the 'M' rel type
                RelationshipRecord relationship = new RelationshipRecord( relId, true, nodeId1, nodeId2, M,
                        NO_PREV_RELATIONSHIP.intValue(), NO_NEXT_RELATIONSHIP.intValue(),
                        NO_PREV_RELATIONSHIP.intValue(), NO_NEXT_RELATIONSHIP.intValue(), true, true );
                relationship.setNextProp( propId );

                PropertyRecord property = new PropertyRecord( propId, relationship );
                property.setInUse( true );
                PropertyBlock block = new PropertyBlock();
                block.setSingleBlock( key1 | (((long) PropertyType.INT.intValue()) << 24) | (1337L << 28) );
                property.addPropertyBlock( block );

                tx.create( node1 );
                tx.create( node2 );
                tx.create( relationship );
                tx.create( property );
                tx.incrementRelationshipCount( ANY_LABEL, ANY_RELATIONSHIP_TYPE, ANY_LABEL, 1 );
                tx.incrementRelationshipCount( ANY_LABEL, M, ANY_LABEL, 1 );
            }
        } );

        createRelationshipPropertyExistenceConstraint( M, mandatory );

        // when
        ConsistencySummaryStatistics stats = check();

        // then
        on( stats ).verify( RecordType.RELATIONSHIP, 1 )
                .andThatsAllFolks();
    }

    private long inlinedLabelsLongRepresentation( long... labelIds )
    {
        long header = (long) labelIds.length << 36;
        byte bitsPerLabel = (byte) (36 / labelIds.length);
        Bits bits = bits( 5 );
        for ( long labelId : labelIds )
        {
            bits.put( labelId, bitsPerLabel );
        }
        return header | bits.getLongs()[0];
    }

    @Test
    public void shouldReportCyclesInDynamicRecordsWithLabels() throws Exception
    {
        // given
        final List<DynamicRecord> chain = chainOfDynamicRecordsWithLabelsForANode( 176/*3 full records*/ ).first();
        assertEquals( "number of records in chain", 3, chain.size() );
        assertEquals( "all records full", chain.get( 0 ).getLength(), chain.get( 2 ).getLength() );
        fixture.apply( new GraphStoreFixture.Transaction()
        {
            @Override
            protected void transactionData( GraphStoreFixture.TransactionDataBuilder tx,
                                            GraphStoreFixture.IdGenerator next )
            {
                long nodeId = ((long[]) getRightArray( readFullByteArrayFromHeavyRecords( chain, ARRAY ) ).asObject())[0];
                NodeRecord before = inUse( new NodeRecord( nodeId, false, -1, -1 ) );
                NodeRecord after = inUse( new NodeRecord( nodeId, false, -1, -1 ) );
                DynamicRecord record1 = cloneRecord( chain.get( 0 ) );
                DynamicRecord record2 = cloneRecord( chain.get( 1 ) );
                DynamicRecord record3 = cloneRecord( chain.get( 2 ) );

                record3.setNextBlock( record2.getId() );
                before.setLabelField( dynamicPointer( chain ), chain );
                after.setLabelField( dynamicPointer( chain ), asList( record1, record2, record3 ) );
                tx.update( before, after );
            }
        } );

        // when
        ConsistencySummaryStatistics stats = check();

        // then
        on( stats ).verify( RecordType.NODE, 1 )
                   .verify( RecordType.COUNTS, 177 )
                   .andThatsAllFolks();
    }

    private Pair<List<DynamicRecord>,List<Integer>> chainOfDynamicRecordsWithLabelsForANode( int labelCount )
            throws KernelException
    {
        final long[] labels = new long[labelCount + 1]; // allocate enough labels to need three records
        final List<Integer> createdLabels = new ArrayList<>();
        try ( Applier applier = fixture.createApplier() )
        {
            for ( int i = 1/*leave space for the node id*/; i < labels.length; i++ )
            {
                final int offset = i;
                applier.apply( new GraphStoreFixture.Transaction()
                { // Neo4j can create no more than one label per transaction...
                    @Override
                    protected void transactionData( GraphStoreFixture.TransactionDataBuilder tx,
                            GraphStoreFixture.IdGenerator next )
                    {
                        Integer label = next.label();
                        tx.nodeLabel( (int) (labels[offset] = label), "label:" + offset, false );
                        createdLabels.add( label );
                    }
                } );
            }
        }
        final List<DynamicRecord> chain = new ArrayList<>();
        fixture.apply( new GraphStoreFixture.Transaction()
        {
            @Override
            protected void transactionData( GraphStoreFixture.TransactionDataBuilder tx,
                    GraphStoreFixture.IdGenerator next )
            {
                NodeRecord nodeRecord = new NodeRecord( next.node(), false, -1, -1 );
                DynamicRecord record1 = inUse( new DynamicRecord( next.nodeLabel() ) );
                DynamicRecord record2 = inUse( new DynamicRecord( next.nodeLabel() ) );
                DynamicRecord record3 = inUse( new DynamicRecord( next.nodeLabel() ) );
                labels[0] = nodeRecord.getId(); // the first id should not be a label id, but the id of the node
                ReusableRecordsAllocator allocator = new ReusableRecordsAllocator( 60, record1, record2, record3 );
                allocateFromNumbers( chain, labels, allocator );

                nodeRecord.setLabelField( dynamicPointer( chain ), chain );

                tx.create( nodeRecord );
            }
        } );
        return Pair.of( chain, createdLabels );
    }

    @Test
    public void shouldReportNodeDynamicLabelContainingDuplicateLabelAsNodeInconsistency() throws Exception
    {
        int nodeId = 1000;
        Collection<DynamicRecord> duplicatedLabel = new ArrayList<>();
        final Pair<List<DynamicRecord>, List<Integer>> labels = chainOfDynamicRecordsWithLabelsForANode( 1 );

        // given
        fixture.apply( new GraphStoreFixture.Transaction()
        {
            @Override
            protected void transactionData( GraphStoreFixture.TransactionDataBuilder tx,
                    GraphStoreFixture.IdGenerator next )
            {
                NodeRecord node = new NodeRecord( nodeId, false, -1, -1 );
                node.setInUse( true );
                List<DynamicRecord> labelRecords = labels.first();
                node.setLabelField( dynamicPointer( labelRecords ), labelRecords );
                tx.create( node );

                Integer labelId = labels.other().get( 0 );
                DynamicRecord record = inUse( new DynamicRecord( labelId ) );
                allocateFromNumbers( duplicatedLabel, new long[]{nodeId, labelId, labelId}, new ReusableRecordsAllocator( 60, record ) );
            }
        } );

        StoreAccess storeAccess = fixture.directStoreAccess().nativeStores();
        NodeRecord nodeRecord = new NodeRecord( nodeId );
        storeAccess.getNodeStore().getRecord( nodeId, nodeRecord, FORCE );
        nodeRecord.setLabelField( dynamicPointer( duplicatedLabel ), duplicatedLabel );
        nodeRecord.setInUse( true );
        storeAccess.getNodeStore().updateRecord( nodeRecord );

        // when
        ConsistencySummaryStatistics stats = check();

        // then
        on( stats ).verify( RecordType.NODE, 1 ) // the duplicated label
                   .verify( RecordType.COUNTS, 0 )
                   .andThatsAllFolks();
    }

    @Test
    public void shouldReportOrphanedNodeDynamicLabelAsNodeInconsistency() throws Exception
    {
        // given
        fixture.apply( new GraphStoreFixture.Transaction()
        {
            @Override
            protected void transactionData( GraphStoreFixture.TransactionDataBuilder tx,
                                            GraphStoreFixture.IdGenerator next )
            {
                tx.nodeLabel( 42, "Label", false );

                NodeRecord nodeRecord = new NodeRecord( next.node(), false, -1, -1 );
                DynamicRecord record = inUse( new DynamicRecord( next.nodeLabel() ) );
                Collection<DynamicRecord> newRecords = new ArrayList<>();
                allocateFromNumbers( newRecords, prependNodeId( next.node(), new long[]{42L} ),
                        new ReusableRecordsAllocator( 60, record ) );
                nodeRecord.setLabelField( dynamicPointer( newRecords ), newRecords );

                tx.create( nodeRecord );
            }
        } );

        // when
        ConsistencySummaryStatistics stats = check();

        // then
        on( stats ).verify( RecordType.NODE_DYNAMIC_LABEL, 1 )
                   .andThatsAllFolks();
    }

    @Test
    public void shouldReportRelationshipInconsistencies() throws Exception
    {
        // given
        fixture.apply( new GraphStoreFixture.Transaction()
        {
            @Override
            protected void transactionData( GraphStoreFixture.TransactionDataBuilder tx,
                                            GraphStoreFixture.IdGenerator next )
            {
                tx.create( new RelationshipRecord( next.relationship(), 1, 2, C ) );
            }
        } );

        // when
        ConsistencySummaryStatistics stats = check();

        // then
        on( stats ).verify( RecordType.RELATIONSHIP, 2 )
                   .verify( RecordType.COUNTS, 3 )
                   .andThatsAllFolks();
    }

    @Test
    public void shouldReportRelationshipOtherNodeInconsistencies() throws Exception
    {
        // given
        fixture.apply( new GraphStoreFixture.Transaction()
        {
            @Override
            protected void transactionData( GraphStoreFixture.TransactionDataBuilder tx,
                    GraphStoreFixture.IdGenerator next )
            {
                long node1 = next.node();
                long node2 = next.node();
                long rel = next.relationship();
                tx.create( inUse( new RelationshipRecord( rel, node1, node2, 0 ) ) );
                tx.create( inUse( new NodeRecord( node1, false, rel + 1, -1 ) ) );
                tx.create( inUse( new NodeRecord( node2, false, rel + 2, -1 ) ) );
            }
        } );

        // when
        ConsistencySummaryStatistics stats = check();

        // then
        on( stats ).verify( RecordType.RELATIONSHIP, 2 )
                   .verify( RecordType.NODE, 2 )
                   .verify( RecordType.COUNTS, 2 )
                   .andThatsAllFolks();
    }

    @Test
    public void shouldReportPropertyInconsistencies() throws Exception
    {
        // given
        fixture.apply( new GraphStoreFixture.Transaction()
        {
            @Override
            protected void transactionData( GraphStoreFixture.TransactionDataBuilder tx,
                                            GraphStoreFixture.IdGenerator next )
            {
                NodeRecord node = new NodeRecord( next.node() );
                PropertyRecord property = new PropertyRecord( next.property() );
                node.setNextProp( property.getId() );

                // Mess up the prev/next pointers a bit
                property.setNextProp( 1_000 );

                PropertyBlock block = new PropertyBlock();
                block.setSingleBlock( next.propertyKey() | (((long) PropertyType.INT.intValue()) << 24) | (666L << 28) );
                property.addPropertyBlock( block );
                tx.create( node );
                tx.create( property );
            }
        } );

        // when
        ConsistencySummaryStatistics stats = check();

        // then
        on( stats ).verify( RecordType.PROPERTY, 2 )
                   .verify( RecordType.NODE, 1 )
                   .andThatsAllFolks();
    }

    @Test
    public void shouldReportStringPropertyInconsistencies() throws Exception
    {
        // given
        fixture.apply( new GraphStoreFixture.Transaction()
        {
            @Override
            protected void transactionData( GraphStoreFixture.TransactionDataBuilder tx,
                                            GraphStoreFixture.IdGenerator next )
            {
                DynamicRecord string = new DynamicRecord( next.stringProperty() );
                string.setInUse( true );
                string.setCreated();
                string.setType( PropertyType.STRING.intValue() );
                string.setNextBlock( next.stringProperty() );
                string.setData( UTF8.encode( "hello world" ) );

                PropertyBlock block = new PropertyBlock();
                block.setSingleBlock( (((long) PropertyType.STRING.intValue()) << 24) | (string.getId() << 28) );
                block.addValueRecord( string );

                PropertyRecord property = new PropertyRecord( next.property() );
                property.addPropertyBlock( block );

                tx.create( property );
            }
        } );

        // when
        ConsistencySummaryStatistics stats = check();

        // then
        on( stats ).verify( RecordType.STRING_PROPERTY, 1 )
                   .andThatsAllFolks();
    }

    @Test
    public void shouldReportBrokenSchemaRecordChain() throws Exception
    {
        // given
        fixture.apply( new GraphStoreFixture.Transaction()
        {
            @Override
            protected void transactionData( GraphStoreFixture.TransactionDataBuilder tx,
                                            GraphStoreFixture.IdGenerator next )
            {
                SchemaRecord before = new SchemaRecord( next.schema() );
                SchemaRecord after = cloneRecord( before );
                after.initialize( true, next.property() ); // Point to a record that isn't in use.

                StoreIndexDescriptor rule = indexRule( after.getId(), label1, key1, DESCRIPTOR );
                tx.createSchema( before, after, rule );
            }
        } );

        // when
        ConsistencySummaryStatistics stats = check();

        // then
        on( stats ).verify( RecordType.SCHEMA, 1 ).andThatsAllFolks();
    }

    @Test
    public void shouldReportDuplicateConstraintReferences() throws Exception
    {
        // given
        fixture.apply( new GraphStoreFixture.Transaction()
        {
            @Override
            protected void transactionData( GraphStoreFixture.TransactionDataBuilder tx,
                                            GraphStoreFixture.IdGenerator next ) throws KernelException
            {
                int ruleId1 = (int) next.schema();
                int ruleId2 = (int) next.schema();
                int labelId = next.label();
                int propertyKeyId = next.propertyKey();

                SchemaRecord before1 = new SchemaRecord( ruleId1 );
                SchemaRecord before2 = new SchemaRecord( ruleId2 );
                SchemaRecord after1 = cloneRecord( before1 ).initialize( true, 0 );
                SchemaRecord after2 = cloneRecord( before2 ).initialize( true, 0 );

                StoreIndexDescriptor rule1 = constraintIndexRule( ruleId1, labelId, propertyKeyId, DESCRIPTOR, ruleId1 );
                StoreIndexDescriptor rule2 = constraintIndexRule( ruleId2, labelId, propertyKeyId, DESCRIPTOR, ruleId1 );

                serializeRule( rule1, after1, tx, next );
                serializeRule( rule2, after2, tx, next );

                tx.nodeLabel( labelId, "label", false );
                tx.propertyKey( propertyKeyId, "property", false );

                tx.createSchema( before1, after1, rule1 );
                tx.createSchema( before2, after2, rule2 );
            }
        } );

        // when
        ConsistencySummaryStatistics stats = check();

        // then
        on( stats ).verify( RecordType.SCHEMA, 4 ).andThatsAllFolks();
    }

    @Test
    public void shouldReportInvalidConstraintBackReferences() throws Exception
    {
        // given
        fixture.apply( new GraphStoreFixture.Transaction()
        {
            @Override
            protected void transactionData( GraphStoreFixture.TransactionDataBuilder tx,
                                            GraphStoreFixture.IdGenerator next ) throws KernelException
            {
                int ruleId1 = (int) next.schema();
                int ruleId2 = (int) next.schema();
                int labelId = next.label();
                int propertyKeyId = next.propertyKey();

                SchemaRecord before1 = new SchemaRecord( ruleId1 );
                SchemaRecord before2 = new SchemaRecord( ruleId2 );
                SchemaRecord after1 = cloneRecord( before1 ).initialize( true, 0 );
                SchemaRecord after2 = cloneRecord( before2 ).initialize( true, 0 );

                StoreIndexDescriptor rule1 = constraintIndexRule( ruleId1, labelId, propertyKeyId, DESCRIPTOR, ruleId2 );
                ConstraintRule rule2 = uniquenessConstraintRule( ruleId2, labelId, propertyKeyId, ruleId2 );

                serializeRule( rule1, after1, tx, next );
                serializeRule( rule2, after2, tx, next );

                tx.nodeLabel( labelId, "label", false );
                tx.propertyKey( propertyKeyId, "property", false );

                tx.createSchema( before1, after1, rule1 );
                tx.createSchema( before2, after2, rule2 );
            }
        } );

        // when
        ConsistencySummaryStatistics stats = check();

        // then
        on( stats ).verify( RecordType.SCHEMA, 2 ).andThatsAllFolks();
    }

    @Test
    public void shouldReportArrayPropertyInconsistencies() throws Exception
    {
        // given
        fixture.apply( new GraphStoreFixture.Transaction()
        {
            @Override
            protected void transactionData( GraphStoreFixture.TransactionDataBuilder tx,
                                            GraphStoreFixture.IdGenerator next )
            {
                DynamicRecord array = new DynamicRecord( next.arrayProperty() );
                array.setInUse( true );
                array.setCreated();
                array.setType( ARRAY.intValue() );
                array.setNextBlock( next.arrayProperty() );
                array.setData( UTF8.encode( "hello world" ) );

                PropertyBlock block = new PropertyBlock();
                block.setSingleBlock( (((long) ARRAY.intValue()) << 24) | (array.getId() << 28) );
                block.addValueRecord( array );

                PropertyRecord property = new PropertyRecord( next.property() );
                property.addPropertyBlock( block );

                tx.create( property );
            }
        } );

        // when
        ConsistencySummaryStatistics stats = check();

        // then
        on( stats ).verify( RecordType.ARRAY_PROPERTY, 1 )
                   .andThatsAllFolks();
    }

    @Test
    public void shouldReportRelationshipLabelNameInconsistencies() throws Exception
    {
        // given
        final Reference<Integer> inconsistentName = new Reference<>();
        fixture.apply( new GraphStoreFixture.Transaction()
        {
            @Override
            protected void transactionData( GraphStoreFixture.TransactionDataBuilder tx,
                                            GraphStoreFixture.IdGenerator next )
            {
                inconsistentName.set( next.relationshipType() );
                tx.relationshipType( inconsistentName.get(), "FOO", false );
            }
        } );
        StoreAccess access = fixture.directStoreAccess().nativeStores();
        DynamicRecord record = access.getRelationshipTypeNameStore().getRecord( inconsistentName.get(),
                access.getRelationshipTypeNameStore().newRecord(), FORCE );
        record.setNextBlock( record.getId() );
        access.getRelationshipTypeNameStore().updateRecord( record );

        // when
        ConsistencySummaryStatistics stats = check();

        // then
        on( stats ).verify( RecordType.RELATIONSHIP_TYPE_NAME, 1 )
                   .andThatsAllFolks();
    }

    @Test
    public void shouldReportPropertyKeyNameInconsistencies() throws Exception
    {
        // given
        final Reference<Integer> inconsistentName = new Reference<>();
        fixture.apply( new GraphStoreFixture.Transaction()
        {
            @Override
            protected void transactionData( GraphStoreFixture.TransactionDataBuilder tx,
                                            GraphStoreFixture.IdGenerator next )
            {
                inconsistentName.set( next.propertyKey() );
                tx.propertyKey( inconsistentName.get(), "FOO", false );
            }
        } );
        StoreAccess access = fixture.directStoreAccess().nativeStores();
        DynamicRecord record = access.getPropertyKeyNameStore().getRecord( inconsistentName.get() + 1,
                access.getPropertyKeyNameStore().newRecord(), FORCE );
        record.setNextBlock( record.getId() );
        access.getPropertyKeyNameStore().updateRecord( record );

        // when
        ConsistencySummaryStatistics stats = check();

        // then
        on( stats ).verify( RecordType.PROPERTY_KEY_NAME, 1 )
                   .andThatsAllFolks();
    }

    @Test
    public void shouldReportRelationshipTypeInconsistencies() throws Exception
    {
        // given
        StoreAccess access = fixture.directStoreAccess().nativeStores();
        RecordStore<RelationshipTypeTokenRecord> relTypeStore = access.getRelationshipTypeTokenStore();
        RelationshipTypeTokenRecord record = relTypeStore.getRecord( (int) relTypeStore.nextId(),
                relTypeStore.newRecord(), FORCE );
        record.setNameId( 20 );
        record.setInUse( true );
        relTypeStore.updateRecord( record );

        // when
        ConsistencySummaryStatistics stats = check();

        // then
        access.close();
        on( stats ).verify( RecordType.RELATIONSHIP_TYPE, 1 )
                   .andThatsAllFolks();
    }

    @Test
    public void shouldReportLabelInconsistencies() throws Exception
    {
        // given
        StoreAccess access = fixture.directStoreAccess().nativeStores();
        LabelTokenRecord record = access.getLabelTokenStore().getRecord( 1,
                access.getLabelTokenStore().newRecord(), FORCE );
        record.setNameId( 20 );
        record.setInUse( true );
        access.getLabelTokenStore().updateRecord( record );

        // when
        ConsistencySummaryStatistics stats = check();

        // then
        on( stats ).verify( RecordType.LABEL, 1 )
                   .andThatsAllFolks();
    }

    @Test
    public void shouldReportPropertyKeyInconsistencies() throws Exception
    {
        // given
        final Reference<Integer> inconsistentKey = new Reference<>();
        fixture.apply( new GraphStoreFixture.Transaction()
        {
            @Override
            protected void transactionData( GraphStoreFixture.TransactionDataBuilder tx,
                                            GraphStoreFixture.IdGenerator next )
            {
                inconsistentKey.set( next.propertyKey() );
                tx.propertyKey( inconsistentKey.get(), "FOO", false );
            }
        } );
        StoreAccess access = fixture.directStoreAccess().nativeStores();
        DynamicRecord record = access.getPropertyKeyNameStore().getRecord( inconsistentKey.get() + 1,
                access.getPropertyKeyNameStore().newRecord(), FORCE );
        record.setInUse( false );
        access.getPropertyKeyNameStore().updateRecord( record );

        // when
        ConsistencySummaryStatistics stats = check();

        // then
        on( stats ).verify( RecordType.PROPERTY_KEY, 1 )
                   .andThatsAllFolks();
    }

    @Test
    public void shouldNotBeConfusedByInternalPropertyKeyTokens() throws Exception
    {
        // given
        fixture.apply( new GraphStoreFixture.Transaction()
        {
            @Override
            protected void transactionData( GraphStoreFixture.TransactionDataBuilder tx,
                                            GraphStoreFixture.IdGenerator next )
            {
                int propertyKey = next.propertyKey();
                tx.propertyKey( propertyKey, "FOO", true );
                long nextProp = next.property();
                PropertyRecord property = new PropertyRecord( nextProp ).initialize( true, NO_PREVIOUS_PROPERTY.longValue(), NO_NEXT_PROPERTY.longValue() );
                PropertyBlock block = new PropertyBlock();
                block.setSingleBlock( propertyKey | (((long) PropertyType.INT.intValue()) << 24) | (666L << 28) );
                property.addPropertyBlock( block );
                tx.create( property );
                tx.create( new NodeRecord( next.node() ).initialize( true, nextProp, false, NO_NEXT_RELATIONSHIP.longValue(), NO_LABELS_FIELD.longValue() ) );
            }
        } );

        // when
        ConsistencySummaryStatistics stats = check();

        // then
        assertTrue( stats.isConsistent() );
        on( stats ).andThatsAllFolks();
    }

    @Test
    public void shouldReportRelationshipGroupTypeInconsistencies() throws Exception
    {
        // given
        fixture.apply( new GraphStoreFixture.Transaction()
        {
            @Override
            protected void transactionData( GraphStoreFixture.TransactionDataBuilder tx,
                                            GraphStoreFixture.IdGenerator next )
            {
                long node = next.node();
                long group = next.relationshipGroup();
                int nonExistentType = next.relationshipType() + 1;
                tx.create( inUse( new NodeRecord( node, true, group, NO_NEXT_PROPERTY.intValue() ) ) );
                tx.create( withOwner( inUse( new RelationshipGroupRecord( group, nonExistentType ) ), node ) );
            }
        } );

        // when
        ConsistencySummaryStatistics stats = check();

        // then
        on( stats ).verify( RecordType.RELATIONSHIP_GROUP, 1 )
                   .andThatsAllFolks();
    }

    @Test
    public void shouldReportRelationshipGroupChainInconsistencies() throws Exception
    {
        // given
        fixture.apply( new GraphStoreFixture.Transaction()
        {
            @Override
            protected void transactionData( GraphStoreFixture.TransactionDataBuilder tx,
                    GraphStoreFixture.IdGenerator next )
            {
                long node = next.node();
                long group = next.relationshipGroup();
                tx.create( inUse( new NodeRecord( node, true, group, NO_NEXT_PROPERTY.intValue() ) ) );
                tx.create( withOwner( withNext( inUse( new RelationshipGroupRecord( group, C ) ),
                        group + 1 /*non-existent group id*/ ), node ) );
            }
        } );

        // when
        ConsistencySummaryStatistics stats = check();

        // then
        on( stats ).verify( RecordType.RELATIONSHIP_GROUP, 1 )
                   .andThatsAllFolks();
    }

    @Test
    public void shouldReportRelationshipGroupUnsortedChainInconsistencies() throws Exception
    {
        // given
        fixture.apply( new GraphStoreFixture.Transaction()
        {
            @Override
            protected void transactionData( GraphStoreFixture.TransactionDataBuilder tx,
                    GraphStoreFixture.IdGenerator next )
            {
                long node = next.node();
                long firstGroupId = next.relationshipGroup();
                long otherGroupId = next.relationshipGroup();
                tx.create( inUse( new NodeRecord( node, true, firstGroupId, NO_NEXT_PROPERTY.intValue() ) ) );
                tx.create( withOwner( withNext( inUse( new RelationshipGroupRecord( firstGroupId, T ) ),
                        otherGroupId ), node ) );
                tx.create( withOwner( inUse( new RelationshipGroupRecord( otherGroupId, C ) ), node ) );
            }
        } );

        // when
        ConsistencySummaryStatistics stats = check();

        // then
        on( stats ).verify( RecordType.RELATIONSHIP_GROUP, 1 )
                   .andThatsAllFolks();
    }

    @Test
    public void shouldReportRelationshipGroupRelationshipNotInUseInconsistencies() throws Exception
    {
        // given
        fixture.apply( new GraphStoreFixture.Transaction()
        {
            @Override
            protected void transactionData( GraphStoreFixture.TransactionDataBuilder tx,
                    GraphStoreFixture.IdGenerator next )
            {
                long node = next.node();
                long groupId = next.relationshipGroup();
                long rel = next.relationship();
                tx.create( inUse( new NodeRecord( node, true, groupId, NO_NEXT_PROPERTY.intValue() ) ) );
                tx.create( withOwner( withRelationships( inUse( new RelationshipGroupRecord( groupId, C ) ),
                        rel, rel, rel ), node ) );
            }
        } );

        // when
        ConsistencySummaryStatistics stats = check();

        // then
        on( stats ).verify( RecordType.RELATIONSHIP_GROUP, 3 )
                   .andThatsAllFolks();
    }

    @Test
    public void shouldReportRelationshipGroupRelationshipNotFirstInconsistencies() throws Exception
    {
        // given
        fixture.apply( new GraphStoreFixture.Transaction()
        {
            @Override
            protected void transactionData( GraphStoreFixture.TransactionDataBuilder tx,
                    GraphStoreFixture.IdGenerator next )
            {
                /*
                 *   node ----------------> group
                 *                             |
                 *                             v
                 *   otherNode <--> relA <--> relB
                 */
                long node = next.node();
                long otherNode = next.node();
                long group = next.relationshipGroup();
                long relA = next.relationship();
                long relB = next.relationship();
                tx.create( inUse( new NodeRecord( node, true, group, NO_NEXT_PROPERTY.intValue() ) ) );
                tx.create( inUse( new NodeRecord( otherNode, false, relA, NO_NEXT_PROPERTY.intValue() ) ) );
                tx.create( withNext( inUse( new RelationshipRecord( relA, otherNode, otherNode, C ) ), relB ) );
                tx.create( withPrev( inUse( new RelationshipRecord( relB, otherNode, otherNode, C ) ), relA ) );
                tx.create( withOwner( withRelationships( inUse( new RelationshipGroupRecord( group, C ) ), relB, relB, relB ), node ) );
                tx.incrementRelationshipCount( ANY_LABEL, ANY_RELATIONSHIP_TYPE, ANY_LABEL, 2 );
                tx.incrementRelationshipCount( ANY_LABEL, C, ANY_LABEL, 2 );
            }
        } );

        // when
        ConsistencySummaryStatistics stats = check();

        // then
        on( stats ).verify( RecordType.RELATIONSHIP_GROUP, 3 )
                   .andThatsAllFolks();
    }

    @Test
    public void shouldReportFirstRelationshipGroupOwnerInconsistency() throws Exception
    {
        // given
        fixture.apply( new GraphStoreFixture.Transaction()
        {
            @Override
            protected void transactionData( GraphStoreFixture.TransactionDataBuilder tx,
                    GraphStoreFixture.IdGenerator next )
            {
                // node -[first]-> group -[owner]-> otherNode
                long node = next.node();
                long otherNode = next.node();
                long group = next.relationshipGroup();
                tx.create( inUse( new NodeRecord( node, true, group, NO_NEXT_PROPERTY.intValue() ) ) );
                tx.create( inUse( new NodeRecord( otherNode, false, NO_NEXT_RELATIONSHIP.intValue(),
                        NO_NEXT_PROPERTY.intValue() ) ) );
                tx.create( withOwner( inUse( new RelationshipGroupRecord( group, C ) ), otherNode ) );
            }
        } );

        // when
        ConsistencySummaryStatistics stats = check();

        // then
        // - next group has other owner that its previous
        // - first group has other owner
        on( stats ).verify( RecordType.NODE, 1 )
                   .andThatsAllFolks();
    }

    @Test
    public void shouldReportChainedRelationshipGroupOwnerInconsistency() throws Exception
    {
        // given
        fixture.apply( new GraphStoreFixture.Transaction()
        {
            @Override
            protected void transactionData( GraphStoreFixture.TransactionDataBuilder tx,
                    GraphStoreFixture.IdGenerator next )
            {
                /* node -[first]-> groupA -[next]-> groupB
                 *    ^               /                |
                 *     \--[owner]----               [owner]
                 *                                     v
                 *                                  otherNode
                 */
                long node = next.node();
                long otherNode = next.node();
                long groupA = next.relationshipGroup();
                long groupB = next.relationshipGroup();
                tx.create( inUse( new NodeRecord( node, true, groupA, NO_NEXT_PROPERTY.intValue() ) ) );
                tx.create( inUse( new NodeRecord( otherNode, false, NO_NEXT_RELATIONSHIP.intValue(),
                        NO_NEXT_PROPERTY.intValue() ) ) );
                tx.create( withNext( withOwner( inUse( new RelationshipGroupRecord( groupA, C ) ),
                        node ), groupB ) );
                tx.create( withOwner( inUse( new RelationshipGroupRecord( groupB, T ) ), otherNode ) );
            }
        } );

        // when
        ConsistencySummaryStatistics stats = check();

        // then
        on( stats ).verify( RecordType.RELATIONSHIP_GROUP, 1 )
                   .andThatsAllFolks();
    }

    @Test
    public void shouldReportRelationshipGroupOwnerNotInUse() throws Exception
    {
        // given
        fixture.apply( new GraphStoreFixture.Transaction()
        {
            @Override
            protected void transactionData( GraphStoreFixture.TransactionDataBuilder tx,
                    GraphStoreFixture.IdGenerator next )
            {
                // group -[owner]-> <not-in-use node>
                long node = next.node();
                long group = next.relationshipGroup();
                tx.create( withOwner( inUse( new RelationshipGroupRecord( group, C ) ), node ) );
            }
        } );

        // when
        ConsistencySummaryStatistics stats = check();

        // then
        on( stats ).verify( RecordType.RELATIONSHIP_GROUP, 1 )
                   .andThatsAllFolks();
    }

    @Test
    public void shouldReportRelationshipGroupOwnerInvalidValue() throws Exception
    {
        // given
        fixture.apply( new GraphStoreFixture.Transaction()
        {
            @Override
            protected void transactionData( GraphStoreFixture.TransactionDataBuilder tx,
                    GraphStoreFixture.IdGenerator next )
            {
                // node -[first]-> group -[owner]-> -1
                long group = next.relationshipGroup();
                tx.create( withOwner( inUse( new RelationshipGroupRecord( group, C ) ), -1 ) );
            }
        } );

        // when
        ConsistencySummaryStatistics stats = check();

        // then
        on( stats ).verify( RecordType.RELATIONSHIP_GROUP, 1 )
                   .andThatsAllFolks();
    }

    private RelationshipRecord withNext( RelationshipRecord relationship, long next )
    {
        relationship.setFirstNextRel( next );
        relationship.setSecondNextRel( next );
        return relationship;
    }

    private RelationshipRecord withPrev( RelationshipRecord relationship, long prev )
    {
        relationship.setFirstInFirstChain( false );
        relationship.setFirstInSecondChain( false );
        relationship.setFirstPrevRel( prev );
        relationship.setSecondPrevRel( prev );
        return relationship;
    }

    @Test
    public void shouldReportRelationshipGroupRelationshipOfOtherTypeInconsistencies() throws Exception
    {
        // given
        fixture.apply( new GraphStoreFixture.Transaction()
        {
            @Override
            protected void transactionData( GraphStoreFixture.TransactionDataBuilder tx,
                    GraphStoreFixture.IdGenerator next )
            {
                /*
                 *   node -----> groupA
                 *                   |
                 *                   v
                 *   otherNode <--> relB
                 */
                long node = next.node();
                long otherNode = next.node();
                long group = next.relationshipGroup();
                long rel = next.relationship();
                tx.create( new NodeRecord( node, true, group, NO_NEXT_PROPERTY.intValue() ) );
                tx.create( new NodeRecord( otherNode, false, rel, NO_NEXT_PROPERTY.intValue() ) );
                tx.create( new RelationshipRecord( rel, otherNode, otherNode, T ) );
                tx.create( withOwner( withRelationships( new RelationshipGroupRecord( group, C ),
                        rel, rel, rel ), node ) );
                tx.incrementRelationshipCount( ANY_LABEL, ANY_RELATIONSHIP_TYPE, ANY_LABEL, 1 );
                tx.incrementRelationshipCount( ANY_LABEL, T, ANY_LABEL, 1 );
            }
        } );

        // when
        ConsistencySummaryStatistics stats = check();

        // then
        on( stats ).verify( RecordType.RELATIONSHIP_GROUP, 3 )
                   .andThatsAllFolks();
    }

    @Test
    public void shouldNotReportRelationshipGroupInconsistenciesForConsistentRecords() throws Exception
    {
        // given
        fixture.apply( new GraphStoreFixture.Transaction()
        {
            @Override
            protected void transactionData( GraphStoreFixture.TransactionDataBuilder tx,
                    GraphStoreFixture.IdGenerator next )
            {
                /* Create a little mini consistent structure:
                 *
                 *    nodeA --> groupA -[next]-> groupB
                 *      ^          |
                 *       \       [out]
                 *        \        v
                 *       [start]- rel -[end]-> nodeB
                 */

                long nodeA = next.node();
                long nodeB = next.node();
                long rel = next.relationship();
                long groupA = next.relationshipGroup();
                long groupB = next.relationshipGroup();

                tx.create( new NodeRecord( nodeA, true, groupA, NO_NEXT_PROPERTY.intValue() ) );
                tx.create( new NodeRecord( nodeB, false, rel, NO_NEXT_PROPERTY.intValue() ) );
                tx.create( firstInChains( new RelationshipRecord( rel, nodeA, nodeB, C ), 1 ) );
                tx.incrementRelationshipCount( ANY_LABEL, ANY_RELATIONSHIP_TYPE, ANY_LABEL, 1 );
                tx.incrementRelationshipCount( ANY_LABEL, C, ANY_LABEL, 1 );

                tx.create( withOwner( withRelationship( withNext( new RelationshipGroupRecord( groupA, C ), groupB ),
                        Direction.OUTGOING, rel ), nodeA ) );
                tx.create( withOwner( new RelationshipGroupRecord( groupB, T ), nodeA ) );
            }
        } );

        // when
        ConsistencySummaryStatistics stats = check();

        // then
        assertTrue( "should be consistent", stats.isConsistent() );
    }

    @Test
    public void shouldReportWrongNodeCountsEntries() throws Exception
    {
        // given
        fixture.apply( new GraphStoreFixture.Transaction()
        {
            @Override
            protected void transactionData( GraphStoreFixture.TransactionDataBuilder tx,
                                            GraphStoreFixture.IdGenerator next )
            {
                tx.incrementNodeCount( label3, 1 );
            }
        } );

        // when
        ConsistencySummaryStatistics stats = check();

        // then
        on( stats ).verify( RecordType.COUNTS, 1 )
                   .andThatsAllFolks();
    }

    @Test
    public void shouldReportWrongRelationshipCountsEntries() throws Exception
    {
        // given
        fixture.apply( new GraphStoreFixture.Transaction()
        {
            @Override
            protected void transactionData( GraphStoreFixture.TransactionDataBuilder tx,
                                            GraphStoreFixture.IdGenerator next )
            {
                tx.incrementRelationshipCount( label1 , C, ANY_LABEL, 1 );
            }
        } );

        // when
        ConsistencySummaryStatistics stats = check();

        // then
        on( stats ).verify( RecordType.COUNTS, 1 )
                   .andThatsAllFolks();
    }

    @Test
    public void shouldReportIfSomeKeysAreMissing() throws Exception
    {
        // given
        fixture.apply( new GraphStoreFixture.Transaction()
        {
            @Override
            protected void transactionData( GraphStoreFixture.TransactionDataBuilder tx,
                                            GraphStoreFixture.IdGenerator next )
            {
                tx.incrementNodeCount( label3, -1 );
            }
        } );

        // when
        ConsistencySummaryStatistics stats = check();

        // then
        on( stats ).verify( RecordType.COUNTS, 1 )
                   .andThatsAllFolks();
    }

    @Test
    public void shouldReportIfThereAreExtraKeys() throws Exception
    {
        // given
        fixture.apply( new GraphStoreFixture.Transaction()
        {
            @Override
            protected void transactionData( GraphStoreFixture.TransactionDataBuilder tx,
                                            GraphStoreFixture.IdGenerator next )
            {
                tx.incrementNodeCount( 1024 /* new label */, 1 );
            }
        } );

        // when
        ConsistencySummaryStatistics stats = check();

        // then
        on( stats ).verify( RecordType.COUNTS, 2 )
                   .andThatsAllFolks();
    }

    @Test
    public void shouldReportDuplicatedIndexRules() throws Exception
    {
        // Given
        int labelId = createLabel();
        int propertyKeyId = createPropertyKey();
        createIndexRule( labelId, propertyKeyId );
        createIndexRule( labelId, propertyKeyId );

        // When
        ConsistencySummaryStatistics stats = check();

        // Then
        on( stats ).verify( RecordType.SCHEMA, 1 ).andThatsAllFolks();
    }

    @Test
    public void shouldReportDuplicatedCompositeIndexRules() throws Exception
    {
        // Given
        int labelId = createLabel();
        int propertyKeyId1 = createPropertyKey( "p1" );
        int propertyKeyId2 = createPropertyKey( "p2" );
        int propertyKeyId3 = createPropertyKey( "p3" );
        createIndexRule( labelId, propertyKeyId1, propertyKeyId2, propertyKeyId3 );
        createIndexRule( labelId, propertyKeyId1, propertyKeyId2, propertyKeyId3 );

        // When
        ConsistencySummaryStatistics stats = check();

        // Then
        on( stats ).verify( RecordType.SCHEMA, 1 ).andThatsAllFolks();
    }

    @Test
    public void shouldReportDuplicatedUniquenessConstraintRules() throws Exception
    {
        // Given
        int labelId = createLabel();
        int propertyKeyId = createPropertyKey();
        createUniquenessConstraintRule( labelId, propertyKeyId );
        createUniquenessConstraintRule( labelId, propertyKeyId );

        // When
        ConsistencySummaryStatistics stats = check();

        // Then
        on( stats ).verify( RecordType.SCHEMA, 2 ) // pair of duplicated indexes & pair of duplicated constraints
                .andThatsAllFolks();
    }

    @Test
    public void shouldReportDuplicatedCompositeUniquenessConstraintRules() throws Exception
    {
        // Given
        int labelId = createLabel();
        int propertyKeyId1 = createPropertyKey( "p1" );
        int propertyKeyId2 = createPropertyKey( "p2" );
        createUniquenessConstraintRule( labelId, propertyKeyId1, propertyKeyId2 );
        createUniquenessConstraintRule( labelId, propertyKeyId1, propertyKeyId2 );

        // When
        ConsistencySummaryStatistics stats = check();

        // Then
        on( stats ).verify( RecordType.SCHEMA, 2 ) // pair of duplicated indexes & pair of duplicated constraints
                .andThatsAllFolks();
    }

    @Test
    public void shouldReportDuplicatedNodeKeyConstraintRules() throws Exception
    {
        // Given
        int labelId = createLabel();
        int propertyKeyId1 = createPropertyKey( "p1" );
        int propertyKeyId2 = createPropertyKey( "p2" );
        createNodeKeyConstraintRule( labelId, propertyKeyId1, propertyKeyId2 );
        createNodeKeyConstraintRule( labelId, propertyKeyId1, propertyKeyId2 );

        // When
        ConsistencySummaryStatistics stats = check();

        // Then
        on( stats ).verify( RecordType.SCHEMA, 2 ) // pair of duplicated indexes & pair of duplicated constraints
                .andThatsAllFolks();
    }

    @Test
    public void shouldReportDuplicatedNodePropertyExistenceConstraintRules() throws Exception
    {
        // Given
        int labelId = createLabel();
        int propertyKeyId = createPropertyKey();
        createNodePropertyExistenceConstraint( labelId, propertyKeyId );
        createNodePropertyExistenceConstraint( labelId, propertyKeyId );

        // When
        ConsistencySummaryStatistics stats = check();

        // Then
        on( stats ).verify( RecordType.SCHEMA, 1 ).andThatsAllFolks();
    }

    @Test
    public void shouldReportDuplicatedRelationshipPropertyExistenceConstraintRules() throws Exception
    {
        // Given
        int relTypeId = createRelType();
        int propertyKeyId = createPropertyKey();
        createRelationshipPropertyExistenceConstraint( relTypeId, propertyKeyId );
        createRelationshipPropertyExistenceConstraint( relTypeId, propertyKeyId );

        // When
        ConsistencySummaryStatistics stats = check();

        // Then
        on( stats ).verify( RecordType.SCHEMA, 1 ).andThatsAllFolks();
    }

    @Test
    public void shouldReportInvalidLabelIdInIndexRule() throws Exception
    {
        // Given
        int labelId = fixture.idGenerator().label();
        int propertyKeyId = createPropertyKey();
        createIndexRule( labelId, propertyKeyId );

        // When
        ConsistencySummaryStatistics stats = check();

        // Then
        on( stats ).verify( RecordType.SCHEMA, 1 ).andThatsAllFolks();
    }

    @Test
    public void shouldReportInvalidLabelIdInUniquenessConstraintRule() throws Exception
    {
        // Given
        int badLabelId = fixture.idGenerator().label();
        int propertyKeyId = createPropertyKey();
        createUniquenessConstraintRule( badLabelId, propertyKeyId );

        // When
        ConsistencySummaryStatistics stats = check();

        // Then
        on( stats ).verify( RecordType.SCHEMA, 2 ) // invalid label in both index & owning constraint
                .andThatsAllFolks();
    }

    @Test
    public void shouldReportInvalidLabelIdInNodeKeyConstraintRule() throws Exception
    {
        // Given
        int badLabelId = fixture.idGenerator().label();
        int propertyKeyId = createPropertyKey();
        createNodeKeyConstraintRule( badLabelId, propertyKeyId );

        // When
        ConsistencySummaryStatistics stats = check();

        // Then
        on( stats ).verify( RecordType.SCHEMA, 2 ) // invalid label in both index & owning constraint
                .andThatsAllFolks();
    }

    @Test
    public void shouldReportInvalidLabelIdInNodePropertyExistenceConstraintRule() throws Exception
    {
        // Given
        int badLabelId = fixture.idGenerator().label();
        int propertyKeyId = createPropertyKey();
        createNodePropertyExistenceConstraint( badLabelId, propertyKeyId );

        // When
        ConsistencySummaryStatistics stats = check();

        // Then
        on( stats ).verify( RecordType.SCHEMA, 1 ).andThatsAllFolks();
    }

    @Test
    public void shouldReportInvalidPropertyKeyIdInIndexRule() throws Exception
    {
        // Given
        int labelId = createLabel();
        int badPropertyKeyId = fixture.idGenerator().propertyKey();
        createIndexRule( labelId, badPropertyKeyId );

        // When
        ConsistencySummaryStatistics stats = check();

        // Then
        on( stats ).verify( RecordType.SCHEMA, 1 ).andThatsAllFolks();
    }

    @Test
    public void shouldReportInvalidSecondPropertyKeyIdInIndexRule() throws Exception
    {
        // Given
        int labelId = createLabel();
        int propertyKeyId = createPropertyKey();
        int badPropertyKeyId = fixture.idGenerator().propertyKey();
        createIndexRule( labelId, propertyKeyId, badPropertyKeyId );

        // When
        ConsistencySummaryStatistics stats = check();

        // Then
        on( stats ).verify( RecordType.SCHEMA, 1 ).andThatsAllFolks();
    }

    @Test
    public void shouldReportInvalidPropertyKeyIdInUniquenessConstraintRule() throws Exception
    {
        // Given
        int labelId = createLabel();
        int badPropertyKeyId = fixture.idGenerator().propertyKey();
        createUniquenessConstraintRule( labelId, badPropertyKeyId );

        // When
        ConsistencySummaryStatistics stats = check();

        // Then
        on( stats ).verify( RecordType.SCHEMA, 2 ) // invalid property key in both index & owning constraint
                .andThatsAllFolks();
    }

    @Test
    public void shouldReportInvalidSecondPropertyKeyIdInUniquenessConstraintRule() throws Exception
    {
        // Given
        int labelId = createLabel();
        int propertyKeyId = createPropertyKey();
        int badPropertyKeyId = fixture.idGenerator().propertyKey();
        createUniquenessConstraintRule( labelId, propertyKeyId, badPropertyKeyId );

        // When
        ConsistencySummaryStatistics stats = check();

        // Then
        on( stats ).verify( RecordType.SCHEMA, 2 ) // invalid property key in both index & owning constraint
                .andThatsAllFolks();
    }

    @Test
    public void shouldReportInvalidSecondPropertyKeyIdInNodeKeyConstraintRule() throws Exception
    {
        // Given
        int labelId = createLabel();
        int propertyKeyId = createPropertyKey();
        int badPropertyKeyId = fixture.idGenerator().propertyKey();
        createNodeKeyConstraintRule( labelId, propertyKeyId, badPropertyKeyId );

        // When
        ConsistencySummaryStatistics stats = check();

        // Then
        on( stats ).verify( RecordType.SCHEMA, 2 ) // invalid property key in both index & owning constraint
                .andThatsAllFolks();
    }

    @Test
    public void shouldReportInvalidPropertyKeyIdInNodePropertyExistenceConstraintRule() throws Exception
    {
        // Given
        int labelId = createLabel();
        int badPropertyKeyId = fixture.idGenerator().propertyKey();
        createNodePropertyExistenceConstraint( labelId, badPropertyKeyId );

        // When
        ConsistencySummaryStatistics stats = check();

        // Then
        on( stats ).verify( RecordType.SCHEMA, 1 ).andThatsAllFolks();
    }

    @Test
    public void shouldReportInvalidRelTypeIdInRelationshipPropertyExistenceConstraintRule() throws Exception
    {
        // Given
        int badRelTypeId = fixture.idGenerator().relationshipType();
        int propertyKeyId = createPropertyKey();
        createRelationshipPropertyExistenceConstraint( badRelTypeId, propertyKeyId );

        // When
        ConsistencySummaryStatistics stats = check();

        // Then
        on( stats ).verify( RecordType.SCHEMA, 1 ).andThatsAllFolks();
    }

    @Test
    public void shouldReportNothingForUniquenessAndPropertyExistenceConstraintOnSameLabelAndProperty() throws Exception
    {
        // Given
        int labelId = createLabel();
        int propertyKeyId = createPropertyKey();

        createUniquenessConstraintRule( labelId, propertyKeyId );
        createNodePropertyExistenceConstraint( labelId, propertyKeyId );

        // When
        ConsistencySummaryStatistics stats = check();

        // Then
        assertTrue( stats.isConsistent() );
    }

    @Test
    public void shouldReportNothingForNodeKeyAndPropertyExistenceConstraintOnSameLabelAndProperty() throws Exception
    {
        // Given
        int labelId = createLabel();
        int propertyKeyId = createPropertyKey();

        createNodeKeyConstraintRule( labelId, propertyKeyId );
        createNodePropertyExistenceConstraint( labelId, propertyKeyId );

        // When
        ConsistencySummaryStatistics stats = check();

        // Then
        assertTrue( stats.isConsistent() );
    }

    @Test
    public void shouldManageUnusedRecordsWithWeirdDataIn() throws Exception
    {
        // Given
        final AtomicLong id = new AtomicLong();
        fixture.apply( new GraphStoreFixture.Transaction()
        {
            @Override
            protected void transactionData( TransactionDataBuilder tx, IdGenerator next )
            {
                id.set( next.relationship() );
                RelationshipRecord relationship = new RelationshipRecord( id.get() );
                relationship.setFirstNode( -1 );
                relationship.setSecondNode( -1 );
                relationship.setInUse( true );
                tx.create( relationship );
            }
        } );
        fixture.apply( new GraphStoreFixture.Transaction()
        {
            @Override
            protected void transactionData( TransactionDataBuilder tx, IdGenerator next )
            {
                RelationshipRecord relationship = new RelationshipRecord( id.get() );
                tx.delete( relationship );
            }
        } );

        // When
        ConsistencySummaryStatistics stats = check();

        // Then
        assertTrue( stats.isConsistent() );
    }

    @Test
    public void shouldReportCircularNodePropertyRecordChain() throws Exception
    {
        shouldReportCircularPropertyRecordChain( RecordType.NODE, ( tx, next, propertyRecordId ) -> tx.create(
                new NodeRecord( next.node() ).initialize( true, propertyRecordId, false, -1, Record.NO_LABELS_FIELD.longValue() ) ) );
    }

    @Test
    public void shouldReportCircularRelationshipPropertyRecordChain() throws Exception
    {
        int relType = createRelType();
        shouldReportCircularPropertyRecordChain( RecordType.RELATIONSHIP, ( tx, next, propertyRecordId ) ->
        {
            long node = next.node();
            long relationship = next.relationship();
            tx.create( new NodeRecord( node ).initialize( true, -1, false, relationship, Record.NO_LABELS_FIELD.longValue() ) );
            RelationshipRecord relationshipRecord = new RelationshipRecord( relationship );
            relationshipRecord.setFirstNode( node );
            relationshipRecord.setSecondNode( node );
            relationshipRecord.setType( relType );
            relationshipRecord.setNextProp( propertyRecordId );
            tx.create( relationshipRecord );
        } );
    }

    @Test
    public void shouldReportMissingCountsStore() throws Exception
    {
        shouldReportBadCountsStore( this::corruptFileIfExists );
    }

    @Test
    public void shouldReportBrokenCountsStore() throws Exception
    {
        shouldReportBadCountsStore( File::delete );
    }

    private void shouldReportBadCountsStore( ThrowingFunction<File,Boolean,IOException> fileAction ) throws Exception
    {
        // given
        boolean aCorrupted = fileAction.apply( fixture.databaseLayout().countStoreA() );
        boolean bCorrupted = fileAction.apply( fixture.databaseLayout().countStoreB() );
        assertTrue( aCorrupted || bCorrupted );

        // When
        ConsistencySummaryStatistics stats = check();

        // Then report will be filed on Node inconsistent with the Property completing the circle
        on( stats ).verify( RecordType.COUNTS, 1 );
    }

    private boolean corruptFileIfExists( File file ) throws IOException
    {
        if ( file.exists() )
        {
            try ( RandomAccessFile accessFile = new RandomAccessFile( file, "rw" ) )
            {
                FileChannel channel = accessFile.getChannel();
                ByteBuffer buffer = ByteBuffer.allocate( 30 );
                while ( buffer.hasRemaining() )
                {
                    buffer.put( (byte) 9 );
                }
                buffer.flip();
                channel.write( buffer );
            }
            return true;
        }
        return false;
    }

    private void shouldReportCircularPropertyRecordChain( RecordType expectedInconsistentRecordType, EntityCreator entityCreator ) throws Exception
    {
        // Given
        fixture.apply( new GraphStoreFixture.Transaction()
        {
            @Override
            protected void transactionData( TransactionDataBuilder tx, IdGenerator next )
            {
                // Create property chain A --> B --> C --> D
                //                             ↑           │
                //                             └───────────┘
                long a = next.property();
                long b = next.property();
                long c = next.property();
                long d = next.property();
                tx.create( propertyRecordWithSingleIntProperty( a, next.propertyKey(), -1, b ) );
                tx.create( propertyRecordWithSingleIntProperty( b, next.propertyKey(), a, c ) );
                tx.create( propertyRecordWithSingleIntProperty( c, next.propertyKey(), b, d ) );
                tx.create( propertyRecordWithSingleIntProperty( d, next.propertyKey(), c, b ) );
                entityCreator.create( tx, next, a );
            }

            private PropertyRecord propertyRecordWithSingleIntProperty( long id, int propertyKeyId, long prev, long next )
            {
                PropertyRecord record = new PropertyRecord( id ).initialize( true, prev, next );
                PropertyBlock block = new PropertyBlock();
                PropertyStore.encodeValue( block, propertyKeyId, Values.intValue( 10 ), null, null, false );
                record.addPropertyBlock( block );
                return record;
            }
        } );

        // When
        ConsistencySummaryStatistics stats = check();

        // Then report will be filed on Node inconsistent with the Property completing the circle
        on( stats ).verify( expectedInconsistentRecordType, 1 );
    }

    private interface EntityCreator
    {
        void create( TransactionDataBuilder tx, IdGenerator next, long propertyRecordId );
    }

    private ConsistencySummaryStatistics check() throws ConsistencyCheckIncompleteException
    {
        return check( fixture.readOnlyDirectStoreAccess(), fixture.counts() );
    }

    private ConsistencySummaryStatistics check( DirectStoreAccess stores, CountsTracker counts ) throws ConsistencyCheckIncompleteException
    {
        Config config = config();
        FullCheck checker = new FullCheck( config, ProgressMonitorFactory.NONE, fixture.getAccessStatistics(),
                defaultConsistencyCheckThreadsNumber(), true );
        return checker.execute( stores, counts, FormattedLog.toOutputStream( System.out ),
                ( report, method, message ) ->
                {
                    Set<String> types = allReports.get( report );
                    assert types != null;
                    types.remove( method );
                } );
    }

    private Config config()
    {
        Map<String,String> params = stringMap(
                // Enable property owners check by default in tests:
                ConsistencyCheckSettings.consistency_check_property_owners.name(), "true",
                GraphDatabaseSettings.record_format.name(), getRecordFormatName());
        return Config.defaults( params );
    }

    private static RelationshipGroupRecord withRelationships( RelationshipGroupRecord group, long out,
            long in, long loop )
    {
        group.setFirstOut( out );
        group.setFirstIn( in );
        group.setFirstLoop( loop );
        return group;
    }

    private static RelationshipGroupRecord withRelationship( RelationshipGroupRecord group, Direction direction, long rel )
    {
        switch ( direction )
        {
        case OUTGOING:
            group.setFirstOut( rel );
            break;
        case INCOMING:
            group.setFirstIn( rel );
            break;
        case BOTH:
            group.setFirstLoop( rel );
            break;
        default:
            throw new IllegalArgumentException( direction.name() );
        }
        return group;
    }

    private static RelationshipRecord firstInChains( RelationshipRecord relationship, int count )
    {
        relationship.setFirstInFirstChain( true );
        relationship.setFirstPrevRel( count );
        relationship.setFirstInSecondChain( true );
        relationship.setSecondPrevRel( count );
        return relationship;
    }

    private static RelationshipGroupRecord withNext( RelationshipGroupRecord group, long next )
    {
        group.setNext( next );
        return group;
    }

    private static RelationshipGroupRecord withOwner( RelationshipGroupRecord record, long owner )
    {
        record.setOwningNode( owner );
        return record;
    }

    protected String getRecordFormatName()
    {
        return StringUtils.EMPTY;
    }

    private int createLabel() throws Exception
    {
        final MutableInt id = new MutableInt( -1 );

        fixture.apply( new GraphStoreFixture.Transaction()
        {
            @Override
            protected void transactionData( GraphStoreFixture.TransactionDataBuilder tx,
                    GraphStoreFixture.IdGenerator next )
            {
                int labelId = next.label();
                tx.nodeLabel( labelId, "label", false );
                id.setValue( labelId );
            }
        } );

        return id.intValue();
    }

    private int createPropertyKey() throws Exception
    {
        return createPropertyKey( "property" );
    }

    private int createPropertyKey( String propertyKey ) throws Exception
    {
        final MutableInt id = new MutableInt( -1 );

        fixture.apply( new GraphStoreFixture.Transaction()
        {
            @Override
            protected void transactionData( GraphStoreFixture.TransactionDataBuilder tx,
                    GraphStoreFixture.IdGenerator next )
            {
                int propertyKeyId = next.propertyKey();
                tx.propertyKey( propertyKeyId, propertyKey, false );
                id.setValue( propertyKeyId );
            }
        } );

        return id.intValue();
    }

    private int createRelType() throws Exception
    {
        final MutableInt id = new MutableInt( -1 );

        fixture.apply( new GraphStoreFixture.Transaction()
        {
            @Override
            protected void transactionData( GraphStoreFixture.TransactionDataBuilder tx,
                    GraphStoreFixture.IdGenerator next )
            {
                int relTypeId = next.relationshipType();
                tx.relationshipType( relTypeId, "relType", false );
                id.setValue( relTypeId );
            }
        } );

        return id.intValue();
    }

    private void createIndexRule( final int labelId, final int... propertyKeyIds ) throws Exception
    {
        fixture.apply( new GraphStoreFixture.Transaction()
        {
            @Override
            protected void transactionData( GraphStoreFixture.TransactionDataBuilder tx, GraphStoreFixture.IdGenerator next ) throws KernelException
            {
                int id = (int) next.schema();
                StoreIndexDescriptor index = forSchema( forLabel( labelId, propertyKeyIds ), DESCRIPTOR ).withId( id );

                SchemaRecord before = new SchemaRecord( id );
                SchemaRecord after = cloneRecord( before );

                serializeRule( index, after, tx, next );

                tx.createSchema( before, after, index );
            }
        } );
    }

    private void createUniquenessConstraintRule( final int labelId, final int... propertyKeyIds ) throws KernelException
    {
        SchemaStore schemaStore = fixture.directStoreAccess().nativeStores().getSchemaStore();

        long ruleId1 = schemaStore.nextId();
        long ruleId2 = schemaStore.nextId();

        StoreIndexDescriptor indexRule =
                uniqueForSchema( forLabel( labelId, propertyKeyIds ), DESCRIPTOR ).withIds( ruleId1, ruleId2 );
        ConstraintRule uniqueRule = ConstraintRule.constraintRule( ruleId2,
                ConstraintDescriptorFactory.uniqueForLabel( labelId, propertyKeyIds ), ruleId1 );

        writeToSchemaStore( schemaStore, indexRule );
        writeToSchemaStore( schemaStore, uniqueRule );
    }

    private void createNodeKeyConstraintRule( final int labelId, final int... propertyKeyIds ) throws KernelException
    {
        SchemaStore schemaStore = fixture.directStoreAccess().nativeStores().getSchemaStore();

        long ruleId1 = schemaStore.nextId();
        long ruleId2 = schemaStore.nextId();

        StoreIndexDescriptor indexRule =
                uniqueForSchema( forLabel( labelId, propertyKeyIds ), DESCRIPTOR ).withIds( ruleId1, ruleId2 );
        ConstraintRule nodeKeyRule = ConstraintRule.constraintRule( ruleId2,
                ConstraintDescriptorFactory.nodeKeyForLabel( labelId, propertyKeyIds ), ruleId1 );

        writeToSchemaStore( schemaStore, indexRule );
        writeToSchemaStore( schemaStore, nodeKeyRule );
    }

    private void createNodePropertyExistenceConstraint( int labelId, int propertyKeyId ) throws KernelException
    {
        SchemaStore schemaStore = fixture.directStoreAccess().nativeStores().getSchemaStore();
        ConstraintRule rule = nodePropertyExistenceConstraintRule( schemaStore.nextId(), labelId, propertyKeyId );
        writeToSchemaStore( schemaStore, rule );
    }

    private void createRelationshipPropertyExistenceConstraint( int relTypeId, int propertyKeyId ) throws KernelException
    {
        SchemaStore schemaStore = fixture.directStoreAccess().nativeStores().getSchemaStore();
        ConstraintRule rule = relPropertyExistenceConstraintRule( schemaStore.nextId(), relTypeId, propertyKeyId );
        writeToSchemaStore( schemaStore, rule );
    }

    private void writeToSchemaStore( SchemaStore schemaStore, SchemaRule rule ) throws KernelException
    {
        SchemaRuleAccess schemaRuleAccess = SchemaRuleAccess.getSchemaRuleAccess( schemaStore, fixture.writableTokenHolders() );
        schemaRuleAccess.writeSchemaRule( rule );
    }

    private Iterator<StorageIndexReference> getIndexDescriptors()
    {
        StoreAccess storeAccess = fixture.directStoreAccess().nativeStores();
        TokenHolders tokenHolders = StoreTokens.readOnlyTokenHolders( storeAccess.getRawNeoStores() );
        SchemaRuleAccess schema = SchemaRuleAccess.getSchemaRuleAccess( storeAccess.getSchemaStore(), tokenHolders );
        return schema.indexesGetAll();
    }

    private static KernelTransaction transactionOn( GraphDatabaseService db )
    {
        DependencyResolver resolver = ((GraphDatabaseAPI) db).getDependencyResolver();
        ThreadToStatementContextBridge bridge = resolver.resolveDependency( ThreadToStatementContextBridge.class );
        return bridge.getKernelTransactionBoundToThisThread( true );
    }

    private static class Reference<T>
    {
        private T value;

        void set( T value )
        {
            this.value = value;
        }

        T get()
        {
            return value;
        }

        @Override
        public String toString()
        {
            return String.valueOf( value );
        }
    }

    private static ConsistencySummaryVerifier on( ConsistencySummaryStatistics stats )
    {
        return new ConsistencySummaryVerifier( stats );
    }

    static final class ConsistencySummaryVerifier
    {
        private final ConsistencySummaryStatistics stats;
        private final Set<RecordType> types = new HashSet<>();
        private long total;

        private ConsistencySummaryVerifier( ConsistencySummaryStatistics stats )
        {
            this.stats = stats;
        }

        ConsistencySummaryVerifier verify( RecordType type, int inconsistencies )
        {
            if ( !types.add( type ) )
            {
                throw new IllegalStateException( "Tried to verify the same type twice: " + type );
            }
            assertEquals( "Inconsistencies of type: " + type, inconsistencies,
                    stats.getInconsistencyCountForRecordType( type ) );
            total += inconsistencies;
            return this;
        }

        void andThatsAllFolks()
        {
            assertEquals( "Total number of inconsistencies: " + stats, total, stats.getTotalInconsistencyCount() );
        }
    }

    private void serializeRule( SchemaRule rule, SchemaRecord schemaRecord, TransactionDataBuilder tx, IdGenerator next ) throws KernelException
    {
        IntObjectMap<Value> protoProperties = SchemaStore.convertSchemaRuleToMap( rule, tx.tokenHolders() );
        Collection<PropertyBlock> blocks = new ArrayList<>();
        DynamicRecordAllocator stringAllocator = null;
        DynamicRecordAllocator arrayAllocator = null;
        protoProperties.forEachKeyValue( ( keyId, value ) ->
        {
            PropertyBlock block = new PropertyBlock();
            PropertyStore.encodeValue( block, keyId, value, stringAllocator, arrayAllocator, true );
            blocks.add( block );
        } );

        long nextPropId = Record.NO_NEXT_PROPERTY.longValue();
        PropertyRecord currRecord = newInitialisedPropertyRecord( next, rule );

        for ( PropertyBlock block : blocks )
        {
            if ( !currRecord.hasSpaceFor( block ) )
            {
                PropertyRecord nextRecord = newInitialisedPropertyRecord( next, rule );
                linkAndWritePropertyRecord( currRecord, nextRecord.getId(), nextPropId, tx );
                nextPropId = currRecord.getId();
                currRecord = nextRecord;
            }
            currRecord.addPropertyBlock( block );
        }

        linkAndWritePropertyRecord( currRecord, Record.NO_PREVIOUS_PROPERTY.longValue(), nextPropId, tx );
        nextPropId = currRecord.getId();

        schemaRecord.initialize( true, nextPropId );
        schemaRecord.setId( rule.getId() );
    }

    private <T extends AbstractBaseRecord> T cloneRecord( T record )
    {
        try
        {
            //noinspection unchecked
            return (T) record.clone();
        }
        catch ( CloneNotSupportedException e )
        {
            throw new AssertionError( "Record should be cloneable: " + record, e );
        }
    }

    private PropertyRecord newInitialisedPropertyRecord( IdGenerator next, SchemaRule rule )
    {
        PropertyRecord record = new PropertyRecord( next.property() );
        record.setSchemaRuleId( rule.getId() );
        return record;
    }

    private void linkAndWritePropertyRecord( PropertyRecord record, long prevPropId, long nextProp, TransactionDataBuilder tx )
    {
        record.setInUse( true );
        record.setPrevProp( prevPropId );
        record.setNextProp( nextProp );
        tx.update( cloneRecord( record ).initialize( false, Record.NO_PREVIOUS_PROPERTY.longValue(), Record.NO_PREVIOUS_PROPERTY.longValue() ), record );
    }
}<|MERGE_RESOLUTION|>--- conflicted
+++ resolved
@@ -136,24 +136,15 @@
 import static org.neo4j.consistency.checking.SchemaRuleUtil.uniquenessConstraintRule;
 import static org.neo4j.graphdb.Label.label;
 import static org.neo4j.graphdb.RelationshipType.withName;
-<<<<<<< HEAD
 import static org.neo4j.internal.helpers.collection.Iterables.asIterable;
 import static org.neo4j.internal.helpers.collection.MapUtil.stringMap;
 import static org.neo4j.internal.kernel.api.TokenRead.ANY_LABEL;
 import static org.neo4j.internal.kernel.api.TokenRead.ANY_RELATIONSHIP_TYPE;
 import static org.neo4j.internal.schema.IndexProviderDescriptor.from;
 import static org.neo4j.internal.schema.SchemaDescriptor.forLabel;
+import static org.neo4j.kernel.impl.index.schema.ByteBufferFactory.heapBufferFactory;
 import static org.neo4j.kernel.impl.index.schema.IndexDescriptorFactory.forSchema;
 import static org.neo4j.kernel.impl.index.schema.IndexDescriptorFactory.uniqueForSchema;
-=======
-import static org.neo4j.helpers.collection.Iterables.asIterable;
-import static org.neo4j.helpers.collection.MapUtil.stringMap;
-import static org.neo4j.kernel.api.StatementConstants.ANY_LABEL;
-import static org.neo4j.kernel.api.StatementConstants.ANY_RELATIONSHIP_TYPE;
-import static org.neo4j.kernel.api.labelscan.NodeLabelUpdate.labelChanges;
-import static org.neo4j.kernel.api.schema.SchemaDescriptorFactory.forLabel;
-import static org.neo4j.kernel.impl.index.schema.ByteBufferFactory.heapBufferFactory;
->>>>>>> 5af30740
 import static org.neo4j.kernel.impl.store.AbstractDynamicStore.readFullByteArrayFromHeavyRecords;
 import static org.neo4j.kernel.impl.store.DynamicArrayStore.allocateFromNumbers;
 import static org.neo4j.kernel.impl.store.DynamicArrayStore.getRightArray;
@@ -471,13 +462,8 @@
         {
             StorageIndexReference rule = rules.next();
             IndexSamplingConfig samplingConfig = new IndexSamplingConfig( Config.defaults() );
-<<<<<<< HEAD
             IndexPopulator populator = storeAccess.indexes().lookup( from( rule ) )
-                .getPopulator( rule, samplingConfig );
-=======
-            IndexPopulator populator = storeAccess.indexes().lookup( rule.providerDescriptor() )
                 .getPopulator( rule, samplingConfig, heapBufferFactory( 1024 ) );
->>>>>>> 5af30740
             populator.markAsFailed( "Oh noes! I was a shiny index and then I was failed" );
             populator.close( false );
         }

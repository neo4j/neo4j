<?xml version="1.0" encoding="UTF-8"?>
<project xmlns="http://maven.apache.org/POM/4.0.0" xmlns:xsi="http://www.w3.org/2001/XMLSchema-instance" xsi:schemaLocation="http://maven.apache.org/POM/4.0.0 http://maven.apache.org/maven-v4_0_0.xsd">
  <modelVersion>4.0.0</modelVersion>
  <parent>
    <groupId>org.neo4j</groupId>
    <artifactId>parent</artifactId>
<<<<<<< HEAD
    <version>2.0-SNAPSHOT</version>
=======
    <version>1.9.6-SNAPSHOT</version>
>>>>>>> d245b464
    <relativePath>../..</relativePath>
  </parent>

  <groupId>org.neo4j</groupId>
  <artifactId>neo4j-community</artifactId>
<<<<<<< HEAD
  <version>2.0-SNAPSHOT</version>
=======
  <version>1.9.6-SNAPSHOT</version>
>>>>>>> d245b464
  <name>Neo4j Community</name>
  <packaging>jar</packaging>
  <url>http://components.neo4j.org/${project.artifactId}/${project.version}</url>
  <description>A meta package containing the most used Neo4j Community libraries. Intended use: as a Maven dependency.</description>

  <properties>
    <short-name>neo4j-community</short-name>
    <version-package>community.impl</version-package>
    <bundle.namespace>org.neo4j</bundle.namespace>
    <license-text.header>GPL-3-header.txt</license-text.header>
    <docs.url>http://docs.neo4j.org/chunked/${project.version}/</docs.url>
    <licensing.prepend.text>notice-gpl-prefix.txt</licensing.prepend.text>
  </properties>

  <scm>
    <url>https://github.com/neo4j/community/tree/master/neo4j-community</url>
  </scm>

  <dependencies>
    <dependency>
      <groupId>org.neo4j</groupId>
      <artifactId>neo4j-kernel</artifactId>
      <version>${project.version}</version>
    </dependency>
    <dependency>
      <groupId>org.neo4j</groupId>
      <artifactId>neo4j-lucene-index</artifactId>
      <version>${project.version}</version>
    </dependency>
    <dependency>
      <groupId>org.neo4j</groupId>
      <artifactId>neo4j-graph-algo</artifactId>
      <version>${project.version}</version>
    </dependency>
    <dependency>
      <groupId>org.neo4j</groupId>
      <artifactId>neo4j-udc</artifactId>
      <version>${project.version}</version>
    </dependency>
    <dependency>
      <groupId>org.neo4j</groupId>
      <artifactId>neo4j-graph-matching</artifactId>
      <version>${project.version}</version>
    </dependency>
    <dependency>
      <groupId>org.neo4j</groupId>
      <artifactId>neo4j-cypher</artifactId>
      <version>${project.version}</version>
    </dependency>
    <dependency>
      <groupId>org.neo4j</groupId>
      <artifactId>neo4j-jmx</artifactId>
      <version>${project.version}</version>
    </dependency>
  </dependencies>

  <licenses>
    <license>
      <name>GNU General Public License, Version 3</name>
      <url>http://www.gnu.org/licenses/gpl-3.0-standalone.html</url>
      <comments>The software ("Software") developed and owned by Network Engine for
Objects in Lund AB (referred to in this notice as "Neo Technology") is
licensed under the GNU GENERAL PUBLIC LICENSE Version 3 to all third
parties and that license is included below.

However, if you have executed an End User Software License and Services
Agreement or an OEM Software License and Support Services Agreement, or
another commercial license agreement with Neo Technology or one of its
affiliates (each, a "Commercial Agreement"), the terms of the license in
such Commercial Agreement will supersede the GNU GENERAL PUBLIC LICENSE
Version 3 and you may use the Software solely pursuant to the terms of
the relevant Commercial Agreement.
      </comments>
    </license>
  </licenses>

  <build>
    <plugins>
      <plugin>
        <artifactId>maven-resources-plugin</artifactId>
        <executions>
          <execution>
            <id>copy-filtered-pom</id>
            <phase>validate</phase>
            <goals>
              <goal>copy-resources</goal>
            </goals>
            <configuration>
              <outputDirectory>${project.build.directory}/extra-resources</outputDirectory>
              <resources>
                <resource>
                  <directory>src/main/resources/</directory>
                  <filtering>true</filtering>
                </resource>
              </resources>
            </configuration>
          </execution>
          <execution>
            <id>copy-dependency-sources</id>
            <phase>${attach-javadoc-phase}</phase>
            <goals>
              <goal>copy-resources</goal>
            </goals>
            <configuration>
              <outputDirectory>${project.build.directory}/javadoc-sources</outputDirectory>
              <resources>
                <resource>
                  <directory>${project.build.directory}/../../cypher/cypher/src/main/java/</directory>
                  <filtering>false</filtering>
                </resource>
                <resource>
                  <directory>${project.build.directory}/../../cypher/cypher/src/main/scala/</directory>
                  <filtering>false</filtering>
                </resource>
                <resource>
                  <directory>${project.build.directory}/../../graph-algo/src/main/java/</directory>
                  <filtering>false</filtering>
                </resource>
                <resource>
                  <directory>${project.build.directory}/../../graph-matching/src/main/java/</directory>
                  <filtering>false</filtering>
                </resource>
                <resource>
                  <directory>${project.build.directory}/../../jmx/src/main/java/</directory>
                  <filtering>false</filtering>
                </resource>
                <resource>
                  <directory>${project.build.directory}/../../kernel/src/main/java/</directory>
                  <filtering>false</filtering>
                </resource>
                <resource>
                  <directory>${project.build.directory}/../../kernel/target/generated-sources/</directory>
                  <filtering>false</filtering>
                </resource>
                <resource>
                  <directory>${project.build.directory}/../../lucene-index/src/main/java/</directory>
                  <filtering>false</filtering>
                </resource>
              </resources>
            </configuration>
          </execution>
        </executions>
      </plugin>
      <plugin>
        <artifactId>maven-javadoc-plugin</artifactId>
        <executions>
          <execution>
            <id>create-javadocs</id>
            <phase>${attach-javadoc-phase}</phase>
            <goals>
              <goal>javadoc</goal>
            </goals>
            <configuration>
              <additionnalDependencies>
                <additionnalDependency>
                  <groupId>ch.qos.logback</groupId>
                  <artifactId>logback-classic</artifactId>
                  <version>1.0.0</version>
                </additionnalDependency>
                <additionnalDependency>
                  <groupId>ch.qos.logback</groupId>
                  <artifactId>logback-core</artifactId>
                  <version>1.0.0</version>
                </additionnalDependency>
                <additionnalDependency>
                  <groupId>org.slf4j</groupId>
                  <artifactId>slf4j-api</artifactId>
                  <version>1.6.4</version>
                </additionnalDependency>
              </additionnalDependencies>
              <outputDirectory>${project.build.directory}/site/apidocs</outputDirectory>
              <sourcepath>${project.build.directory}/javadoc-sources</sourcepath>
              <header>${project.name}</header>
              <doctitle>${project.name} ${project.version} API</doctitle>
              <skip>${javadoc.skip}</skip>
              <show>public</show>
              <windowtitle>${project.name} ${project.version} API</windowtitle>
               <excludePackageNames>
                *.impl.*:*.internal.*:org.neo4j.ext.udc:org.neo4j.kernel:org.neo4j.kernel.ha:org.neo4j.kernel.ha.*:org.neo4j.com:org.neo4j.com.*:org.apache.lucene.index:org.neo4j.cluster.*:org.neo4j.helpers.progress:org.neo4j.kernel.configuration:org.neo4j.kernel.guard:org.neo4j.kernel.info:org.neo4j.kernel.logging
               </excludePackageNames>
              <groups>
                <group>
                  <title>Graph database</title>
                  <packages>org.neo4j.graphdb:org.neo4j.graphdb.*</packages>
                </group>
                <group>
                  <title>Index</title>
                  <packages>org.neo4j.index:org.neo4j.index.*</packages>
                </group>
                <group>
                  <title>Graph algorithms</title>
                  <packages>org.neo4j.graphalgo:org.neo4j.graphalgo.*</packages>
                </group>
                <group>
                  <title>Management</title>
                  <packages>org.neo4j.management:org.neo4j.management.*:org.neo4j.jmx:org.neo4j.jmx.*</packages>
                </group>
                <group>
                  <title>Query language</title>
                  <packages>org.neo4j.cypher.javacompat:org.neo4j.cypher.javacompat.*</packages>
                </group>
                <group>
                  <title>Graph matching</title>
                  <packages>org.neo4j.graphmatching:org.neo4j.graphmatching.*</packages>
                </group>
                <group>
                  <title>Helpers</title>
                  <packages>org.neo4j.helpers:org.neo4j.helpers.*</packages>
                </group>
                <group>
                  <title>Tooling</title>
                  <packages>org.neo4j.tooling:org.neo4j.tooling.*</packages>
                </group>
              </groups>
            </configuration>
          </execution>
        </executions>
      </plugin>
      <plugin>
        <artifactId>maven-assembly-plugin</artifactId>
        <executions>
          <execution>
            <id>package-javadocs</id>
            <phase>${attach-javadoc-phase}</phase>
            <goals>
              <goal>single</goal>
            </goals>
            <configuration>
              <attach>true</attach>
              <descriptors>
                <descriptor>src/main/assembly/assembly.xml</descriptor>
              </descriptors>
              <skipAssembly>${javadoc.skip}</skipAssembly>
            </configuration>
          </execution>
        </executions>
      </plugin>
      <plugin>
        <artifactId>maven-site-plugin</artifactId>
        <executions>
          <execution>
            <id>attach-descriptor</id>
            <phase>none</phase>
          </execution>
        </executions>
      </plugin>
    </plugins>
  </build>

  <distributionManagement>
    <site>
      <id>neo4j-site</id>
      <url>scpexe://docs.neo4j.org/data/www/doc/components.neo4j.org/${project.artifactId}/${project.version}</url>
    </site>
  </distributionManagement>

</project><|MERGE_RESOLUTION|>--- conflicted
+++ resolved
@@ -4,21 +4,14 @@
   <parent>
     <groupId>org.neo4j</groupId>
     <artifactId>parent</artifactId>
-<<<<<<< HEAD
     <version>2.0-SNAPSHOT</version>
-=======
-    <version>1.9.6-SNAPSHOT</version>
->>>>>>> d245b464
     <relativePath>../..</relativePath>
   </parent>
 
   <groupId>org.neo4j</groupId>
   <artifactId>neo4j-community</artifactId>
-<<<<<<< HEAD
   <version>2.0-SNAPSHOT</version>
-=======
-  <version>1.9.6-SNAPSHOT</version>
->>>>>>> d245b464
+
   <name>Neo4j Community</name>
   <packaging>jar</packaging>
   <url>http://components.neo4j.org/${project.artifactId}/${project.version}</url>

--- conflicted
+++ resolved
@@ -64,12 +64,7 @@
         try
         {
             inserter = BatchInserters.inserter(
-<<<<<<< HEAD
-                    tempStoreDir.getAbsoluteFile(),
-                    fileSystem );
-=======
                     new File( "target/batchinserter-example" ).getAbsolutePath() );
->>>>>>> c963512b
 
             Label personLabel = DynamicLabel.label( "Person" );
             inserter.createDeferredSchemaIndex( personLabel ).on( "name" ).create();
@@ -95,19 +90,13 @@
         // END SNIPPET: insert
 
         // try it out from a normal db
-<<<<<<< HEAD
-        TestGraphDatabaseFactory factory = new TestGraphDatabaseFactory();
-        factory.setFileSystem( fileSystem );
-        GraphDatabaseService db = factory.newImpermanentDatabase( tempStoreDir );
+        GraphDatabaseService db =
+                new GraphDatabaseFactory().newEmbeddedDatabase(
+                    new File("target/batchinserter-example").getAbsolutePath() );
         try ( Transaction tx = db.beginTx() )
         {
             db.schema().awaitIndexesOnline( 10, TimeUnit.SECONDS );
         }
-=======
-        GraphDatabaseService db =
-                new GraphDatabaseFactory().newEmbeddedDatabase(
-                    new File("target/batchinserter-example").getAbsolutePath() );
->>>>>>> c963512b
         try ( Transaction tx = db.beginTx() )
         {
             Label personLabelForTesting = DynamicLabel.label( "Person" );
@@ -132,11 +121,7 @@
         Map<String, String> config = new HashMap<>();
         config.put( "dbms.pagecache.memory", "512m" );
         BatchInserter inserter = BatchInserters.inserter(
-<<<<<<< HEAD
-                new File("target/batchinserter-example-config").getAbsoluteFile(), fileSystem, config );
-=======
                 new File( "target/batchinserter-example-config" ).getAbsolutePath(), config );
->>>>>>> c963512b
         // Insert data here ... and then shut down:
         inserter.shutdown();
         // END SNIPPET: configuredInsert

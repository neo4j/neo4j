/*
 * Copyright (c) 2002-2018 "Neo Technology,"
 * Network Engine for Objects in Lund AB [http://neotechnology.com]
 *
 * This file is part of Neo4j.
 *
 * Neo4j is free software: you can redistribute it and/or modify
 * it under the terms of the GNU General Public License as published by
 * the Free Software Foundation, either version 3 of the License, or
 * (at your option) any later version.
 *
 * This program is distributed in the hope that it will be useful,
 * but WITHOUT ANY WARRANTY; without even the implied warranty of
 * MERCHANTABILITY or FITNESS FOR A PARTICULAR PURPOSE.  See the
 * GNU General Public License for more details.
 *
 * You should have received a copy of the GNU General Public License
 * along with this program.  If not, see <http://www.gnu.org/licenses/>.
 */
package org.neo4j.unsafe.batchinsert.internal;

import org.junit.After;
import org.junit.AfterClass;
import org.junit.BeforeClass;
import org.junit.ClassRule;
import org.junit.Rule;
import org.junit.Test;
import org.junit.runner.RunWith;
import org.junit.runners.Parameterized;

import java.io.File;
import java.io.IOException;
import java.text.SimpleDateFormat;
import java.util.ArrayList;
import java.util.Arrays;
import java.util.Collection;
import java.util.Collections;
import java.util.HashMap;
import java.util.HashSet;
import java.util.List;
import java.util.Map;
import java.util.Set;
import java.util.concurrent.TimeUnit;
import java.util.stream.Collectors;

import org.neo4j.collection.primitive.PrimitiveLongIterator;
import org.neo4j.graphdb.ConstraintViolationException;
import org.neo4j.graphdb.Direction;
import org.neo4j.graphdb.GraphDatabaseService;
import org.neo4j.graphdb.Label;
import org.neo4j.graphdb.Node;
import org.neo4j.graphdb.Relationship;
import org.neo4j.graphdb.RelationshipType;
import org.neo4j.graphdb.Transaction;
import org.neo4j.graphdb.factory.GraphDatabaseSettings;
import org.neo4j.graphdb.schema.ConstraintDefinition;
import org.neo4j.graphdb.schema.ConstraintType;
import org.neo4j.graphdb.schema.IndexDefinition;
import org.neo4j.helpers.collection.Iterables;
import org.neo4j.helpers.collection.MapUtil;
import org.neo4j.helpers.collection.Pair;
import org.neo4j.index.internal.gbptree.RecoveryCleanupWorkCollector;
import org.neo4j.kernel.api.exceptions.index.IndexEntryConflictException;
import org.neo4j.kernel.api.index.IndexPopulator;
import org.neo4j.kernel.api.index.IndexProvider;
import org.neo4j.kernel.api.index.PropertyAccessor;
<<<<<<< HEAD
=======
import org.neo4j.kernel.api.index.IndexProvider;
>>>>>>> 251e9a8d
import org.neo4j.kernel.api.labelscan.LabelScanStore;
import org.neo4j.kernel.api.schema.index.SchemaIndexDescriptor;
import org.neo4j.kernel.api.schema.index.SchemaIndexDescriptorFactory;
import org.neo4j.kernel.extension.KernelExtensionFactory;
import org.neo4j.kernel.impl.MyRelTypes;
import org.neo4j.kernel.impl.api.index.IndexProviderMap;
import org.neo4j.kernel.impl.api.index.inmemory.InMemoryIndexProvider;
import org.neo4j.kernel.impl.api.index.inmemory.InMemoryIndexProviderFactory;
import org.neo4j.kernel.impl.api.index.sampling.IndexSamplingConfig;
import org.neo4j.kernel.impl.api.scan.FullStoreChangeStream;
import org.neo4j.kernel.impl.index.labelscan.NativeLabelScanStore;
import org.neo4j.kernel.impl.storageengine.impl.recordstorage.RecordStorageEngine;
import org.neo4j.kernel.impl.store.NeoStores;
import org.neo4j.kernel.impl.store.NodeLabels;
import org.neo4j.kernel.impl.store.NodeLabelsField;
import org.neo4j.kernel.impl.store.NodeStore;
import org.neo4j.kernel.impl.store.SchemaStorage;
import org.neo4j.kernel.impl.store.SchemaStore;
import org.neo4j.kernel.impl.store.record.ConstraintRule;
import org.neo4j.kernel.impl.store.record.DynamicRecord;
import org.neo4j.kernel.impl.store.record.IndexRule;
import org.neo4j.kernel.impl.store.record.NodeRecord;
import org.neo4j.kernel.impl.store.record.RecordLoad;
import org.neo4j.kernel.internal.GraphDatabaseAPI;
import org.neo4j.kernel.monitoring.Monitors;
import org.neo4j.storageengine.api.schema.LabelScanReader;
import org.neo4j.storageengine.api.schema.SchemaRule;
import org.neo4j.test.TestGraphDatabaseFactory;
import org.neo4j.test.TestLabels;
import org.neo4j.test.rule.PageCacheRule;
import org.neo4j.test.rule.TestDirectory;
import org.neo4j.test.rule.fs.DefaultFileSystemRule;
import org.neo4j.unsafe.batchinsert.BatchInserter;
import org.neo4j.unsafe.batchinsert.BatchInserters;
import org.neo4j.unsafe.batchinsert.BatchRelationship;
import org.neo4j.values.storable.Values;

import static java.lang.Integer.parseInt;
import static java.lang.String.format;
import static java.util.Collections.singletonList;
import static org.hamcrest.CoreMatchers.equalTo;
import static org.hamcrest.Matchers.arrayContaining;
import static org.hamcrest.Matchers.emptyArray;
import static org.hamcrest.Matchers.is;
import static org.junit.Assert.assertArrayEquals;
import static org.junit.Assert.assertEquals;
import static org.junit.Assert.assertFalse;
import static org.junit.Assert.assertThat;
import static org.junit.Assert.assertTrue;
import static org.junit.Assert.fail;
import static org.mockito.ArgumentMatchers.any;
import static org.mockito.ArgumentMatchers.anyLong;
import static org.mockito.Mockito.doReturn;
import static org.mockito.Mockito.mock;
import static org.mockito.Mockito.spy;
import static org.mockito.Mockito.verify;
import static org.mockito.Mockito.verifyNoMoreInteractions;
import static org.mockito.Mockito.when;
import static org.mockito.hamcrest.MockitoHamcrest.argThat;
import static org.neo4j.graphdb.GraphDatabaseInternalLogIT.INTERNAL_LOG_FILE;
import static org.neo4j.graphdb.Label.label;
import static org.neo4j.helpers.collection.Iterables.map;
import static org.neo4j.helpers.collection.Iterables.single;
import static org.neo4j.helpers.collection.Iterators.asCollection;
import static org.neo4j.helpers.collection.Iterators.asSet;
import static org.neo4j.helpers.collection.Iterators.iterator;
import static org.neo4j.helpers.collection.MapUtil.map;
import static org.neo4j.helpers.collection.MapUtil.stringMap;
import static org.neo4j.kernel.api.index.IndexEntryUpdate.add;
import static org.neo4j.kernel.impl.api.index.SchemaIndexTestHelper.singleInstanceIndexProviderFactory;
import static org.neo4j.kernel.impl.store.RecordStore.getRecord;
import static org.neo4j.kernel.impl.store.record.RecordLoad.NORMAL;
import static org.neo4j.test.mockito.matcher.CollectionMatcher.matchesCollection;
import static org.neo4j.test.mockito.matcher.Neo4jMatchers.hasProperty;
import static org.neo4j.test.mockito.matcher.Neo4jMatchers.inTx;

@RunWith( Parameterized.class )
public class BatchInsertTest
{
    private final int denseNodeThreshold;
    // This is the assumed internal index descriptor based on knowledge of what ids get assigned
    private static final SchemaIndexDescriptor internalIndex = SchemaIndexDescriptorFactory.forLabel( 0, 0 );
    private static final SchemaIndexDescriptor internalUniqueIndex = SchemaIndexDescriptorFactory.uniqueForLabel( 0, 0 );

    @Parameterized.Parameters
    public static Collection<Integer> data()
    {
        return Arrays.asList( 5, parseInt( GraphDatabaseSettings.dense_node_threshold.getDefaultValue() ) );
    }

    public BatchInsertTest( int denseNodeThreshold )
    {
        this.denseNodeThreshold = denseNodeThreshold;
    }

    private static Map<String,Object> properties = new HashMap<>();

    private enum RelTypes implements RelationshipType
    {
        BATCH_TEST,
        REL_TYPE1,
        REL_TYPE2,
        REL_TYPE3,
        REL_TYPE4,
        REL_TYPE5
    }

    private static RelationshipType[] relTypeArray = {
        RelTypes.REL_TYPE1, RelTypes.REL_TYPE2, RelTypes.REL_TYPE3,
        RelTypes.REL_TYPE4, RelTypes.REL_TYPE5 };

    static
    {
        properties.put( "key0", "SDSDASSDLKSDSAKLSLDAKSLKDLSDAKLDSLA" );
        properties.put( "key1", 1 );
        properties.put( "key2", (short) 2 );
        properties.put( "key3", 3L );
        properties.put( "key4", 4.0f );
        properties.put( "key5", 5.0d );
        properties.put( "key6", (byte) 6 );
        properties.put( "key7", true );
        properties.put( "key8", (char) 8 );
        properties.put( "key10", new String[] {
            "SDSDASSDLKSDSAKLSLDAKSLKDLSDAKLDSLA", "dsasda", "dssadsad"
        } );
        properties.put( "key11", new int[] {1,2,3,4,5,6,7,8,9 } );
        properties.put( "key12", new short[] {1,2,3,4,5,6,7,8,9} );
        properties.put( "key13", new long[] {1,2,3,4,5,6,7,8,9 } );
        properties.put( "key14", new float[] {1,2,3,4,5,6,7,8,9} );
        properties.put( "key15", new double[] {1,2,3,4,5,6,7,8,9} );
        properties.put( "key16", new byte[] {1,2,3,4,5,6,7,8,9} );
        properties.put( "key17", new boolean[] {true,false,true,false} );
        properties.put( "key18", new char[] {1,2,3,4,5,6,7,8,9} );
    }

    @ClassRule
    public static TestDirectory globalStoreDir = TestDirectory.testDirectory( BatchInsertTest.class );
    @ClassRule
    public static DefaultFileSystemRule fileSystemRule = new DefaultFileSystemRule();
    @Rule
    public TestDirectory storeDir = TestDirectory.testDirectory( getClass() );
    @Rule
    public final PageCacheRule pageCacheRule = new PageCacheRule();

    private static BatchInserter globalInserter;

    @BeforeClass
    public static void startGlobalInserter() throws IOException
    {
        // Global inserter can be used in tests which simply want to verify "local" behaviour,
        // e.g. create a node with some properties and read them back.
        globalInserter = BatchInserters.inserter(
                globalStoreDir.directory( "global" ), fileSystemRule.get(), stringMap() );
    }

    @After
    public void flushGlobalInserter()
    {
        forceFlush( globalInserter );
    }

    @AfterClass
    public static void shutDownGlobalInserter()
    {
        globalInserter.shutdown();
    }

    private Map<String, String> configuration()
    {
        return stringMap( GraphDatabaseSettings.dense_node_threshold.name(), String.valueOf( denseNodeThreshold ) );
    }

    private BatchInserter newBatchInserter() throws Exception
    {
        return BatchInserters.inserter( storeDir.absolutePath(), fileSystemRule.get(), configuration() );
    }

    private BatchInserter newBatchInserterWithIndexProvider( KernelExtensionFactory<?> provider ) throws Exception
    {
        return BatchInserters.inserter( storeDir.absolutePath(), fileSystemRule.get(), configuration(), singletonList( provider ) );
    }

    private GraphDatabaseService switchToEmbeddedGraphDatabaseService( BatchInserter inserter )
    {
        inserter.shutdown();
        TestGraphDatabaseFactory factory = new TestGraphDatabaseFactory();
        factory.setFileSystem( fileSystemRule.get() );
        GraphDatabaseService db = factory.newImpermanentDatabaseBuilder( new File( inserter.getStoreDir() ) )
                // Shouldn't be necessary to set dense node threshold since it's a stick config
                .setConfig( configuration() )
                .newGraphDatabase();

        try ( Transaction tx = db.beginTx() )
        {
            db.schema().awaitIndexesOnline( 10, TimeUnit.SECONDS );
            tx.success();
        }

        return db;
    }

    @Test
    public void shouldUpdateStringArrayPropertiesOnNodesUsingBatchInserter1()
    {
        // Given
        BatchInserter inserter = globalInserter;

        String[] array1 = { "1" };
        String[] array2 = { "a" };

        long id1 = inserter.createNode(map("array", array1));
        long id2 = inserter.createNode( map() );

        // When
        inserter.getNodeProperties( id1 ).get( "array" );
        inserter.setNodeProperty( id1, "array", array1 );
        inserter.setNodeProperty( id2, "array", array2 );

        inserter.getNodeProperties( id1 ).get( "array" );
        inserter.setNodeProperty( id1, "array", array1 );
        inserter.setNodeProperty( id2, "array", array2 );

        // Then
        assertThat( inserter.getNodeProperties( id1 ).get( "array" ), equalTo( array1 ) );
    }

    @Test
    public void testSimple()
    {
        BatchInserter graphDb = globalInserter;
        long node1 = graphDb.createNode( null );
        long node2 = graphDb.createNode( null );
        long rel1 = graphDb.createRelationship( node1, node2, RelTypes.BATCH_TEST,
                null );
        BatchRelationship rel = graphDb.getRelationshipById( rel1 );
        assertEquals( rel.getStartNode(), node1 );
        assertEquals( rel.getEndNode(), node2 );
        assertEquals( RelTypes.BATCH_TEST.name(), rel.getType().name() );
    }

    @Test
    public void shouldIndexNodeWhenAddingProperty() throws Exception
    {
        BatchInserter graphDb = newBatchInserter();
        long node1 = graphDb.createNode( null, TestLabels.LABEL_ONE );
        graphDb.createDeferredSchemaIndex( TestLabels.LABEL_ONE ).on( "prop" ).create();
        graphDb.shutdown();
        graphDb = newBatchInserter();
        graphDb.setNodeProperties( node1, Collections.singletonMap( "prop", "hej" ) );
        GraphDatabaseService db = switchToEmbeddedGraphDatabaseService( graphDb );
        try ( Transaction transaction = db.beginTx() )
        {
            Node node = db.findNode( TestLabels.LABEL_ONE, "prop", "hej" );
            assertEquals( node1, node.getId() );
        }
        finally
        {
            db.shutdown();
        }
    }

    @Test
    public void testSetAndAddNodeProperties()
    {
        BatchInserter inserter = globalInserter;

        long tehNode = inserter.createNode( MapUtil.map( "one", "one" ,"two","two","three","three") );
        inserter.setNodeProperty( tehNode, "four", "four" );
        inserter.setNodeProperty( tehNode, "five", "five" );
        Map<String, Object> props = getNodeProperties( inserter, tehNode );
        assertEquals( 5, props.size() );
        assertEquals( "one", props.get( "one" ) );
        assertEquals( "five", props.get( "five" ) );
    }

    @Test
    public void setSingleProperty() throws Exception
    {
        BatchInserter inserter = newBatchInserter();
        long node = inserter.createNode( null );

        String value = "Something";
        String key = "name";
        inserter.setNodeProperty( node, key, value );

        GraphDatabaseService db = switchToEmbeddedGraphDatabaseService( inserter );
        assertThat( getNodeInTx( node, db ), inTx( db, hasProperty( key ).withValue( value ) ) );
        db.shutdown();
    }

    @Test
    public void testSetAndKeepNodeProperty() throws Exception
    {
        BatchInserter inserter = newBatchInserter();

        long tehNode = inserter.createNode( MapUtil.map( "foo", "bar" ) );
        inserter.setNodeProperty( tehNode, "foo2", "bar2" );
        Map<String, Object> props = getNodeProperties( inserter, tehNode );
        assertEquals( 2, props.size() );
        assertEquals( "bar", props.get( "foo" ) );
        assertEquals( "bar2", props.get( "foo2" ) );

        inserter.shutdown();

        inserter = newBatchInserter();

        props = getNodeProperties( inserter, tehNode );
        assertEquals( 2, props.size() );
        assertEquals( "bar", props.get( "foo" ) );
        assertEquals( "bar2", props.get( "foo2" ) );

        inserter.setNodeProperty( tehNode, "foo", "bar3" );

        props = getNodeProperties( inserter, tehNode );
        assertEquals( "bar3", props.get( "foo" ) );
        assertEquals( 2, props.size() );
        assertEquals( "bar3", props.get( "foo" ) );
        assertEquals( "bar2", props.get( "foo2" ) );

        inserter.shutdown();
        inserter = newBatchInserter();

        props = getNodeProperties( inserter, tehNode );
        assertEquals( "bar3", props.get( "foo" ) );
        assertEquals( 2, props.size() );
        assertEquals( "bar3", props.get( "foo" ) );
        assertEquals( "bar2", props.get( "foo2" ) );

        inserter.shutdown();
    }

    @Test
    public void testSetAndKeepRelationshipProperty() throws Exception
    {
        BatchInserter inserter = newBatchInserter();

        long from = inserter.createNode( Collections.emptyMap() );
        long to = inserter.createNode( Collections.emptyMap() );
        long theRel = inserter.createRelationship( from, to,
                RelationshipType.withName( "TestingPropsHere" ),
                MapUtil.map( "foo", "bar" ) );
        inserter.setRelationshipProperty( theRel, "foo2", "bar2" );
        Map<String, Object> props = getRelationshipProperties( inserter, theRel );
        assertEquals( 2, props.size() );
        assertEquals( "bar", props.get( "foo" ) );
        assertEquals( "bar2", props.get( "foo2" ) );

        inserter.shutdown();

        inserter = newBatchInserter();

        props = getRelationshipProperties( inserter, theRel );
        assertEquals( 2, props.size() );
        assertEquals( "bar", props.get( "foo" ) );
        assertEquals( "bar2", props.get( "foo2" ) );

        inserter.setRelationshipProperty( theRel, "foo", "bar3" );

        props = getRelationshipProperties( inserter, theRel );
        assertEquals( "bar3", props.get( "foo" ) );
        assertEquals( 2, props.size() );
        assertEquals( "bar3", props.get( "foo" ) );
        assertEquals( "bar2", props.get( "foo2" ) );

        inserter.shutdown();
        inserter = newBatchInserter();

        props = getRelationshipProperties( inserter, theRel );
        assertEquals( "bar3", props.get( "foo" ) );
        assertEquals( 2, props.size() );
        assertEquals( "bar3", props.get( "foo" ) );
        assertEquals( "bar2", props.get( "foo2" ) );

        inserter.shutdown();
    }

    @Test
    public void testNodeHasProperty()
    {
        BatchInserter inserter = globalInserter;

        long theNode = inserter.createNode( properties );
        long anotherNode = inserter.createNode( Collections.emptyMap() );
        long relationship = inserter.createRelationship( theNode, anotherNode,
                RelationshipType.withName( "foo" ), properties );
        for ( String key : properties.keySet() )
        {
            assertTrue( inserter.nodeHasProperty( theNode, key ) );
            assertFalse( inserter.nodeHasProperty( theNode, key + "-" ) );
            assertTrue( inserter.relationshipHasProperty( relationship, key ) );
            assertFalse( inserter.relationshipHasProperty( relationship, key + "-" ) );
        }
    }

    @Test
    public void testRemoveProperties() throws Exception
    {
        BatchInserter inserter = newBatchInserter();

        long theNode = inserter.createNode( properties );
        long anotherNode = inserter.createNode( Collections.emptyMap() );
        long relationship = inserter.createRelationship( theNode, anotherNode,
                RelationshipType.withName( "foo" ), properties );

        inserter.removeNodeProperty( theNode, "key0" );
        inserter.removeRelationshipProperty( relationship, "key1" );

        for ( String key : properties.keySet() )
        {
            switch ( key )
            {
                case "key0":
                    assertFalse( inserter.nodeHasProperty( theNode, key ) );
                    assertTrue( inserter.relationshipHasProperty( relationship, key ) );
                    break;
                case "key1":
                    assertTrue( inserter.nodeHasProperty( theNode, key ) );
                    assertFalse( inserter.relationshipHasProperty( relationship,
                            key ) );
                    break;
                default:
                    assertTrue( inserter.nodeHasProperty( theNode, key ) );
                    assertTrue( inserter.relationshipHasProperty( relationship, key ) );
                    break;
            }
        }
        inserter.shutdown();
        inserter = newBatchInserter();

        for ( String key : properties.keySet() )
        {
            switch ( key )
            {
                case "key0":
                    assertFalse( inserter.nodeHasProperty( theNode, key ) );
                    assertTrue( inserter.relationshipHasProperty( relationship, key ) );
                    break;
                case "key1":
                    assertTrue( inserter.nodeHasProperty( theNode, key ) );
                    assertFalse( inserter.relationshipHasProperty( relationship,
                            key ) );
                    break;
                default:
                    assertTrue( inserter.nodeHasProperty( theNode, key ) );
                    assertTrue( inserter.relationshipHasProperty( relationship, key ) );
                    break;
            }
        }
        inserter.shutdown();
    }

    @Test
    public void shouldBeAbleToRemoveDynamicProperty()
    {
        // Only triggered if assertions are enabled

        // GIVEN
        BatchInserter batchInserter = globalInserter;
        String key = "tags";
        long nodeId = batchInserter.createNode( MapUtil.map( key, new String[] { "one", "two", "three" } ) );

        // WHEN
        batchInserter.removeNodeProperty( nodeId, key );

        // THEN
        assertFalse( batchInserter.getNodeProperties( nodeId ).containsKey( key ) );
    }

    @Test
    public void shouldBeAbleToOverwriteDynamicProperty()
    {
        // Only triggered if assertions are enabled

        // GIVEN
        BatchInserter batchInserter = globalInserter;
        String key = "tags";
        long nodeId = batchInserter.createNode( MapUtil.map( key, new String[] { "one", "two", "three" } ) );

        // WHEN
        String[] secondValue = new String[] { "four", "five", "six" };
        batchInserter.setNodeProperty( nodeId, key, secondValue );

        // THEN
        assertTrue( Arrays.equals( secondValue, (String[]) getNodeProperties( batchInserter, nodeId ).get( key ) ) );
    }

    @Test
    public void testMore()
    {
        BatchInserter graphDb = globalInserter;
        long startNode = graphDb.createNode( properties );
        long[] endNodes = new long[25];
        Set<Long> rels = new HashSet<>();
        for ( int i = 0; i < 25; i++ )
        {
            endNodes[i] = graphDb.createNode( properties );
            rels.add( graphDb.createRelationship( startNode, endNodes[i],
                relTypeArray[i % 5], properties ) );
        }
        for ( BatchRelationship rel : graphDb.getRelationships( startNode ) )
        {
            assertTrue( rels.contains( rel.getId() ) );
            assertEquals( rel.getStartNode(), startNode );
        }
        graphDb.setNodeProperties( startNode, properties );
    }

    @Test
    public void makeSureLoopsCanBeCreated() throws Exception
    {
        BatchInserter graphDb = newBatchInserter();
        long startNode = graphDb.createNode( properties );
        long otherNode = graphDb.createNode( properties );
        long selfRelationship = graphDb.createRelationship( startNode, startNode,
                relTypeArray[0], properties );
        long relationship = graphDb.createRelationship( startNode, otherNode,
                relTypeArray[0], properties );
        for ( BatchRelationship rel : graphDb.getRelationships( startNode ) )
        {
            if ( rel.getId() == selfRelationship )
            {
                assertEquals( startNode, rel.getStartNode() );
                assertEquals( startNode, rel.getEndNode() );
            }
            else if ( rel.getId() == relationship )
            {
                assertEquals( startNode, rel.getStartNode() );
                assertEquals( otherNode, rel.getEndNode() );
            }
            else
            {
                fail( "Unexpected relationship " + rel.getId() );
            }
        }

        GraphDatabaseService db = switchToEmbeddedGraphDatabaseService( graphDb );

        try ( Transaction ignored = db.beginTx() )
        {
            Node realStartNode = db.getNodeById( startNode );
            Relationship realSelfRelationship = db.getRelationshipById( selfRelationship );
            Relationship realRelationship = db.getRelationshipById( relationship );
            assertEquals( realSelfRelationship,
                    realStartNode.getSingleRelationship( RelTypes.REL_TYPE1, Direction.INCOMING ) );
            assertEquals( asSet( realSelfRelationship, realRelationship ),
                    Iterables.asSet( realStartNode.getRelationships( Direction.OUTGOING ) ) );
            assertEquals( asSet( realSelfRelationship, realRelationship ),
                    Iterables.asSet( realStartNode.getRelationships() ) );
        }
        finally
        {
            db.shutdown();
        }
    }

    @Test
    public void createBatchNodeAndRelationshipsDeleteAllInEmbedded() throws Exception
    {
        /*
         *    ()--[REL_TYPE1]-->(node)--[BATCH_TEST]->()
         */

        BatchInserter inserter = newBatchInserter();
        long nodeId = inserter.createNode( null );
        inserter.createRelationship( nodeId, inserter.createNode( null ),
                RelTypes.BATCH_TEST, null );
        inserter.createRelationship( inserter.createNode( null ), nodeId,
                RelTypes.REL_TYPE1, null );

        // Delete node and all its relationships
        GraphDatabaseService db = switchToEmbeddedGraphDatabaseService( inserter );

        try ( Transaction tx = db.beginTx() )
        {
            Node node = db.getNodeById( nodeId );
            for ( Relationship relationship : node.getRelationships() )
            {
                relationship.delete();
            }
            node.delete();
            tx.success();
        }

        db.shutdown();
    }

    @Test
    public void messagesLogGetsClosed() throws Exception
    {
        File storeDir = this.storeDir.graphDbDir();
        BatchInserter inserter = BatchInserters.inserter( storeDir, fileSystemRule.get(), stringMap() );
        inserter.shutdown();
        assertTrue( new File( storeDir, INTERNAL_LOG_FILE ).delete() );
    }

    @Test
    public void createEntitiesWithEmptyPropertiesMap()
    {
        BatchInserter inserter = globalInserter;

        // Assert for node
        long nodeId = inserter.createNode( map() );
        getNodeProperties( inserter, nodeId );
        //cp=N U http://www.w3.org/1999/02/22-rdf-syntax-ns#type, c=N

        // Assert for relationship
        long anotherNodeId = inserter.createNode( null );
        long relId = inserter.createRelationship( nodeId, anotherNodeId, RelTypes.BATCH_TEST, map() );
        inserter.getRelationshipProperties( relId );
    }

    @Test
    public void createEntitiesWithDynamicPropertiesMap()
    {
        BatchInserter inserter = globalInserter;

        setAndGet( inserter, "http://www.w3.org/1999/02/22-rdf-syntax-ns#type" );
        setAndGet( inserter, intArray() );
    }

    @Test
    public void shouldAddInitialLabelsToCreatedNode()
    {
        // GIVEN
        BatchInserter inserter = globalInserter;

        // WHEN
        long node = inserter.createNode( map(), Labels.FIRST, Labels.SECOND );

        // THEN
        assertTrue( inserter.nodeHasLabel( node, Labels.FIRST ) );
        assertTrue( inserter.nodeHasLabel( node, Labels.SECOND ) );
        assertFalse( inserter.nodeHasLabel( node, Labels.THIRD ) );
    }

    @Test
    public void shouldGetNodeLabels()
    {
        // GIVEN
        BatchInserter inserter = globalInserter;
        long node = inserter.createNode( map(), Labels.FIRST, Labels.THIRD );

        // WHEN
        Iterable<String> labelNames = asNames( inserter.getNodeLabels( node ) );

        // THEN
        assertEquals( asSet( Labels.FIRST.name(), Labels.THIRD.name() ), Iterables.asSet( labelNames ) );
    }

    @Test
    public void shouldAddManyInitialLabelsAsDynamicRecords()
    {
        // GIVEN
        BatchInserter inserter = globalInserter;
        Pair<Label[], Set<String>> labels = manyLabels( 200 );
        long node = inserter.createNode( map(), labels.first() );
        forceFlush( inserter );

        // WHEN
        Iterable<String> labelNames = asNames( inserter.getNodeLabels( node ) );

        // THEN
        assertEquals( labels.other(), Iterables.asSet( labelNames ) );
    }

    @Test
    public void shouldReplaceExistingInlinedLabelsWithDynamic()
    {
        // GIVEN
        BatchInserter inserter = globalInserter;
        long node = inserter.createNode( map(), Labels.FIRST );

        // WHEN
        Pair<Label[], Set<String>> labels = manyLabels( 100 );
        inserter.setNodeLabels( node, labels.first() );

        // THEN
        Iterable<String> labelNames = asNames( inserter.getNodeLabels( node ) );
        assertEquals( labels.other(), Iterables.asSet( labelNames ) );
    }

    @Test
    public void shouldReplaceExistingDynamicLabelsWithInlined()
    {
        // GIVEN
        BatchInserter inserter = globalInserter;
        long node = inserter.createNode( map(), manyLabels( 150 ).first() );

        // WHEN
        inserter.setNodeLabels( node, Labels.FIRST );

        // THEN
        Iterable<String> labelNames = asNames( inserter.getNodeLabels( node ) );
        assertEquals( asSet( Labels.FIRST.name() ), Iterables.asSet( labelNames ) );
    }

    @Test
    public void shouldCreateDeferredSchemaIndexesInEmptyDatabase() throws Exception
    {
        // GIVEN
        BatchInserter inserter = newBatchInserter();

        // WHEN
        IndexDefinition definition = inserter.createDeferredSchemaIndex( label( "Hacker" ) ).on( "handle" ).create();

        // THEN
        assertEquals( "Hacker", definition.getLabel().name() );
        assertEquals( asCollection( iterator( "handle" ) ), Iterables.asCollection( definition.getPropertyKeys() ) );
        inserter.shutdown();
    }

    @Test
    public void shouldCreateDeferredUniquenessConstraintInEmptyDatabase() throws Exception
    {
        // GIVEN
        BatchInserter inserter = newBatchInserter();

        // WHEN
        ConstraintDefinition definition =
                inserter.createDeferredConstraint( label( "Hacker" ) ).assertPropertyIsUnique( "handle" ).create();

        // THEN
        assertEquals( "Hacker", definition.getLabel().name() );
        assertEquals( ConstraintType.UNIQUENESS, definition.getConstraintType() );
        assertEquals( asSet( "handle" ), Iterables.asSet( definition.getPropertyKeys() ) );
        inserter.shutdown();
    }

    @Test
    public void shouldCreateConsistentUniquenessConstraint() throws Exception
    {
        // given
        BatchInserter inserter = newBatchInserter();

        // when
        inserter.createDeferredConstraint( label( "Hacker" ) ).assertPropertyIsUnique( "handle" ).create();

        // then
        GraphDatabaseAPI graphdb = (GraphDatabaseAPI) switchToEmbeddedGraphDatabaseService( inserter );
        try
        {
            NeoStores neoStores = graphdb.getDependencyResolver()
                    .resolveDependency( RecordStorageEngine.class ).testAccessNeoStores();
            SchemaStore store = neoStores.getSchemaStore();
            SchemaStorage storage = new SchemaStorage( store, IndexProviderMap.EMPTY );
            List<Long> inUse = new ArrayList<>();
            DynamicRecord record = store.nextRecord();
            for ( long i = 1, high = store.getHighestPossibleIdInUse(); i <= high; i++ )
            {
                store.getRecord( i, record, RecordLoad.FORCE );
                if ( record.inUse() && record.isStartRecord() )
                {
                    inUse.add( i );
                }
            }
            assertEquals( "records in use", 2, inUse.size() );
            SchemaRule rule0 = storage.loadSingleSchemaRule( inUse.get( 0 ) );
            SchemaRule rule1 = storage.loadSingleSchemaRule( inUse.get( 1 ) );
            IndexRule indexRule;
            ConstraintRule constraintRule;
            if ( rule0 instanceof IndexRule )
            {
                indexRule = (IndexRule) rule0;
                constraintRule = (ConstraintRule) rule1;
            }
            else
            {
                constraintRule = (ConstraintRule) rule0;
                indexRule = (IndexRule) rule1;
            }
            assertEquals( "index should reference constraint",
                          constraintRule.getId(), indexRule.getOwningConstraint().longValue() );
            assertEquals( "constraint should reference index",
                          indexRule.getId(), constraintRule.getOwnedIndex() );
        }
        finally
        {
            graphdb.shutdown();
        }
    }

    @Test
    public void shouldNotAllowCreationOfDuplicateIndex()
    {
        // GIVEN
        BatchInserter inserter = globalInserter;
        String labelName = "Hacker1-" + denseNodeThreshold;

        // WHEN
        inserter.createDeferredSchemaIndex( label( labelName ) ).on( "handle" ).create();

        try
        {
            inserter.createDeferredSchemaIndex( label( labelName ) ).on( "handle" ).create();
            fail( "Should have thrown exception." );
        }
        catch ( ConstraintViolationException e )
        {
            // THEN Good
        }
    }

    @Test
    public void shouldNotAllowCreationOfDuplicateConstraint()
    {
        // GIVEN
        BatchInserter inserter = globalInserter;
        String labelName = "Hacker2-" + denseNodeThreshold;

        // WHEN
        inserter.createDeferredConstraint( label( labelName ) ).assertPropertyIsUnique( "handle" ).create();

        try
        {
            inserter.createDeferredConstraint( label( labelName ) ).assertPropertyIsUnique( "handle" ).create();
            fail( "Should have thrown exception." );
        }
        catch ( ConstraintViolationException e )
        {
            // THEN Good
        }
    }

    @Test
    public void shouldNotAllowCreationOfDeferredSchemaConstraintAfterIndexOnSameKeys()
    {
        // GIVEN
        BatchInserter inserter = globalInserter;
        String labelName = "Hacker3-" + denseNodeThreshold;

        // WHEN
        inserter.createDeferredSchemaIndex( label( labelName ) ).on( "handle" ).create();

        try
        {
            inserter.createDeferredConstraint( label( labelName ) ).assertPropertyIsUnique( "handle" ).create();
            fail( "Should have thrown exception." );
        }
        catch ( ConstraintViolationException e )
        {
            // THEN Good
        }
    }

    @Test
    public void shouldNotAllowCreationOfDeferredSchemaIndexAfterConstraintOnSameKeys()
    {
        // GIVEN
        BatchInserter inserter = globalInserter;
        String labelName = "Hacker4-" + denseNodeThreshold;

        // WHEN
        inserter.createDeferredConstraint( label( labelName ) ).assertPropertyIsUnique( "handle" ).create();

        try
        {
            inserter.createDeferredSchemaIndex( label( labelName ) ).on( "handle" ).create();
            fail( "Should have thrown exception." );
        }
        catch ( ConstraintViolationException e )
        {
            // THEN Good
        }
    }

    @Test
    public void shouldRunIndexPopulationJobAtShutdown() throws Throwable
    {
        // GIVEN
        IndexPopulator populator = mock( IndexPopulator.class );
        IndexProvider provider = mock( IndexProvider.class );

        when( provider.getProviderDescriptor() ).thenReturn( InMemoryIndexProviderFactory.PROVIDER_DESCRIPTOR );
        when( provider.getPopulator( anyLong(), any( SchemaIndexDescriptor.class ), any( IndexSamplingConfig.class ) ) )
                .thenReturn( populator );

        BatchInserter inserter = newBatchInserterWithIndexProvider(
                singleInstanceIndexProviderFactory( InMemoryIndexProviderFactory.KEY, provider ) );

        inserter.createDeferredSchemaIndex( label( "Hacker" ) ).on( "handle" ).create();

        long nodeId = inserter.createNode( map( "handle", "Jakewins" ), label( "Hacker" ) );

        // WHEN
        inserter.shutdown();

        // THEN
        verify( provider ).init();
        verify( provider ).start();
        verify( provider ).getPopulator( anyLong(), any( SchemaIndexDescriptor.class ), any( IndexSamplingConfig.class ) );
        verify( populator ).create();
        verify( populator ).add( argThat( matchesCollection( add( nodeId, internalIndex.schema(),
                Values.of( "Jakewins" ) ) ) ) );
        verify( populator ).verifyDeferredConstraints( any( PropertyAccessor.class ) );
        verify( populator ).close( true );
        verify( provider ).stop();
        verify( provider ).shutdown();
        verifyNoMoreInteractions( populator );
    }

    @Test
    public void shouldRunConstraintPopulationJobAtShutdown() throws Throwable
    {
        // GIVEN
        IndexPopulator populator = mock( IndexPopulator.class );
        IndexProvider provider = mock( IndexProvider.class );

        when( provider.getProviderDescriptor() ).thenReturn( InMemoryIndexProviderFactory.PROVIDER_DESCRIPTOR );
        when( provider.getPopulator( anyLong(), any( SchemaIndexDescriptor.class ), any( IndexSamplingConfig.class ) ) )
                .thenReturn( populator );

        BatchInserter inserter = newBatchInserterWithIndexProvider(
                singleInstanceIndexProviderFactory( InMemoryIndexProviderFactory.KEY, provider ) );

        inserter.createDeferredConstraint( label( "Hacker" ) ).assertPropertyIsUnique( "handle" ).create();

        long nodeId = inserter.createNode( map( "handle", "Jakewins" ), label( "Hacker" ) );

        // WHEN
        inserter.shutdown();

        // THEN
        verify( provider ).init();
        verify( provider ).start();
        verify( provider ).getPopulator( anyLong(), any( SchemaIndexDescriptor.class ), any( IndexSamplingConfig.class ) );
        verify( populator ).create();
        verify( populator ).add( argThat( matchesCollection( add( nodeId, internalUniqueIndex.schema(), Values.of( "Jakewins" ) ) ) ) );
        verify( populator ).verifyDeferredConstraints( any( PropertyAccessor.class ) );
        verify( populator ).close( true );
        verify( provider ).stop();
        verify( provider ).shutdown();
        verifyNoMoreInteractions( populator );
    }

    @Test
    public void shouldRepopulatePreexistingIndexed() throws Throwable
    {
        // GIVEN
        long jakewins = dbWithIndexAndSingleIndexedNode();

        IndexPopulator populator = mock( IndexPopulator.class );
<<<<<<< HEAD
        IndexProvider provider = spy( new InMemoryIndexProvider(  ));

        when( provider.getProviderDescriptor() ).thenReturn( InMemoryIndexProviderFactory.PROVIDER_DESCRIPTOR );
        doReturn( populator ).when( provider ).getPopulator( anyLong(), any( SchemaIndexDescriptor.class ), any( IndexSamplingConfig.class ) );
=======
        IndexProvider provider = mock( IndexProvider.class );

        when( provider.getProviderDescriptor() ).thenReturn( InMemoryIndexProviderFactory.PROVIDER_DESCRIPTOR );
        when( provider.getPopulator( anyLong(), any( SchemaIndexDescriptor.class ), any( IndexSamplingConfig.class ) ) )
                .thenReturn( populator );
>>>>>>> 251e9a8d

        BatchInserter inserter = newBatchInserterWithIndexProvider(
                singleInstanceIndexProviderFactory( InMemoryIndexProviderFactory.KEY, provider ) );

        long boggle = inserter.createNode( map( "handle", "b0ggl3" ), label( "Hacker" ) );

        // WHEN
        inserter.shutdown();

        // THEN
        verify( provider ).init();
        verify( provider ).start();
        verify( provider ).getPopulator( anyLong(), any( SchemaIndexDescriptor.class ), any( IndexSamplingConfig.class ) );
        verify( populator ).create();
        verify( populator ).add( argThat( matchesCollection(
                add( jakewins, internalIndex.schema(), Values.of( "Jakewins" ) ),
                add( boggle, internalIndex.schema(), Values.of( "b0ggl3" ) ) ) ) );
        verify( populator ).verifyDeferredConstraints( any( PropertyAccessor.class ) );
        verify( populator ).close( true );
        verify( provider ).stop();
        verify( provider ).shutdown();
        verifyNoMoreInteractions( populator );
    }

    @Test
    public void shouldPopulateLabelScanStoreOnShutdown() throws Exception
    {
        // GIVEN
        // -- a database and a mocked label scan store
        BatchInserter inserter = newBatchInserter();

        // -- and some data that we insert
        long node1 = inserter.createNode( null, Labels.FIRST );
        long node2 = inserter.createNode( null, Labels.SECOND );
        long node3 = inserter.createNode( null, Labels.THIRD );
        long node4 = inserter.createNode( null, Labels.FIRST, Labels.SECOND );
        long node5 = inserter.createNode( null, Labels.FIRST, Labels.THIRD );

        // WHEN we shut down the batch inserter
        LabelScanStore labelScanStore = getLabelScanStore();
        inserter.shutdown();

        labelScanStore.init();
        labelScanStore.start();

        // THEN the label scan store should receive all the updates.
        // of course, we don't know the label ids at this point, but we're assuming 0..2 (bad boy)
        assertLabelScanStoreContains( labelScanStore, 0, node1, node4, node5 );
        assertLabelScanStoreContains( labelScanStore, 1, node2, node4 );
        assertLabelScanStoreContains( labelScanStore, 2, node3, node5 );

        labelScanStore.shutdown();
    }

    @Test
    public void propertiesCanBeReSetUsingBatchInserter()
    {
        // GIVEN
        BatchInserter batchInserter = globalInserter;
        Map<String, Object> props = new HashMap<>();
        props.put( "name", "One" );
        props.put( "count", 1 );
        props.put( "tags", new String[] { "one", "two" } );
        props.put( "something", "something" );
        long nodeId = batchInserter.createNode( props );
        batchInserter.setNodeProperty( nodeId, "name", "NewOne" );
        batchInserter.removeNodeProperty( nodeId, "count" );
        batchInserter.removeNodeProperty( nodeId, "something" );

        // WHEN setting new properties
        batchInserter.setNodeProperty( nodeId, "name", "YetAnotherOne" );
        batchInserter.setNodeProperty( nodeId, "additional", "something" );

        // THEN there should be no problems doing so
        assertEquals( "YetAnotherOne", batchInserter.getNodeProperties( nodeId ).get( "name" ) );
        assertEquals("something", batchInserter.getNodeProperties( nodeId ).get( "additional" ) );
    }

    /**
     * Test checks that during node property set we will cleanup not used property records
     * During initial node creation properties will occupy 5 property records.
     * Last property record will have only empty array for email.
     * During first update email property will be migrated to dynamic property and last property record will become
     * empty. That record should be deleted form property chain or otherwise on next node load user will get an
     * property record not in use exception.
     */
    @Test
    public void testCleanupEmptyPropertyRecords() throws Exception
    {
        BatchInserter inserter = globalInserter;

        Map<String, Object> properties = new HashMap<>();
        properties.put("id", 1099511659993L);
        properties.put("firstName", "Edward");
        properties.put("lastName", "Shevchenko");
        properties.put("gender", "male");
        properties.put( "birthday", new SimpleDateFormat( "yyyy-MM-dd" ).parse( "1987-11-08" ).getTime() );
        properties.put("birthday_month", 11);
        properties.put("birthday_day", 8);
        long time = new SimpleDateFormat( "yyyy-MM-dd'T'HH:mm:ss.SSSZ" )
                        .parse( "2010-04-22T18:05:40.912+0000" )
                        .getTime();
        properties.put("creationDate", time );
        properties.put("locationIP", "46.151.255.205");
        properties.put( "browserUsed", "Firefox" );
        properties.put( "email", new String[0] );
        properties.put( "languages", new String[0] );
        long personNodeId = inserter.createNode(properties);

        assertEquals( "Shevchenko", getNodeProperties( inserter, personNodeId ).get( "lastName" ) );
        assertThat( (String[]) getNodeProperties( inserter, personNodeId ).get( "email" ), is( emptyArray() ) );

        inserter.setNodeProperty( personNodeId, "email", new String[]{"Edward1099511659993@gmail.com"} );
        assertThat( (String[]) getNodeProperties( inserter, personNodeId ).get( "email" ),
                arrayContaining( "Edward1099511659993@gmail.com" ) );

        inserter.setNodeProperty( personNodeId, "email",
                new String[]{"Edward1099511659993@gmail.com", "backup@gmail.com"} );

        assertThat( (String[]) getNodeProperties( inserter, personNodeId ).get( "email" ),
                arrayContaining( "Edward1099511659993@gmail.com", "backup@gmail.com" ) );
    }

    @Test
    public void propertiesCanBeReSetUsingBatchInserter2()
    {
        // GIVEN
        BatchInserter batchInserter = globalInserter;
        long id = batchInserter.createNode( new HashMap<>() );

        // WHEN
        batchInserter.setNodeProperty( id, "test", "looooooooooong test" );
        batchInserter.setNodeProperty( id, "test", "small test" );

        // THEN
        assertEquals( "small test", batchInserter.getNodeProperties( id ).get( "test" ) );
    }

    @Test
    public void replaceWithBiggerPropertySpillsOverIntoNewPropertyRecord()
    {
        // GIVEN
        BatchInserter batchInserter = globalInserter;
        Map<String, Object> props = new HashMap<>();
        props.put( "name", "One" );
        props.put( "count", 1 );
        props.put( "tags", new String[] { "one", "two" } );
        long id = batchInserter.createNode( props );
        batchInserter.setNodeProperty( id, "name", "NewOne" );

        // WHEN
        batchInserter.setNodeProperty( id, "count", "something" );

        // THEN
        assertEquals( "something", batchInserter.getNodeProperties( id ).get( "count" ) );
    }

    @Test
    public void mustSplitUpRelationshipChainsWhenCreatingDenseNodes()
    {
        BatchInserter inserter = globalInserter;

        long node1 = inserter.createNode( null );
        long node2 = inserter.createNode( null );

        for ( int i = 0; i < 1000; i++ )
        {
            for ( MyRelTypes relType : MyRelTypes.values() )
            {
                inserter.createRelationship( node1, node2, relType, null );
            }
        }

        NeoStores neoStores = getFlushedNeoStores( inserter );
        NodeRecord record = getRecord( neoStores.getNodeStore(), node1 );
        assertTrue( "Node " + record + " should have been dense", record.isDense() );
    }

    @Test
    public void shouldGetRelationships()
    {
        // GIVEN
        BatchInserter inserter = globalInserter;
        long node = inserter.createNode( null );
        createRelationships( inserter, node, RelTypes.REL_TYPE1, 3 );
        createRelationships( inserter, node, RelTypes.REL_TYPE2, 4 );

        // WHEN
        Set<Long> gottenRelationships = Iterables.asSet( inserter.getRelationshipIds( node ) );

        // THEN
        assertEquals( 21, gottenRelationships.size() );
    }

    @Test
    public void shouldNotCreateSameLabelTwiceOnSameNode()
    {
        // GIVEN
        BatchInserter inserter = globalInserter;

        // WHEN
        long nodeId = inserter.createNode( map( "itemId", 1000L ), label( "Item" ),
                label( "Item" ) );

        // THEN
        NodeStore nodeStore = getFlushedNeoStores( inserter ).getNodeStore();
        NodeRecord node = nodeStore.getRecord( nodeId, nodeStore.newRecord(), NORMAL );
        NodeLabels labels = NodeLabelsField.parseLabelsField( node );
        long[] labelIds = labels.get( nodeStore );
        assertEquals( 1, labelIds.length );
    }

    @Test
    public void shouldSortLabelIdsWhenGetOrCreate()
    {
        // GIVEN
        BatchInserter inserter = globalInserter;

        // WHEN
        long nodeId = inserter.createNode( map( "Item", 123456789123L ), label( "AA" ),
                label( "BB" ), label( "CC" ), label( "DD" ) );
        inserter.setNodeLabels( nodeId, label( "CC" ), label( "AA" ),
                label( "DD" ), label( "EE" ), label( "FF" ) );

        // THEN
        NodeStore nodeStore = getFlushedNeoStores( inserter ).getNodeStore();
        NodeRecord node = nodeStore.getRecord( nodeId, nodeStore.newRecord(), RecordLoad.NORMAL );
        NodeLabels labels = NodeLabelsField.parseLabelsField( node );

        long[] labelIds = labels.get( nodeStore );
        long[] sortedLabelIds = labelIds.clone();
        Arrays.sort( sortedLabelIds );
        assertArrayEquals( sortedLabelIds, labelIds );
    }

    @Test
    public void shouldCreateUniquenessConstraint() throws Exception
    {
        // Given
        Label label = label( "Person" );
        String propertyKey = "name";
        String duplicatedValue = "Tom";

        BatchInserter inserter = newBatchInserter();

        // When
        inserter.createDeferredConstraint( label ).assertPropertyIsUnique( propertyKey ).create();

        // Then
        GraphDatabaseService db = switchToEmbeddedGraphDatabaseService( inserter );
        try
        {
            try ( Transaction tx = db.beginTx() )
            {
                List<ConstraintDefinition> constraints = Iterables.asList( db.schema().getConstraints() );
                assertEquals( 1, constraints.size() );
                ConstraintDefinition constraint = constraints.get( 0 );
                assertEquals( label.name(), constraint.getLabel().name() );
                assertEquals( propertyKey, single( constraint.getPropertyKeys() ) );

                db.createNode( label ).setProperty( propertyKey, duplicatedValue );

                tx.success();
            }

            try ( Transaction tx = db.beginTx() )
            {
                db.createNode( label ).setProperty( propertyKey, duplicatedValue );
                tx.success();
            }
            fail( "Uniqueness property constraint was violated, exception expected" );
        }
        catch ( ConstraintViolationException e )
        {
            assertEquals( format( "Node(0) already exists with label `%s` and property `%s` = '%s'",
                                    label.name(), propertyKey, duplicatedValue ), e.getMessage() );
        }
        finally
        {
            db.shutdown();
        }
    }

    @Test
    public void shouldNotAllowCreationOfUniquenessConstraintAndIndexOnSameLabelAndProperty()
    {
        // Given
        Label label = label( "Person1-" + denseNodeThreshold );
        String property = "name";

        BatchInserter inserter = globalInserter;

        // When
        inserter.createDeferredConstraint( label ).assertPropertyIsUnique( property ).create();
        try
        {
            inserter.createDeferredSchemaIndex( label ).on( property ).create();
            fail( "Exception expected" );
        }
        catch ( ConstraintViolationException e )
        {
            // Then
            assertEquals( "Index for given {label;property} already exists", e.getMessage() );
        }
    }

    @Test
    public void shouldNotAllowDuplicatedUniquenessConstraints()
    {
        // Given
        Label label = label( "Person2-" + denseNodeThreshold );
        String property = "name";

        BatchInserter inserter = globalInserter;

        // When
        inserter.createDeferredConstraint( label ).assertPropertyIsUnique( property ).create();
        try
        {
            inserter.createDeferredConstraint( label ).assertPropertyIsUnique( property ).create();
            fail( "Exception expected" );
        }
        catch ( ConstraintViolationException e )
        {
            // Then
            assertEquals(
                    "It is not allowed to create node keys, uniqueness constraints or indexes on the same {label;property}",
                    e.getMessage() );
        }
    }

    @Test
    public void shouldNotAllowDuplicatedIndexes()
    {
        // Given
        Label label = label( "Person3-" + denseNodeThreshold );
        String property = "name";

        BatchInserter inserter = globalInserter;

        // When
        inserter.createDeferredSchemaIndex( label ).on( property ).create();
        try
        {
            inserter.createDeferredSchemaIndex( label ).on( property ).create();
            fail( "Exception expected" );
        }
        catch ( ConstraintViolationException e )
        {
            // Then
            assertEquals( "Index for given {label;property} already exists", e.getMessage() );
        }
    }

    @Test
    public void uniquenessConstraintShouldBeCheckedOnBatchInserterShutdownAndFailIfViolated() throws Exception
    {
        // Given
        Label label = label( "Foo" );
        String property = "Bar";
        String value = "Baz";

        BatchInserter inserter = newBatchInserter();

        // When
        inserter.createDeferredConstraint( label ).assertPropertyIsUnique( property ).create();

        inserter.createNode( Collections.singletonMap( property, value ), label );
        inserter.createNode( Collections.singletonMap( property, value ), label );

        // Then
        try
        {
            inserter.shutdown();
            fail( "Node that violates uniqueness constraint was created by batch inserter" );
        }
        catch ( RuntimeException ex )
        {
            // good
            assertEquals( new IndexEntryConflictException( 0, 1, Values.of( value ) ), ex.getCause() );
        }
    }

    @Test
    public void shouldChangePropertiesInCurrentBatch()
    {
        // GIVEN
        BatchInserter inserter = globalInserter;
        Map<String,Object> properties = map( "key1", "value1" );
        long node = inserter.createNode( properties );

        // WHEN
        properties.put( "additionalKey", "Additional value" );
        inserter.setNodeProperties( node, properties );

        // THEN
        assertEquals( properties, getNodeProperties( inserter, node ) );
    }

    @Test
    public void shouldIgnoreRemovingNonExistentNodeProperty()
    {
        // given
        BatchInserter inserter = globalInserter;
        long id = inserter.createNode( Collections.emptyMap() );

        // when
        inserter.removeNodeProperty( id, "non-existent" );

        // then no exception should be thrown, this mimics GraphDatabaseService behaviour
    }

    @Test
    public void shouldIgnoreRemovingNonExistentRelationshipProperty()
    {
        // given
        BatchInserter inserter = globalInserter;
        Map<String,Object> noProperties = Collections.emptyMap();
        long nodeId1 = inserter.createNode( noProperties );
        long nodeId2 = inserter.createNode( noProperties );
        long id = inserter.createRelationship( nodeId1, nodeId2, MyRelTypes.TEST, noProperties );

        // when
        inserter.removeRelationshipProperty( id, "non-existent" );

        // then no exception should be thrown, this mimics GraphDatabaseService behaviour
    }

    private LabelScanStore getLabelScanStore()
    {
        return new NativeLabelScanStore( pageCacheRule.getPageCache( fileSystemRule.get() ), storeDir.absolutePath(),
                FullStoreChangeStream.EMPTY, true, new Monitors(), RecoveryCleanupWorkCollector.IMMEDIATE );
    }

    private void assertLabelScanStoreContains( LabelScanStore labelScanStore, int labelId, long... nodes )
    {
        try ( LabelScanReader labelScanReader = labelScanStore.newReader() )
        {
            List<Long> actualNodeIds = extractPrimitiveLongIteratorAsList( labelScanReader.nodesWithLabel( labelId ) );
            List<Long> expectedNodeIds = Arrays.stream( nodes ).boxed().collect( Collectors.toList() );
            assertEquals( expectedNodeIds, actualNodeIds );
        }
    }

    private List<Long> extractPrimitiveLongIteratorAsList( PrimitiveLongIterator primitiveLongIterator )
    {
        List<Long> actualNodeIds = new ArrayList<>();
        while ( primitiveLongIterator.hasNext() )
        {
            actualNodeIds.add( primitiveLongIterator.next() );
        }
        return actualNodeIds;
    }

    private void createRelationships( BatchInserter inserter, long node, RelationshipType relType, int out )
    {
        for ( int i = 0; i < out; i++ )
        {
            inserter.createRelationship( node, inserter.createNode( null ), relType, null );
        }
        for ( int i = 0; i < out; i++ )
        {
            inserter.createRelationship( inserter.createNode( null ), node, relType, null );
        }
        for ( int i = 0; i < out; i++ )
        {
            inserter.createRelationship( node, node, relType, null );
        }
    }

    private long dbWithIndexAndSingleIndexedNode() throws Exception
    {
        IndexPopulator populator = mock( IndexPopulator.class );
        IndexProvider provider = mock( IndexProvider.class );

        when( provider.getProviderDescriptor() ).thenReturn( InMemoryIndexProviderFactory.PROVIDER_DESCRIPTOR );
        when( provider.getPopulator( anyLong(), any( SchemaIndexDescriptor.class ), any( IndexSamplingConfig.class ) ) )
                .thenReturn( populator );

        BatchInserter inserter = newBatchInserterWithIndexProvider(
                singleInstanceIndexProviderFactory( InMemoryIndexProviderFactory.KEY, provider ) );

        inserter.createDeferredSchemaIndex( label("Hacker") ).on( "handle" ).create();
        long nodeId = inserter.createNode( map( "handle", "Jakewins" ), label( "Hacker" ) );
        inserter.shutdown();
        return nodeId;
    }

    private void setAndGet( BatchInserter inserter, Object value )
    {
        long nodeId = inserter.createNode( map( "key", value ) );
        Object readValue = inserter.getNodeProperties( nodeId ).get( "key" );
        if ( readValue.getClass().isArray() )
        {
            assertTrue( Arrays.equals( (int[])value, (int[])readValue ) );
        }
        else
        {
            assertEquals( value, readValue );
        }
    }

    private int[] intArray()
    {
        int length = 20;
        int[] array = new int[length];
        for ( int i = 0, startValue = (int)Math.pow( 2, 30 ); i < length; i++ )
        {
            array[i] = startValue + i;
        }
        return array;
    }

    private Node getNodeInTx( long nodeId, GraphDatabaseService db )
    {
        try ( Transaction ignored = db.beginTx() )
        {
            return db.getNodeById( nodeId );
        }
    }

    private void forceFlush( BatchInserter inserter )
    {
        ((BatchInserterImpl)inserter).forceFlushChanges();
    }

    private NeoStores getFlushedNeoStores( BatchInserter inserter )
    {
        forceFlush( inserter );
        return ((BatchInserterImpl) inserter).getNeoStores();
    }

    private enum Labels implements Label
    {
        FIRST,
        SECOND,
        THIRD
    }

    private Iterable<String> asNames( Iterable<Label> nodeLabels )
    {
        return map( Label::name, nodeLabels );
    }

    private Pair<Label[],Set<String>> manyLabels( int count )
    {
        Label[] labels = new Label[count];
        Set<String> expectedLabelNames = new HashSet<>();
        for ( int i = 0; i < labels.length; i++ )
        {
            String labelName = "bach label " + i;
            labels[i] = label( labelName );
            expectedLabelNames.add( labelName );
        }
        return Pair.of( labels, expectedLabelNames );
    }

    private Map<String,Object> getNodeProperties( BatchInserter inserter, long nodeId )
    {
        return inserter.getNodeProperties( nodeId );
    }

    private Map<String,Object> getRelationshipProperties( BatchInserter inserter, long relId )
    {
        return inserter.getRelationshipProperties( relId );
    }
}<|MERGE_RESOLUTION|>--- conflicted
+++ resolved
@@ -64,10 +64,6 @@
 import org.neo4j.kernel.api.index.IndexPopulator;
 import org.neo4j.kernel.api.index.IndexProvider;
 import org.neo4j.kernel.api.index.PropertyAccessor;
-<<<<<<< HEAD
-=======
-import org.neo4j.kernel.api.index.IndexProvider;
->>>>>>> 251e9a8d
 import org.neo4j.kernel.api.labelscan.LabelScanStore;
 import org.neo4j.kernel.api.schema.index.SchemaIndexDescriptor;
 import org.neo4j.kernel.api.schema.index.SchemaIndexDescriptorFactory;
@@ -1009,18 +1005,10 @@
         long jakewins = dbWithIndexAndSingleIndexedNode();
 
         IndexPopulator populator = mock( IndexPopulator.class );
-<<<<<<< HEAD
         IndexProvider provider = spy( new InMemoryIndexProvider(  ));
 
         when( provider.getProviderDescriptor() ).thenReturn( InMemoryIndexProviderFactory.PROVIDER_DESCRIPTOR );
         doReturn( populator ).when( provider ).getPopulator( anyLong(), any( SchemaIndexDescriptor.class ), any( IndexSamplingConfig.class ) );
-=======
-        IndexProvider provider = mock( IndexProvider.class );
-
-        when( provider.getProviderDescriptor() ).thenReturn( InMemoryIndexProviderFactory.PROVIDER_DESCRIPTOR );
-        when( provider.getPopulator( anyLong(), any( SchemaIndexDescriptor.class ), any( IndexSamplingConfig.class ) ) )
-                .thenReturn( populator );
->>>>>>> 251e9a8d
 
         BatchInserter inserter = newBatchInserterWithIndexProvider(
                 singleInstanceIndexProviderFactory( InMemoryIndexProviderFactory.KEY, provider ) );

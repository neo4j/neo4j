--- conflicted
+++ resolved
@@ -30,19 +30,12 @@
 import java.util.Collection;
 import java.util.function.Function;
 
-<<<<<<< HEAD
-=======
-import org.neo4j.test.Randoms;
 import org.neo4j.test.rule.PageCacheAndDependenciesRule;
->>>>>>> 7835cdf4
 import org.neo4j.test.rule.RandomRule;
 import org.neo4j.test.rule.fs.DefaultFileSystemRule;
 import org.neo4j.unsafe.impl.batchimport.cache.NumberArrayFactory;
-<<<<<<< HEAD
+import org.neo4j.unsafe.impl.batchimport.cache.PageCachedNumberArrayFactory;
 import org.neo4j.values.storable.RandomValues;
-=======
-import org.neo4j.unsafe.impl.batchimport.cache.PageCachedNumberArrayFactory;
->>>>>>> 7835cdf4
 
 import static org.junit.Assert.assertEquals;
 import static org.neo4j.io.pagecache.PageCache.PAGE_SIZE;
@@ -55,13 +48,9 @@
 public class StringCollisionValuesTest
 {
     @Rule
-<<<<<<< HEAD
-    public final RandomRule random = new RandomRule().withConfiguration( new RandomValues.Default()
-=======
     public final PageCacheAndDependenciesRule storage = new PageCacheAndDependenciesRule( DefaultFileSystemRule::new, getClass() );
     @Rule
-    public final RandomRule random = new RandomRule().withConfiguration( new Randoms.Default()
->>>>>>> 7835cdf4
+    public final RandomRule random = new RandomRule().withConfiguration( new RandomValues.Default()
     {
         @Override
         public int stringMaxLength()

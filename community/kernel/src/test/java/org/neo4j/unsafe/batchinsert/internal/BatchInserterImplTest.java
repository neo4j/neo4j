/*
 * Copyright (c) 2002-2017 "Neo Technology,"
 * Network Engine for Objects in Lund AB [http://neotechnology.com]
 *
 * This file is part of Neo4j.
 *
 * Neo4j is free software: you can redistribute it and/or modify
 * it under the terms of the GNU General Public License as published by
 * the Free Software Foundation, either version 3 of the License, or
 * (at your option) any later version.
 *
 * This program is distributed in the hope that it will be useful,
 * but WITHOUT ANY WARRANTY; without even the implied warranty of
 * MERCHANTABILITY or FITNESS FOR A PARTICULAR PURPOSE.  See the
 * GNU General Public License for more details.
 *
 * You should have received a copy of the GNU General Public License
 * along with this program.  If not, see <http://www.gnu.org/licenses/>.
 */
package org.neo4j.unsafe.batchinsert.internal;

import org.junit.Rule;
import org.junit.Test;
import org.junit.rules.ExpectedException;
import org.junit.rules.RuleChain;

import java.io.File;
import java.io.IOException;

import org.neo4j.graphdb.factory.GraphDatabaseSettings;
import org.neo4j.io.fs.DefaultFileSystemAbstraction;
import org.neo4j.io.fs.FileSystemAbstraction;
import org.neo4j.io.pagecache.PageCache;
import org.neo4j.kernel.StoreLockException;
import org.neo4j.kernel.impl.store.NeoStores;
import org.neo4j.kernel.internal.StoreLocker;
import org.neo4j.test.ReflectionUtil;
import org.neo4j.test.rule.TestDirectory;
import org.neo4j.test.rule.fs.DefaultFileSystemRule;
import org.neo4j.unsafe.batchinsert.BatchInserter;
import org.neo4j.unsafe.batchinsert.BatchInserters;

import static org.hamcrest.CoreMatchers.equalTo;
import static org.hamcrest.Matchers.is;
import static org.junit.Assert.assertThat;
import static org.neo4j.helpers.collection.MapUtil.stringMap;

public class BatchInserterImplTest
{
    private final TestDirectory testDirectory = TestDirectory.testDirectory();
    private final ExpectedException expected = ExpectedException.none();
    private final DefaultFileSystemRule fileSystemRule = new DefaultFileSystemRule();

    @Rule
    public final RuleChain ruleChain = RuleChain.outerRule( testDirectory )
                                                .around( expected ).around( fileSystemRule );

    @Test
    public void testHonorsPassedInParams() throws Exception
    {
<<<<<<< HEAD
        BatchInserter inserter = BatchInserters.inserter( testDirectory.graphDbDir(), fileSystemRule.get(),
                stringMap( GraphDatabaseSettings.pagecache_memory.name(), "280K",
                GraphDatabaseSettings.mapped_memory_page_size.name(), "1K" ) );
=======
        BatchInserter inserter = BatchInserters.inserter( testDirectory.graphDbDir(), stringMap(
                GraphDatabaseSettings.pagecache_memory.name(), "280K" ) );
>>>>>>> e76545ea
        NeoStores neoStores = ReflectionUtil.getPrivateField( inserter, "neoStores", NeoStores.class );
        PageCache pageCache = ReflectionUtil.getPrivateField( neoStores, "pageCache", PageCache.class );
        inserter.shutdown();
        int mappedMemoryTotalSize = pageCache.maxCachedPages() * pageCache.pageSize();
        assertThat( "memory mapped config is active", mappedMemoryTotalSize, is( 280 * 1024 ) );
    }

    @Test
    public void testCreatesStoreLockFile() throws Exception
    {
        // Given
        File file = testDirectory.graphDbDir();

        // When
        BatchInserter inserter = BatchInserters.inserter( file.getAbsoluteFile(), fileSystemRule.get() );

        // Then
        assertThat( new File( file, StoreLocker.STORE_LOCK_FILENAME ).exists(), equalTo( true ) );
        inserter.shutdown();
    }

    @Test
    public void testFailsOnExistingStoreLockFile() throws IOException
    {
        // Given
        File parent = testDirectory.graphDbDir();
        try ( FileSystemAbstraction fileSystemAbstraction = new DefaultFileSystemAbstraction();
              StoreLocker lock = new StoreLocker( fileSystemAbstraction ) )
        {
            lock.checkLock( parent );

            // Then
            expected.expect( StoreLockException.class );
            expected.expectMessage( "Unable to obtain lock on store lock file" );
            // When
            BatchInserters.inserter( parent.getAbsoluteFile(), fileSystemAbstraction );
        }
    }
}<|MERGE_RESOLUTION|>--- conflicted
+++ resolved
@@ -58,14 +58,8 @@
     @Test
     public void testHonorsPassedInParams() throws Exception
     {
-<<<<<<< HEAD
         BatchInserter inserter = BatchInserters.inserter( testDirectory.graphDbDir(), fileSystemRule.get(),
-                stringMap( GraphDatabaseSettings.pagecache_memory.name(), "280K",
-                GraphDatabaseSettings.mapped_memory_page_size.name(), "1K" ) );
-=======
-        BatchInserter inserter = BatchInserters.inserter( testDirectory.graphDbDir(), stringMap(
-                GraphDatabaseSettings.pagecache_memory.name(), "280K" ) );
->>>>>>> e76545ea
+                stringMap( GraphDatabaseSettings.pagecache_memory.name(), "280K" ) );
         NeoStores neoStores = ReflectionUtil.getPrivateField( inserter, "neoStores", NeoStores.class );
         PageCache pageCache = ReflectionUtil.getPrivateField( neoStores, "pageCache", PageCache.class );
         inserter.shutdown();

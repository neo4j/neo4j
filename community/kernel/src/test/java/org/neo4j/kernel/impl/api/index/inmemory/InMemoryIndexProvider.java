/*
 * Copyright (c) 2002-2018 "Neo Technology,"
 * Network Engine for Objects in Lund AB [http://neotechnology.com]
 *
 * This file is part of Neo4j.
 *
 * Neo4j is free software: you can redistribute it and/or modify
 * it under the terms of the GNU General Public License as published by
 * the Free Software Foundation, either version 3 of the License, or
 * (at your option) any later version.
 *
 * This program is distributed in the hope that it will be useful,
 * but WITHOUT ANY WARRANTY; without even the implied warranty of
 * MERCHANTABILITY or FITNESS FOR A PARTICULAR PURPOSE.  See the
 * GNU General Public License for more details.
 *
 * You should have received a copy of the GNU General Public License
 * along with this program.  If not, see <http://www.gnu.org/licenses/>.
 */
package org.neo4j.kernel.impl.api.index.inmemory;

import java.util.Map;

import org.neo4j.internal.kernel.api.IndexCapability;
import org.neo4j.internal.kernel.api.InternalIndexState;
import org.neo4j.internal.kernel.api.schema.SchemaDescriptor;
import org.neo4j.io.fs.FileSystemAbstraction;
import org.neo4j.io.pagecache.PageCache;
import org.neo4j.kernel.api.index.IndexAccessor;
import org.neo4j.kernel.api.index.IndexDirectoryStructure;
import org.neo4j.kernel.api.index.IndexPopulator;
import org.neo4j.kernel.api.index.IndexProvider;
<<<<<<< HEAD
import org.neo4j.kernel.api.schema.index.IndexDescriptor;
import org.neo4j.kernel.api.schema.index.SchemaIndexDescriptor;
import org.neo4j.kernel.api.schema.index.SchemaIndexDescriptorFactory;
=======
import org.neo4j.kernel.api.schema.index.StoreIndexDescriptor;
>>>>>>> b9119223
import org.neo4j.kernel.impl.api.index.sampling.IndexSamplingConfig;
import org.neo4j.kernel.impl.storemigration.StoreMigrationParticipant;
import org.neo4j.kernel.impl.util.CopyOnWriteHashMap;

<<<<<<< HEAD
import static org.neo4j.kernel.api.schema.index.IndexDescriptor.Type.GENERAL;
=======
>>>>>>> b9119223
import static org.neo4j.kernel.api.schema.index.IndexDescriptor.Type.UNIQUE;

public class InMemoryIndexProvider extends IndexProvider<SchemaIndexDescriptor>
{
    private final Map<Long, InMemoryIndex> indexes;

    public InMemoryIndexProvider()
    {
        this( 0 );
    }

    public InMemoryIndexProvider( int prio )
    {
        this( prio, new CopyOnWriteHashMap<>() );
    }

    private InMemoryIndexProvider( int prio, Map<Long, InMemoryIndex> indexes )
    {
        super( InMemoryIndexProviderFactory.PROVIDER_DESCRIPTOR, prio, IndexDirectoryStructure.NONE );
        this.indexes = indexes;
    }

    @Override
    public InternalIndexState getInitialState( StoreIndexDescriptor descriptor )
    {
        InMemoryIndex index = indexes.get( descriptor.getId() );
        return index != null ? index.getState() : InternalIndexState.POPULATING;
    }

    @Override
<<<<<<< HEAD
    public IndexCapability getCapability( IndexDescriptor schemaIndexDescriptor )
=======
    public IndexCapability getCapability()
>>>>>>> b9119223
    {
        return IndexCapability.NO_CAPABILITY;
    }

    @Override
    public boolean compatible( IndexDescriptor indexDescriptor )
    {
        return indexDescriptor instanceof SchemaIndexDescriptor;
    }

    @Override
    public StoreMigrationParticipant storeMigrationParticipant( FileSystemAbstraction fs, PageCache pageCache )
    {
        return StoreMigrationParticipant.NOT_PARTICIPATING;
    }

    @Override
<<<<<<< HEAD
    public IndexDescriptor indexDescriptorFor( SchemaDescriptor schema, IndexDescriptor.Type type, String name, String metadata )
    {
        if ( type == GENERAL )
        {
            return SchemaIndexDescriptorFactory.forLabelBySchema( schema );
        }
        else if ( type == UNIQUE )
        {
            return SchemaIndexDescriptorFactory.uniqueForLabelBySchema( schema );
        }
        throw new UnsupportedOperationException( String.format( "This provider does not support indexes of type %s", type ) );
    }

    @Override
    public IndexPopulator getPopulator( long indexId, SchemaIndexDescriptor descriptor, IndexSamplingConfig samplingConfig )
=======
    public IndexPopulator getPopulator( StoreIndexDescriptor descriptor, IndexSamplingConfig samplingConfig )
>>>>>>> b9119223
    {
        InMemoryIndex index = descriptor.type() == UNIQUE
                ? new UniqueInMemoryIndex( descriptor ) : new InMemoryIndex( descriptor );
        indexes.put( descriptor.getId(), index );
        return index.getPopulator();
    }

    @Override
    public IndexAccessor getOnlineAccessor( StoreIndexDescriptor descriptor, IndexSamplingConfig samplingConfig )
    {
        InMemoryIndex index = indexes.get( descriptor.getId() );
        if ( index == null || index.getState() != InternalIndexState.ONLINE )
        {
            throw new IllegalStateException( "Index " + descriptor.getId() + " not online yet" );
        }
        if ( descriptor.type() == UNIQUE && !(index instanceof UniqueInMemoryIndex) )
        {
            throw new IllegalStateException(
                    String.format( "The index [%s] was not created as a unique index.", descriptor.getId() )
            );
        }
        return index.getOnlineAccessor();
    }

    @Override
<<<<<<< HEAD
    public String getPopulationFailure( long indexId, IndexDescriptor descriptor ) throws IllegalStateException
=======
    public String getPopulationFailure( StoreIndexDescriptor descriptor ) throws IllegalStateException
>>>>>>> b9119223
    {
        String failure = indexes.get( descriptor.getId() ).failure;
        if ( failure == null )
        {
            throw new IllegalStateException();
        }
        return failure;
    }

    public InMemoryIndexProvider snapshot()
    {
        Map<Long, InMemoryIndex> copy = new CopyOnWriteHashMap<>();
        for ( Map.Entry<Long, InMemoryIndex> entry : indexes.entrySet() )
        {
            copy.put( entry.getKey(), entry.getValue().snapshot() );
        }
        return new InMemoryIndexProvider( priority, copy );
    }

    public boolean dataEquals( InMemoryIndexProvider other )
    {
        for ( Map.Entry<Long,InMemoryIndex> entry : indexes.entrySet() )
        {
            InMemoryIndex otherIndex = other.indexes.get( entry.getKey() );
            if ( otherIndex == null || !entry.getValue().hasSameContentsAs( otherIndex ) )
            {
                return false;
            }
        }
        return true;
    }
}<|MERGE_RESOLUTION|>--- conflicted
+++ resolved
@@ -23,31 +23,20 @@
 
 import org.neo4j.internal.kernel.api.IndexCapability;
 import org.neo4j.internal.kernel.api.InternalIndexState;
-import org.neo4j.internal.kernel.api.schema.SchemaDescriptor;
 import org.neo4j.io.fs.FileSystemAbstraction;
 import org.neo4j.io.pagecache.PageCache;
 import org.neo4j.kernel.api.index.IndexAccessor;
 import org.neo4j.kernel.api.index.IndexDirectoryStructure;
 import org.neo4j.kernel.api.index.IndexPopulator;
 import org.neo4j.kernel.api.index.IndexProvider;
-<<<<<<< HEAD
-import org.neo4j.kernel.api.schema.index.IndexDescriptor;
-import org.neo4j.kernel.api.schema.index.SchemaIndexDescriptor;
-import org.neo4j.kernel.api.schema.index.SchemaIndexDescriptorFactory;
-=======
 import org.neo4j.kernel.api.schema.index.StoreIndexDescriptor;
->>>>>>> b9119223
 import org.neo4j.kernel.impl.api.index.sampling.IndexSamplingConfig;
 import org.neo4j.kernel.impl.storemigration.StoreMigrationParticipant;
 import org.neo4j.kernel.impl.util.CopyOnWriteHashMap;
 
-<<<<<<< HEAD
-import static org.neo4j.kernel.api.schema.index.IndexDescriptor.Type.GENERAL;
-=======
->>>>>>> b9119223
 import static org.neo4j.kernel.api.schema.index.IndexDescriptor.Type.UNIQUE;
 
-public class InMemoryIndexProvider extends IndexProvider<SchemaIndexDescriptor>
+public class InMemoryIndexProvider extends IndexProvider
 {
     private final Map<Long, InMemoryIndex> indexes;
 
@@ -75,19 +64,9 @@
     }
 
     @Override
-<<<<<<< HEAD
-    public IndexCapability getCapability( IndexDescriptor schemaIndexDescriptor )
-=======
     public IndexCapability getCapability()
->>>>>>> b9119223
     {
         return IndexCapability.NO_CAPABILITY;
-    }
-
-    @Override
-    public boolean compatible( IndexDescriptor indexDescriptor )
-    {
-        return indexDescriptor instanceof SchemaIndexDescriptor;
     }
 
     @Override
@@ -97,25 +76,7 @@
     }
 
     @Override
-<<<<<<< HEAD
-    public IndexDescriptor indexDescriptorFor( SchemaDescriptor schema, IndexDescriptor.Type type, String name, String metadata )
-    {
-        if ( type == GENERAL )
-        {
-            return SchemaIndexDescriptorFactory.forLabelBySchema( schema );
-        }
-        else if ( type == UNIQUE )
-        {
-            return SchemaIndexDescriptorFactory.uniqueForLabelBySchema( schema );
-        }
-        throw new UnsupportedOperationException( String.format( "This provider does not support indexes of type %s", type ) );
-    }
-
-    @Override
-    public IndexPopulator getPopulator( long indexId, SchemaIndexDescriptor descriptor, IndexSamplingConfig samplingConfig )
-=======
     public IndexPopulator getPopulator( StoreIndexDescriptor descriptor, IndexSamplingConfig samplingConfig )
->>>>>>> b9119223
     {
         InMemoryIndex index = descriptor.type() == UNIQUE
                 ? new UniqueInMemoryIndex( descriptor ) : new InMemoryIndex( descriptor );
@@ -141,11 +102,7 @@
     }
 
     @Override
-<<<<<<< HEAD
-    public String getPopulationFailure( long indexId, IndexDescriptor descriptor ) throws IllegalStateException
-=======
     public String getPopulationFailure( StoreIndexDescriptor descriptor ) throws IllegalStateException
->>>>>>> b9119223
     {
         String failure = indexes.get( descriptor.getId() ).failure;
         if ( failure == null )

--- conflicted
+++ resolved
@@ -91,12 +91,8 @@
     private static final int LABEL_ID = 123;
 
     private final LabelSchemaDescriptor descriptor = SchemaDescriptorFactory.forLabel( LABEL_ID, PROPERTY_KEY_ID );
-<<<<<<< HEAD
     private final SchemaIndexDescriptor index = SchemaIndexDescriptorFactory.uniqueForLabel( 123, 456 );
-=======
-    private final IndexDescriptor index = IndexDescriptorFactory.uniqueForLabel( 123, 456 );
     private final Monitors monitors = new Monitors();
->>>>>>> b13182ac
 
     @Test
     public void shouldCreateIndexInAnotherTransaction() throws Exception

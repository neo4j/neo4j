--- conflicted
+++ resolved
@@ -44,10 +44,7 @@
 import org.neo4j.kernel.api.exceptions.index.IndexPopulationFailedKernelException;
 import org.neo4j.kernel.api.exceptions.schema.AlreadyConstrainedException;
 import org.neo4j.kernel.api.exceptions.schema.UniquePropertyValueValidationException;
-<<<<<<< HEAD
 import org.neo4j.kernel.api.index.IndexProviderDescriptor;
-=======
->>>>>>> c8e80b1c
 import org.neo4j.kernel.api.schema.SchemaDescriptorFactory;
 import org.neo4j.kernel.api.schema.index.TestIndexDescriptorFactory;
 import org.neo4j.kernel.api.txstate.TransactionState;
@@ -62,7 +59,6 @@
 import org.neo4j.kernel.impl.locking.SimpleStatementLocks;
 import org.neo4j.kernel.impl.transaction.TransactionHeaderInformationFactory;
 import org.neo4j.logging.AssertableLogProvider;
-import org.neo4j.storageengine.api.NodePropertyAccessor;
 import org.neo4j.storageengine.api.StorageEngine;
 import org.neo4j.storageengine.api.StorageReader;
 import org.neo4j.storageengine.api.schema.LabelSchemaDescriptor;
@@ -135,12 +131,7 @@
 
         IndexEntryConflictException cause = new IndexEntryConflictException( 2, 1, Values.of( "a" ) );
         doThrow( new IndexPopulationFailedKernelException( "some index", cause ) )
-<<<<<<< HEAD
-                .when( indexProxy ).awaitStoreScanCompleted();
-=======
                 .when( indexProxy ).awaitStoreScanCompleted( anyLong(), any() );
-        NodePropertyAccessor nodePropertyAccessor = mock( NodePropertyAccessor.class );
->>>>>>> c8e80b1c
         when( schemaRead.index( any( SchemaDescriptor.class ) ) )
                 .thenReturn(
                         IndexReference.NO_INDEX )   // first claim it doesn't exist, because it doesn't... so

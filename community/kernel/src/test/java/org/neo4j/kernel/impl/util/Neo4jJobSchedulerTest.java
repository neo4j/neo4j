/**
 * Copyright (c) 2002-2014 "Neo Technology,"
 * Network Engine for Objects in Lund AB [http://neotechnology.com]
 *
 * This file is part of Neo4j.
 *
 * Neo4j is free software: you can redistribute it and/or modify
 * it under the terms of the GNU General Public License as published by
 * the Free Software Foundation, either version 3 of the License, or
 * (at your option) any later version.
 *
 * This program is distributed in the hope that it will be useful,
 * but WITHOUT ANY WARRANTY; without even the implied warranty of
 * MERCHANTABILITY or FITNESS FOR A PARTICULAR PURPOSE.  See the
 * GNU General Public License for more details.
 *
 * You should have received a copy of the GNU General Public License
 * along with this program.  If not, see <http://www.gnu.org/licenses/>.
 */
package org.neo4j.kernel.impl.util;

import static java.lang.Thread.sleep;
import static java.util.concurrent.TimeUnit.MILLISECONDS;
import static org.hamcrest.MatcherAssert.assertThat;
import static org.hamcrest.Matchers.equalTo;
import static org.hamcrest.Matchers.greaterThanOrEqualTo;
import static org.hamcrest.Matchers.lessThan;
import static org.neo4j.helpers.Exceptions.launderedException;
import static org.neo4j.kernel.impl.util.JobScheduler.Group.indexPopulation;

import java.util.concurrent.atomic.AtomicInteger;

import org.junit.After;
import org.junit.Test;

public class Neo4jJobSchedulerTest
{
    private Neo4jJobScheduler scheduler;
    private AtomicInteger invocations = new AtomicInteger( 0 );

    private Runnable countInvocationsJob = new Runnable()
    {
        public void run()
        {
            try
            {
                invocations.incrementAndGet();
            }
            catch ( Throwable e )
            {
                e.printStackTrace();
                throw launderedException( e );
            }
        }
    };

    @After
    public void stopScheduler() throws Throwable
    {
        scheduler.shutdown();
    }

    @Test
    public void shouldRunRecurringJob() throws Throwable
    {
        // Given
        long period = 10;
        scheduler = new Neo4jJobScheduler();

        // When
        scheduler.init();
        scheduler.scheduleRecurring( indexPopulation, countInvocationsJob, period, MILLISECONDS );
        awaitFirstInvocation();
        sleep( period*2 );
        scheduler.shutdown();

        // Then
        int actualInvocations = invocations.get();
        assertThat( actualInvocations, greaterThanOrEqualTo( 2 ) ); // <-- Dunno how to better assert that this works correctly :/
        assertThat( actualInvocations, lessThan( 10 ) );

        sleep( period );
        assertThat( invocations.get(), equalTo(actualInvocations) );
    }

    @Test
    public void shouldCancelRecurringJob() throws Exception
    {
        // Given
        long period = 2;
        scheduler = new Neo4jJobScheduler();

<<<<<<< HEAD
        scheduler.start();
        JobScheduler.JobHandle jobHandle = scheduler.scheduleRecurring(
                indexPopulation,
                countInvocationsJob,
                period,
                MILLISECONDS );
=======
        scheduler.init();
        scheduler.scheduleRecurring( indexPopulation, countInvocationsJob, period, MILLISECONDS );
>>>>>>> 317dfd61
        awaitFirstInvocation();

        // When
        jobHandle.cancel( false );

        // Then
        int recorded = invocations.get();
        sleep( period*100 );
        assertThat( invocations.get(), equalTo(recorded) );
    }

    private void awaitFirstInvocation()
    {
        while ( invocations.get() == 0 )
        {   // Wait for the job to start running
            Thread.yield();
        }
    }
}<|MERGE_RESOLUTION|>--- conflicted
+++ resolved
@@ -90,17 +90,12 @@
         long period = 2;
         scheduler = new Neo4jJobScheduler();
 
-<<<<<<< HEAD
-        scheduler.start();
+        scheduler.init();
         JobScheduler.JobHandle jobHandle = scheduler.scheduleRecurring(
                 indexPopulation,
                 countInvocationsJob,
                 period,
                 MILLISECONDS );
-=======
-        scheduler.init();
-        scheduler.scheduleRecurring( indexPopulation, countInvocationsJob, period, MILLISECONDS );
->>>>>>> 317dfd61
         awaitFirstInvocation();
 
         // When

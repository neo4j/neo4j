--- conflicted
+++ resolved
@@ -28,11 +28,7 @@
 {
     StringUniqueLayoutTestUtil()
     {
-<<<<<<< HEAD
-        super( SchemaIndexDescriptorFactory.forLabel( 42, 666 ) );
-=======
-        super( IndexDescriptorFactory.uniqueForLabel( 42, 666 ) );
->>>>>>> bce708a1
+        super( SchemaIndexDescriptorFactory.uniqueForLabel( 42, 666 ) );
     }
 
     @Override

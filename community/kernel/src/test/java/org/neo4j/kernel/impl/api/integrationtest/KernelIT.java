--- conflicted
+++ resolved
@@ -46,12 +46,7 @@
 import org.neo4j.kernel.api.Statement;
 import org.neo4j.kernel.api.TokenWriteOperations;
 import org.neo4j.kernel.api.exceptions.Status;
-<<<<<<< HEAD
-import org.neo4j.kernel.api.exceptions.schema.SchemaKernelException;
 import org.neo4j.kernel.api.schema.index.SchemaIndexDescriptor;
-=======
-import org.neo4j.kernel.api.schema.index.IndexDescriptor;
->>>>>>> b13182ac
 import org.neo4j.kernel.impl.transaction.log.TransactionIdStore;
 import org.neo4j.kernel.internal.GraphDatabaseAPI;
 import org.neo4j.storageengine.api.NodeItem;
@@ -523,11 +518,7 @@
     public void schemaStateShouldBeEvictedOnIndexDropped() throws Exception
     {
         // GIVEN
-<<<<<<< HEAD
-        SchemaIndexDescriptor idx = createIndex( statementInNewTransaction( SecurityContext.AUTH_DISABLED ) );
-=======
-        IndexDescriptor idx = createIndex( statementInNewTransaction( AUTH_DISABLED ) );
->>>>>>> b13182ac
+        SchemaIndexDescriptor idx = createIndex( statementInNewTransaction( AUTH_DISABLED ) );
         commit();
 
         try ( Transaction tx = db.beginTx() )

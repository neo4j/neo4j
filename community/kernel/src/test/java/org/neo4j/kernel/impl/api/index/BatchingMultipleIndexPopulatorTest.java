/*
 * Copyright (c) 2002-2018 "Neo Technology,"
 * Network Engine for Objects in Lund AB [http://neotechnology.com]
 *
 * This file is part of Neo4j.
 *
 * Neo4j is free software: you can redistribute it and/or modify
 * it under the terms of the GNU General Public License as published by
 * the Free Software Foundation, either version 3 of the License, or
 * (at your option) any later version.
 *
 * This program is distributed in the hope that it will be useful,
 * but WITHOUT ANY WARRANTY; without even the implied warranty of
 * MERCHANTABILITY or FITNESS FOR A PARTICULAR PURPOSE.  See the
 * GNU General Public License for more details.
 *
 * You should have received a copy of the GNU General Public License
 * along with this program.  If not, see <http://www.gnu.org/licenses/>.
 */
package org.neo4j.kernel.impl.api.index;

import org.junit.After;
import org.junit.Test;

import java.util.Arrays;
import java.util.List;
import java.util.concurrent.ExecutorService;
import java.util.concurrent.Executors;
import java.util.concurrent.TimeUnit;

import org.neo4j.helpers.collection.Iterables;
import org.neo4j.helpers.collection.Visitor;
import org.neo4j.kernel.api.exceptions.index.IndexPopulationFailedKernelException;
import org.neo4j.kernel.api.index.IndexEntryUpdate;
import org.neo4j.kernel.api.index.IndexPopulator;
import org.neo4j.kernel.api.index.IndexProvider;
import org.neo4j.kernel.api.index.IndexUpdater;
<<<<<<< HEAD
import org.neo4j.kernel.api.schema.index.SchemaIndexDescriptor;
import org.neo4j.kernel.api.schema.index.SchemaIndexDescriptorFactory;
=======
import org.neo4j.kernel.api.schema.index.IndexDescriptor;
import org.neo4j.kernel.api.schema.index.StoreIndexDescriptor;
import org.neo4j.kernel.api.schema.index.TestIndexDescriptorFactory;
>>>>>>> b9119223
import org.neo4j.kernel.impl.locking.LockService;
import org.neo4j.kernel.impl.store.NeoStores;
import org.neo4j.kernel.impl.store.NodeStore;
import org.neo4j.kernel.impl.transaction.state.storeview.NeoStoreIndexStoreView;
import org.neo4j.logging.NullLogProvider;
import org.neo4j.storageengine.api.schema.PopulationProgress;
import org.neo4j.util.FeatureToggles;
import org.neo4j.values.storable.Values;

import static org.junit.Assert.assertSame;
import static org.junit.Assert.fail;
import static org.mockito.ArgumentMatchers.any;
import static org.mockito.ArgumentMatchers.anyBoolean;
import static org.mockito.ArgumentMatchers.anyLong;
import static org.mockito.Mockito.atLeast;
import static org.mockito.Mockito.doAnswer;
import static org.mockito.Mockito.doThrow;
import static org.mockito.Mockito.mock;
import static org.mockito.Mockito.never;
import static org.mockito.Mockito.verify;
import static org.mockito.Mockito.when;
import static org.neo4j.kernel.api.index.IndexQueryHelper.add;
import static org.neo4j.kernel.impl.api.index.BatchingMultipleIndexPopulator.AWAIT_TIMEOUT_MINUTES_NAME;
import static org.neo4j.kernel.impl.api.index.BatchingMultipleIndexPopulator.BATCH_SIZE_NAME;
import static org.neo4j.kernel.impl.api.index.BatchingMultipleIndexPopulator.TASK_QUEUE_SIZE_NAME;
import static org.neo4j.kernel.impl.api.index.IndexPopulationFailure.failure;
import static org.neo4j.kernel.impl.api.index.MultipleIndexPopulator.QUEUE_THRESHOLD_NAME;

public class BatchingMultipleIndexPopulatorTest
{
    public static final int propertyId = 1;
    public static final int labelId = 1;
    private final IndexDescriptor index1 = TestIndexDescriptorFactory.forLabel( 1, 1);
    private final IndexDescriptor index42 = TestIndexDescriptorFactory.forLabel( 42, 42);

    @After
    public void tearDown()
    {
        clearProperty( QUEUE_THRESHOLD_NAME );
        clearProperty( TASK_QUEUE_SIZE_NAME );
        clearProperty( AWAIT_TIMEOUT_MINUTES_NAME );
        clearProperty( BATCH_SIZE_NAME );
    }

    @Test
    public void populateFromQueueDoesNothingIfThresholdNotReached() throws Exception
    {
        setProperty( QUEUE_THRESHOLD_NAME, 5 );

        BatchingMultipleIndexPopulator batchingPopulator = new BatchingMultipleIndexPopulator(
                mock( IndexStoreView.class ), immediateExecutor(), NullLogProvider.getInstance() );

        IndexPopulator populator = addPopulator( batchingPopulator, index1 );
        IndexUpdater updater = mock( IndexUpdater.class );
        when( populator.newPopulatingUpdater( any() ) ).thenReturn( updater );

        IndexEntryUpdate<?> update1 = add( 1, index1.schema(), "foo" );
        IndexEntryUpdate<?> update2 = add( 2, index1.schema(), "bar" );
        batchingPopulator.queueUpdate( update1 );
        batchingPopulator.queueUpdate( update2 );

        batchingPopulator.populateFromUpdateQueueBatched( 42 );

        verify( updater, never() ).process( any() );
        verify( populator, never() ).newPopulatingUpdater( any() );
    }

    @Test
    public void populateFromQueuePopulatesWhenThresholdReached() throws Exception
    {
        setProperty( QUEUE_THRESHOLD_NAME, 2 );

        NeoStores neoStores = mock( NeoStores.class );
        NodeStore nodeStore = mock( NodeStore.class );
        when( neoStores.getNodeStore() ).thenReturn( nodeStore );

        NeoStoreIndexStoreView storeView =
                new NeoStoreIndexStoreView( LockService.NO_LOCK_SERVICE, neoStores );
        BatchingMultipleIndexPopulator batchingPopulator = new BatchingMultipleIndexPopulator(
                storeView, immediateExecutor(), NullLogProvider.getInstance() );

        IndexPopulator populator1 = addPopulator( batchingPopulator, index1 );
        IndexUpdater updater1 = mock( IndexUpdater.class );
        when( populator1.newPopulatingUpdater( any() ) ).thenReturn( updater1 );

        IndexPopulator populator2 = addPopulator( batchingPopulator, index42 );
        IndexUpdater updater2 = mock( IndexUpdater.class );
        when( populator2.newPopulatingUpdater( any() ) ).thenReturn( updater2 );

        batchingPopulator.indexAllEntities();
        IndexEntryUpdate<?> update1 = add( 1, index1.schema(), "foo" );
        IndexEntryUpdate<?> update2 = add( 2, index42.schema(), "bar" );
        IndexEntryUpdate<?> update3 = add( 3, index1.schema(), "baz" );
        batchingPopulator.queueUpdate( update1 );
        batchingPopulator.queueUpdate( update2 );
        batchingPopulator.queueUpdate( update3 );

        batchingPopulator.populateFromUpdateQueue( 42 );

        verify( updater1 ).process( update1 );
        verify( updater1 ).process( update3 );
        verify( updater2 ).process( update2 );
    }

    @Test
    public void executorShutdownAfterStoreScanCompletes() throws Exception
    {
        EntityUpdates update = nodeUpdates( 1, propertyId, "foo", labelId );
        IndexStoreView storeView = newStoreView( update );

        ExecutorService executor = immediateExecutor();
        when( executor.awaitTermination( anyLong(), any() ) ).thenReturn( true );

        BatchingMultipleIndexPopulator batchingPopulator = new BatchingMultipleIndexPopulator( storeView,
                executor, NullLogProvider.getInstance() );

        StoreScan<IndexPopulationFailedKernelException> storeScan = batchingPopulator.indexAllEntities();
        verify( executor, never() ).shutdown();

        storeScan.run();
        verify( executor ).shutdown();
        verify( executor ).awaitTermination( anyLong(), any() );
    }

    @Test
    @SuppressWarnings( "unchecked" )
    public void executorForcefullyShutdownIfStoreScanFails() throws Exception
    {
        IndexStoreView storeView = mock( IndexStoreView.class );
        StoreScan<Exception> failingStoreScan = mock( StoreScan.class );
        RuntimeException scanError = new RuntimeException();
        doThrow( scanError ).when( failingStoreScan ).run();
        when( storeView.visitNodes( any(), any(), any(), any(), anyBoolean() ) ).thenReturn( failingStoreScan );

        ExecutorService executor = immediateExecutor();
        when( executor.awaitTermination( anyLong(), any() ) ).thenReturn( true );

        BatchingMultipleIndexPopulator batchingPopulator = new BatchingMultipleIndexPopulator( storeView,
                executor, NullLogProvider.getInstance() );

        StoreScan<IndexPopulationFailedKernelException> storeScan = batchingPopulator.indexAllEntities();
        verify( executor, never() ).shutdown();

        try
        {
            storeScan.run();
            fail( "Exception expected" );
        }
        catch ( Throwable t )
        {
            assertSame( scanError, t );
        }

        verify( executor ).shutdownNow();
        verify( executor ).awaitTermination( anyLong(), any() );
    }

    @Test
    public void pendingBatchesFlushedAfterStoreScan() throws Exception
    {
        EntityUpdates update1 = nodeUpdates( 1, propertyId, "foo", labelId );
        EntityUpdates update2 = nodeUpdates( 2, propertyId, "bar", labelId );
        EntityUpdates update3 = nodeUpdates( 3, propertyId, "baz", labelId );
        EntityUpdates update42 = nodeUpdates( 4, 42, "42", 42 );
        IndexStoreView storeView = newStoreView( update1, update2, update3, update42 );

        BatchingMultipleIndexPopulator batchingPopulator = new BatchingMultipleIndexPopulator( storeView,
                sameThreadExecutor(), NullLogProvider.getInstance() );

        IndexPopulator populator1 = addPopulator( batchingPopulator, index1 );
        IndexPopulator populator42 = addPopulator( batchingPopulator, index42 );

        batchingPopulator.indexAllEntities().run();

        verify( populator1 ).add( forUpdates( index1, update1, update2, update3 ) );
        verify( populator42 ).add( forUpdates( index42, update42 ) );
    }

    @Test
    public void batchIsFlushedWhenThresholdReached() throws Exception
    {
        setProperty( BATCH_SIZE_NAME, 2 );

        EntityUpdates update1 = nodeUpdates( 1, propertyId, "foo", labelId );
        EntityUpdates update2 = nodeUpdates( 2, propertyId, "bar", labelId );
        EntityUpdates update3 = nodeUpdates( 3, propertyId, "baz", labelId );
        IndexStoreView storeView = newStoreView( update1, update2, update3 );

        BatchingMultipleIndexPopulator batchingPopulator = new BatchingMultipleIndexPopulator( storeView,
                sameThreadExecutor(), NullLogProvider.getInstance() );

        IndexPopulator populator = addPopulator( batchingPopulator, index1 );

        batchingPopulator.indexAllEntities().run();

        verify( populator ).add( forUpdates( index1, update1, update2 ) );
        verify( populator ).add( forUpdates( index1, update3 ) );
    }

    @Test
    public void populatorMarkedAsFailed() throws Exception
    {
        setProperty( BATCH_SIZE_NAME, 2 );

        EntityUpdates update1 = nodeUpdates( 1, propertyId, "aaa", labelId );
        EntityUpdates update2 = nodeUpdates( 1, propertyId, "bbb", labelId );
        IndexStoreView storeView = newStoreView( update1, update2 );

        RuntimeException batchFlushError = new RuntimeException( "Batch failed" );

        IndexPopulator populator;
        ExecutorService executor = Executors.newSingleThreadExecutor();
        try
        {
            BatchingMultipleIndexPopulator batchingPopulator = new BatchingMultipleIndexPopulator( storeView, executor,
                    NullLogProvider.getInstance() );

            populator = addPopulator( batchingPopulator, index1 );
            List<IndexEntryUpdate<IndexDescriptor>> expected = forUpdates( index1, update1, update2 );
            doThrow( batchFlushError ).when( populator ).add( expected );

            batchingPopulator.indexAllEntities().run();
        }
        finally
        {
            executor.shutdown();
            executor.awaitTermination( 1, TimeUnit.MINUTES );
        }

        verify( populator ).markAsFailed( failure( batchFlushError ).asString() );
    }

    @Test
    public void populatorMarkedAsFailedAndUpdatesNotAdded() throws Exception
    {
        setProperty( BATCH_SIZE_NAME, 2 );

        EntityUpdates update1 = nodeUpdates( 1, propertyId, "aaa", labelId );
        EntityUpdates update2 = nodeUpdates( 1, propertyId, "bbb", labelId );
        EntityUpdates update3 = nodeUpdates( 1, propertyId, "ccc", labelId );
        EntityUpdates update4 = nodeUpdates( 1, propertyId, "ddd", labelId );
        EntityUpdates update5 = nodeUpdates( 1, propertyId, "eee", labelId );
        IndexStoreView storeView = newStoreView( update1, update2, update3, update4, update5 );

        RuntimeException batchFlushError = new RuntimeException( "Batch failed" );

        BatchingMultipleIndexPopulator batchingPopulator = new BatchingMultipleIndexPopulator( storeView,
                sameThreadExecutor(), NullLogProvider.getInstance() );

        IndexPopulator populator = addPopulator( batchingPopulator, index1 );
        doThrow( batchFlushError ).when( populator ).add( forUpdates( index1, update3, update4 ) );

        batchingPopulator.indexAllEntities().run();

        verify( populator ).add( forUpdates( index1, update1, update2 ) );
        verify( populator ).add( forUpdates( index1, update3, update4 ) );
        verify( populator ).markAsFailed( failure( batchFlushError ).asString() );
        verify( populator, never() ).add( forUpdates( index1, update5 ) );
    }

    @Test
    public void shouldApplyBatchesInParallel() throws Exception
    {
        // given
        setProperty( BATCH_SIZE_NAME, 2 );
        EntityUpdates[] updates = new EntityUpdates[9];
        for ( int i = 0; i < updates.length; i++ )
        {
            updates[i] = nodeUpdates( i, propertyId, String.valueOf( i ), labelId );
        }
        IndexStoreView storeView = newStoreView( updates );
        ExecutorService executor = sameThreadExecutor();
        BatchingMultipleIndexPopulator batchingPopulator = new BatchingMultipleIndexPopulator( storeView,
                executor, NullLogProvider.getInstance() );
        addPopulator( batchingPopulator, index1 );

        // when
        batchingPopulator.indexAllEntities().run();

        // then
        verify( executor, atLeast( 5 ) ).execute( any( Runnable.class ) );
    }

<<<<<<< HEAD
    private List<IndexEntryUpdate<SchemaIndexDescriptor>> forUpdates( SchemaIndexDescriptor index, EntityUpdates... updates )
=======
    private List<IndexEntryUpdate<IndexDescriptor>> forUpdates( IndexDescriptor index, NodeUpdates... updates )
>>>>>>> b9119223
    {
        return Iterables.asList(
                Iterables.concat(
                        Iterables.map(
                                update -> update.forIndexKeys( Iterables.asIterable( index ) ),
                                Arrays.asList( updates )
                        ) ) );
    }

    private EntityUpdates nodeUpdates( int nodeId, int propertyId, String propertyValue, long...
            labelIds )
    {
        return EntityUpdates.forEntity( nodeId, labelIds, labelIds )
                .added( propertyId, Values.of( propertyValue ) )
                .build();
    }

    private static IndexPopulator addPopulator( BatchingMultipleIndexPopulator batchingPopulator, IndexDescriptor descriptor )
    {
        IndexPopulator populator = mock( IndexPopulator.class );

        IndexProxyFactory indexProxyFactory = mock( IndexProxyFactory.class );
        FailedIndexProxyFactory failedIndexProxyFactory = mock( FailedIndexProxyFactory.class );
        FlippableIndexProxy flipper = new FlippableIndexProxy();
        flipper.setFlipTarget( indexProxyFactory );

        batchingPopulator.addPopulator( populator,
                                        descriptor.withId( 1 ).withoutCapabilities(),
                                        flipper,
                                        failedIndexProxyFactory, "testIndex" );

        return populator;
    }

    @SuppressWarnings( "unchecked" )
    private static IndexStoreView newStoreView( EntityUpdates... updates )
    {
        IndexStoreView storeView = mock( IndexStoreView.class );
        when( storeView.visitNodes( any(), any(), any(), any(), anyBoolean() ) ).thenAnswer( invocation ->
        {
            Visitor<EntityUpdates,IndexPopulationFailedKernelException> visitorArg = invocation.getArgument( 2 );
            return new IndexEntryUpdateScan( updates, visitorArg );
        } );
        return storeView;
    }

    private static ExecutorService sameThreadExecutor() throws InterruptedException
    {
        ExecutorService executor = immediateExecutor();
        when( executor.awaitTermination( anyLong(), any() ) ).thenReturn( true );
        doAnswer( invocation ->
        {
            ((Runnable) invocation.getArgument( 0 )).run();
            return null;
        } ).when( executor ).execute( any() );
        return executor;
    }

    private static void setProperty( String name, int value )
    {
        FeatureToggles.set( BatchingMultipleIndexPopulator.class, name, value );
    }

    private static void clearProperty( String name )
    {
        FeatureToggles.clear( BatchingMultipleIndexPopulator.class, name );
    }

    private static ExecutorService immediateExecutor()
    {
        ExecutorService result = mock( ExecutorService.class );
        doAnswer( invocation ->
        {
            invocation.<Runnable>getArgument( 0 ).run();
            return null;
        } ).when( result ).execute( any( Runnable.class ) );
        return result;
    }

    private static class IndexEntryUpdateScan implements StoreScan<IndexPopulationFailedKernelException>
    {
        final EntityUpdates[] updates;
        final Visitor<EntityUpdates,IndexPopulationFailedKernelException> visitor;

        boolean stop;

        IndexEntryUpdateScan( EntityUpdates[] updates,
                Visitor<EntityUpdates,IndexPopulationFailedKernelException> visitor )
        {
            this.updates = updates;
            this.visitor = visitor;
        }

        @Override
        public void run() throws IndexPopulationFailedKernelException
        {
            for ( EntityUpdates update : updates )
            {
                if ( stop )
                {
                    return;
                }
                visitor.visit( update );
            }
        }

        @Override
        public void stop()
        {
            stop = true;
        }

        @Override
        public void acceptUpdate( MultipleIndexPopulator.MultipleIndexUpdater updater, IndexEntryUpdate<?> update,
                long currentlyIndexedNodeId )
        {
        }

        @Override
        public PopulationProgress getProgress()
        {
            return PopulationProgress.NONE;
        }
    }
}<|MERGE_RESOLUTION|>--- conflicted
+++ resolved
@@ -35,14 +35,9 @@
 import org.neo4j.kernel.api.index.IndexPopulator;
 import org.neo4j.kernel.api.index.IndexProvider;
 import org.neo4j.kernel.api.index.IndexUpdater;
-<<<<<<< HEAD
-import org.neo4j.kernel.api.schema.index.SchemaIndexDescriptor;
-import org.neo4j.kernel.api.schema.index.SchemaIndexDescriptorFactory;
-=======
 import org.neo4j.kernel.api.schema.index.IndexDescriptor;
 import org.neo4j.kernel.api.schema.index.StoreIndexDescriptor;
 import org.neo4j.kernel.api.schema.index.TestIndexDescriptorFactory;
->>>>>>> b9119223
 import org.neo4j.kernel.impl.locking.LockService;
 import org.neo4j.kernel.impl.store.NeoStores;
 import org.neo4j.kernel.impl.store.NodeStore;
@@ -326,11 +321,7 @@
         verify( executor, atLeast( 5 ) ).execute( any( Runnable.class ) );
     }
 
-<<<<<<< HEAD
-    private List<IndexEntryUpdate<SchemaIndexDescriptor>> forUpdates( SchemaIndexDescriptor index, EntityUpdates... updates )
-=======
-    private List<IndexEntryUpdate<IndexDescriptor>> forUpdates( IndexDescriptor index, NodeUpdates... updates )
->>>>>>> b9119223
+    private List<IndexEntryUpdate<IndexDescriptor>> forUpdates( IndexDescriptor index, EntityUpdates... updates )
     {
         return Iterables.asList(
                 Iterables.concat(

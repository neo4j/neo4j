/**
 * Copyright (c) 2002-2014 "Neo Technology,"
 * Network Engine for Objects in Lund AB [http://neotechnology.com]
 *
 * This file is part of Neo4j.
 *
 * Neo4j is free software: you can redistribute it and/or modify
 * it under the terms of the GNU General Public License as published by
 * the Free Software Foundation, either version 3 of the License, or
 * (at your option) any later version.
 *
 * This program is distributed in the hope that it will be useful,
 * but WITHOUT ANY WARRANTY; without even the implied warranty of
 * MERCHANTABILITY or FITNESS FOR A PARTICULAR PURPOSE.  See the
 * GNU General Public License for more details.
 *
 * You should have received a copy of the GNU General Public License
 * along with this program.  If not, see <http://www.gnu.org/licenses/>.
 */
package org.neo4j.kernel.impl.core;

import java.util.Iterator;

import org.junit.Before;
import org.junit.Rule;
import org.junit.Test;

<<<<<<< HEAD
import org.neo4j.graphdb.DynamicRelationshipType;
=======
import org.neo4j.graphdb.Direction;
import org.neo4j.graphdb.GraphDatabaseService;
>>>>>>> 7e2ed6f5
import org.neo4j.graphdb.Node;
import org.neo4j.graphdb.Relationship;
import org.neo4j.graphdb.RelationshipType;
import org.neo4j.graphdb.Transaction;
import org.neo4j.graphdb.factory.GraphDatabaseBuilder;
import org.neo4j.graphdb.factory.GraphDatabaseSettings;
import org.neo4j.test.ImpermanentDatabaseRule;

import static org.junit.Assert.assertEquals;

import static org.neo4j.graphdb.DynamicRelationshipType.withName;
import static org.neo4j.helpers.collection.IteratorUtil.count;

/**
 * Tests a specific case of cache poisoning that involves the relationship chain of a node, the index the node has on it
 * and a deleted relationship.
 * The bug manifests thus:
 * A Node with at least grab_size+1 relationships is loaded.
 * The first batch of relationships is loaded
 * The relationships are traversed until the last one is reached in this batch.
 * The relationship that is the first of the next batch (the one pointed to by the current one in the iteration) is
 *  deleted without going through the node - a reference is acquired and deleted from there.
 * The cache is now poisoned. The next() call on the relationship iterator of that node will cause it to fail with
 *  a NotFoundException since the relationship chain position for the node points to something that is no longer in
 *  use. Since the load will fail the position is never updated and will always fail.
 * We must also make sure that if the transaction that deleted the relationship rolls back, we should not do anything to
 *  compensate for it.
 */
public class TestConcurrentModificationOfRelationshipChains
{
    private static final RelationshipType TYPE = withName( "POISON" );
    private static final int RelationshipGrabSize = 2;

    @Rule
    public ImpermanentDatabaseRule db = new ImpermanentDatabaseRule()
    {
        @Override
        protected void configure( GraphDatabaseBuilder builder )
        {
            builder.setConfig( GraphDatabaseSettings.relationship_grab_size, "" + RelationshipGrabSize );
        }
    };

    private Node node1, node2;
    private Relationship firstFromSecondBatch;

    @Before
    public void given()
    {
        GraphDatabaseService graphDb = db.getGraphDatabaseService();
        try ( Transaction tx = graphDb.beginTx() )
        {
            node1 = graphDb.createNode();
            node2 = graphDb.createNode();
            firstFromSecondBatch = node1.createRelationshipTo( node2, TYPE );

            for ( int i = 0; i < RelationshipGrabSize; i++ )
            {
                node1.createRelationshipTo( graphDb.createNode(), TYPE );
            }

            tx.success();
        }
        clearCaches();
        try ( Transaction tx = graphDb.beginTx() )
        {// make sure the first batch of relationships are loaded
            Iterator<Relationship> relationships = node1.getRelationships().iterator();
            for ( int i = 0; i < RelationshipGrabSize; i++ )
            {
                relationships.next();
            }
        }
    }

    @Test
    public void relationshipChainPositionCachePoisoningFromSameThreadReReadNode()
    {
        // given
        GraphDatabaseService graphDb = db.getGraphDatabaseService();

        // when
        deleteRelationshipInSameThread( firstFromSecondBatch );

        // then
        try ( Transaction tx = graphDb.beginTx() )
        {
            assertEquals( RelationshipGrabSize, count( node1.getRelationships() ) );
            tx.success();
        }
    }

    @Test
    public void relationshipChainPositionCachePoisoningFromDifferentThreadReReadNode() throws InterruptedException
    {
        // given
        GraphDatabaseService graphDb = db.getGraphDatabaseService();

        // when
        deleteRelationshipInDifferentThread( firstFromSecondBatch );

        // then
        try ( Transaction tx = graphDb.beginTx() )
        {
            assertEquals( RelationshipGrabSize, count( node1.getRelationships() ) );
            tx.success();
        }
    }

    @Test
    public void relationshipChainPositionCachePoisoningFromSameThread()
    {
        // given
        GraphDatabaseService graphDb = db.getGraphDatabaseService();

        // when
        Iterator<Relationship> rels;
        try ( Transaction tx = graphDb.beginTx() )
        {
            rels = node1.getRelationships().iterator();
            tx.success();
        }
        deleteRelationshipInSameThread( firstFromSecondBatch );

        // then
        try ( Transaction tx = graphDb.beginTx() )
        {
            assertEquals( RelationshipGrabSize, count( rels ) );
            tx.success();
        }
    }

    @Test
    public void relationshipChainPositionCachePoisoningFromDifferentThreads() throws InterruptedException
    {
        // given
        GraphDatabaseService graphDb = db.getGraphDatabaseService();

        // when
        Iterator<Relationship> rels;
        try ( Transaction tx = graphDb.beginTx() )
        {
            rels = node1.getRelationships().iterator();
            tx.success();
        }
        deleteRelationshipInDifferentThread( firstFromSecondBatch );

        // then
        try ( Transaction tx = graphDb.beginTx() )
        {
            assertEquals( RelationshipGrabSize, count( rels ) );
            tx.success();
        }
    }

    @Test
    public void shouldNotInvalidateNodeInCacheOnRollback() throws Exception
    {
        // given
        GraphDatabaseService graphDb = db.getGraphDatabaseService();

        // when
        try ( Transaction tx = graphDb.beginTx() )
        {
            node2.getSingleRelationship( TYPE, Direction.INCOMING ).delete();
            tx.failure();
        }

        // then
        try ( Transaction tx = graphDb.beginTx() )
        {
            assertEquals( RelationshipGrabSize + 1, count( node1.getRelationships() ) );
            tx.success();
        }
    }

    private static void deleteRelationshipInSameThread( Relationship toDelete )
    {
        try ( Transaction tx = toDelete.getGraphDatabase().beginTx() )
        {
            toDelete.delete();
            tx.success();
        }
    }

    private static void deleteRelationshipInDifferentThread( final Relationship toDelete ) throws InterruptedException
    {
        Runnable deleter = new Runnable()
        {
            @Override
            public void run()
            {
                deleteRelationshipInSameThread( toDelete );
            }
        };
        Thread t = new Thread( deleter );
        t.start();
        t.join();
    }

    private void clearCaches()
    {
<<<<<<< HEAD
        Transaction tx = db.beginTx();
        Node node1 = db.createNode();
        Node node2 = db.createNode();
        RelationshipType relType = DynamicRelationshipType.withName( "POISON" );
        Relationship firstFromSecondBatch = node1.createRelationshipTo( node2, relType );
        for ( int i = 0; i < RelationshipGrabSize; i++ )
        {
            node1.createRelationshipTo( node2, relType );
        }
        tx.success();
        tx.finish();

        db.getDependencyResolver().resolveDependency( Caches.class ).clear();
        Transaction transaction = db.beginTx();
        Iterable<Relationship> relationships = toList( node1.getRelationships() );
        transaction.finish();
        return Triplet.of( relationships, node1.getId(), firstFromSecondBatch );
=======
        db.getGraphDatabaseAPI().getDependencyResolver().resolveDependency( NodeManager.class ).clearCache();
>>>>>>> 7e2ed6f5
    }
}<|MERGE_RESOLUTION|>--- conflicted
+++ resolved
@@ -25,12 +25,8 @@
 import org.junit.Rule;
 import org.junit.Test;
 
-<<<<<<< HEAD
-import org.neo4j.graphdb.DynamicRelationshipType;
-=======
 import org.neo4j.graphdb.Direction;
 import org.neo4j.graphdb.GraphDatabaseService;
->>>>>>> 7e2ed6f5
 import org.neo4j.graphdb.Node;
 import org.neo4j.graphdb.Relationship;
 import org.neo4j.graphdb.RelationshipType;
@@ -232,26 +228,6 @@
 
     private void clearCaches()
     {
-<<<<<<< HEAD
-        Transaction tx = db.beginTx();
-        Node node1 = db.createNode();
-        Node node2 = db.createNode();
-        RelationshipType relType = DynamicRelationshipType.withName( "POISON" );
-        Relationship firstFromSecondBatch = node1.createRelationshipTo( node2, relType );
-        for ( int i = 0; i < RelationshipGrabSize; i++ )
-        {
-            node1.createRelationshipTo( node2, relType );
-        }
-        tx.success();
-        tx.finish();
-
-        db.getDependencyResolver().resolveDependency( Caches.class ).clear();
-        Transaction transaction = db.beginTx();
-        Iterable<Relationship> relationships = toList( node1.getRelationships() );
-        transaction.finish();
-        return Triplet.of( relationships, node1.getId(), firstFromSecondBatch );
-=======
-        db.getGraphDatabaseAPI().getDependencyResolver().resolveDependency( NodeManager.class ).clearCache();
->>>>>>> 7e2ed6f5
+        db.getGraphDatabaseAPI().getDependencyResolver().resolveDependency( Caches.class ).clear();
     }
 }
--- conflicted
+++ resolved
@@ -101,12 +101,8 @@
             db.schema().indexFor( LABEL1 ).on( PROP1 ).create();
             ReadOperations readOperations = statement.readOperations();
             SchemaIndexDescriptor schemaIndexDescriptor = SchemaIndexDescriptorFactory.forLabel( labelId, propertyId );
-<<<<<<< HEAD
-            IndexProvider.Descriptor providerDescriptor = readOperations.indexGetProviderDescriptor( schemaIndexDescriptor );
-=======
             IndexProvider.Descriptor providerDescriptor = readOperations.indexGetProviderDescriptor(
                     schemaIndexDescriptor );
->>>>>>> 251e9a8d
             assertThat( providerDescriptor, is( IndexProvider.UNDECIDED ) );
             tx.success();
         }

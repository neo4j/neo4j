--- conflicted
+++ resolved
@@ -31,12 +31,8 @@
     NativeSchemaIndexPopulator<NumberSchemaKey,NativeSchemaValue> createPopulator( PageCache pageCache, FileSystemAbstraction fs,
             File indexFile, Layout<NumberSchemaKey,NativeSchemaValue> layout, IndexSamplingConfig samplingConfig )
     {
-<<<<<<< HEAD
-        return new NativeNonUniqueSchemaIndexPopulator<>( pageCache, fs, indexFile, layout, samplingConfig, monitor,
-                schemaIndexDescriptor, indexId );
-=======
-        return new NumberSchemaIndexPopulator( pageCache, fs, indexFile, layout, monitor, indexDescriptor, indexId, samplingConfig );
->>>>>>> bce708a1
+        return new NumberSchemaIndexPopulator( pageCache, fs, indexFile, layout,  monitor, schemaIndexDescriptor,
+                indexId, samplingConfig );
     }
 
     @Override

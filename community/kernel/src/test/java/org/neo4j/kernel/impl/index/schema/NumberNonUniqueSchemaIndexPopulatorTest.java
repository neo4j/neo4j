--- conflicted
+++ resolved
@@ -31,12 +31,7 @@
     NativeSchemaIndexPopulator<NumberSchemaKey,NativeSchemaValue> createPopulator( PageCache pageCache, FileSystemAbstraction fs,
             File indexFile, Layout<NumberSchemaKey,NativeSchemaValue> layout, IndexSamplingConfig samplingConfig )
     {
-<<<<<<< HEAD
-        return new NumberSchemaIndexPopulator( pageCache, fs, indexFile, layout,  monitor, schemaIndexDescriptor,
-                indexId, samplingConfig );
-=======
         return new NumberSchemaIndexPopulator( pageCache, fs, indexFile, layout, monitor, schemaIndexDescriptor, indexId, samplingConfig );
->>>>>>> 251e9a8d
     }
 
     @Override

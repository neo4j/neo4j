/*
 * Copyright (c) 2002-2018 "Neo Technology,"
 * Network Engine for Objects in Lund AB [http://neotechnology.com]
 *
 * This file is part of Neo4j.
 *
 * Neo4j is free software: you can redistribute it and/or modify
 * it under the terms of the GNU General Public License as published by
 * the Free Software Foundation, either version 3 of the License, or
 * (at your option) any later version.
 *
 * This program is distributed in the hope that it will be useful,
 * but WITHOUT ANY WARRANTY; without even the implied warranty of
 * MERCHANTABILITY or FITNESS FOR A PARTICULAR PURPOSE.  See the
 * GNU General Public License for more details.
 *
 * You should have received a copy of the GNU General Public License
 * along with this program.  If not, see <http://www.gnu.org/licenses/>.
 */
package org.neo4j.kernel.impl.api.index;

import org.junit.Before;
import org.junit.Test;

import org.neo4j.collection.primitive.Primitive;
import org.neo4j.collection.primitive.PrimitiveIntCollections;
import org.neo4j.collection.primitive.PrimitiveIntSet;
import org.neo4j.collection.primitive.PrimitiveLongObjectMap;
import org.neo4j.internal.kernel.api.schema.LabelSchemaDescriptor;
import org.neo4j.internal.kernel.api.schema.SchemaDescriptor;
import org.neo4j.kernel.api.schema.SchemaDescriptorFactory;

import static org.hamcrest.MatcherAssert.assertThat;
import static org.hamcrest.Matchers.containsInAnyOrder;
import static org.hamcrest.Matchers.emptyIterableOf;
import static org.neo4j.collection.primitive.PrimitiveIntCollections.emptySet;
import static org.neo4j.internal.kernel.api.schema.SchemaDescriptor.ANY_ENTITY_TOKEN;
import static org.neo4j.storageengine.api.EntityType.NODE;
import static org.neo4j.storageengine.api.EntityType.RELATIONSHIP;

public class IndexMapTest
{

    private static final long[] noEntityToken = {};
    private IndexMap indexMap;

    private LabelSchemaDescriptor schema3_4 = SchemaDescriptorFactory.forLabel( 3, 4 );
    private LabelSchemaDescriptor schema5_6_7 = SchemaDescriptorFactory.forLabel( 5, 6, 7 );
    private LabelSchemaDescriptor schema5_8 = SchemaDescriptorFactory.forLabel( 5, 8 );
    private SchemaDescriptor node35_8 = SchemaDescriptorFactory.multiToken( new int[] {3,5}, NODE, 8 );
    private SchemaDescriptor rel35_8 = SchemaDescriptorFactory.multiToken( new int[] {3,5}, RELATIONSHIP, 8 );
    private SchemaDescriptor anynode_8 = SchemaDescriptorFactory.multiToken( ANY_ENTITY_TOKEN, NODE, 8 );
    private SchemaDescriptor anyrel_8 = SchemaDescriptorFactory.multiToken( ANY_ENTITY_TOKEN, RELATIONSHIP, 8 );

    @Before
    public void setup()
    {
        PrimitiveLongObjectMap<IndexProxy> map = Primitive.longObjectMap();
        map.put( 1L, new TestIndexProxy( schema3_4 ) );
        map.put( 2L, new TestIndexProxy( schema5_6_7 ) );
        map.put( 3L, new TestIndexProxy( schema5_8 ) );
        map.put( 4L, new TestIndexProxy( node35_8 ) );
        map.put( 5L, new TestIndexProxy( rel35_8 ) );
        map.put( 6L, new TestIndexProxy( anynode_8) );
        map.put( 7L, new TestIndexProxy( anyrel_8 ) );
        indexMap = new IndexMap( map );
    }

    @Test
    public void shouldGetRelatedIndexForLabel()
    {
        assertThat(
                indexMap.getRelatedIndexes( entityTokens( 3 ), noEntityToken, emptySet(), NODE ),
                containsInAnyOrder( schema3_4, node35_8, anynode_8 ) );
    }

    @Test
    public void shouldGetRelatedIndexForProperty()
    {
        assertThat(
                indexMap.getRelatedIndexes( noEntityToken, entityTokens( 3, 4, 5 ), properties( 4 ), NODE ),
                containsInAnyOrder( schema3_4 ) );
    }

    @Test
    public void shouldGetRelatedIndexesForLabel()
    {
        assertThat(
                indexMap.getRelatedIndexes( entityTokens( 5 ), entityTokens( 3, 4 ), emptySet(), NODE ),
                containsInAnyOrder( schema5_6_7, schema5_8, anynode_8, node35_8 ) );
    }

    @Test
    public void shouldGetRelatedIndexes()
    {
        assertThat(
                indexMap.getRelatedIndexes( entityTokens( 3 ), entityTokens( 4, 5 ), properties( 7 ), NODE ),
                containsInAnyOrder( schema3_4, schema5_6_7, node35_8, anynode_8 ) );
    }

    @Test
    public void shouldGetRelatedIndexOnce()
    {
        assertThat(
                indexMap.getRelatedIndexes( entityTokens( 3 ), noEntityToken, properties( 4 ), NODE ),
                containsInAnyOrder( schema3_4, node35_8, anynode_8 ) );

        assertThat(
                indexMap.getRelatedIndexes( noEntityToken, entityTokens( 5 ), properties( 6, 7 ), NODE ),
                containsInAnyOrder( schema5_6_7 ) );
    }

    @Test
    public void shouldHandleUnrelated()
    {
        assertThat(
<<<<<<< HEAD
                indexMap.getRelatedIndexes( noEntityToken, noEntityToken, emptySet(), NODE ),
                emptyIterableOf( SchemaDescriptor.class ) );

        assertThat(
                indexMap.getRelatedIndexes( entityTokens( 2 ), noEntityToken, emptySet(), NODE ),
                containsInAnyOrder( anynode_8 ) );

        assertThat(
                indexMap.getRelatedIndexes( noEntityToken, entityTokens( 2 ), properties( 1 ), NODE ),
                emptyIterableOf( SchemaDescriptor.class ) );

        assertThat(
                indexMap.getRelatedIndexes( entityTokens( 2 ), entityTokens( 2 ), properties( 1 ), NODE ),
                containsInAnyOrder( anynode_8 ) );
    }

    @Test
    public void shouldGetMultillabelForAnyOfTheLabels()
    {
        assertThat(
                indexMap.getRelatedIndexes( entityTokens( 3 ), noEntityToken, emptySet(), NODE ),
                containsInAnyOrder( schema3_4, node35_8, anynode_8 ) );

        assertThat(
                indexMap.getRelatedIndexes( entityTokens( 5 ), noEntityToken, emptySet(), NODE ),
                containsInAnyOrder( schema5_8, schema5_6_7, node35_8, anynode_8 ) );
    }

    @Test
    public void shouldOnlyGetRelIndexesForRelUpdates()
    {
        assertThat(
                indexMap.getRelatedIndexes( entityTokens( 3 ), noEntityToken, emptySet(), RELATIONSHIP ),
                containsInAnyOrder( rel35_8, anyrel_8 ) );

        assertThat(
                indexMap.getRelatedIndexes( entityTokens( 5 ), noEntityToken, emptySet(), RELATIONSHIP ),
                containsInAnyOrder( rel35_8, anyrel_8 ) );
    }

    @Test
    public void shouldGetAnynodeForAnyNodetype()
    {
        assertThat(
                indexMap.getRelatedIndexes( entityTokens( 1 ), noEntityToken, emptySet(), NODE ),
                containsInAnyOrder( anynode_8 ) );

        assertThat(
                indexMap.getRelatedIndexes( entityTokens( 13 ), noEntityToken, emptySet(), NODE ),
                containsInAnyOrder( anynode_8 ) );
    }
=======
                indexMap.getRelatedIndexes( noLabel, noLabel, emptySet() ),
                emptyIterableOf( SchemaDescriptor.class ) );

        assertThat(
                indexMap.getRelatedIndexes( label( 2 ), noLabel, emptySet() ),
                emptyIterableOf( SchemaDescriptor.class ) );
>>>>>>> 678a860c

    @Test
    public void shouldGetAnyrelForAnyReltype()
    {
        assertThat(
<<<<<<< HEAD
                indexMap.getRelatedIndexes( entityTokens( 1 ), noEntityToken, emptySet(), RELATIONSHIP ),
                containsInAnyOrder( anyrel_8 ) );

        assertThat(
                indexMap.getRelatedIndexes( entityTokens( 13 ), noEntityToken, emptySet(), RELATIONSHIP ),
                containsInAnyOrder( anyrel_8 ) );
    }

    @Test
    public void shouldGetAnynodeForRelevantProperty()
    {
        assertThat(
                indexMap.getRelatedIndexes( noEntityToken, noEntityToken, properties(8), NODE ),
                containsInAnyOrder( anynode_8 ) );
    }

    @Test
    public void shouldGetAnyrelForRelevantProperty()
    {
        assertThat(
                indexMap.getRelatedIndexes( noEntityToken, noEntityToken, properties(8), RELATIONSHIP ),
                containsInAnyOrder( anyrel_8 ) );
    }

    @Test
    public void removalsShouldOnlyRemoveCorrectProxy()
    {
        indexMap.removeIndexProxy( 4 );
        assertThat(
                indexMap.getRelatedIndexes( entityTokens( 3 ), noEntityToken, emptySet(), NODE ),
                containsInAnyOrder( schema3_4, anynode_8 ) );
        assertThat(
                indexMap.getRelatedIndexes( entityTokens( 3 ), noEntityToken, emptySet(), RELATIONSHIP ),
                containsInAnyOrder( rel35_8, anyrel_8 ) );

        indexMap.removeIndexProxy( 7 );
        assertThat(
                indexMap.getRelatedIndexes( entityTokens( 5 ), noEntityToken, emptySet(), NODE ),
                containsInAnyOrder( schema5_8, schema5_6_7, anynode_8 ) );
        assertThat(
                indexMap.getRelatedIndexes( entityTokens( 5 ), noEntityToken, emptySet(), RELATIONSHIP ),
                containsInAnyOrder( rel35_8 ) );

=======
                indexMap.getRelatedIndexes( noLabel, label( 2 ), properties( 1 ) ),
                emptyIterableOf( SchemaDescriptor.class ) );

        assertThat(
                indexMap.getRelatedIndexes( label( 2 ), label( 2 ), properties( 1 ) ),
                emptyIterableOf( SchemaDescriptor.class ) );
>>>>>>> 678a860c
    }

    // HELPERS

    private long[] entityTokens( long... entityTokenIds )
    {
        return entityTokenIds;
    }

    private PrimitiveIntSet properties( int... propertyIds )
    {
        return PrimitiveIntCollections.asSet( propertyIds );
    }

    private class TestIndexProxy extends IndexProxyAdapter
    {
        private final SchemaDescriptor schema;

        private TestIndexProxy( SchemaDescriptor schema )
        {
            this.schema = schema;
        }

        @Override
        public SchemaDescriptor schema()
        {
            return schema;
        }
    }
}<|MERGE_RESOLUTION|>--- conflicted
+++ resolved
@@ -61,7 +61,7 @@
         map.put( 3L, new TestIndexProxy( schema5_8 ) );
         map.put( 4L, new TestIndexProxy( node35_8 ) );
         map.put( 5L, new TestIndexProxy( rel35_8 ) );
-        map.put( 6L, new TestIndexProxy( anynode_8) );
+        map.put( 6L, new TestIndexProxy( anynode_8 ) );
         map.put( 7L, new TestIndexProxy( anyrel_8 ) );
         indexMap = new IndexMap( map );
     }
@@ -114,7 +114,6 @@
     public void shouldHandleUnrelated()
     {
         assertThat(
-<<<<<<< HEAD
                 indexMap.getRelatedIndexes( noEntityToken, noEntityToken, emptySet(), NODE ),
                 emptyIterableOf( SchemaDescriptor.class ) );
 
@@ -166,20 +165,11 @@
                 indexMap.getRelatedIndexes( entityTokens( 13 ), noEntityToken, emptySet(), NODE ),
                 containsInAnyOrder( anynode_8 ) );
     }
-=======
-                indexMap.getRelatedIndexes( noLabel, noLabel, emptySet() ),
-                emptyIterableOf( SchemaDescriptor.class ) );
-
-        assertThat(
-                indexMap.getRelatedIndexes( label( 2 ), noLabel, emptySet() ),
-                emptyIterableOf( SchemaDescriptor.class ) );
->>>>>>> 678a860c
 
     @Test
     public void shouldGetAnyrelForAnyReltype()
     {
         assertThat(
-<<<<<<< HEAD
                 indexMap.getRelatedIndexes( entityTokens( 1 ), noEntityToken, emptySet(), RELATIONSHIP ),
                 containsInAnyOrder( anyrel_8 ) );
 
@@ -223,14 +213,6 @@
                 indexMap.getRelatedIndexes( entityTokens( 5 ), noEntityToken, emptySet(), RELATIONSHIP ),
                 containsInAnyOrder( rel35_8 ) );
 
-=======
-                indexMap.getRelatedIndexes( noLabel, label( 2 ), properties( 1 ) ),
-                emptyIterableOf( SchemaDescriptor.class ) );
-
-        assertThat(
-                indexMap.getRelatedIndexes( label( 2 ), label( 2 ), properties( 1 ) ),
-                emptyIterableOf( SchemaDescriptor.class ) );
->>>>>>> 678a860c
     }
 
     // HELPERS

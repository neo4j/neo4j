/*
 * Copyright (c) 2002-2018 "Neo Technology,"
 * Network Engine for Objects in Lund AB [http://neotechnology.com]
 *
 * This file is part of Neo4j.
 *
 * Neo4j is free software: you can redistribute it and/or modify
 * it under the terms of the GNU General Public License as published by
 * the Free Software Foundation, either version 3 of the License, or
 * (at your option) any later version.
 *
 * This program is distributed in the hope that it will be useful,
 * but WITHOUT ANY WARRANTY; without even the implied warranty of
 * MERCHANTABILITY or FITNESS FOR A PARTICULAR PURPOSE.  See the
 * GNU General Public License for more details.
 *
 * You should have received a copy of the GNU General Public License
 * along with this program.  If not, see <http://www.gnu.org/licenses/>.
 */
package org.neo4j.kernel.impl.index.schema;

import java.io.File;
import org.neo4j.index.internal.gbptree.Layout;
import org.neo4j.io.fs.FileSystemAbstraction;
import org.neo4j.io.pagecache.PageCache;
import org.neo4j.kernel.impl.api.index.sampling.IndexSamplingConfig;

public class NumberUniqueSchemaIndexPopulatorTest extends NativeUniqueSchemaIndexPopulatorTest<NumberSchemaKey,NativeSchemaValue>
{
    @Override
    NativeSchemaIndexPopulator<NumberSchemaKey,NativeSchemaValue> createPopulator(
            PageCache pageCache, FileSystemAbstraction fs, File indexFile,
            Layout<NumberSchemaKey,NativeSchemaValue> layout, IndexSamplingConfig samplingConfig )
    {
<<<<<<< HEAD
        return new NativeUniqueSchemaIndexPopulator<>( pageCache, fs, indexFile, layout, monitor,
                schemaIndexDescriptor, indexId );
=======
        return new NumberSchemaIndexPopulator( pageCache, fs, indexFile, layout, monitor, indexDescriptor, indexId, samplingConfig );
>>>>>>> bce708a1
    }

    @Override
    protected LayoutTestUtil<NumberSchemaKey,NativeSchemaValue> createLayoutTestUtil()
    {
        return new NumberUniqueLayoutTestUtil();
    }
}<|MERGE_RESOLUTION|>--- conflicted
+++ resolved
@@ -32,12 +32,8 @@
             PageCache pageCache, FileSystemAbstraction fs, File indexFile,
             Layout<NumberSchemaKey,NativeSchemaValue> layout, IndexSamplingConfig samplingConfig )
     {
-<<<<<<< HEAD
-        return new NativeUniqueSchemaIndexPopulator<>( pageCache, fs, indexFile, layout, monitor,
-                schemaIndexDescriptor, indexId );
-=======
-        return new NumberSchemaIndexPopulator( pageCache, fs, indexFile, layout, monitor, indexDescriptor, indexId, samplingConfig );
->>>>>>> bce708a1
+        return new NumberSchemaIndexPopulator( pageCache, fs, indexFile, layout, monitor,
+                schemaIndexDescriptor, indexId, samplingConfig );
     }
 
     @Override

--- conflicted
+++ resolved
@@ -27,15 +27,10 @@
 import java.util.List;
 
 import org.neo4j.internal.kernel.api.IndexQuery;
-<<<<<<< HEAD
+
+import org.neo4j.internal.kernel.api.security.SecurityContext;
 import org.neo4j.kernel.api.schema.index.SchemaIndexDescriptor;
 import org.neo4j.kernel.api.schema.index.SchemaIndexDescriptorFactory;
-=======
-
-import org.neo4j.internal.kernel.api.security.SecurityContext;
-import org.neo4j.kernel.api.schema.index.IndexDescriptor;
-import org.neo4j.kernel.api.schema.index.IndexDescriptorFactory;
->>>>>>> b13182ac
 import org.neo4j.storageengine.api.schema.IndexProgressor;
 import org.neo4j.storageengine.api.schema.IndexProgressor.NodeValueClient;
 import org.neo4j.values.storable.Value;
@@ -141,13 +136,8 @@
     private NodeValueClientFilter initializeFilter( IndexQuery... filters )
     {
         NodeValueClientFilter filter = new NodeValueClientFilter(
-<<<<<<< HEAD
-                this, new NodeCursor(), new PropertyCursor(), store, filters );
+                this, cursors.allocateNodeCursor(), cursors.allocatePropertyCursor(), store, filters );
         filter.initialize( SchemaIndexDescriptorFactory.forLabel( 11), this, null );
-=======
-                this, cursors.allocateNodeCursor(), cursors.allocatePropertyCursor(), store, filters );
-        filter.initialize( IndexDescriptorFactory.forLabel( 11), this, null );
->>>>>>> b13182ac
         return filter;
     }
 

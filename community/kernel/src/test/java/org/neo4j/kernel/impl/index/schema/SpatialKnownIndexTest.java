/*
 * Copyright (c) 2002-2018 "Neo Technology,"
 * Network Engine for Objects in Lund AB [http://neotechnology.com]
 *
 * This file is part of Neo4j.
 *
 * Neo4j is free software: you can redistribute it and/or modify
 * it under the terms of the GNU General Public License as published by
 * the Free Software Foundation, either version 3 of the License, or
 * (at your option) any later version.
 *
 * This program is distributed in the hope that it will be useful,
 * but WITHOUT ANY WARRANTY; without even the implied warranty of
 * MERCHANTABILITY or FITNESS FOR A PARTICULAR PURPOSE.  See the
 * GNU General Public License for more details.
 *
 * You should have received a copy of the GNU General Public License
 * along with this program.  If not, see <http://www.gnu.org/licenses/>.
 */
package org.neo4j.kernel.impl.index.schema;

import org.junit.Before;
import org.junit.Rule;
import org.junit.Test;
import org.junit.rules.RuleChain;

import java.io.File;
import java.io.IOException;
import java.nio.file.NoSuchFileException;

import org.neo4j.gis.spatial.index.curves.StandardConfiguration;
import org.neo4j.index.internal.gbptree.RecoveryCleanupWorkCollector;
import org.neo4j.io.fs.FileSystemAbstraction;
import org.neo4j.kernel.api.exceptions.index.IndexEntryConflictException;
import org.neo4j.kernel.api.index.IndexDirectoryStructure;
import org.neo4j.kernel.api.index.IndexProvider;
import org.neo4j.kernel.api.index.IndexUpdater;
import org.neo4j.kernel.api.schema.index.SchemaIndexDescriptor;
import org.neo4j.kernel.api.schema.index.SchemaIndexDescriptorFactory;
import org.neo4j.kernel.impl.api.index.sampling.IndexSamplingConfig;
import org.neo4j.test.rule.PageCacheRule;
import org.neo4j.test.rule.RandomRule;
import org.neo4j.test.rule.TestDirectory;
import org.neo4j.test.rule.fs.EphemeralFileSystemRule;
import org.neo4j.test.rule.fs.FileSystemRule;
import org.neo4j.values.storable.CoordinateReferenceSystem;

import static org.hamcrest.MatcherAssert.assertThat;
import static org.hamcrest.Matchers.containsString;
import static org.hamcrest.Matchers.equalTo;
import static org.junit.Assert.assertTrue;
import static org.junit.Assert.fail;
import static org.junit.rules.RuleChain.outerRule;
import static org.mockito.Mockito.mock;
import static org.neo4j.kernel.impl.index.schema.fusion.SpatialFusionSchemaIndexProvider.SPATIAL_PROVIDER_DESCRIPTOR;
import static org.neo4j.test.rule.PageCacheRule.config;

public class SpatialKnownIndexTest
{
    private final FileSystemRule fsRule = new EphemeralFileSystemRule();
    private final TestDirectory directory = TestDirectory.testDirectory( getClass(), fsRule.get() );
    private final PageCacheRule pageCacheRule = new PageCacheRule( config().withAccessChecks( true ) );
    protected final RandomRule random = new RandomRule();
    @Rule
    public final RuleChain rules = outerRule( fsRule ).around( directory ).around( pageCacheRule ).around( random );

    private SpatialCRSSchemaIndex index;
    private SchemaIndexDescriptor descriptor;
    private IndexSamplingConfig samplingConfig;
    private FileSystemAbstraction fs;
    private File storeDir;
    private File indexDir;

    @Before
    public void setup() throws IOException
    {
        fs = fsRule.get();
        storeDir = new File( "store" );
        fs.deleteRecursively( storeDir );
        fs.mkdir( storeDir );

        CoordinateReferenceSystem crs = CoordinateReferenceSystem.WGS84;
        String crsDir = String.format("%s-%s", crs.getTable().getTableId(), crs.getCode() );
        indexDir = new File( new File( new File( new File( new File( storeDir, "schema" ), "index" ), "spatial-1.0" ), "1" ), crsDir );
        IndexDirectoryStructure dirStructure = IndexDirectoryStructure.directoriesByProvider( storeDir ).forProvider( SPATIAL_PROVIDER_DESCRIPTOR );
        descriptor = SchemaIndexDescriptorFactory.forLabel( 42, 1337 );
        index = new SpatialCRSSchemaIndex( descriptor, dirStructure, crs, 1L, pageCacheRule.getPageCache( fs ), fs,
<<<<<<< HEAD
                IndexProvider.Monitor.EMPTY, RecoveryCleanupWorkCollector.IMMEDIATE );
=======
                SchemaIndexProvider.Monitor.EMPTY, RecoveryCleanupWorkCollector.IMMEDIATE, new StandardConfiguration(), 60 );
>>>>>>> bce708a1
        samplingConfig = mock( IndexSamplingConfig.class );
    }

    @Test
    public void shouldCreateFileOnCreate() throws IOException
    {
        // given
        assertThat( fs.listFiles( storeDir ).length, equalTo( 0 ) );

        // when
        index.startPopulation();

        // then
        assertThat( fs.listFiles( indexDir ).length, equalTo( 1 ) );
        index.finishPopulation( true );
        index.close();
    }

    @Test
    public void shouldNotTakeOnlineIfIndexNotCreated() throws IOException
    {
        assertThat( fs.listFiles( storeDir ).length, equalTo( 0 ) );

        try
        {
            // when
            index.takeOnline();
            fail("should have thrown exception");
        }
        catch ( IOException e )
        {
            // then
            assertThat( e.getMessage(), containsString( "Index file does not exist." ) );
            assertThat( fs.listFiles( storeDir ).length, equalTo( 0 ) );
        }
        index.close();
    }

    @Test
    public void shouldNotTakeOnlineIfPopulating() throws IOException
    {
        // given
        assertThat( fs.listFiles( storeDir ).length, equalTo( 0 ) );
        index.startPopulation();

        // when
        try
        {
            index.takeOnline();
            fail( "Should have thrown exception." );
        }
        catch ( IllegalStateException e )
        {
            // then
            assertThat( e.getMessage(), containsString( "Failed to bring index online." ) );
            index.finishPopulation( true );
        }
        index.close();
    }

    @Test
    public void shouldTakeOnlineIfDonePopulating() throws IOException
    {
        // given
        assertThat( fs.listFiles( storeDir ).length, equalTo( 0 ) );
        index.startPopulation();
        index.finishPopulation( true );

        // when
        index.takeOnline();
        index.close();
    }

    @Test
    public void shouldGetUpdaterWhenOnline() throws IOException, IndexEntryConflictException
    {
        assertThat( fs.listFiles( storeDir ).length, equalTo( 0 ) );

        // when
        IndexUpdater updater = index.updaterWithCreate( false );

        // then
        assertThat( fs.listFiles( indexDir ).length, equalTo( 1 ) );

        updater.close();
        index.close();
    }

    @Test
    public void shouldGetUpdaterWhenPopulating() throws IOException, IndexEntryConflictException
    {
        assertThat( fs.listFiles( storeDir ).length, equalTo( 0 ) );

        // when
        IndexUpdater updater = index.updaterWithCreate( true );

        // then
        assertThat( fs.listFiles( indexDir ).length, equalTo( 1 ) );

        updater.close();
        index.finishPopulation( true );
        index.close();
    }

    @Test
    public void drop() throws IOException
    {
        // given
        assertThat( fs.listFiles( storeDir ).length, equalTo( 0 ) );
        index.startPopulation();
        assertThat( fs.listFiles( indexDir ).length, equalTo( 1 ) );

        // when
        index.drop();

        // then
        assertThat( fs.listFiles( indexDir ).length, equalTo( 0 ) );
    }

    @Test
    public void shouldThrowIfFileNotExistReadingInitialState()
    {
        try
        {
            index.readState( descriptor );
            fail( "Should throw if no index file exists." );
        }
        catch ( IOException e )
        {
            assertTrue( e instanceof NoSuchFileException );
        }
    }
}<|MERGE_RESOLUTION|>--- conflicted
+++ resolved
@@ -85,11 +85,7 @@
         IndexDirectoryStructure dirStructure = IndexDirectoryStructure.directoriesByProvider( storeDir ).forProvider( SPATIAL_PROVIDER_DESCRIPTOR );
         descriptor = SchemaIndexDescriptorFactory.forLabel( 42, 1337 );
         index = new SpatialCRSSchemaIndex( descriptor, dirStructure, crs, 1L, pageCacheRule.getPageCache( fs ), fs,
-<<<<<<< HEAD
-                IndexProvider.Monitor.EMPTY, RecoveryCleanupWorkCollector.IMMEDIATE );
-=======
-                SchemaIndexProvider.Monitor.EMPTY, RecoveryCleanupWorkCollector.IMMEDIATE, new StandardConfiguration(), 60 );
->>>>>>> bce708a1
+                IndexProvider.Monitor.EMPTY, RecoveryCleanupWorkCollector.IMMEDIATE, new StandardConfiguration(), 60 );
         samplingConfig = mock( IndexSamplingConfig.class );
     }
 

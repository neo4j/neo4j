/*
 * Copyright (c) 2002-2018 "Neo Technology,"
 * Network Engine for Objects in Lund AB [http://neotechnology.com]
 *
 * This file is part of Neo4j.
 *
 * Neo4j is free software: you can redistribute it and/or modify
 * it under the terms of the GNU General Public License as published by
 * the Free Software Foundation, either version 3 of the License, or
 * (at your option) any later version.
 *
 * This program is distributed in the hope that it will be useful,
 * but WITHOUT ANY WARRANTY; without even the implied warranty of
 * MERCHANTABILITY or FITNESS FOR A PARTICULAR PURPOSE.  See the
 * GNU General Public License for more details.
 *
 * You should have received a copy of the GNU General Public License
 * along with this program.  If not, see <http://www.gnu.org/licenses/>.
 */
package org.neo4j.kernel.impl.index.schema;

import java.io.File;
import org.neo4j.index.internal.gbptree.Layout;
import org.neo4j.io.fs.FileSystemAbstraction;
import org.neo4j.io.pagecache.PageCache;
import org.neo4j.kernel.impl.api.index.sampling.IndexSamplingConfig;

public class StringNonUniqueSchemaIndexPopulatorTest extends NativeNonUniqueSchemaIndexPopulatorTest<StringSchemaKey,NativeSchemaValue>
{
    @Override
    NativeSchemaIndexPopulator<StringSchemaKey,NativeSchemaValue> createPopulator( PageCache pageCache, FileSystemAbstraction fs,
            File indexFile, Layout<StringSchemaKey,NativeSchemaValue> layout, IndexSamplingConfig samplingConfig )
    {
<<<<<<< HEAD
        return new StringSchemaIndexPopulator( pageCache, fs, indexFile, layout,  monitor, schemaIndexDescriptor,
                indexId, samplingConfig );
=======
        return new StringSchemaIndexPopulator( pageCache, fs, indexFile, layout, monitor, schemaIndexDescriptor, indexId, samplingConfig );
>>>>>>> 251e9a8d
    }

    @Override
    protected LayoutTestUtil<StringSchemaKey,NativeSchemaValue> createLayoutTestUtil()
    {
        return new StringNonUniqueLayoutTestUtil();
    }
}<|MERGE_RESOLUTION|>--- conflicted
+++ resolved
@@ -31,12 +31,7 @@
     NativeSchemaIndexPopulator<StringSchemaKey,NativeSchemaValue> createPopulator( PageCache pageCache, FileSystemAbstraction fs,
             File indexFile, Layout<StringSchemaKey,NativeSchemaValue> layout, IndexSamplingConfig samplingConfig )
     {
-<<<<<<< HEAD
-        return new StringSchemaIndexPopulator( pageCache, fs, indexFile, layout,  monitor, schemaIndexDescriptor,
-                indexId, samplingConfig );
-=======
         return new StringSchemaIndexPopulator( pageCache, fs, indexFile, layout, monitor, schemaIndexDescriptor, indexId, samplingConfig );
->>>>>>> 251e9a8d
     }
 
     @Override

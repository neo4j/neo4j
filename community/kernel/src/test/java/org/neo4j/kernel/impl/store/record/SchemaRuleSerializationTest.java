--- conflicted
+++ resolved
@@ -24,7 +24,6 @@
 import java.nio.ByteBuffer;
 import java.util.Arrays;
 import java.util.Base64;
-import java.util.Collections;
 import java.util.stream.IntStream;
 
 import org.neo4j.internal.kernel.api.schema.constraints.ConstraintDescriptor;
@@ -34,15 +33,8 @@
 import org.neo4j.kernel.api.schema.constaints.NodeKeyConstraintDescriptor;
 import org.neo4j.kernel.api.schema.constaints.UniquenessConstraintDescriptor;
 import org.neo4j.kernel.api.schema.index.IndexDescriptor;
-<<<<<<< HEAD
-import org.neo4j.kernel.api.schema.index.SchemaIndexDescriptorFactory;
-import org.neo4j.kernel.impl.api.index.IndexProviderMap;
-import org.neo4j.kernel.impl.api.index.inmemory.InMemoryIndexProvider;
-import org.neo4j.kernel.impl.transaction.state.DefaultIndexProviderMap;
-=======
 import org.neo4j.kernel.api.schema.index.StoreIndexDescriptor;
 import org.neo4j.kernel.api.schema.index.TestIndexDescriptorFactory;
->>>>>>> b9119223
 import org.neo4j.storageengine.api.schema.SchemaRule;
 
 import static org.hamcrest.MatcherAssert.assertThat;
@@ -53,43 +45,6 @@
 
 public class SchemaRuleSerializationTest extends SchemaRuleTestBase
 {
-<<<<<<< HEAD
-    private static final InMemoryIndexProvider inMemoryIndexProvider = new InMemoryIndexProvider()
-    {
-        @Override
-        public Descriptor getProviderDescriptor()
-        {
-            return PROVIDER_DESCRIPTOR;
-        }
-    };
-    private static final IndexProvider SOME_INDEX_PROVIDER = new InMemoryIndexProvider()
-    {
-        @Override
-        public Descriptor getProviderDescriptor()
-        {
-            return new Descriptor( "index-provider", "25.0" );
-        }
-    };
-    private static final IndexProviderMap indexProviderMap =
-            new DefaultIndexProviderMap( inMemoryIndexProvider, Collections.singletonList( SOME_INDEX_PROVIDER ) );
-    IndexRule indexRegular =
-            IndexRule.forIndex( RULE_ID, SchemaIndexDescriptorFactory.forLabel( LABEL_ID, PROPERTY_ID_1 ) ).withProvider( PROVIDER_DESCRIPTOR ).build();
-
-    IndexRule indexUnique = IndexRule.forIndex( RULE_ID_2, SchemaIndexDescriptorFactory.uniqueForLabel( LABEL_ID, PROPERTY_ID_1 ) ).withProvider(
-            PROVIDER_DESCRIPTOR ).withOwingConstraint( RULE_ID ).build();
-
-    IndexRule indexCompositeRegular =
-            IndexRule.forIndex( RULE_ID, SchemaIndexDescriptorFactory.forLabel( LABEL_ID, PROPERTY_ID_1, PROPERTY_ID_2 ) ).withProvider(
-                    PROVIDER_DESCRIPTOR ).build();
-
-    IndexRule indexCompositeUnique =
-            IndexRule.forIndex( RULE_ID_2, SchemaIndexDescriptorFactory.uniqueForLabel( LABEL_ID, PROPERTY_ID_1, PROPERTY_ID_2 ) ).withProvider(
-                    PROVIDER_DESCRIPTOR ).withOwingConstraint( RULE_ID ).build();
-
-    IndexRule indexBigComposite =
-            IndexRule.forIndex( RULE_ID, SchemaIndexDescriptorFactory.forLabel( LABEL_ID, IntStream.range( 1, 200 ).toArray() ) ).withProvider(
-                    PROVIDER_DESCRIPTOR ).build();
-=======
     StoreIndexDescriptor indexRegular = forLabel( LABEL_ID, PROPERTY_ID_1 ).withId( RULE_ID );
 
     StoreIndexDescriptor indexUnique = uniqueForLabel( LABEL_ID, PROPERTY_ID_1 ).withIds( RULE_ID_2, RULE_ID );
@@ -100,7 +55,6 @@
             uniqueForLabel( LABEL_ID, PROPERTY_ID_1, PROPERTY_ID_2 ).withIds( RULE_ID_2, RULE_ID );
 
     StoreIndexDescriptor indexBigComposite = forLabel( LABEL_ID, IntStream.range(1, 200).toArray() ).withId( RULE_ID );
->>>>>>> b9119223
 
     ConstraintRule constraintExistsLabel = ConstraintRule.constraintRule( RULE_ID,
             ConstraintDescriptorFactory.existsForLabel( LABEL_ID, PROPERTY_ID_1 ) );
@@ -159,30 +113,12 @@
     {
         String name = "custom_rule";
 
-<<<<<<< HEAD
-        assertThat( serialiseAndDeserialise(
-                IndexRule.forIndex( RULE_ID, SchemaIndexDescriptorFactory.forLabel( LABEL_ID, PROPERTY_ID_1 ) ).withProvider( PROVIDER_DESCRIPTOR ).withName(
-                        name ).build() ).getName(), is( name ) );
-        assertThat( serialiseAndDeserialise(
-                IndexRule.forIndex( RULE_ID_2, SchemaIndexDescriptorFactory.uniqueForLabel( LABEL_ID, PROPERTY_ID_1 ) ).withProvider(
-                        PROVIDER_DESCRIPTOR ).withName( name ).withOwingConstraint( RULE_ID ).build() ).getName(), is( name ) );
-        assertThat( serialiseAndDeserialise(
-                IndexRule.forIndex( RULE_ID, SchemaIndexDescriptorFactory.forLabel( LABEL_ID, PROPERTY_ID_1, PROPERTY_ID_2 ) ).withProvider(
-                        PROVIDER_DESCRIPTOR ).withName( name ).build() ).getName(), is( name ) );
-        assertThat( serialiseAndDeserialise(
-                IndexRule.forIndex( RULE_ID_2, SchemaIndexDescriptorFactory.uniqueForLabel( LABEL_ID, PROPERTY_ID_1, PROPERTY_ID_2 ) ).withProvider(
-                        PROVIDER_DESCRIPTOR ).withName( name ).withOwingConstraint( RULE_ID ).build() ).getName(), is( name ) );
-        assertThat( serialiseAndDeserialise(
-                IndexRule.forIndex( RULE_ID, SchemaIndexDescriptorFactory.forLabel( LABEL_ID, IntStream.range( 1, 200 ).toArray() ) ).withProvider(
-                        PROVIDER_DESCRIPTOR ).withName( name ).build() ).getName(), is( name ) );
-=======
         assertThat( serialiseAndDeserialise( namedForLabel( name, LABEL_ID, PROPERTY_ID_1 ).withId( RULE_ID ) ).getName(), is( name ) );
         assertThat( serialiseAndDeserialise( namedUniqueForLabel( name, LABEL_ID, PROPERTY_ID_1 ).withIds( RULE_ID_2, RULE_ID ) ).getName(), is( name ) );
         assertThat( serialiseAndDeserialise( namedForLabel( name, LABEL_ID, PROPERTY_ID_1, PROPERTY_ID_2 ).withId( RULE_ID ) ).getName(), is( name ) );
         assertThat( serialiseAndDeserialise( namedUniqueForLabel( name, LABEL_ID, PROPERTY_ID_1, PROPERTY_ID_2 ).withIds( RULE_ID_2, RULE_ID ) ).getName(),
                 is( name ) );
         assertThat( serialiseAndDeserialise( namedForLabel( name, LABEL_ID, IntStream.range(1, 200).toArray() ).withId( RULE_ID ) ).getName(), is( name ) );
->>>>>>> b9119223
         assertThat( serialiseAndDeserialise( ConstraintRule.constraintRule( RULE_ID,
                 ConstraintDescriptorFactory.existsForLabel( LABEL_ID, PROPERTY_ID_1 ), name ) ).getName(), is( name ) );
         assertThat( serialiseAndDeserialise( ConstraintRule.constraintRule( RULE_ID_2,
@@ -208,26 +144,7 @@
                 is( "index_2" ) );
         assertThat( serialiseAndDeserialise( forLabel( LABEL_ID, IntStream.range(1, 200).toArray() ).withId( RULE_ID ) ).getName(), is( "index_1" ) );
 
-<<<<<<< HEAD
-        assertThat( serialiseAndDeserialise(
-                IndexRule.forIndex( RULE_ID, SchemaIndexDescriptorFactory.forLabel( LABEL_ID, PROPERTY_ID_1 ) ).withProvider( PROVIDER_DESCRIPTOR ).withName(
-                        name ).build() ).getName(), is( "index_1" ) );
-        assertThat( serialiseAndDeserialise(
-                IndexRule.forIndex( RULE_ID_2, SchemaIndexDescriptorFactory.uniqueForLabel( LABEL_ID, PROPERTY_ID_1 ) ).withProvider(
-                        PROVIDER_DESCRIPTOR ).withName( name ).withOwingConstraint( RULE_ID ).build() ).getName(), is( "index_2" ) );
-        assertThat( serialiseAndDeserialise(
-                IndexRule.forIndex( RULE_ID, SchemaIndexDescriptorFactory.forLabel( LABEL_ID, PROPERTY_ID_1, PROPERTY_ID_2 ) ).withProvider(
-                        PROVIDER_DESCRIPTOR ).withName( name ).build() ).getName(), is( "index_1" ) );
-        assertThat( serialiseAndDeserialise(
-                IndexRule.forIndex( RULE_ID_2, SchemaIndexDescriptorFactory.uniqueForLabel( LABEL_ID, PROPERTY_ID_1, PROPERTY_ID_2 ) ).withProvider(
-                        PROVIDER_DESCRIPTOR ).withName( name ).withOwingConstraint( RULE_ID ).build() ).getName(), is( "index_2" ) );
-        assertThat( serialiseAndDeserialise(
-                IndexRule.forIndex( RULE_ID, SchemaIndexDescriptorFactory.forLabel( LABEL_ID, IntStream.range( 1, 200 ).toArray() ) ).withProvider(
-                        PROVIDER_DESCRIPTOR ).withName( name ).build() ).getName(),
-                is( "index_1" ) );
-=======
         String name = null;
->>>>>>> b9119223
         assertThat( serialiseAndDeserialise( ConstraintRule.constraintRule( RULE_ID,
                 ConstraintDescriptorFactory.existsForLabel( LABEL_ID, PROPERTY_ID_1 ), name ) ).getName(),
                 is( "constraint_1" ) );
@@ -252,12 +169,7 @@
     public void indexRuleNameMustNotContainNullCharacter()
     {
         String name = "a\0b";
-<<<<<<< HEAD
-        IndexRule.forIndex( RULE_ID, SchemaIndexDescriptorFactory.forLabel( LABEL_ID, PROPERTY_ID_1 ) ).withProvider( PROVIDER_DESCRIPTOR ).withName(
-                name ).build();
-=======
         namedForLabel( name, LABEL_ID, PROPERTY_ID_1 ).withId( RULE_ID );
->>>>>>> b9119223
     }
 
     @Test( expected = IllegalArgumentException.class )
@@ -265,24 +177,14 @@
     {
         //noinspection RedundantStringConstructorCall
         String name = new String( "" );
-<<<<<<< HEAD
-        IndexRule.forIndex( RULE_ID, SchemaIndexDescriptorFactory.forLabel( LABEL_ID, PROPERTY_ID_1 ) ).withProvider( PROVIDER_DESCRIPTOR ).withName(
-                name ).build();
-=======
         namedForLabel( name, LABEL_ID, PROPERTY_ID_1 ).withId( RULE_ID );
->>>>>>> b9119223
     }
 
     @Test( expected = IllegalArgumentException.class )
     public void constraintIndexRuleNameMustNotContainNullCharacter()
     {
         String name = "a\0b";
-<<<<<<< HEAD
-        IndexRule.forIndex( RULE_ID, SchemaIndexDescriptorFactory.forLabel( LABEL_ID, PROPERTY_ID_1 ) ).withProvider( PROVIDER_DESCRIPTOR ).withName(
-                name ).withOwingConstraint( RULE_ID_2 ).build();
-=======
         namedUniqueForLabel( name, LABEL_ID, PROPERTY_ID_1 ).withIds( RULE_ID, RULE_ID_2 );
->>>>>>> b9119223
     }
 
     @Test( expected = IllegalArgumentException.class )
@@ -290,12 +192,7 @@
     {
         //noinspection RedundantStringConstructorCall
         String name = new String( "" );
-<<<<<<< HEAD
-        IndexRule.forIndex( RULE_ID, SchemaIndexDescriptorFactory.forLabel( LABEL_ID, PROPERTY_ID_1 ) ).withProvider( PROVIDER_DESCRIPTOR ).withName(
-                name ).withOwingConstraint( RULE_ID_2 ).build();
-=======
         namedUniqueForLabel( name, LABEL_ID, PROPERTY_ID_1 ).withIds( RULE_ID, RULE_ID_2 );
->>>>>>> b9119223
     }
 
     @Test( expected = IllegalArgumentException.class )
@@ -530,10 +427,7 @@
         // GIVEN
         long ruleId = 24;
         IndexDescriptor index = forLabel( 512, 4 );
-<<<<<<< HEAD
-=======
         IndexProvider.Descriptor indexProvider = new IndexProvider.Descriptor( "index-provider", "25.0" );
->>>>>>> b9119223
         byte[] bytes = decodeBase64( serialized );
 
         // WHEN
@@ -542,15 +436,9 @@
 
         // THEN
         assertThat( deserialized.getId(), equalTo( ruleId ) );
-<<<<<<< HEAD
-        assertThat( deserialized.getIndexDescriptor( indexProviderMap ), equalTo( index ) );
-        assertThat( deserialized.schema(), equalTo( index.schema() ) );
-        assertThat( deserialized.getProviderDescriptor(), equalTo( SOME_INDEX_PROVIDER.getProviderDescriptor() ) );
-=======
         assertThat( deserialized, equalTo( index ) );
         assertThat( deserialized.schema(), equalTo( index.schema() ) );
         assertThat( deserialized.providerDescriptor(), equalTo( indexProvider ) );
->>>>>>> b9119223
         assertThat( deserialized.getName(), is( name ) );
         assertException( deserialized::getOwningConstraint, IllegalStateException.class );
     }
@@ -560,12 +448,8 @@
         // GIVEN
         long ruleId = 33;
         long constraintId = 11;
-<<<<<<< HEAD
-        IndexDescriptor index = SchemaIndexDescriptorFactory.uniqueForLabel( 61, 988 );
-=======
         IndexDescriptor index = TestIndexDescriptorFactory.uniqueForLabel( 61, 988 );
         IndexProvider.Descriptor indexProvider = new IndexProvider.Descriptor( "index-provider", "25.0" );
->>>>>>> b9119223
         byte[] bytes = decodeBase64( serialized );
 
         // WHEN
@@ -574,15 +458,9 @@
 
         // THEN
         assertThat( deserialized.getId(), equalTo( ruleId ) );
-<<<<<<< HEAD
-        assertThat( deserialized.getIndexDescriptor( indexProviderMap ), equalTo( index ) );
-        assertThat( deserialized.schema(), equalTo( index.schema() ) );
-        assertThat( deserialized.getProviderDescriptor(), equalTo( SOME_INDEX_PROVIDER.getProviderDescriptor() ) );
-=======
         assertThat( deserialized, equalTo( index ) );
         assertThat( deserialized.schema(), equalTo( index.schema() ) );
         assertThat( deserialized.providerDescriptor(), equalTo( indexProvider ) );
->>>>>>> b9119223
         assertThat( deserialized.getOwningConstraint(), equalTo( constraintId ) );
         assertThat( deserialized.getName(), is( name ) );
     }
@@ -677,11 +555,7 @@
         StoreIndexDescriptor deserialized = assertIndexRule( serialiseAndDeserialise( indexRule ) );
 
         assertThat( deserialized.getId(), equalTo( indexRule.getId() ) );
-<<<<<<< HEAD
-        assertThat( deserialized.getIndexDescriptor( indexProviderMap ), equalTo( indexRule.getIndexDescriptor( indexProviderMap ) ) );
-=======
         assertThat( deserialized, equalTo( indexRule ) );
->>>>>>> b9119223
         assertThat( deserialized.schema(), equalTo( indexRule.schema() ) );
         assertThat( deserialized.providerDescriptor(), equalTo( indexRule.providerDescriptor() ) );
     }

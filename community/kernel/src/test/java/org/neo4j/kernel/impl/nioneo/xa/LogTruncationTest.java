--- conflicted
+++ resolved
@@ -24,6 +24,7 @@
 import java.nio.channels.ReadableByteChannel;
 
 import org.junit.Test;
+
 
 import org.neo4j.kernel.impl.nioneo.store.LabelTokenRecord;
 import org.neo4j.kernel.impl.nioneo.store.NeoStoreRecord;
@@ -33,6 +34,7 @@
 import org.neo4j.kernel.impl.transaction.xaframework.XaCommand;
 
 import static junit.framework.TestCase.assertNull;
+import static org.junit.Assert.assertEquals;
 import static org.junit.Assert.assertEquals;
 
 /**
@@ -214,12 +216,8 @@
             return this.readIndex;
         }
 
-<<<<<<< HEAD
-        @Override
-        public FileChannel getFileChannel()
-=======
+        @Override
         public StoreChannel getFileChannel()
->>>>>>> 0a2935ff
         {
             throw new UnsupportedOperationException();
         }

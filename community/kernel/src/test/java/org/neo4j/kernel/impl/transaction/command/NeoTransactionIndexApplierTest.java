/*
 * Copyright (c) 2002-2018 "Neo Technology,"
 * Network Engine for Objects in Lund AB [http://neotechnology.com]
 *
 * This file is part of Neo4j.
 *
 * Neo4j is free software: you can redistribute it and/or modify
 * it under the terms of the GNU General Public License as published by
 * the Free Software Foundation, either version 3 of the License, or
 * (at your option) any later version.
 *
 * This program is distributed in the hope that it will be useful,
 * but WITHOUT ANY WARRANTY; without even the implied warranty of
 * MERCHANTABILITY or FITNESS FOR A PARTICULAR PURPOSE.  See the
 * GNU General Public License for more details.
 *
 * You should have received a copy of the GNU General Public License
 * along with this program.  If not, see <http://www.gnu.org/licenses/>.
 */
package org.neo4j.kernel.impl.transaction.command;

import org.junit.Before;
import org.junit.Test;

import java.util.Collection;
import java.util.Collections;
import java.util.function.Supplier;

import org.neo4j.concurrent.WorkSync;
import org.neo4j.helpers.collection.Iterables;
import org.neo4j.kernel.api.index.IndexProvider.Descriptor;
import org.neo4j.kernel.api.labelscan.LabelScanWriter;
import org.neo4j.kernel.api.schema.index.IndexDescriptorFactory;
import org.neo4j.kernel.impl.api.TransactionApplier;
import org.neo4j.kernel.impl.api.TransactionToApply;
import org.neo4j.kernel.impl.api.index.IndexingService;
import org.neo4j.kernel.impl.api.index.IndexingUpdateService;
import org.neo4j.kernel.impl.api.index.PropertyPhysicalToLogicalConverter;
import org.neo4j.kernel.impl.store.NodeStore;
import org.neo4j.kernel.impl.store.PropertyStore;
import org.neo4j.kernel.impl.store.RelationshipStore;
import org.neo4j.kernel.impl.store.record.DynamicRecord;
import org.neo4j.kernel.api.schema.index.StoreIndexDescriptor;
import org.neo4j.kernel.impl.store.record.NodeRecord;
import org.neo4j.storageengine.api.EntityType;

import static java.util.Collections.singleton;
import static org.junit.Assert.assertFalse;
import static org.mockito.ArgumentMatchers.any;
import static org.mockito.ArgumentMatchers.eq;
import static org.mockito.Mockito.mock;
import static org.mockito.Mockito.verify;
import static org.mockito.Mockito.when;
import static org.neo4j.kernel.api.schema.SchemaDescriptorFactory.forLabel;
import static org.neo4j.kernel.impl.store.record.DynamicRecord.dynamicRecord;

public class NeoTransactionIndexApplierTest
{
    private static final Descriptor INDEX_DESCRIPTOR = new Descriptor( "in-memory", "1.0" );

    private final IndexingService indexingService = mock( IndexingService.class );
    @SuppressWarnings( "unchecked" )
    private final Supplier<LabelScanWriter> labelScanStore = mock( Supplier.class );
    private final Collection<DynamicRecord> emptyDynamicRecords = Collections.emptySet();
    private final WorkSync<Supplier<LabelScanWriter>,LabelUpdateWork> labelScanStoreSynchronizer =
            new WorkSync<>( labelScanStore );
    private final WorkSync<IndexingUpdateService,IndexUpdatesWork> indexUpdatesSync = new WorkSync<>( indexingService );
    private final TransactionToApply transactionToApply = mock( TransactionToApply.class );

    @Before
    public void setup()
    {
        when( transactionToApply.transactionId() ).thenReturn( 1L );
        when( indexingService.convertToIndexUpdates( any(), eq( EntityType.NODE ) ) ).thenAnswer( o -> Iterables.empty() );
    }

    @Test
    public void shouldUpdateLabelStoreScanOnNodeCommands() throws Exception
    {
        // given
        final IndexBatchTransactionApplier applier = newIndexTransactionApplier();
        final NodeRecord before = new NodeRecord( 11 );
        before.setLabelField( 17, emptyDynamicRecords );
        final NodeRecord after = new NodeRecord( 12 );
        after.setLabelField( 18, emptyDynamicRecords );
        final Command.NodeCommand command = new Command.NodeCommand( before, after );

        LabelScanWriter labelScanWriter = mock( LabelScanWriter.class );
        when( labelScanStore.get() ).thenReturn( labelScanWriter );

        // when
        boolean result;
        try ( TransactionApplier txApplier = applier.startTx( transactionToApply ) )
        {
            result = txApplier.visitNodeCommand( command );
        }
        // then
        assertFalse( result );
    }

    private IndexBatchTransactionApplier newIndexTransactionApplier()
    {
        PropertyStore propertyStore = mock( PropertyStore.class );
        return new IndexBatchTransactionApplier( indexingService, labelScanStoreSynchronizer, indexUpdatesSync, mock( NodeStore.class ),
                mock( RelationshipStore.class ), new PropertyPhysicalToLogicalConverter( propertyStore ) );
    }

    @Test
    public void shouldCreateIndexGivenCreateSchemaRuleCommand() throws Exception
    {
        // Given
        final StoreIndexDescriptor indexRule = indexRule( 1, 42, 42, INDEX_DESCRIPTOR );

        final IndexBatchTransactionApplier applier = newIndexTransactionApplier();

        final Command.SchemaRuleCommand command =
                new Command.SchemaRuleCommand( emptyDynamicRecords, singleton( createdDynamicRecord( 1 ) ), indexRule );

        // When
        boolean result;
        try ( TransactionApplier txApplier = applier.startTx( transactionToApply ) )
        {
            result = txApplier.visitSchemaRuleCommand( command );
        }

        // Then
        assertFalse( result );
        verify( indexingService ).createIndexes( indexRule );
    }

    private StoreIndexDescriptor indexRule( long ruleId, int labelId, int propertyId, Descriptor descriptor )
    {
<<<<<<< HEAD
        return IndexRule.forIndex( ruleId, SchemaIndexDescriptorFactory.forLabel( labelId, propertyId ) ).withProvider( descriptor ).build();
=======
        return IndexDescriptorFactory.forSchema( forLabel( labelId, propertyId ), descriptor ).withId( ruleId );
>>>>>>> b9119223
    }

    @Test
    public void shouldDropIndexGivenDropSchemaRuleCommand() throws Exception
    {
        // Given
        final StoreIndexDescriptor indexRule = indexRule( 1, 42, 42, INDEX_DESCRIPTOR );

        final IndexBatchTransactionApplier applier = newIndexTransactionApplier();

        final Command.SchemaRuleCommand command = new Command.SchemaRuleCommand(
                singleton( createdDynamicRecord( 1 ) ), singleton( dynamicRecord( 1, false ) ), indexRule );

        // When
        boolean result;
        try ( TransactionApplier txApplier = applier.startTx( transactionToApply ) )
        {
            result = txApplier.visitSchemaRuleCommand( command );
        }

        // Then
        assertFalse( result );
        verify( indexingService ).dropIndex( indexRule );
    }

    private static DynamicRecord createdDynamicRecord( long id )
    {
        DynamicRecord record = dynamicRecord( id, true );
        record.setCreated();
        return record;
    }
}<|MERGE_RESOLUTION|>--- conflicted
+++ resolved
@@ -38,16 +38,13 @@
 import org.neo4j.kernel.impl.api.index.PropertyPhysicalToLogicalConverter;
 import org.neo4j.kernel.impl.store.NodeStore;
 import org.neo4j.kernel.impl.store.PropertyStore;
-import org.neo4j.kernel.impl.store.RelationshipStore;
 import org.neo4j.kernel.impl.store.record.DynamicRecord;
 import org.neo4j.kernel.api.schema.index.StoreIndexDescriptor;
 import org.neo4j.kernel.impl.store.record.NodeRecord;
-import org.neo4j.storageengine.api.EntityType;
 
 import static java.util.Collections.singleton;
 import static org.junit.Assert.assertFalse;
 import static org.mockito.ArgumentMatchers.any;
-import static org.mockito.ArgumentMatchers.eq;
 import static org.mockito.Mockito.mock;
 import static org.mockito.Mockito.verify;
 import static org.mockito.Mockito.when;
@@ -71,7 +68,7 @@
     public void setup()
     {
         when( transactionToApply.transactionId() ).thenReturn( 1L );
-        when( indexingService.convertToIndexUpdates( any(), eq( EntityType.NODE ) ) ).thenAnswer( o -> Iterables.empty() );
+        when( indexingService.convertToIndexUpdates( any() ) ).thenAnswer( o -> Iterables.empty() );
     }
 
     @Test
@@ -101,8 +98,9 @@
     private IndexBatchTransactionApplier newIndexTransactionApplier()
     {
         PropertyStore propertyStore = mock( PropertyStore.class );
-        return new IndexBatchTransactionApplier( indexingService, labelScanStoreSynchronizer, indexUpdatesSync, mock( NodeStore.class ),
-                mock( RelationshipStore.class ), new PropertyPhysicalToLogicalConverter( propertyStore ) );
+        return new IndexBatchTransactionApplier( indexingService,
+                labelScanStoreSynchronizer, indexUpdatesSync, mock( NodeStore.class ),
+                new PropertyPhysicalToLogicalConverter( propertyStore ) );
     }
 
     @Test
@@ -130,11 +128,7 @@
 
     private StoreIndexDescriptor indexRule( long ruleId, int labelId, int propertyId, Descriptor descriptor )
     {
-<<<<<<< HEAD
-        return IndexRule.forIndex( ruleId, SchemaIndexDescriptorFactory.forLabel( labelId, propertyId ) ).withProvider( descriptor ).build();
-=======
         return IndexDescriptorFactory.forSchema( forLabel( labelId, propertyId ), descriptor ).withId( ruleId );
->>>>>>> b9119223
     }
 
     @Test

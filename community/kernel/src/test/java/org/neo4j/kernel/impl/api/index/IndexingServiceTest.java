/*
 * Copyright (c) 2002-2018 "Neo Technology,"
 * Network Engine for Objects in Lund AB [http://neotechnology.com]
 *
 * This file is part of Neo4j.
 *
 * Neo4j is free software: you can redistribute it and/or modify
 * it under the terms of the GNU General Public License as published by
 * the Free Software Foundation, either version 3 of the License, or
 * (at your option) any later version.
 *
 * This program is distributed in the hope that it will be useful,
 * but WITHOUT ANY WARRANTY; without even the implied warranty of
 * MERCHANTABILITY or FITNESS FOR A PARTICULAR PURPOSE.  See the
 * GNU General Public License for more details.
 *
 * You should have received a copy of the GNU General Public License
 * along with this program.  If not, see <http://www.gnu.org/licenses/>.
 */
package org.neo4j.kernel.impl.api.index;

import org.eclipse.collections.api.map.primitive.LongObjectMap;
import org.hamcrest.Description;
import org.hamcrest.Matcher;
import org.hamcrest.TypeSafeMatcher;
import org.junit.Before;
import org.junit.Rule;
import org.junit.Test;
import org.junit.rules.ExpectedException;
import org.mockito.ArgumentCaptor;
import org.mockito.InOrder;
import org.mockito.invocation.InvocationOnMock;
import org.mockito.stubbing.Answer;

import java.io.File;
import java.io.IOException;
import java.io.UncheckedIOException;
import java.util.ArrayList;
import java.util.Arrays;
import java.util.Collection;
import java.util.Collections;
import java.util.Iterator;
import java.util.List;
import java.util.concurrent.CountDownLatch;
import java.util.concurrent.atomic.AtomicLong;
import java.util.function.IntPredicate;

import org.neo4j.graphdb.ResourceIterator;
import org.neo4j.graphdb.factory.GraphDatabaseSettings;
import org.neo4j.helpers.collection.BoundedIterable;
import org.neo4j.helpers.collection.Visitor;
import org.neo4j.internal.kernel.api.InternalIndexState;
import org.neo4j.internal.kernel.api.TokenNameLookup;
import org.neo4j.internal.kernel.api.schema.LabelSchemaDescriptor;
import org.neo4j.internal.kernel.api.schema.SchemaDescriptor;
import org.neo4j.io.fs.FileSystemAbstraction;
import org.neo4j.io.pagecache.IOLimiter;
import org.neo4j.io.pagecache.PageCache;
import org.neo4j.kernel.api.exceptions.index.IndexEntryConflictException;
import org.neo4j.kernel.api.exceptions.index.IndexNotFoundKernelException;
import org.neo4j.kernel.api.exceptions.index.IndexPopulationFailedKernelException;
import org.neo4j.kernel.api.index.IndexAccessor;
import org.neo4j.kernel.api.index.IndexEntryUpdate;
import org.neo4j.kernel.api.index.IndexPopulator;
import org.neo4j.kernel.api.index.IndexProvider;
import org.neo4j.kernel.api.index.IndexUpdater;
<<<<<<< HEAD
import org.neo4j.kernel.api.schema.SchemaDescriptorFactory;
import org.neo4j.kernel.api.schema.index.IndexDescriptor;
import org.neo4j.kernel.api.schema.index.SchemaIndexDescriptor;
import org.neo4j.kernel.api.schema.index.SchemaIndexDescriptorFactory;
=======
import org.neo4j.kernel.api.schema.index.CapableIndexDescriptor;
import org.neo4j.kernel.api.schema.index.IndexDescriptor;
import org.neo4j.kernel.api.schema.index.StoreIndexDescriptor;
>>>>>>> b9119223
import org.neo4j.kernel.configuration.Config;
import org.neo4j.kernel.impl.api.SchemaState;
import org.neo4j.kernel.impl.api.index.inmemory.InMemoryIndexProvider;
import org.neo4j.kernel.impl.api.index.sampling.IndexSamplingConfig;
import org.neo4j.kernel.impl.api.index.sampling.IndexSamplingController;
import org.neo4j.kernel.impl.api.index.sampling.IndexSamplingMode;
import org.neo4j.kernel.impl.scheduler.CentralJobScheduler;
import org.neo4j.kernel.impl.store.UnderlyingStorageException;
import org.neo4j.kernel.impl.storemigration.StoreMigrationParticipant;
import org.neo4j.kernel.impl.transaction.command.Command;
import org.neo4j.kernel.impl.transaction.command.Command.NodeCommand;
import org.neo4j.kernel.impl.transaction.command.Command.PropertyCommand;
import org.neo4j.kernel.impl.transaction.state.DefaultIndexProviderMap;
import org.neo4j.kernel.impl.transaction.state.DirectIndexUpdates;
import org.neo4j.kernel.impl.transaction.state.IndexUpdates;
import org.neo4j.kernel.lifecycle.LifeRule;
import org.neo4j.kernel.lifecycle.LifecycleException;
import org.neo4j.logging.AssertableLogProvider;
import org.neo4j.logging.AssertableLogProvider.LogMatcherBuilder;
import org.neo4j.register.Register.DoubleLongRegister;
import org.neo4j.scheduler.JobScheduler;
import org.neo4j.storageengine.api.schema.IndexReader;
import org.neo4j.storageengine.api.schema.IndexSample;
import org.neo4j.storageengine.api.schema.PopulationProgress;
import org.neo4j.test.Barrier;
import org.neo4j.test.DoubleLatch;
import org.neo4j.values.storable.Values;

import static java.lang.String.format;
import static java.lang.System.currentTimeMillis;
import static java.util.Arrays.asList;
import static java.util.concurrent.TimeUnit.SECONDS;
import static org.hamcrest.CoreMatchers.containsString;
import static org.hamcrest.CoreMatchers.startsWith;
import static org.hamcrest.Matchers.equalTo;
import static org.junit.Assert.assertEquals;
import static org.junit.Assert.assertThat;
import static org.junit.Assert.fail;
import static org.mockito.ArgumentMatchers.any;
import static org.mockito.ArgumentMatchers.anyBoolean;
import static org.mockito.ArgumentMatchers.anyInt;
import static org.mockito.ArgumentMatchers.anyLong;
import static org.mockito.ArgumentMatchers.anyString;
import static org.mockito.ArgumentMatchers.eq;
import static org.mockito.ArgumentMatchers.isNull;
import static org.mockito.Mockito.RETURNS_MOCKS;
import static org.mockito.Mockito.atLeast;
import static org.mockito.Mockito.doAnswer;
import static org.mockito.Mockito.doThrow;
import static org.mockito.Mockito.inOrder;
import static org.mockito.Mockito.mock;
import static org.mockito.Mockito.never;
import static org.mockito.Mockito.reset;
import static org.mockito.Mockito.spy;
import static org.mockito.Mockito.timeout;
import static org.mockito.Mockito.times;
import static org.mockito.Mockito.verify;
import static org.mockito.Mockito.verifyNoMoreInteractions;
import static org.mockito.Mockito.verifyZeroInteractions;
import static org.mockito.Mockito.when;
import static org.neo4j.helpers.collection.Iterators.asCollection;
import static org.neo4j.helpers.collection.Iterators.asResourceIterator;
import static org.neo4j.helpers.collection.Iterators.asSet;
import static org.neo4j.helpers.collection.Iterators.iterator;
import static org.neo4j.helpers.collection.Iterators.loop;
import static org.neo4j.internal.kernel.api.InternalIndexState.FAILED;
import static org.neo4j.internal.kernel.api.InternalIndexState.ONLINE;
import static org.neo4j.internal.kernel.api.InternalIndexState.POPULATING;
import static org.neo4j.kernel.api.schema.SchemaDescriptorFactory.forLabel;
import static org.neo4j.kernel.api.schema.index.IndexDescriptorFactory.forSchema;
import static org.neo4j.kernel.api.schema.index.IndexDescriptorFactory.uniqueForSchema;
import static org.neo4j.kernel.impl.api.index.IndexUpdateMode.RECOVERY;
import static org.neo4j.kernel.impl.api.index.TestIndexProviderDescriptor.PROVIDER_DESCRIPTOR;
import static org.neo4j.kernel.impl.api.index.sampling.IndexSamplingMode.TRIGGER_REBUILD_ALL;
import static org.neo4j.logging.AssertableLogProvider.inLog;
import static org.neo4j.register.Registers.newDoubleLongRegister;

public class IndexingServiceTest
{
    @Rule
    public final LifeRule life = new LifeRule();
    @Rule
    public ExpectedException expectedException = ExpectedException.none();

    private static final LogMatcherBuilder logMatch = inLog( IndexingService.class );
    private final SchemaState schemaState = mock( SchemaState.class );
    private final int labelId = 7;
    private final int propertyKeyId = 15;
    private final IndexDescriptor index = forSchema( forLabel( labelId, propertyKeyId ), PROVIDER_DESCRIPTOR );
    private final IndexPopulator populator = mock( IndexPopulator.class );
    private final IndexUpdater updater = mock( IndexUpdater.class );
    private final IndexProvider indexProvider = mock( IndexProvider.class );
    private final IndexAccessor accessor = mock( IndexAccessor.class, RETURNS_MOCKS );
    private final IndexStoreView storeView  = mock( IndexStoreView.class );
    private final TokenNameLookup nameLookup = mock( TokenNameLookup.class );
    private final AssertableLogProvider logProvider = new AssertableLogProvider();

    @Before
    public void setUp()
    {
        when( populator.sampleResult() ).thenReturn( new IndexSample() );
        when( storeView.indexSample( anyLong(), any( DoubleLongRegister.class ) ) )
                .thenAnswer( invocation -> invocation.getArgument( 1 ) );
    }

    @Test
    public void noMessagesWhenThereIsNoIndexes() throws Exception
    {
        IndexMapReference indexMapReference = new IndexMapReference();
        IndexingService indexingService = createIndexServiceWithCustomIndexMap( indexMapReference );
        indexingService.start();

        logProvider.assertNoLoggingOccurred();
    }

    @Test
    public void shouldBringIndexOnlineAndFlipOverToIndexAccessor() throws Exception
    {
        // given
        when( accessor.newUpdater( any( IndexUpdateMode.class ) ) ).thenReturn(updater);

        IndexingService indexingService = newIndexingServiceWithMockedDependencies( populator, accessor, withData() );

        life.start();

        // when
<<<<<<< HEAD
        indexingService.createIndexes( IndexRule.forIndex( 0, index ).withProvider( PROVIDER_DESCRIPTOR ).build() );
=======
        indexingService.createIndexes( index.withId( 0 ) );
>>>>>>> b9119223
        IndexProxy proxy = indexingService.getIndexProxy( 0 );

        waitForIndexesToComeOnline( indexingService, 0 );
        verify( populator, timeout( 10000 ) ).close( true );

        try ( IndexUpdater updater = proxy.newUpdater( IndexUpdateMode.ONLINE ) )
        {
            updater.process( add( 10, "foo" ) );
        }

        // then
        assertEquals( InternalIndexState.ONLINE, proxy.getState() );
        InOrder order = inOrder( populator, accessor, updater);
        order.verify( populator ).create();
        order.verify( populator ).close( true );
        order.verify( accessor ).newUpdater( IndexUpdateMode.ONLINE_IDEMPOTENT );
        order.verify( updater ).process( add( 10, "foo" ) );
        order.verify( updater ).close();
    }

    @Test
    public void indexCreationShouldBeIdempotent() throws Exception
    {
        // given
        when( accessor.newUpdater( any( IndexUpdateMode.class ) ) ).thenReturn( updater );

        IndexingService indexingService = newIndexingServiceWithMockedDependencies( populator, accessor, withData() );

        life.start();

        // when
<<<<<<< HEAD
        indexingService.createIndexes( IndexRule.forIndex( 0, index ).withProvider( PROVIDER_DESCRIPTOR ).build() );
        indexingService.createIndexes( IndexRule.forIndex( 0, index ).withProvider( PROVIDER_DESCRIPTOR ).build() );
=======
        indexingService.createIndexes( index.withId( 0 ) );
        indexingService.createIndexes( index.withId( 0 ) );
>>>>>>> b9119223

        // We are asserting that the second call to createIndex does not throw an exception.
        waitForIndexesToComeOnline( indexingService, 0 );
    }

    @SuppressWarnings( "unchecked" )
    @Test
    public void shouldDeliverUpdatesThatOccurDuringPopulationToPopulator() throws Exception
    {
        // given
        when( populator.newPopulatingUpdater( storeView ) ).thenReturn( updater );

        CountDownLatch populationLatch = new CountDownLatch( 1 );

        Barrier.Control populationStartBarrier = new Barrier.Control();
        IndexingService.Monitor monitor = new IndexingService.MonitorAdapter()
        {
            @Override
            public void indexPopulationScanStarting()
            {
                populationStartBarrier.reached();
            }

            @Override
            public void indexPopulationScanComplete()
            {
                try
                {
                    populationLatch.await();
                }
                catch ( InterruptedException e )
                {
                    Thread.currentThread().interrupt();
                    throw new RuntimeException( "Index population monitor was interrupted", e );
                }
            }
        };
        IndexingService indexingService =
                newIndexingServiceWithMockedDependencies( populator, accessor, withData( addNodeUpdate( 1, "value1" ) ), monitor );

        life.start();

        // when

<<<<<<< HEAD
        indexingService.createIndexes( IndexRule.forIndex( 0, index ).withProvider( PROVIDER_DESCRIPTOR ).build() );
=======
        indexingService.createIndexes( index.withId( 0 ) );
>>>>>>> b9119223
        IndexProxy proxy = indexingService.getIndexProxy( 0 );
        assertEquals( InternalIndexState.POPULATING, proxy.getState() );
        populationStartBarrier.await();
        populationStartBarrier.release();

        IndexEntryUpdate<?> value2 = add( 2, "value2" );
        try ( IndexUpdater updater = proxy.newUpdater( IndexUpdateMode.ONLINE ) )
        {
            updater.process( value2 );
        }

        populationLatch.countDown();

        waitForIndexesToComeOnline( indexingService, 0 );
        verify( populator ).close( true );

        // then
        assertEquals( InternalIndexState.ONLINE, proxy.getState() );
        InOrder order = inOrder( populator, accessor, updater);
        order.verify( populator ).create();
        order.verify( populator ).includeSample( add( 1, "value1" ) );
        order.verify( populator, times( 2 ) ).add( any( Collection.class ) );

        // invoked from indexAllEntities(), empty because the id we added (2) is bigger than the one we indexed (1)
        //
        // (We don't get an update for value2 here because we mock a fake store that doesn't contain it
        //  just for the purpose of testing this behavior)
        order.verify( populator ).newPopulatingUpdater( storeView );
        order.verify( updater ).close();
        order.verify( populator ).sampleResult();
        order.verify( populator ).close( true );
        verifyNoMoreInteractions( updater );
        verifyNoMoreInteractions( populator );

        verifyZeroInteractions( accessor );
    }

    @Test
    public void shouldStillReportInternalIndexStateAsPopulatingWhenConstraintIndexIsDonePopulating() throws Exception
    {
        // given
        when( accessor.newUpdater( any( IndexUpdateMode.class ) ) ).thenReturn(updater);

        IndexingService indexingService = newIndexingServiceWithMockedDependencies( populator, accessor, withData() );

        life.start();

        // when
        indexingService.createIndexes( constraintIndexRule( 0, labelId, propertyKeyId, PROVIDER_DESCRIPTOR ) );
        IndexProxy proxy = indexingService.getIndexProxy( 0 );

        // don't wait for index to come ONLINE here since we're testing that it doesn't
        verify( populator, timeout( 20000 ) ).close( true );

        try ( IndexUpdater updater = proxy.newUpdater( IndexUpdateMode.ONLINE ) )
        {
            updater.process( add( 10, "foo" ) );
        }

        // then
        assertEquals( InternalIndexState.POPULATING, proxy.getState() );
        InOrder order = inOrder( populator, accessor, updater );
        order.verify( populator ).create();
        order.verify( populator ).close( true );
        order.verify( accessor ).newUpdater( IndexUpdateMode.ONLINE );
        order.verify(updater).process( add( 10, "foo" ) );
        order.verify(updater).close();
    }

    @Test
    public void shouldBringConstraintIndexOnlineWhenExplicitlyToldTo() throws Exception
    {
        // given
        IndexingService indexingService = newIndexingServiceWithMockedDependencies( populator, accessor, withData() );

        life.start();

        // when
        indexingService.createIndexes( constraintIndexRule( 0, labelId, propertyKeyId, PROVIDER_DESCRIPTOR ) );
        IndexProxy proxy = indexingService.getIndexProxy( 0 );

        indexingService.activateIndex( 0 );

        // then
        assertEquals( ONLINE, proxy.getState() );
        InOrder order = inOrder( populator, accessor );
        order.verify( populator ).create();
        order.verify( populator ).close( true );
    }

    @Test
    public void shouldLogIndexStateOnInit() throws Exception
    {
        // given
        IndexProvider provider = mock( IndexProvider.class );
        when( provider.getProviderDescriptor() ).thenReturn( PROVIDER_DESCRIPTOR );
<<<<<<< HEAD
        when( provider.indexDescriptorFor( any( SchemaDescriptor.class ), any( IndexDescriptor.Type.class ), anyString(),
                anyString() ) ).thenAnswer( a -> SchemaIndexDescriptorFactory.forLabelBySchema( a.getArgument( 0 ) ) );
        when( provider.getOnlineAccessor( anyLong(), any( SchemaIndexDescriptor.class ), any( IndexSamplingConfig.class ) ) )
                .thenReturn( mock( IndexAccessor.class ) );
=======
        IndexAccessor indexAccessor = mock( IndexAccessor.class );
        when( provider.getOnlineAccessor( any( StoreIndexDescriptor.class ), any( IndexSamplingConfig.class ) ) )
                .thenReturn( indexAccessor );
>>>>>>> b9119223
        IndexProviderMap providerMap = new DefaultIndexProviderMap( provider );
        TokenNameLookup mockLookup = mock( TokenNameLookup.class );

        StoreIndexDescriptor onlineIndex     = storeIndex( 1, 1, 1, PROVIDER_DESCRIPTOR );
        StoreIndexDescriptor populatingIndex = storeIndex( 2, 1, 2, PROVIDER_DESCRIPTOR );
        StoreIndexDescriptor failedIndex     = storeIndex( 3, 2, 2, PROVIDER_DESCRIPTOR );

        life.add( IndexingServiceFactory.createIndexingService( Config.defaults(), mock( JobScheduler.class ), providerMap,
                mock( IndexStoreView.class ), mockLookup, asList( onlineIndex, populatingIndex, failedIndex ),
                logProvider, IndexingService.NO_MONITOR, schemaState ) );

<<<<<<< HEAD
        when( provider.getInitialState( onlineIndex.getId(), onlineIndex.getIndexDescriptor( providerMap ) ) )
                .thenReturn( ONLINE );
        when( provider.getInitialState( populatingIndex.getId(), populatingIndex.getIndexDescriptor( providerMap ) ) )
                .thenReturn( InternalIndexState.POPULATING );
        when( provider.getInitialState( failedIndex.getId(), failedIndex.getIndexDescriptor( providerMap ) ) )
=======
        when( provider.getInitialState( onlineIndex ) )
                .thenReturn( ONLINE );
        when( provider.getInitialState( populatingIndex ) )
                .thenReturn( InternalIndexState.POPULATING );
        when( provider.getInitialState( failedIndex ) )
>>>>>>> b9119223
                .thenReturn( InternalIndexState.FAILED );

        when(mockLookup.labelGetName( 1 )).thenReturn( "LabelOne" );
        when( mockLookup.labelGetName( 2 ) ).thenReturn( "LabelTwo" );
        when( mockLookup.propertyKeyGetName( 1 ) ).thenReturn( "propertyOne" );
        when( mockLookup.propertyKeyGetName( 2 ) ).thenReturn( "propertyTwo" );

        // when
        life.init();

        // then
        logProvider.assertAtLeastOnce(
                logMatch.debug( "IndexingService.init: index 1 on :LabelOne(propertyOne) is ONLINE" ),
                logMatch.debug( "IndexingService.init: index 2 on :LabelOne(propertyTwo) is POPULATING" ),
                logMatch.debug( "IndexingService.init: index 3 on :LabelTwo(propertyTwo) is FAILED" )
        );
    }

    @Test
    public void shouldLogIndexStateOnStart() throws Exception
    {
        // given
        IndexProvider provider = mock( IndexProvider.class );
        when( provider.getProviderDescriptor() ).thenReturn( PROVIDER_DESCRIPTOR );
        IndexProviderMap providerMap = new DefaultIndexProviderMap( provider );
        TokenNameLookup mockLookup = mock( TokenNameLookup.class );

        StoreIndexDescriptor onlineIndex     = storeIndex( 1, 1, 1, PROVIDER_DESCRIPTOR );
        StoreIndexDescriptor populatingIndex = storeIndex( 2, 1, 2, PROVIDER_DESCRIPTOR );
        StoreIndexDescriptor failedIndex     = storeIndex( 3, 2, 2, PROVIDER_DESCRIPTOR );

        IndexingService indexingService = IndexingServiceFactory.createIndexingService( Config.defaults(),
                mock( JobScheduler.class ), providerMap, storeView, mockLookup,
                asList( onlineIndex, populatingIndex, failedIndex ), logProvider, IndexingService.NO_MONITOR,
                schemaState );

<<<<<<< HEAD
        when( provider.indexDescriptorFor( any( SchemaDescriptor.class ), any( IndexDescriptor.Type.class ), anyString(),
                anyString() ) ).thenAnswer( a -> SchemaIndexDescriptorFactory.forLabelBySchema( a.getArgument( 0 ) ) );
        when( provider.getInitialState( onlineIndex.getId(), onlineIndex.getIndexDescriptor( providerMap ) ) )
                .thenReturn( ONLINE );
        when( provider.getInitialState( populatingIndex.getId(), populatingIndex.getIndexDescriptor( providerMap ) ) )
                .thenReturn( InternalIndexState.POPULATING );
        when( provider.getInitialState( failedIndex.getId(), failedIndex.getIndexDescriptor( providerMap ) ) )
=======
        when( provider.getInitialState( onlineIndex ) )
                .thenReturn( ONLINE );
        when( provider.getInitialState( populatingIndex ) )
                .thenReturn( InternalIndexState.POPULATING );
        when( provider.getInitialState( failedIndex ) )
>>>>>>> b9119223
                .thenReturn( InternalIndexState.FAILED );
        when( provider.getOnlineAccessor( any( StoreIndexDescriptor.class ), any( IndexSamplingConfig.class ) ) ).thenAnswer(
                invocation -> mock( IndexAccessor.class ) );

        indexingService.init();

        when(mockLookup.labelGetName( 1 )).thenReturn( "LabelOne" );
        when(mockLookup.labelGetName( 2 )).thenReturn( "LabelTwo" );
        when(mockLookup.propertyKeyGetName( 1 )).thenReturn( "propertyOne" );
        when(mockLookup.propertyKeyGetName( 2 )).thenReturn( "propertyTwo" );
        when( storeView.indexSample( anyLong(), any( DoubleLongRegister.class ) ) ).thenReturn( newDoubleLongRegister( 32L, 32L ) );

        logProvider.clear();

        // when
        indexingService.start();

        // then
<<<<<<< HEAD
        verify( provider, atLeast( 1 ) ).getPopulationFailure( 3, failedIndex.getIndexDescriptor( providerMap ) );
=======
        verify( provider ).getPopulationFailure( failedIndex );
>>>>>>> b9119223
        logProvider.assertAtLeastOnce(
                logMatch.debug( "IndexingService.start: index 1 on :LabelOne(propertyOne) is ONLINE" ),
                logMatch.debug( "IndexingService.start: index 2 on :LabelOne(propertyTwo) is POPULATING" ),
                logMatch.debug( "IndexingService.start: index 3 on :LabelTwo(propertyTwo) is FAILED" )
        );
    }

    @Test
    public void shouldFailToStartIfMissingIndexProvider() throws Exception
    {
        // GIVEN an indexing service that has a schema index provider X
        String otherProviderKey = "something-completely-different";
        IndexProvider.Descriptor otherDescriptor = new IndexProvider.Descriptor(
                otherProviderKey, "no-version" );
        StoreIndexDescriptor rule = storeIndex( 1, 2, 3, otherDescriptor );
        IndexingService indexing = newIndexingServiceWithMockedDependencies(
                mock( IndexPopulator.class ), mock( IndexAccessor.class ),
                new DataUpdates(), rule );

        // WHEN trying to start up and initialize it with an index from provider Y
        try
        {
            life.init();
            fail( "initIndexes with mismatching index provider should fail" );
        }
        catch ( LifecycleException e )
        {   // THEN starting up should fail
            assertThat( e.getCause().getMessage(), containsString( "existing index" ) );
            assertThat( e.getCause().getMessage(), containsString( otherProviderKey ) );
        }
    }

    @Test
    public void shouldSnapshotOnlineIndexes() throws Exception
    {
        // GIVEN
        int indexId = 1;
        int indexId2 = 2;
        StoreIndexDescriptor rule1 = storeIndex( indexId, 2, 3, PROVIDER_DESCRIPTOR );
        StoreIndexDescriptor rule2 = storeIndex( indexId2, 4, 5, PROVIDER_DESCRIPTOR );

        IndexAccessor indexAccessor = mock( IndexAccessor.class );
        IndexingService indexing = newIndexingServiceWithMockedDependencies(
                mock( IndexPopulator.class ), indexAccessor,
                new DataUpdates( ), rule1, rule2 );
        File theFile = new File( "Blah" );

        when( indexAccessor.snapshotFiles()).thenAnswer( newResourceIterator( theFile ) );
<<<<<<< HEAD
        when( indexProvider.getInitialState( indexId, rule1.getIndexDescriptor( IndexProviderMap.EMPTY ) ) ).thenReturn( ONLINE );
        when( indexProvider.getInitialState( indexId2, rule2.getIndexDescriptor( IndexProviderMap.EMPTY ) ) ).thenReturn( ONLINE );
=======
        when( indexProvider.getInitialState( rule1 ) ).thenReturn( ONLINE );
        when( indexProvider.getInitialState( rule2 ) ).thenReturn( ONLINE );
>>>>>>> b9119223
        when( storeView.indexSample( anyLong(), any( DoubleLongRegister.class ) ) )
                .thenReturn( newDoubleLongRegister( 32L, 32L ) );

        life.start();

        // WHEN
        ResourceIterator<File> files = indexing.snapshotIndexFiles();

        // THEN
        // We get a snapshot per online index
        assertThat( asCollection( files ), equalTo( asCollection( iterator( theFile, theFile ) ) ) );
    }

    @Test
    public void shouldNotSnapshotPopulatingIndexes() throws Exception
    {
        // GIVEN
        CountDownLatch populatorLatch = new CountDownLatch( 1 );
        IndexAccessor indexAccessor = mock(IndexAccessor.class);
        int indexId = 1;
        int indexId2 = 2;
        StoreIndexDescriptor rule1 = storeIndex( indexId, 2, 3, PROVIDER_DESCRIPTOR );
        StoreIndexDescriptor rule2 = storeIndex( indexId2, 4, 5, PROVIDER_DESCRIPTOR );
        IndexingService indexing = newIndexingServiceWithMockedDependencies(
                populator, indexAccessor,
                new DataUpdates(), rule1, rule2 );
        File theFile = new File( "Blah" );

        doAnswer( waitForLatch( populatorLatch ) ).when( populator ).create();
        when( indexAccessor.snapshotFiles() ).thenAnswer( newResourceIterator( theFile ) );
<<<<<<< HEAD
        when( indexProvider.getInitialState( indexId, rule1.getIndexDescriptor( IndexProviderMap.EMPTY ) ) ).thenReturn( POPULATING );
        when( indexProvider.getInitialState( indexId2, rule2.getIndexDescriptor( IndexProviderMap.EMPTY ) ) ).thenReturn( ONLINE );
=======
        when( indexProvider.getInitialState( rule1 ) ).thenReturn( POPULATING );
        when( indexProvider.getInitialState( rule2 ) ).thenReturn( ONLINE );
>>>>>>> b9119223
        when( storeView.indexSample( anyLong(), any( DoubleLongRegister.class ) ) ).thenReturn( newDoubleLongRegister( 32L, 32L ) );
        life.start();

        // WHEN
        ResourceIterator<File> files = indexing.snapshotIndexFiles();
        populatorLatch.countDown(); // only now, after the snapshot, is the population job allowed to finish
        waitForIndexesToComeOnline( indexing, indexId, indexId2 );

        // THEN
        // We get a snapshot from the online index, but no snapshot from the populating one
        assertThat( asCollection( files ), equalTo( asCollection( iterator( theFile ) ) ) );
    }

    @Test
    public void shouldIgnoreActivateCallDuringRecovery() throws Exception
    {
        // given
        IndexingService indexingService = newIndexingServiceWithMockedDependencies( populator, accessor, withData() );

        // when
        indexingService.activateIndex( 0 );

        // then no exception should be thrown.
    }

    @Test
    public void shouldLogTriggerSamplingOnAllIndexes() throws Exception
    {
        // given
        IndexingService indexingService = newIndexingServiceWithMockedDependencies( populator, accessor, withData() );
        IndexSamplingMode mode = TRIGGER_REBUILD_ALL;

        // when
        indexingService.triggerIndexSampling( mode );

        // then
        logProvider.assertAtLeastOnce(
                logMatch.info( "Manual trigger for sampling all indexes [" + mode + "]" )
        );
    }

    @Test
    public void shouldLogTriggerSamplingOnAnIndexes() throws Exception
    {
        // given
        long indexId = 0;
        IndexSamplingMode mode = TRIGGER_REBUILD_ALL;
        IndexDescriptor descriptor = forSchema( forLabel( 0, 1 ), PROVIDER_DESCRIPTOR );
        IndexingService indexingService = newIndexingServiceWithMockedDependencies( populator, accessor, withData(),
<<<<<<< HEAD
                IndexRule.forIndex( indexId, descriptor ).withProvider( PROVIDER_DESCRIPTOR ).build() );
=======
                                                                                    descriptor.withId( indexId ) );
>>>>>>> b9119223
        life.init();
        life.start();

        // when
        indexingService.triggerIndexSampling( descriptor.schema() , mode );

        // then
        String userDescription = descriptor.schema().userDescription( nameLookup );
        logProvider.assertAtLeastOnce(
                logMatch.info( "Manual trigger for sampling index " + userDescription + " [" + mode + "]" )
        );
    }

    @Test
    public void applicationOfIndexUpdatesShouldThrowIfServiceIsShutdown()
            throws IOException, IndexEntryConflictException
    {
        // Given
        IndexingService indexingService = newIndexingServiceWithMockedDependencies( populator, accessor, withData() );
        life.start();
        life.shutdown();

        try
        {
            // When
            indexingService.apply( updates( asSet( add( 1, "foo" ) ) ) );
            fail( "Should have thrown " + IllegalStateException.class.getSimpleName() );
        }
        catch ( IllegalStateException e )
        {
            // Then
            assertThat( e.getMessage(), startsWith( "Can't apply index updates" ) );
        }
    }

    private IndexUpdates updates( Iterable<IndexEntryUpdate<SchemaDescriptor>> updates )
    {
        return new DirectIndexUpdates( updates );
    }

    @Test
    public void applicationOfUpdatesShouldFlush() throws Exception
    {
        // Given
        when( accessor.newUpdater( any( IndexUpdateMode.class ) ) ).thenReturn( updater );
        IndexingService indexing = newIndexingServiceWithMockedDependencies( populator, accessor, withData() );
        life.start();

<<<<<<< HEAD
        indexing.createIndexes( IndexRule.forIndex( 0, index ).withProvider( PROVIDER_DESCRIPTOR ).build() );
=======
        indexing.createIndexes( index.withId( 0 ) );
>>>>>>> b9119223
        waitForIndexesToComeOnline( indexing, 0 );
        verify( populator, timeout( 10000 ) ).close( true );

        // When
        indexing.apply( updates( asList( add( 1, "foo" ), add( 2, "bar" ) ) ) );

        // Then
        InOrder inOrder = inOrder( updater );
        inOrder.verify( updater ).process( add( 1, "foo" ) );
        inOrder.verify( updater ).process( add( 2, "bar" ) );
        inOrder.verify( updater ).close();
        inOrder.verifyNoMoreInteractions();
    }

    @Test
    public void closingOfValidatedUpdatesShouldCloseUpdaters() throws Exception
    {
        // Given
        long indexId1 = 1;
        long indexId2 = 2;

        int labelId1 = 24;
        int labelId2 = 42;

        StoreIndexDescriptor index1 = storeIndex( indexId1, labelId1, propertyKeyId, PROVIDER_DESCRIPTOR );
        StoreIndexDescriptor index2 = storeIndex( indexId2, labelId2, propertyKeyId, PROVIDER_DESCRIPTOR );

        IndexingService indexing = newIndexingServiceWithMockedDependencies( populator, accessor, withData() );

        IndexAccessor accessor1 = mock( IndexAccessor.class );
        IndexUpdater updater1 = mock( IndexUpdater.class );
        when( accessor1.newUpdater( any( IndexUpdateMode.class ) ) ).thenReturn( updater1 );

        IndexAccessor accessor2 = mock( IndexAccessor.class );
        IndexUpdater updater2 = mock( IndexUpdater.class );
        when( accessor2.newUpdater( any( IndexUpdateMode.class ) ) ).thenReturn( updater2 );

        when( indexProvider.getOnlineAccessor( eq( index1 ), any( IndexSamplingConfig.class ) ) ).thenReturn( accessor1 );
        when( indexProvider.getOnlineAccessor( eq( index2 ), any( IndexSamplingConfig.class ) ) ).thenReturn( accessor2 );

        life.start();

        indexing.createIndexes( index1 );
        indexing.createIndexes( index2 );

        waitForIndexesToComeOnline( indexing, indexId1, indexId2 );

        verify( populator, timeout( 10000 ).times( 2 ) ).close( true );

        // When
        indexing.apply( updates( asList(
                add( 1, "foo", labelId1 ),
                add( 2, "bar", labelId2 ) ) ) );

        // Then
        verify( updater1 ).close();
        verify( updater2 ).close();
    }

    private void waitForIndexesToComeOnline( IndexingService indexing, long... indexRuleIds )
            throws IndexNotFoundKernelException
    {
        waitForIndexesToGetIntoState( indexing, ONLINE, indexRuleIds );
    }

    private void waitForIndexesToGetIntoState( IndexingService indexing, InternalIndexState state,
            long... indexRuleIds )
            throws IndexNotFoundKernelException
    {
        long end = currentTimeMillis() + SECONDS.toMillis( 30 );
        while ( !allInState( indexing, state, indexRuleIds ) )
        {
            if ( currentTimeMillis() > end )
            {
                fail( "Indexes couldn't come online" );
            }
        }
    }

    private boolean allInState( IndexingService indexing, InternalIndexState state,
            long[] indexRuleIds ) throws IndexNotFoundKernelException
    {
        for ( long indexRuleId : indexRuleIds )
        {
            if ( indexing.getIndexProxy( indexRuleId ).getState() != state )
            {
                return false;
            }
        }
        return true;
    }

    private IndexUpdates nodeIdsAsIndexUpdates( long... nodeIds )
    {
        return new IndexUpdates()
        {
            @Override
            public Iterator<IndexEntryUpdate<SchemaDescriptor>> iterator()
            {
                List<IndexEntryUpdate<SchemaDescriptor>> updates = new ArrayList<>();
                for ( long nodeId : nodeIds )
                {
                    updates.add( IndexEntryUpdate.add( nodeId, index.schema(), Values.of( 1 ) ) );
                }
                return updates.iterator();
            }

            @Override
<<<<<<< HEAD
            public void feed( PrimitiveLongObjectMap<List<PropertyCommand>> propCommandsByNodeId,
                    PrimitiveLongObjectMap<List<PropertyCommand>> propCommandsByRelationshipId, PrimitiveLongObjectMap<NodeCommand> nodeCommands,
                    PrimitiveLongObjectMap<Command.RelationshipCommand> relationshipCommandPrimitiveLongObjectMap )
=======
            public void feed( LongObjectMap<List<PropertyCommand>> propCommands, LongObjectMap<NodeCommand> nodeCommands )
>>>>>>> b9119223
            {
                throw new UnsupportedOperationException();
            }

            @Override
            public boolean hasUpdates()
            {
                return nodeIds.length > 0;
            }
        };
    }

    /*
     * See comments in IndexingService#createIndex
     */
    @Test
    public void shouldNotLoseIndexDescriptorDueToOtherSimilarIndexDuringRecovery() throws Exception
    {
        // GIVEN
        long nodeId = 0;
        long indexId = 1;
        long otherIndexId = 2;
        EntityUpdates update = addNodeUpdate( nodeId, "value" );
        when( storeView.nodeAsUpdates( eq( nodeId ) ) ).thenReturn( update );
        DoubleLongRegister register = mock( DoubleLongRegister.class );
        when( register.readSecond() ).thenReturn( 42L );
        when( storeView.indexSample( anyLong(), any( DoubleLongRegister.class ) ) )
                .thenReturn( register );
        // For some reason the usual accessor returned null from newUpdater, even when told to return the updater
        // so spying on a real object instead.
        IndexAccessor accessor = spy( new TrackingIndexAccessor() );
<<<<<<< HEAD
        IndexRule index = IndexRule.forIndex( 1, this.index ).withProvider( PROVIDER_DESCRIPTOR ).build();
=======
        StoreIndexDescriptor storeIndex = index.withId( indexId );
>>>>>>> b9119223
        IndexingService indexing = newIndexingServiceWithMockedDependencies(
                populator, accessor, withData( update ), storeIndex
        );
<<<<<<< HEAD
        when( indexProvider.getInitialState( indexId, index.getIndexDescriptor( IndexProviderMap.EMPTY ) ) ).thenReturn( ONLINE );
        life.init();

        // WHEN dropping another index, which happens to have the same label/property... while recovering
        IndexRule otherIndex = IndexRule.forIndex( otherIndexId, this.index ).withProvider( PROVIDER_DESCRIPTOR ).build();
=======
        when( indexProvider.getInitialState( storeIndex ) ).thenReturn( ONLINE );
        life.init();

        // WHEN dropping another index, which happens to have the same label/property... while recovering
        StoreIndexDescriptor otherIndex = storeIndex.withId( otherIndexId );
>>>>>>> b9119223
        indexing.createIndexes( otherIndex );
        indexing.dropIndex( otherIndex );
        // and WHEN finally creating our index again (at a later point in recovery)
        indexing.createIndexes( storeIndex );
        reset( accessor );
        indexing.apply( nodeIdsAsIndexUpdates( nodeId ) );
        // and WHEN starting, i.e. completing recovery
        life.start();

        verify( accessor ).newUpdater( RECOVERY );
    }

    @Test
    public void shouldWaitForRecoveredUniquenessConstraintIndexesToBeFullyPopulated() throws Exception
    {
        // I.e. when a uniqueness constraint is created, but database crashes before that schema record
        // ends up in the store, so that next start have no choice but to rebuild it.

        // GIVEN
        final DoubleLatch latch = new DoubleLatch();
        ControlledIndexPopulator populator = new ControlledIndexPopulator( latch );
        final AtomicLong indexId = new AtomicLong( -1 );
        IndexingService.Monitor monitor = new IndexingService.MonitorAdapter()
        {
            @Override
<<<<<<< HEAD
            public void awaitingPopulationOfRecoveredIndex( long index, IndexDescriptor descriptor )
=======
            public void awaitingPopulationOfRecoveredIndex( StoreIndexDescriptor descriptor )
>>>>>>> b9119223
            {
                // When we see that we start to await the index to populate, notify the slow-as-heck
                // populator that it can actually go and complete its job.
                indexId.set( descriptor.getId() );
                latch.startAndWaitForAllToStart();
            }
        };
        // leaving out the IndexRule here will have the index being populated from scratch
        IndexingService indexing = newIndexingServiceWithMockedDependencies( populator, accessor,
                withData( addNodeUpdate( 0, "value", 1 ) ), monitor );

        // WHEN initializing, i.e. preparing for recovery
        life.init();
        // simulating an index being created as part of applying recovered transactions
        long fakeOwningConstraintRuleId = 1;
        indexing.createIndexes( constraintIndexRule( 2, labelId, propertyKeyId, PROVIDER_DESCRIPTOR,
                fakeOwningConstraintRuleId ) );
        // and then starting, i.e. considering recovery completed
        life.start();

        // THEN afterwards the index should be ONLINE
        assertEquals( 2, indexId.get() );
        assertEquals( ONLINE, indexing.getIndexProxy( indexId.get() ).getState() );
    }

    @Test
    public void shouldCreateMultipleIndexesInOneCall() throws Exception
    {
        // GIVEN
        IndexingService.Monitor monitor = IndexingService.NO_MONITOR;
        IndexingService indexing = newIndexingServiceWithMockedDependencies( populator, accessor,
                withData( addNodeUpdate( 0, "value", 1 ) ), monitor );
        life.start();

        // WHEN
        StoreIndexDescriptor indexRule1 = storeIndex( 0, 0, 0, PROVIDER_DESCRIPTOR );
        StoreIndexDescriptor indexRule2 = storeIndex( 1, 0, 1, PROVIDER_DESCRIPTOR );
        StoreIndexDescriptor indexRule3 = storeIndex( 2, 1, 0, PROVIDER_DESCRIPTOR );
        indexing.createIndexes( indexRule1, indexRule2, indexRule3 );

        // THEN
        verify( indexProvider ).getPopulator( eq( forSchema( forLabel( 0, 0 ), PROVIDER_DESCRIPTOR ).withId( 0 ) ),
                any( IndexSamplingConfig.class ) );
        verify( indexProvider ).getPopulator( eq( forSchema( forLabel( 0, 1 ), PROVIDER_DESCRIPTOR ).withId( 1 ) ),
                any( IndexSamplingConfig.class ) );
        verify( indexProvider ).getPopulator( eq( forSchema( forLabel( 1, 0 ), PROVIDER_DESCRIPTOR ).withId( 2 ) ),
                any( IndexSamplingConfig.class ) );

        waitForIndexesToComeOnline( indexing, 0, 1, 2 );
    }

    @Test
    public void shouldStoreIndexFailureWhenFailingToCreateOnlineAccessorAfterPopulating() throws Exception
    {
        // given
        long indexId = 1;
        IndexingService indexing = newIndexingServiceWithMockedDependencies( populator, accessor, withData() );

        IOException exception = new IOException( "Expected failure" );
        when( nameLookup.labelGetName( labelId ) ).thenReturn( "TheLabel" );
        when( nameLookup.propertyKeyGetName( propertyKeyId ) ).thenReturn( "propertyKey" );

        when( indexProvider.getOnlineAccessor( any( StoreIndexDescriptor.class ), any( IndexSamplingConfig.class ) ) )
                .thenThrow( exception );

        life.start();
        ArgumentCaptor<Boolean> closeArgs = ArgumentCaptor.forClass( Boolean.class );

        // when
<<<<<<< HEAD
        indexing.createIndexes( IndexRule.forIndex( indexId, index ).withProvider( PROVIDER_DESCRIPTOR ).build() );
=======
        indexing.createIndexes( index.withId( indexId ) );
>>>>>>> b9119223
        waitForIndexesToGetIntoState( indexing, InternalIndexState.FAILED, indexId );
        verify( populator, timeout( 10000 ).times( 2 ) ).close( closeArgs.capture() );

        // then
        assertEquals( FAILED, indexing.getIndexProxy( 1 ).getState() );
        assertEquals( asList( true, false ), closeArgs.getAllValues() );
        assertThat( storedFailure(), containsString( format( "java.io.IOException: Expected failure%n\tat " ) ) );
        logProvider.assertAtLeastOnce( inLog( IndexPopulationJob.class ).error( equalTo(
                "Failed to populate index: [:TheLabel(propertyKey) [provider: {key=quantum-dex, version=25.0}]]" ),
                causedBy( exception ) ) );
        logProvider.assertNone( inLog( IndexPopulationJob.class ).info(
                "Index population completed. Index is now online: [%s]",
                ":TheLabel(propertyKey) [provider: {key=quantum-dex, version=25.0}]" ) );
    }

    @Test
    public void shouldStoreIndexFailureWhenFailingToCreateOnlineAccessorAfterRecoveringPopulatingIndex() throws Exception
    {
        // given
        long indexId = 1;
<<<<<<< HEAD
        IndexRule indexRule = IndexRule.forIndex( indexId, index ).withProvider( PROVIDER_DESCRIPTOR ).build();
=======
        StoreIndexDescriptor indexRule = index.withId( indexId );
>>>>>>> b9119223
        IndexingService indexing = newIndexingServiceWithMockedDependencies( populator, accessor, withData(), indexRule );

        IOException exception = new IOException( "Expected failure" );
        when( nameLookup.labelGetName( labelId ) ).thenReturn( "TheLabel" );
        when( nameLookup.propertyKeyGetName( propertyKeyId ) ).thenReturn( "propertyKey" );

<<<<<<< HEAD
        when( indexProvider.getInitialState( indexId, indexRule.getIndexDescriptor( new DefaultIndexProviderMap( indexProvider ) ) ) ).thenReturn( POPULATING );
        when( indexProvider.getOnlineAccessor(
                eq( indexId ), any( SchemaIndexDescriptor.class ), any( IndexSamplingConfig.class ) ) )
=======
        when( indexProvider.getInitialState( indexRule ) ).thenReturn( POPULATING );
        when( indexProvider.getOnlineAccessor( any( StoreIndexDescriptor.class ), any( IndexSamplingConfig.class ) ) )
>>>>>>> b9119223
                .thenThrow( exception );

        life.start();
        ArgumentCaptor<Boolean> closeArgs = ArgumentCaptor.forClass( Boolean.class );

        // when
        waitForIndexesToGetIntoState( indexing, InternalIndexState.FAILED, indexId );
        verify( populator, timeout( 10000 ).times( 2 ) ).close( closeArgs.capture() );

        // then
        assertEquals( FAILED, indexing.getIndexProxy( 1 ).getState() );
        assertEquals( asList( true, false ), closeArgs.getAllValues() );
        assertThat( storedFailure(), containsString( format( "java.io.IOException: Expected failure%n\tat " ) ) );
        logProvider.assertAtLeastOnce( inLog( IndexPopulationJob.class ).error( equalTo(
                "Failed to populate index: [:TheLabel(propertyKey) [provider: {key=quantum-dex, version=25.0}]]" ),
                causedBy( exception ) ) );
        logProvider.assertNone( inLog( IndexPopulationJob.class ).info(
                "Index population completed. Index is now online: [%s]",
                ":TheLabel(propertyKey) [provider: {key=quantum-dex, version=25.0}]" ) );
    }

    @Test
    public void shouldLogIndexStateOutliersOnInit() throws Exception
    {
        // given
        IndexProvider provider = mock( IndexProvider.class );
        when( provider.getProviderDescriptor() ).thenReturn( PROVIDER_DESCRIPTOR );
<<<<<<< HEAD
        when( provider.getOnlineAccessor( anyLong(), any( SchemaIndexDescriptor.class ), any( IndexSamplingConfig.class ) ) )
                .thenReturn( mock( IndexAccessor.class ) );
        when( provider.indexDescriptorFor( any( SchemaDescriptor.class ), any( IndexDescriptor.Type.class ), anyString(),
                anyString() ) ).thenAnswer( a -> SchemaIndexDescriptorFactory.forLabelBySchema( a.getArgument( 0 ) ) );
=======
        IndexAccessor indexAccessor = mock( IndexAccessor.class );
        when( provider.getOnlineAccessor( any( StoreIndexDescriptor.class ), any( IndexSamplingConfig.class ) ) )
                .thenReturn( indexAccessor );
>>>>>>> b9119223
        IndexProviderMap providerMap = new DefaultIndexProviderMap( provider );
        TokenNameLookup mockLookup = mock( TokenNameLookup.class );

        List<StoreIndexDescriptor> indexes = new ArrayList<>();
        int nextIndexId = 1;
<<<<<<< HEAD
        IndexRule populatingIndex = indexRule( nextIndexId, nextIndexId++, 1, PROVIDER_DESCRIPTOR );
        when( provider.getInitialState( populatingIndex.getId(), populatingIndex.getIndexDescriptor( providerMap ) ) ).thenReturn( POPULATING );
        indexes.add( populatingIndex );
        IndexRule failedIndex = indexRule( nextIndexId, nextIndexId++, 1, PROVIDER_DESCRIPTOR );
        when( provider.getInitialState( failedIndex.getId(), failedIndex.getIndexDescriptor( providerMap ) ) ).thenReturn( FAILED );
        indexes.add( failedIndex );
        for ( int i = 0; i < 10; i++ )
        {
            IndexRule indexRule = indexRule( nextIndexId, nextIndexId++, 1, PROVIDER_DESCRIPTOR );
            when( provider.getInitialState( indexRule.getId(), indexRule.getIndexDescriptor( providerMap ) ) ).thenReturn( ONLINE );
=======
        StoreIndexDescriptor populatingIndex = storeIndex( nextIndexId, nextIndexId++, 1, PROVIDER_DESCRIPTOR );
        when( provider.getInitialState( populatingIndex ) ).thenReturn( POPULATING );
        indexes.add( populatingIndex );
        StoreIndexDescriptor failedIndex = storeIndex( nextIndexId, nextIndexId++, 1, PROVIDER_DESCRIPTOR );
        when( provider.getInitialState( failedIndex ) ).thenReturn( FAILED );
        indexes.add( failedIndex );
        for ( int i = 0; i < 10; i++ )
        {
            StoreIndexDescriptor indexRule = storeIndex( nextIndexId, nextIndexId++, 1, PROVIDER_DESCRIPTOR );
            when( provider.getInitialState( indexRule ) ).thenReturn( ONLINE );
>>>>>>> b9119223
            indexes.add( indexRule );
        }
        for ( int i = 0; i < nextIndexId; i++ )
        {
            when( mockLookup.labelGetName( i ) ).thenReturn( "Label" + i );
        }

        life.add( IndexingServiceFactory.createIndexingService( Config.defaults(), mock( JobScheduler.class ), providerMap,
                mock( IndexStoreView.class ), mockLookup, indexes, logProvider, IndexingService.NO_MONITOR,
                schemaState ) );

        when( mockLookup.propertyKeyGetName( 1 ) ).thenReturn( "prop" );

        // when
        life.init();

        // then
        logProvider.assertAtLeastOnce(
                logMatch.info( "IndexingService.init: index 1 on :Label1(prop) is POPULATING" ),
                logMatch.info( "IndexingService.init: index 2 on :Label2(prop) is FAILED" ),
                logMatch.info( "IndexingService.init: indexes not specifically mentioned above are ONLINE" )
        );
        logProvider.assertNone( logMatch.info( "IndexingService.init: index 3 on :Label3(prop) is ONLINE" ) );
    }

    @Test
    public void shouldLogIndexStateOutliersOnStart() throws Exception
    {
        // given
        IndexProvider provider = mock( IndexProvider.class );
        when( provider.getProviderDescriptor() ).thenReturn( PROVIDER_DESCRIPTOR );
<<<<<<< HEAD
        when( provider.getOnlineAccessor( anyLong(), any( SchemaIndexDescriptor.class ), any( IndexSamplingConfig.class ) ) )
                .thenReturn( mock( IndexAccessor.class ) );
        when( provider.indexDescriptorFor( any( SchemaDescriptor.class ), any( IndexDescriptor.Type.class ), anyString(),
                anyString() ) ).thenAnswer( a -> SchemaIndexDescriptorFactory.forLabelBySchema( a.getArgument( 0 ) ) );
=======
        IndexAccessor indexAccessor = mock( IndexAccessor.class );
        when( provider.getOnlineAccessor( any( StoreIndexDescriptor.class ), any( IndexSamplingConfig.class ) ) )
                .thenReturn( indexAccessor );
>>>>>>> b9119223
        IndexProviderMap providerMap = new DefaultIndexProviderMap( provider );
        TokenNameLookup mockLookup = mock( TokenNameLookup.class );

        List<StoreIndexDescriptor> indexes = new ArrayList<>();
        int nextIndexId = 1;
<<<<<<< HEAD
        IndexRule populatingIndex = indexRule( nextIndexId, nextIndexId++, 1, PROVIDER_DESCRIPTOR );
        when( provider.getInitialState( populatingIndex.getId(), populatingIndex.getIndexDescriptor( providerMap ) ) ).thenReturn( POPULATING );
        indexes.add( populatingIndex );
        IndexRule failedIndex = indexRule( nextIndexId, nextIndexId++, 1, PROVIDER_DESCRIPTOR );
        when( provider.getInitialState( failedIndex.getId(), failedIndex.getIndexDescriptor( providerMap ) ) ).thenReturn( FAILED );
        indexes.add( failedIndex );
        for ( int i = 0; i < 10; i++ )
        {
            IndexRule indexRule = indexRule( nextIndexId, nextIndexId++, 1, PROVIDER_DESCRIPTOR );
            when( provider.getInitialState( indexRule.getId(), indexRule.getIndexDescriptor( providerMap ) ) ).thenReturn( ONLINE );
=======
        StoreIndexDescriptor populatingIndex = storeIndex( nextIndexId, nextIndexId++, 1, PROVIDER_DESCRIPTOR );
        when( provider.getInitialState( populatingIndex ) ).thenReturn( POPULATING );
        indexes.add( populatingIndex );
        StoreIndexDescriptor failedIndex = storeIndex( nextIndexId, nextIndexId++, 1, PROVIDER_DESCRIPTOR );
        when( provider.getInitialState( failedIndex ) ).thenReturn( FAILED );
        indexes.add( failedIndex );
        for ( int i = 0; i < 10; i++ )
        {
            StoreIndexDescriptor indexRule = storeIndex( nextIndexId, nextIndexId++, 1, PROVIDER_DESCRIPTOR );
            when( provider.getInitialState( indexRule ) ).thenReturn( ONLINE );
>>>>>>> b9119223
            indexes.add( indexRule );
        }
        for ( int i = 0; i < nextIndexId; i++ )
        {
            when( mockLookup.labelGetName( i ) ).thenReturn( "Label" + i );
        }

        IndexingService indexingService = IndexingServiceFactory.createIndexingService( Config.defaults(),
                mock( JobScheduler.class ), providerMap, storeView, mockLookup, indexes,
                logProvider, IndexingService.NO_MONITOR, schemaState );
        when( storeView.indexSample( anyLong(), any( DoubleLongRegister.class ) ) )
                .thenReturn( newDoubleLongRegister( 32L, 32L ) );
        when( mockLookup.propertyKeyGetName( 1 ) ).thenReturn( "prop" );

        // when
        indexingService.init();
        logProvider.clear();
        indexingService.start();

        // then
        logProvider.assertAtLeastOnce(
                logMatch.info( "IndexingService.start: index 1 on :Label1(prop) is POPULATING" ),
                logMatch.info( "IndexingService.start: index 2 on :Label2(prop) is FAILED" ),
                logMatch.info( "IndexingService.start: indexes not specifically mentioned above are ONLINE" )
        );
        logProvider.assertNone( logMatch.info( "IndexingService.start: index 3 on :Label3(prop) is ONLINE" ) );
    }

    @Test
    public void flushAllIndexesWhileSomeOfThemDropped() throws IOException
    {
        IndexMapReference indexMapReference = new IndexMapReference();
        IndexProxy validIndex1 = createIndexProxyMock(1);
        IndexProxy validIndex2 = createIndexProxyMock(2);
        IndexProxy deletedIndexProxy = createIndexProxyMock(3);
        IndexProxy validIndex3 = createIndexProxyMock(4);
        IndexProxy validIndex4 = createIndexProxyMock(5);
        indexMapReference.modify( indexMap ->
        {
            indexMap.putIndexProxy( validIndex1 );
            indexMap.putIndexProxy( validIndex2 );
            indexMap.putIndexProxy( deletedIndexProxy );
            indexMap.putIndexProxy( validIndex3 );
            indexMap.putIndexProxy( validIndex4 );
            return indexMap;
        } );

        doAnswer( invocation ->
        {
            indexMapReference.modify( indexMap ->
            {
                indexMap.removeIndexProxy( 3 );
                return indexMap;
            } );
            throw new RuntimeException( "Index deleted." );
        } ).when( deletedIndexProxy ).force( any( IOLimiter.class ) );

        IndexingService indexingService = createIndexServiceWithCustomIndexMap( indexMapReference );

        indexingService.forceAll( IOLimiter.unlimited() );
        verify( validIndex1, times( 1 ) ).force( IOLimiter.unlimited() );
        verify( validIndex2, times( 1 ) ).force( IOLimiter.unlimited() );
        verify( validIndex3, times( 1 ) ).force( IOLimiter.unlimited() );
        verify( validIndex4, times( 1 ) ).force( IOLimiter.unlimited() );
    }

    @Test
    public void failForceAllWhenOneOfTheIndexesFailToForce() throws IOException
    {
        IndexMapReference indexMapReference = new IndexMapReference();
        indexMapReference.modify( indexMap ->
        {
            IndexProxy validIndex = createIndexProxyMock( 0 );
            indexMap.putIndexProxy( validIndex );
            indexMap.putIndexProxy( validIndex );
            IndexProxy strangeIndexProxy = createIndexProxyMock( 1 );
            indexMap.putIndexProxy( strangeIndexProxy );
            indexMap.putIndexProxy( validIndex );
            indexMap.putIndexProxy( validIndex );
            doThrow( new UncheckedIOException( new IOException( "Can't force" ) ) ).when( strangeIndexProxy ).force( any( IOLimiter.class ) );
            return indexMap;
        } );

        IndexingService indexingService = createIndexServiceWithCustomIndexMap( indexMapReference );

        expectedException.expectMessage( "Unable to force" );
        expectedException.expect( UnderlyingStorageException.class );
        indexingService.forceAll( IOLimiter.unlimited() );
    }

    @Test
    public void shouldRefreshIndexesOnStart() throws Exception
    {
        // given
<<<<<<< HEAD
        IndexRule rule = IndexRule.forIndex( 0, index ).withProvider( PROVIDER_DESCRIPTOR ).build();
=======
        StoreIndexDescriptor rule = index.withId( 0 );
>>>>>>> b9119223
        IndexingService indexing = newIndexingServiceWithMockedDependencies( populator, accessor, withData(), rule );

        IndexAccessor accessor = mock( IndexAccessor.class );
        IndexUpdater updater = mock( IndexUpdater.class );
        when( accessor.newUpdater( any( IndexUpdateMode.class ) ) ).thenReturn( updater );
        when( indexProvider.getOnlineAccessor( any( StoreIndexDescriptor.class ),
                any( IndexSamplingConfig.class ) ) ).thenReturn( accessor );

        life.init();

        verify( accessor, never() ).refresh();

        life.start();

        // Then
        verify( accessor, times( 1 ) ).refresh();
    }

    private IndexProxy createIndexProxyMock( long indexId )
    {
        IndexProxy proxy = mock( IndexProxy.class );
        CapableIndexDescriptor descriptor = storeIndex( indexId, 1, 2, PROVIDER_DESCRIPTOR ).withoutCapabilities();
        when( proxy.getDescriptor() ).thenReturn( descriptor );
        when( proxy.schema() ).thenReturn( descriptor.schema() );
        return proxy;
    }

    private static Matcher<? extends Throwable> causedBy( final Throwable exception )
    {
        return new TypeSafeMatcher<Throwable>()
        {
            @Override
            protected boolean matchesSafely( Throwable item )
            {
                while ( item != null )
                {
                    if ( item == exception )
                    {
                        return true;
                    }
                    item = item.getCause();
                }
                return false;
            }

            @Override
            public void describeTo( Description description )
            {
                description.appendText( "exception caused by " ).appendValue( exception );
            }
        };
    }

    private String storedFailure() throws IOException
    {
        ArgumentCaptor<String> reason = ArgumentCaptor.forClass( String.class );
        verify( populator ).markAsFailed( reason.capture() );
        return reason.getValue();
    }

    private static class ControlledIndexPopulator extends IndexPopulator.Adapter
    {
        private final DoubleLatch latch;

        ControlledIndexPopulator( DoubleLatch latch )
        {
            this.latch = latch;
        }

        @Override
        public void add( Collection<? extends IndexEntryUpdate<?>> updates )
        {
            latch.waitForAllToStart();
        }

        @Override
        public void close( boolean populationCompletedSuccessfully )
        {
            latch.finish();
        }
    }

    private Answer<Void> waitForLatch( final CountDownLatch latch )
    {
        return invocationOnMock ->
        {
            latch.await();
            return null;
        };
    }

    private Answer<ResourceIterator<File>> newResourceIterator( final File theFile )
    {
        return invocationOnMock -> asResourceIterator(iterator( theFile ));
    }

    private EntityUpdates addNodeUpdate( long nodeId, Object propertyValue )
    {
        return addNodeUpdate( nodeId, propertyValue, labelId );
    }

    private EntityUpdates addNodeUpdate( long nodeId, Object propertyValue, int labelId )
    {
        return EntityUpdates.forEntity( nodeId, new long[]{labelId} )
                .added( index.schema().getPropertyId(), Values.of( propertyValue ) ).build();
    }

    private IndexEntryUpdate<SchemaDescriptor> add( long nodeId, Object propertyValue )
    {
        return IndexEntryUpdate.add( nodeId, index.schema(), Values.of( propertyValue ) );
    }

    private IndexEntryUpdate<SchemaDescriptor> add( long nodeId, Object propertyValue, int labelId )
    {
        LabelSchemaDescriptor schema = forLabel( labelId, index.schema().getPropertyId() );
        return IndexEntryUpdate.add( nodeId, schema, Values.of( propertyValue ) );
    }

    private IndexingService newIndexingServiceWithMockedDependencies( IndexPopulator populator,
                                                                      IndexAccessor accessor,
                                                                      DataUpdates data,
                                                                      StoreIndexDescriptor... rules ) throws IOException
    {
        return newIndexingServiceWithMockedDependencies( populator, accessor, data, IndexingService.NO_MONITOR, rules );
    }

    private IndexingService newIndexingServiceWithMockedDependencies( IndexPopulator populator,
                                                                      IndexAccessor accessor,
                                                                      DataUpdates data,
                                                                      IndexingService.Monitor monitor,
                                                                      StoreIndexDescriptor... rules ) throws IOException
    {
        when( indexProvider.getInitialState( any( StoreIndexDescriptor.class ) ) ).thenReturn( ONLINE );
        when( indexProvider.getProviderDescriptor() ).thenReturn( PROVIDER_DESCRIPTOR );
        when( indexProvider.getPopulator( any( StoreIndexDescriptor.class ), any( IndexSamplingConfig.class ) ) )
                .thenReturn( populator );
        data.getsProcessedByStoreScanFrom( storeView );
<<<<<<< HEAD
        when( indexProvider.indexDescriptorFor( any( SchemaDescriptor.class ), any( IndexDescriptor.Type.class ), anyString(),
                anyString() ) ).thenAnswer( a -> SchemaIndexDescriptorFactory.forLabelBySchema( a.getArgument( 0 ) ) );
        when( indexProvider.getOnlineAccessor( anyLong(), any( SchemaIndexDescriptor.class ), any( IndexSamplingConfig.class ) ) )
=======
        when( indexProvider.getOnlineAccessor( any( StoreIndexDescriptor.class ), any( IndexSamplingConfig.class ) ) )
>>>>>>> b9119223
                .thenReturn( accessor );
        when( indexProvider.storeMigrationParticipant( any( FileSystemAbstraction.class ), any( PageCache.class ) ) )
                .thenReturn( StoreMigrationParticipant.NOT_PARTICIPATING );

        when( nameLookup.labelGetName( anyInt() ) ).thenAnswer( new NameLookupAnswer( "label" ) );
        when( nameLookup.propertyKeyGetName( anyInt() ) ).thenAnswer( new NameLookupAnswer( "property" ) );

        Config config = Config.defaults( GraphDatabaseSettings.multi_threaded_schema_index_population_enabled, "false" );

        return life.add( IndexingServiceFactory.createIndexingService( config,
                        life.add( new CentralJobScheduler() ),
                        new DefaultIndexProviderMap( indexProvider ),
                        storeView,
                        nameLookup,
                        loop( iterator( rules ) ),
                        logProvider,
                        monitor,
                        schemaState )
        );
    }

    private DataUpdates withData( EntityUpdates... updates )
    {
        return new DataUpdates( updates );
    }

    private static class DataUpdates implements Answer<StoreScan<IndexPopulationFailedKernelException>>
    {
        private final EntityUpdates[] updates;

        DataUpdates()
        {
            this.updates = new EntityUpdates[0];
        }

        DataUpdates( EntityUpdates[] updates )
        {
            this.updates = updates;
        }

        @SuppressWarnings( "unchecked" )
        void getsProcessedByStoreScanFrom( IndexStoreView mock )
        {
            when( mock.visitNodes( any(int[].class), any( IntPredicate.class ),
                    any( Visitor.class ), isNull(), anyBoolean() ) ).thenAnswer( this );
        }

        @Override
        public StoreScan<IndexPopulationFailedKernelException> answer( InvocationOnMock invocation )
        {
            final Visitor<EntityUpdates,IndexPopulationFailedKernelException> visitor =
                    visitor( invocation.getArgument( 2 ) );
            return new StoreScan<IndexPopulationFailedKernelException>()
            {
                private volatile boolean stop;

                @Override
                public void run() throws IndexPopulationFailedKernelException
                {
                    for ( EntityUpdates update : updates )
                    {
                        if ( stop )
                        {
                            return;
                        }
                        visitor.visit( update );
                    }
                }

                @Override
                public void stop()
                {
                    stop = true;
                }

                @Override
                public void acceptUpdate( MultipleIndexPopulator.MultipleIndexUpdater updater,
                        IndexEntryUpdate<?> update,
                        long currentlyIndexedNodeId )
                {
                    // no-op
                }

                @Override
                public PopulationProgress getProgress()
                {
                    return new PopulationProgress( 42, 100 );
                }
            };
        }

        @SuppressWarnings( {"unchecked", "rawtypes"} )
        private static Visitor<EntityUpdates, IndexPopulationFailedKernelException> visitor( Object v )
        {
            return (Visitor) v;
        }

        @Override
        public String toString()
        {
            return Arrays.toString( updates );
        }
    }

    private static class NameLookupAnswer implements Answer<String>
    {
        private final String kind;

        NameLookupAnswer( String kind )
        {

            this.kind = kind;
        }

        @Override
        public String answer( InvocationOnMock invocation )
        {
            int id = invocation.getArgument( 0 );
            return kind + "[" + id + "]";
        }
    }

    private static class TrackingIndexAccessor extends IndexAccessor.Adapter
    {
        private final IndexUpdater updater = mock( IndexUpdater.class );

        @Override
        public void drop()
        {
            throw new UnsupportedOperationException( "Not required" );
        }

        @Override
        public IndexUpdater newUpdater( IndexUpdateMode mode )
        {
            return updater;
        }

        @Override
        public IndexReader newReader()
        {
            throw new UnsupportedOperationException( "Not required" );
        }

        @Override
        public BoundedIterable<Long> newAllEntriesReader()
        {
            throw new UnsupportedOperationException( "Not required" );
        }

        @Override
        public ResourceIterator<File> snapshotFiles()
        {
            throw new UnsupportedOperationException( "Not required" );
        }
    }

    private StoreIndexDescriptor storeIndex( long ruleId, int labelId, int propertyKeyId, IndexProvider.Descriptor
            providerDescriptor )
    {
<<<<<<< HEAD
        return IndexRule.forIndex( ruleId, SchemaIndexDescriptorFactory.forLabel( labelId, propertyKeyId ) ).withProvider( providerDescriptor ).build();
=======
        return forSchema( forLabel( labelId, propertyKeyId ), providerDescriptor ).withId( ruleId );
>>>>>>> b9119223
    }

    private StoreIndexDescriptor constraintIndexRule( long ruleId, int labelId, int propertyKeyId, IndexProvider.Descriptor
            providerDescriptor )
    {
<<<<<<< HEAD
        return IndexRule.forIndex( ruleId, SchemaIndexDescriptorFactory.uniqueForLabel( labelId, propertyKeyId ) ).withProvider( providerDescriptor ).build();
=======
        return uniqueForSchema( forLabel( labelId, propertyKeyId ), providerDescriptor ).withId( ruleId );
>>>>>>> b9119223
    }

    private StoreIndexDescriptor constraintIndexRule( long ruleId, int labelId, int propertyKeyId, IndexProvider.Descriptor
            providerDescriptor, long constraintId )
    {
<<<<<<< HEAD
        return IndexRule.forIndex( ruleId, SchemaIndexDescriptorFactory.uniqueForLabel( labelId, propertyKeyId ) ).withProvider(
                providerDescriptor ).withOwingConstraint( constraintId ).build();
=======
        return uniqueForSchema( forLabel( labelId, propertyKeyId ), providerDescriptor ).withIds( ruleId, constraintId );
>>>>>>> b9119223
    }

    private IndexingService createIndexServiceWithCustomIndexMap( IndexMapReference indexMapReference )
    {
        return new IndexingService( mock( IndexProxyCreator.class ), mock( IndexProviderMap.class ),
                indexMapReference, mock( IndexStoreView.class ), Collections.emptyList(),
                mock( IndexSamplingController.class ), mock( TokenNameLookup.class ),
                mock( JobScheduler.class ), mock( SchemaState.class ), mock( MultiPopulatorFactory.class ),
                logProvider, IndexingService.NO_MONITOR );
    }
}<|MERGE_RESOLUTION|>--- conflicted
+++ resolved
@@ -64,16 +64,10 @@
 import org.neo4j.kernel.api.index.IndexPopulator;
 import org.neo4j.kernel.api.index.IndexProvider;
 import org.neo4j.kernel.api.index.IndexUpdater;
-<<<<<<< HEAD
-import org.neo4j.kernel.api.schema.SchemaDescriptorFactory;
-import org.neo4j.kernel.api.schema.index.IndexDescriptor;
-import org.neo4j.kernel.api.schema.index.SchemaIndexDescriptor;
-import org.neo4j.kernel.api.schema.index.SchemaIndexDescriptorFactory;
-=======
 import org.neo4j.kernel.api.schema.index.CapableIndexDescriptor;
 import org.neo4j.kernel.api.schema.index.IndexDescriptor;
+import org.neo4j.kernel.api.schema.index.IndexDescriptor;
 import org.neo4j.kernel.api.schema.index.StoreIndexDescriptor;
->>>>>>> b9119223
 import org.neo4j.kernel.configuration.Config;
 import org.neo4j.kernel.impl.api.SchemaState;
 import org.neo4j.kernel.impl.api.index.inmemory.InMemoryIndexProvider;
@@ -200,11 +194,7 @@
         life.start();
 
         // when
-<<<<<<< HEAD
-        indexingService.createIndexes( IndexRule.forIndex( 0, index ).withProvider( PROVIDER_DESCRIPTOR ).build() );
-=======
         indexingService.createIndexes( index.withId( 0 ) );
->>>>>>> b9119223
         IndexProxy proxy = indexingService.getIndexProxy( 0 );
 
         waitForIndexesToComeOnline( indexingService, 0 );
@@ -236,13 +226,8 @@
         life.start();
 
         // when
-<<<<<<< HEAD
-        indexingService.createIndexes( IndexRule.forIndex( 0, index ).withProvider( PROVIDER_DESCRIPTOR ).build() );
-        indexingService.createIndexes( IndexRule.forIndex( 0, index ).withProvider( PROVIDER_DESCRIPTOR ).build() );
-=======
         indexingService.createIndexes( index.withId( 0 ) );
         indexingService.createIndexes( index.withId( 0 ) );
->>>>>>> b9119223
 
         // We are asserting that the second call to createIndex does not throw an exception.
         waitForIndexesToComeOnline( indexingService, 0 );
@@ -287,11 +272,7 @@
 
         // when
 
-<<<<<<< HEAD
-        indexingService.createIndexes( IndexRule.forIndex( 0, index ).withProvider( PROVIDER_DESCRIPTOR ).build() );
-=======
         indexingService.createIndexes( index.withId( 0 ) );
->>>>>>> b9119223
         IndexProxy proxy = indexingService.getIndexProxy( 0 );
         assertEquals( InternalIndexState.POPULATING, proxy.getState() );
         populationStartBarrier.await();
@@ -388,16 +369,9 @@
         // given
         IndexProvider provider = mock( IndexProvider.class );
         when( provider.getProviderDescriptor() ).thenReturn( PROVIDER_DESCRIPTOR );
-<<<<<<< HEAD
-        when( provider.indexDescriptorFor( any( SchemaDescriptor.class ), any( IndexDescriptor.Type.class ), anyString(),
-                anyString() ) ).thenAnswer( a -> SchemaIndexDescriptorFactory.forLabelBySchema( a.getArgument( 0 ) ) );
-        when( provider.getOnlineAccessor( anyLong(), any( SchemaIndexDescriptor.class ), any( IndexSamplingConfig.class ) ) )
-                .thenReturn( mock( IndexAccessor.class ) );
-=======
         IndexAccessor indexAccessor = mock( IndexAccessor.class );
         when( provider.getOnlineAccessor( any( StoreIndexDescriptor.class ), any( IndexSamplingConfig.class ) ) )
                 .thenReturn( indexAccessor );
->>>>>>> b9119223
         IndexProviderMap providerMap = new DefaultIndexProviderMap( provider );
         TokenNameLookup mockLookup = mock( TokenNameLookup.class );
 
@@ -409,19 +383,11 @@
                 mock( IndexStoreView.class ), mockLookup, asList( onlineIndex, populatingIndex, failedIndex ),
                 logProvider, IndexingService.NO_MONITOR, schemaState ) );
 
-<<<<<<< HEAD
-        when( provider.getInitialState( onlineIndex.getId(), onlineIndex.getIndexDescriptor( providerMap ) ) )
-                .thenReturn( ONLINE );
-        when( provider.getInitialState( populatingIndex.getId(), populatingIndex.getIndexDescriptor( providerMap ) ) )
-                .thenReturn( InternalIndexState.POPULATING );
-        when( provider.getInitialState( failedIndex.getId(), failedIndex.getIndexDescriptor( providerMap ) ) )
-=======
         when( provider.getInitialState( onlineIndex ) )
                 .thenReturn( ONLINE );
         when( provider.getInitialState( populatingIndex ) )
                 .thenReturn( InternalIndexState.POPULATING );
         when( provider.getInitialState( failedIndex ) )
->>>>>>> b9119223
                 .thenReturn( InternalIndexState.FAILED );
 
         when(mockLookup.labelGetName( 1 )).thenReturn( "LabelOne" );
@@ -458,21 +424,11 @@
                 asList( onlineIndex, populatingIndex, failedIndex ), logProvider, IndexingService.NO_MONITOR,
                 schemaState );
 
-<<<<<<< HEAD
-        when( provider.indexDescriptorFor( any( SchemaDescriptor.class ), any( IndexDescriptor.Type.class ), anyString(),
-                anyString() ) ).thenAnswer( a -> SchemaIndexDescriptorFactory.forLabelBySchema( a.getArgument( 0 ) ) );
-        when( provider.getInitialState( onlineIndex.getId(), onlineIndex.getIndexDescriptor( providerMap ) ) )
-                .thenReturn( ONLINE );
-        when( provider.getInitialState( populatingIndex.getId(), populatingIndex.getIndexDescriptor( providerMap ) ) )
-                .thenReturn( InternalIndexState.POPULATING );
-        when( provider.getInitialState( failedIndex.getId(), failedIndex.getIndexDescriptor( providerMap ) ) )
-=======
         when( provider.getInitialState( onlineIndex ) )
                 .thenReturn( ONLINE );
         when( provider.getInitialState( populatingIndex ) )
                 .thenReturn( InternalIndexState.POPULATING );
         when( provider.getInitialState( failedIndex ) )
->>>>>>> b9119223
                 .thenReturn( InternalIndexState.FAILED );
         when( provider.getOnlineAccessor( any( StoreIndexDescriptor.class ), any( IndexSamplingConfig.class ) ) ).thenAnswer(
                 invocation -> mock( IndexAccessor.class ) );
@@ -491,11 +447,7 @@
         indexingService.start();
 
         // then
-<<<<<<< HEAD
-        verify( provider, atLeast( 1 ) ).getPopulationFailure( 3, failedIndex.getIndexDescriptor( providerMap ) );
-=======
         verify( provider ).getPopulationFailure( failedIndex );
->>>>>>> b9119223
         logProvider.assertAtLeastOnce(
                 logMatch.debug( "IndexingService.start: index 1 on :LabelOne(propertyOne) is ONLINE" ),
                 logMatch.debug( "IndexingService.start: index 2 on :LabelOne(propertyTwo) is POPULATING" ),
@@ -544,13 +496,8 @@
         File theFile = new File( "Blah" );
 
         when( indexAccessor.snapshotFiles()).thenAnswer( newResourceIterator( theFile ) );
-<<<<<<< HEAD
-        when( indexProvider.getInitialState( indexId, rule1.getIndexDescriptor( IndexProviderMap.EMPTY ) ) ).thenReturn( ONLINE );
-        when( indexProvider.getInitialState( indexId2, rule2.getIndexDescriptor( IndexProviderMap.EMPTY ) ) ).thenReturn( ONLINE );
-=======
         when( indexProvider.getInitialState( rule1 ) ).thenReturn( ONLINE );
         when( indexProvider.getInitialState( rule2 ) ).thenReturn( ONLINE );
->>>>>>> b9119223
         when( storeView.indexSample( anyLong(), any( DoubleLongRegister.class ) ) )
                 .thenReturn( newDoubleLongRegister( 32L, 32L ) );
 
@@ -581,13 +528,8 @@
 
         doAnswer( waitForLatch( populatorLatch ) ).when( populator ).create();
         when( indexAccessor.snapshotFiles() ).thenAnswer( newResourceIterator( theFile ) );
-<<<<<<< HEAD
-        when( indexProvider.getInitialState( indexId, rule1.getIndexDescriptor( IndexProviderMap.EMPTY ) ) ).thenReturn( POPULATING );
-        when( indexProvider.getInitialState( indexId2, rule2.getIndexDescriptor( IndexProviderMap.EMPTY ) ) ).thenReturn( ONLINE );
-=======
         when( indexProvider.getInitialState( rule1 ) ).thenReturn( POPULATING );
         when( indexProvider.getInitialState( rule2 ) ).thenReturn( ONLINE );
->>>>>>> b9119223
         when( storeView.indexSample( anyLong(), any( DoubleLongRegister.class ) ) ).thenReturn( newDoubleLongRegister( 32L, 32L ) );
         life.start();
 
@@ -637,11 +579,7 @@
         IndexSamplingMode mode = TRIGGER_REBUILD_ALL;
         IndexDescriptor descriptor = forSchema( forLabel( 0, 1 ), PROVIDER_DESCRIPTOR );
         IndexingService indexingService = newIndexingServiceWithMockedDependencies( populator, accessor, withData(),
-<<<<<<< HEAD
-                IndexRule.forIndex( indexId, descriptor ).withProvider( PROVIDER_DESCRIPTOR ).build() );
-=======
                                                                                     descriptor.withId( indexId ) );
->>>>>>> b9119223
         life.init();
         life.start();
 
@@ -690,11 +628,7 @@
         IndexingService indexing = newIndexingServiceWithMockedDependencies( populator, accessor, withData() );
         life.start();
 
-<<<<<<< HEAD
-        indexing.createIndexes( IndexRule.forIndex( 0, index ).withProvider( PROVIDER_DESCRIPTOR ).build() );
-=======
         indexing.createIndexes( index.withId( 0 ) );
->>>>>>> b9119223
         waitForIndexesToComeOnline( indexing, 0 );
         verify( populator, timeout( 10000 ) ).close( true );
 
@@ -803,13 +737,7 @@
             }
 
             @Override
-<<<<<<< HEAD
-            public void feed( PrimitiveLongObjectMap<List<PropertyCommand>> propCommandsByNodeId,
-                    PrimitiveLongObjectMap<List<PropertyCommand>> propCommandsByRelationshipId, PrimitiveLongObjectMap<NodeCommand> nodeCommands,
-                    PrimitiveLongObjectMap<Command.RelationshipCommand> relationshipCommandPrimitiveLongObjectMap )
-=======
             public void feed( LongObjectMap<List<PropertyCommand>> propCommands, LongObjectMap<NodeCommand> nodeCommands )
->>>>>>> b9119223
             {
                 throw new UnsupportedOperationException();
             }
@@ -841,27 +769,15 @@
         // For some reason the usual accessor returned null from newUpdater, even when told to return the updater
         // so spying on a real object instead.
         IndexAccessor accessor = spy( new TrackingIndexAccessor() );
-<<<<<<< HEAD
-        IndexRule index = IndexRule.forIndex( 1, this.index ).withProvider( PROVIDER_DESCRIPTOR ).build();
-=======
         StoreIndexDescriptor storeIndex = index.withId( indexId );
->>>>>>> b9119223
         IndexingService indexing = newIndexingServiceWithMockedDependencies(
                 populator, accessor, withData( update ), storeIndex
         );
-<<<<<<< HEAD
-        when( indexProvider.getInitialState( indexId, index.getIndexDescriptor( IndexProviderMap.EMPTY ) ) ).thenReturn( ONLINE );
-        life.init();
-
-        // WHEN dropping another index, which happens to have the same label/property... while recovering
-        IndexRule otherIndex = IndexRule.forIndex( otherIndexId, this.index ).withProvider( PROVIDER_DESCRIPTOR ).build();
-=======
         when( indexProvider.getInitialState( storeIndex ) ).thenReturn( ONLINE );
         life.init();
 
         // WHEN dropping another index, which happens to have the same label/property... while recovering
         StoreIndexDescriptor otherIndex = storeIndex.withId( otherIndexId );
->>>>>>> b9119223
         indexing.createIndexes( otherIndex );
         indexing.dropIndex( otherIndex );
         // and WHEN finally creating our index again (at a later point in recovery)
@@ -887,11 +803,7 @@
         IndexingService.Monitor monitor = new IndexingService.MonitorAdapter()
         {
             @Override
-<<<<<<< HEAD
-            public void awaitingPopulationOfRecoveredIndex( long index, IndexDescriptor descriptor )
-=======
             public void awaitingPopulationOfRecoveredIndex( StoreIndexDescriptor descriptor )
->>>>>>> b9119223
             {
                 // When we see that we start to await the index to populate, notify the slow-as-heck
                 // populator that it can actually go and complete its job.
@@ -961,11 +873,7 @@
         ArgumentCaptor<Boolean> closeArgs = ArgumentCaptor.forClass( Boolean.class );
 
         // when
-<<<<<<< HEAD
-        indexing.createIndexes( IndexRule.forIndex( indexId, index ).withProvider( PROVIDER_DESCRIPTOR ).build() );
-=======
         indexing.createIndexes( index.withId( indexId ) );
->>>>>>> b9119223
         waitForIndexesToGetIntoState( indexing, InternalIndexState.FAILED, indexId );
         verify( populator, timeout( 10000 ).times( 2 ) ).close( closeArgs.capture() );
 
@@ -986,25 +894,15 @@
     {
         // given
         long indexId = 1;
-<<<<<<< HEAD
-        IndexRule indexRule = IndexRule.forIndex( indexId, index ).withProvider( PROVIDER_DESCRIPTOR ).build();
-=======
         StoreIndexDescriptor indexRule = index.withId( indexId );
->>>>>>> b9119223
         IndexingService indexing = newIndexingServiceWithMockedDependencies( populator, accessor, withData(), indexRule );
 
         IOException exception = new IOException( "Expected failure" );
         when( nameLookup.labelGetName( labelId ) ).thenReturn( "TheLabel" );
         when( nameLookup.propertyKeyGetName( propertyKeyId ) ).thenReturn( "propertyKey" );
 
-<<<<<<< HEAD
-        when( indexProvider.getInitialState( indexId, indexRule.getIndexDescriptor( new DefaultIndexProviderMap( indexProvider ) ) ) ).thenReturn( POPULATING );
-        when( indexProvider.getOnlineAccessor(
-                eq( indexId ), any( SchemaIndexDescriptor.class ), any( IndexSamplingConfig.class ) ) )
-=======
         when( indexProvider.getInitialState( indexRule ) ).thenReturn( POPULATING );
         when( indexProvider.getOnlineAccessor( any( StoreIndexDescriptor.class ), any( IndexSamplingConfig.class ) ) )
->>>>>>> b9119223
                 .thenThrow( exception );
 
         life.start();
@@ -1032,33 +930,16 @@
         // given
         IndexProvider provider = mock( IndexProvider.class );
         when( provider.getProviderDescriptor() ).thenReturn( PROVIDER_DESCRIPTOR );
-<<<<<<< HEAD
-        when( provider.getOnlineAccessor( anyLong(), any( SchemaIndexDescriptor.class ), any( IndexSamplingConfig.class ) ) )
-                .thenReturn( mock( IndexAccessor.class ) );
-        when( provider.indexDescriptorFor( any( SchemaDescriptor.class ), any( IndexDescriptor.Type.class ), anyString(),
-                anyString() ) ).thenAnswer( a -> SchemaIndexDescriptorFactory.forLabelBySchema( a.getArgument( 0 ) ) );
-=======
         IndexAccessor indexAccessor = mock( IndexAccessor.class );
         when( provider.getOnlineAccessor( any( StoreIndexDescriptor.class ), any( IndexSamplingConfig.class ) ) )
                 .thenReturn( indexAccessor );
->>>>>>> b9119223
+        when( provider.indexDescriptorFor( any( SchemaDescriptor.class ), any( IndexDescriptor.Type.class ), anyString(),
+                anyString() ) ).thenAnswer( a -> SchemaIndexDescriptorFactory.forLabelBySchema( a.getArgument( 0 ) ) );
         IndexProviderMap providerMap = new DefaultIndexProviderMap( provider );
         TokenNameLookup mockLookup = mock( TokenNameLookup.class );
 
         List<StoreIndexDescriptor> indexes = new ArrayList<>();
         int nextIndexId = 1;
-<<<<<<< HEAD
-        IndexRule populatingIndex = indexRule( nextIndexId, nextIndexId++, 1, PROVIDER_DESCRIPTOR );
-        when( provider.getInitialState( populatingIndex.getId(), populatingIndex.getIndexDescriptor( providerMap ) ) ).thenReturn( POPULATING );
-        indexes.add( populatingIndex );
-        IndexRule failedIndex = indexRule( nextIndexId, nextIndexId++, 1, PROVIDER_DESCRIPTOR );
-        when( provider.getInitialState( failedIndex.getId(), failedIndex.getIndexDescriptor( providerMap ) ) ).thenReturn( FAILED );
-        indexes.add( failedIndex );
-        for ( int i = 0; i < 10; i++ )
-        {
-            IndexRule indexRule = indexRule( nextIndexId, nextIndexId++, 1, PROVIDER_DESCRIPTOR );
-            when( provider.getInitialState( indexRule.getId(), indexRule.getIndexDescriptor( providerMap ) ) ).thenReturn( ONLINE );
-=======
         StoreIndexDescriptor populatingIndex = storeIndex( nextIndexId, nextIndexId++, 1, PROVIDER_DESCRIPTOR );
         when( provider.getInitialState( populatingIndex ) ).thenReturn( POPULATING );
         indexes.add( populatingIndex );
@@ -1069,7 +950,6 @@
         {
             StoreIndexDescriptor indexRule = storeIndex( nextIndexId, nextIndexId++, 1, PROVIDER_DESCRIPTOR );
             when( provider.getInitialState( indexRule ) ).thenReturn( ONLINE );
->>>>>>> b9119223
             indexes.add( indexRule );
         }
         for ( int i = 0; i < nextIndexId; i++ )
@@ -1101,33 +981,16 @@
         // given
         IndexProvider provider = mock( IndexProvider.class );
         when( provider.getProviderDescriptor() ).thenReturn( PROVIDER_DESCRIPTOR );
-<<<<<<< HEAD
-        when( provider.getOnlineAccessor( anyLong(), any( SchemaIndexDescriptor.class ), any( IndexSamplingConfig.class ) ) )
-                .thenReturn( mock( IndexAccessor.class ) );
-        when( provider.indexDescriptorFor( any( SchemaDescriptor.class ), any( IndexDescriptor.Type.class ), anyString(),
-                anyString() ) ).thenAnswer( a -> SchemaIndexDescriptorFactory.forLabelBySchema( a.getArgument( 0 ) ) );
-=======
         IndexAccessor indexAccessor = mock( IndexAccessor.class );
         when( provider.getOnlineAccessor( any( StoreIndexDescriptor.class ), any( IndexSamplingConfig.class ) ) )
                 .thenReturn( indexAccessor );
->>>>>>> b9119223
+        when( provider.indexDescriptorFor( any( SchemaDescriptor.class ), any( IndexDescriptor.Type.class ), anyString(),
+                anyString() ) ).thenAnswer( a -> SchemaIndexDescriptorFactory.forLabelBySchema( a.getArgument( 0 ) ) );
         IndexProviderMap providerMap = new DefaultIndexProviderMap( provider );
         TokenNameLookup mockLookup = mock( TokenNameLookup.class );
 
         List<StoreIndexDescriptor> indexes = new ArrayList<>();
         int nextIndexId = 1;
-<<<<<<< HEAD
-        IndexRule populatingIndex = indexRule( nextIndexId, nextIndexId++, 1, PROVIDER_DESCRIPTOR );
-        when( provider.getInitialState( populatingIndex.getId(), populatingIndex.getIndexDescriptor( providerMap ) ) ).thenReturn( POPULATING );
-        indexes.add( populatingIndex );
-        IndexRule failedIndex = indexRule( nextIndexId, nextIndexId++, 1, PROVIDER_DESCRIPTOR );
-        when( provider.getInitialState( failedIndex.getId(), failedIndex.getIndexDescriptor( providerMap ) ) ).thenReturn( FAILED );
-        indexes.add( failedIndex );
-        for ( int i = 0; i < 10; i++ )
-        {
-            IndexRule indexRule = indexRule( nextIndexId, nextIndexId++, 1, PROVIDER_DESCRIPTOR );
-            when( provider.getInitialState( indexRule.getId(), indexRule.getIndexDescriptor( providerMap ) ) ).thenReturn( ONLINE );
-=======
         StoreIndexDescriptor populatingIndex = storeIndex( nextIndexId, nextIndexId++, 1, PROVIDER_DESCRIPTOR );
         when( provider.getInitialState( populatingIndex ) ).thenReturn( POPULATING );
         indexes.add( populatingIndex );
@@ -1138,7 +1001,6 @@
         {
             StoreIndexDescriptor indexRule = storeIndex( nextIndexId, nextIndexId++, 1, PROVIDER_DESCRIPTOR );
             when( provider.getInitialState( indexRule ) ).thenReturn( ONLINE );
->>>>>>> b9119223
             indexes.add( indexRule );
         }
         for ( int i = 0; i < nextIndexId; i++ )
@@ -1233,11 +1095,7 @@
     public void shouldRefreshIndexesOnStart() throws Exception
     {
         // given
-<<<<<<< HEAD
-        IndexRule rule = IndexRule.forIndex( 0, index ).withProvider( PROVIDER_DESCRIPTOR ).build();
-=======
         StoreIndexDescriptor rule = index.withId( 0 );
->>>>>>> b9119223
         IndexingService indexing = newIndexingServiceWithMockedDependencies( populator, accessor, withData(), rule );
 
         IndexAccessor accessor = mock( IndexAccessor.class );
@@ -1375,13 +1233,9 @@
         when( indexProvider.getPopulator( any( StoreIndexDescriptor.class ), any( IndexSamplingConfig.class ) ) )
                 .thenReturn( populator );
         data.getsProcessedByStoreScanFrom( storeView );
-<<<<<<< HEAD
         when( indexProvider.indexDescriptorFor( any( SchemaDescriptor.class ), any( IndexDescriptor.Type.class ), anyString(),
                 anyString() ) ).thenAnswer( a -> SchemaIndexDescriptorFactory.forLabelBySchema( a.getArgument( 0 ) ) );
-        when( indexProvider.getOnlineAccessor( anyLong(), any( SchemaIndexDescriptor.class ), any( IndexSamplingConfig.class ) ) )
-=======
         when( indexProvider.getOnlineAccessor( any( StoreIndexDescriptor.class ), any( IndexSamplingConfig.class ) ) )
->>>>>>> b9119223
                 .thenReturn( accessor );
         when( indexProvider.storeMigrationParticipant( any( FileSystemAbstraction.class ), any( PageCache.class ) ) )
                 .thenReturn( StoreMigrationParticipant.NOT_PARTICIPATING );
@@ -1542,32 +1396,19 @@
     private StoreIndexDescriptor storeIndex( long ruleId, int labelId, int propertyKeyId, IndexProvider.Descriptor
             providerDescriptor )
     {
-<<<<<<< HEAD
-        return IndexRule.forIndex( ruleId, SchemaIndexDescriptorFactory.forLabel( labelId, propertyKeyId ) ).withProvider( providerDescriptor ).build();
-=======
         return forSchema( forLabel( labelId, propertyKeyId ), providerDescriptor ).withId( ruleId );
->>>>>>> b9119223
     }
 
     private StoreIndexDescriptor constraintIndexRule( long ruleId, int labelId, int propertyKeyId, IndexProvider.Descriptor
             providerDescriptor )
     {
-<<<<<<< HEAD
-        return IndexRule.forIndex( ruleId, SchemaIndexDescriptorFactory.uniqueForLabel( labelId, propertyKeyId ) ).withProvider( providerDescriptor ).build();
-=======
         return uniqueForSchema( forLabel( labelId, propertyKeyId ), providerDescriptor ).withId( ruleId );
->>>>>>> b9119223
     }
 
     private StoreIndexDescriptor constraintIndexRule( long ruleId, int labelId, int propertyKeyId, IndexProvider.Descriptor
             providerDescriptor, long constraintId )
     {
-<<<<<<< HEAD
-        return IndexRule.forIndex( ruleId, SchemaIndexDescriptorFactory.uniqueForLabel( labelId, propertyKeyId ) ).withProvider(
-                providerDescriptor ).withOwingConstraint( constraintId ).build();
-=======
         return uniqueForSchema( forLabel( labelId, propertyKeyId ), providerDescriptor ).withIds( ruleId, constraintId );
->>>>>>> b9119223
     }
 
     private IndexingService createIndexServiceWithCustomIndexMap( IndexMapReference indexMapReference )

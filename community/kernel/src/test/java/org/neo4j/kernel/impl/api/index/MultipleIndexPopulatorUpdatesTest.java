/*
 * Copyright (c) 2002-2018 "Neo Technology,"
 * Network Engine for Objects in Lund AB [http://neotechnology.com]
 *
 * This file is part of Neo4j.
 *
 * Neo4j is free software: you can redistribute it and/or modify
 * it under the terms of the GNU General Public License as published by
 * the Free Software Foundation, either version 3 of the License, or
 * (at your option) any later version.
 *
 * This program is distributed in the hope that it will be useful,
 * but WITHOUT ANY WARRANTY; without even the implied warranty of
 * MERCHANTABILITY or FITNESS FOR A PARTICULAR PURPOSE.  See the
 * GNU General Public License for more details.
 *
 * You should have received a copy of the GNU General Public License
 * along with this program.  If not, see <http://www.gnu.org/licenses/>.
 */
package org.neo4j.kernel.impl.api.index;

import org.junit.Test;
import org.junit.runner.RunWith;
import org.mockito.Answers;
import org.mockito.Mock;
import org.mockito.Mockito;
import org.mockito.junit.MockitoJUnitRunner;

import java.io.IOException;
import java.util.function.IntPredicate;

import org.neo4j.helpers.collection.Visitor;
import org.neo4j.internal.kernel.api.schema.LabelSchemaDescriptor;
import org.neo4j.kernel.api.exceptions.index.IndexEntryConflictException;
import org.neo4j.kernel.api.exceptions.index.IndexPopulationFailedKernelException;
import org.neo4j.kernel.api.index.IndexEntryUpdate;
import org.neo4j.kernel.api.index.IndexPopulator;
import org.neo4j.kernel.api.index.IndexUpdater;
import org.neo4j.kernel.api.index.IndexProvider;
import org.neo4j.kernel.api.labelscan.NodeLabelUpdate;
import org.neo4j.kernel.api.schema.SchemaDescriptorFactory;
import org.neo4j.kernel.api.schema.index.SchemaIndexDescriptor;
import org.neo4j.kernel.api.schema.index.SchemaIndexDescriptorFactory;
import org.neo4j.kernel.impl.locking.LockService;
import org.neo4j.kernel.impl.store.InlineNodeLabels;
import org.neo4j.kernel.impl.store.NeoStores;
import org.neo4j.kernel.impl.store.NodeStore;
import org.neo4j.kernel.impl.store.PropertyStore;
import org.neo4j.kernel.impl.store.counts.CountsTracker;
import org.neo4j.kernel.impl.store.record.NodeRecord;
import org.neo4j.kernel.impl.transaction.state.storeview.NeoStoreIndexStoreView;
import org.neo4j.kernel.impl.transaction.state.storeview.StoreViewNodeStoreScan;
import org.neo4j.kernel.impl.util.Listener;
import org.neo4j.logging.LogProvider;
import org.neo4j.storageengine.api.EntityType;
import org.neo4j.values.storable.Values;

import static org.mockito.ArgumentMatchers.any;
import static org.mockito.Mockito.mock;
import static org.mockito.Mockito.times;
import static org.mockito.Mockito.when;
import static org.neo4j.internal.kernel.api.IndexCapability.NO_CAPABILITY;

@RunWith( MockitoJUnitRunner.class )
public class MultipleIndexPopulatorUpdatesTest
{
    @Mock( answer = Answers.RETURNS_MOCKS )
    private LogProvider logProvider;

    @Test
    public void updateForHigherNodeIgnoredWhenUsingFullNodeStoreScan()
            throws IndexPopulationFailedKernelException, IOException, IndexEntryConflictException
    {
        NeoStores neoStores = Mockito.mock( NeoStores.class );
        CountsTracker countsTracker = mock( CountsTracker.class );
        NodeStore nodeStore = mock( NodeStore.class );
        PropertyStore propertyStore = mock( PropertyStore.class );

        NodeRecord nodeRecord = getNodeRecord();

        when( neoStores.getCounts()).thenReturn( countsTracker );
        when( neoStores.getNodeStore()).thenReturn( nodeStore );
        when( neoStores.getPropertyStore() ).thenReturn( propertyStore );

        when( nodeStore.newRecord() ).thenReturn( nodeRecord );

        ProcessListenableNeoStoreIndexView
                storeView = new ProcessListenableNeoStoreIndexView( LockService.NO_LOCK_SERVICE, neoStores );
        MultipleIndexPopulator indexPopulator = new MultipleIndexPopulator( storeView, logProvider, EntityType.NODE );

        storeView.setProcessListener( new NodeUpdateProcessListener( indexPopulator ) );

        IndexPopulator populator = createIndexPopulator();
        IndexUpdater indexUpdater = mock( IndexUpdater.class );

        addPopulator( indexPopulator, populator, 1, SchemaIndexDescriptorFactory.forLabel( 1, 1 ) );

        indexPopulator.create();
        StoreScan<IndexPopulationFailedKernelException> storeScan = indexPopulator.indexAllEntities();
        storeScan.run();

        Mockito.verify( indexUpdater, times( 0 ) ).process( any(IndexEntryUpdate.class) );
    }

    private NodeRecord getNodeRecord()
    {
        NodeRecord nodeRecord = new NodeRecord( 1L );
        nodeRecord.initialize( true, 0, false, 1, 0x0000000001L );
        InlineNodeLabels.putSorted( nodeRecord, new long[]{1}, null, null );
        return nodeRecord;
    }

    private IndexPopulator createIndexPopulator()
    {
        return mock( IndexPopulator.class );
    }

    private MultipleIndexPopulator.IndexPopulation addPopulator( MultipleIndexPopulator multipleIndexPopulator,
            IndexPopulator indexPopulator, long indexId, SchemaIndexDescriptor descriptor )
    {
        return addPopulator( multipleIndexPopulator, indexId, descriptor, indexPopulator,
                mock( FlippableIndexProxy.class ), mock( FailedIndexProxyFactory.class ) );
    }

    private MultipleIndexPopulator.IndexPopulation addPopulator( MultipleIndexPopulator multipleIndexPopulator,
<<<<<<< HEAD
            long indexId, SchemaIndexDescriptor descriptor, IndexPopulator indexPopulator,
            FlippableIndexProxy flippableIndexProxy, FailedIndexProxyFactory failedIndexProxyFactory )
=======
                                                                 long indexId, SchemaIndexDescriptor descriptor, IndexPopulator indexPopulator,
                                                                 FlippableIndexProxy flippableIndexProxy, FailedIndexProxyFactory failedIndexProxyFactory )
>>>>>>> 251e9a8d
    {
        return multipleIndexPopulator.addPopulator( indexPopulator, indexId,
                new IndexMeta( indexId, descriptor, mock( IndexProvider.Descriptor.class ), NO_CAPABILITY ),
                flippableIndexProxy, failedIndexProxyFactory, "userIndexDescription" );
    }

    private static class NodeUpdateProcessListener implements Listener<NodeRecord>
    {
        private final MultipleIndexPopulator indexPopulator;
        private final LabelSchemaDescriptor index;

        NodeUpdateProcessListener( MultipleIndexPopulator indexPopulator )
        {
            this.indexPopulator = indexPopulator;
            this.index = SchemaDescriptorFactory.forLabel( 1, 1 );
        }

        @Override
        public void receive( NodeRecord nodeRecord )
        {
            if ( nodeRecord.getId() == 7 )
            {
                indexPopulator.queue( IndexEntryUpdate.change( 8L, index, Values.of( "a" ), Values.of( "b" ) ) );
            }
        }
    }

    private class ProcessListenableNeoStoreIndexView extends NeoStoreIndexStoreView
    {
        private Listener<NodeRecord> processListener;

        ProcessListenableNeoStoreIndexView( LockService locks, NeoStores neoStores )
        {
            super( locks, neoStores );
        }

        @Override
        public <FAILURE extends Exception> StoreScan<FAILURE> visitNodes( int[] labelIds,
                IntPredicate propertyKeyIdFilter,
                Visitor<EntityUpdates,FAILURE> propertyUpdatesVisitor,
                Visitor<NodeLabelUpdate,FAILURE> labelUpdateVisitor,
                boolean forceStoreScan )
        {

            return new ListenableNodeScanViewNodeStoreScan<>( nodeStore, locks, propertyStore, labelUpdateVisitor,
                    propertyUpdatesVisitor, labelIds, propertyKeyIdFilter, processListener );
        }

        void setProcessListener( Listener<NodeRecord> processListener )
        {
            this.processListener = processListener;
        }
    }

    private class ListenableNodeScanViewNodeStoreScan<FAILURE extends Exception> extends StoreViewNodeStoreScan<FAILURE>
    {
        private final Listener<NodeRecord> processListener;

        ListenableNodeScanViewNodeStoreScan( NodeStore nodeStore, LockService locks,
                PropertyStore propertyStore, Visitor<NodeLabelUpdate,FAILURE> labelUpdateVisitor,
                Visitor<EntityUpdates,FAILURE> propertyUpdatesVisitor, int[] labelIds,
                IntPredicate propertyKeyIdFilter, Listener<NodeRecord> processListener )
        {
            super( nodeStore, locks, propertyStore, labelUpdateVisitor, propertyUpdatesVisitor,
                    labelIds,
                    propertyKeyIdFilter );
            this.processListener = processListener;
        }

        @Override
        public void process( NodeRecord nodeRecord ) throws FAILURE
        {
            processListener.receive( nodeRecord );
            super.process( nodeRecord );
        }
    }
}<|MERGE_RESOLUTION|>--- conflicted
+++ resolved
@@ -123,13 +123,8 @@
     }
 
     private MultipleIndexPopulator.IndexPopulation addPopulator( MultipleIndexPopulator multipleIndexPopulator,
-<<<<<<< HEAD
-            long indexId, SchemaIndexDescriptor descriptor, IndexPopulator indexPopulator,
-            FlippableIndexProxy flippableIndexProxy, FailedIndexProxyFactory failedIndexProxyFactory )
-=======
                                                                  long indexId, SchemaIndexDescriptor descriptor, IndexPopulator indexPopulator,
                                                                  FlippableIndexProxy flippableIndexProxy, FailedIndexProxyFactory failedIndexProxyFactory )
->>>>>>> 251e9a8d
     {
         return multipleIndexPopulator.addPopulator( indexPopulator, indexId,
                 new IndexMeta( indexId, descriptor, mock( IndexProvider.Descriptor.class ), NO_CAPABILITY ),

/*
 * Copyright (c) 2002-2019 "Neo4j,"
 * Neo4j Sweden AB [http://neo4j.com]
 *
 * This file is part of Neo4j.
 *
 * Neo4j is free software: you can redistribute it and/or modify
 * it under the terms of the GNU General Public License as published by
 * the Free Software Foundation, either version 3 of the License, or
 * (at your option) any later version.
 *
 * This program is distributed in the hope that it will be useful,
 * but WITHOUT ANY WARRANTY; without even the implied warranty of
 * MERCHANTABILITY or FITNESS FOR A PARTICULAR PURPOSE.  See the
 * GNU General Public License for more details.
 *
 * You should have received a copy of the GNU General Public License
 * along with this program.  If not, see <http://www.gnu.org/licenses/>.
 */
package org.neo4j.kernel.impl.api;

import java.util.Collections;
import java.util.Map;
import java.util.Objects;
import java.util.Optional;
import java.util.stream.Stream;

import org.neo4j.internal.kernel.api.connectioninfo.ClientConnectionInfo;
import org.neo4j.internal.kernel.api.security.AuthSubject;
import org.neo4j.kernel.api.KernelTransaction;
import org.neo4j.kernel.api.KernelTransactionHandle;
import org.neo4j.kernel.api.exceptions.Status;
import org.neo4j.kernel.api.query.ExecutingQuery;
import org.neo4j.kernel.impl.api.transaction.trace.TransactionInitializationTrace;
import org.neo4j.kernel.impl.locking.ActiveLock;

/**
 * A test implementation of {@link KernelTransactionHandle} that simply wraps a given {@link KernelTransaction}.
 */
public class TestKernelTransactionHandle implements KernelTransactionHandle
{
    private static final String USER_TRANSACTION_NAME_PREFIX = "transaction-";
    private final KernelTransaction tx;

    public TestKernelTransactionHandle( KernelTransaction tx )
    {
        this.tx = Objects.requireNonNull( tx );
    }

    @Override
    public long lastTransactionIdWhenStarted()
    {
        return tx.lastTransactionIdWhenStarted();
    }

    @Override
    public long lastTransactionTimestampWhenStarted()
    {
        return tx.lastTransactionTimestampWhenStarted();
    }

    @Override
    public long startTime()
    {
        return tx.startTime();
    }

    @Override
    public long timeoutMillis()
    {
        return tx.timeout();
    }

    @Override
    public boolean isOpen()
    {
        return tx.isOpen();
    }

    @Override
    public boolean markForTermination( Status reason )
    {
        tx.markForTermination( reason );
        return true;
    }

    @Override
    public AuthSubject subject()
    {
        return tx.subjectOrAnonymous();
    }

    @Override
    public Map<String,Object> getMetaData()
    {
        return Collections.emptyMap();
    }

    @Override
    public Optional<Status> terminationReason()
    {
        return tx.getReasonIfTerminated();
    }

    @Override
    public boolean isUnderlyingTransaction( KernelTransaction tx )
    {
        return this.tx == tx;
    }

    @Override
    public long getUserTransactionId()
    {
        return tx.getTransactionId();
    }

    @Override
    public String getUserTransactionName()
    {
        return USER_TRANSACTION_NAME_PREFIX + getUserTransactionId();
    }

    @Override
    public Stream<ExecutingQuery> executingQueries()
    {
        throw new UnsupportedOperationException();
    }

    @Override
    public Stream<ActiveLock> activeLocks()
    {
        return Stream.empty();
    }

    @Override
    public TransactionExecutionStatistic transactionStatistic()
    {
        return TransactionExecutionStatistic.NOT_AVAILABLE;
    }

    @Override
<<<<<<< HEAD
    public TransactionInitializationTrace transactionInitialisationTrace()
    {
        return TransactionInitializationTrace.NONE;
    }

    @Override
    public ClientConnectionInfo clientInfo()
    {
        return tx.clientInfo();
=======
    public boolean isSchemaTransaction()
    {
        return tx.isSchemaTransaction();
>>>>>>> c8e80b1c
    }

    @Override
    public boolean equals( Object o )
    {
        if ( this == o )
        {
            return true;
        }
        if ( o == null || getClass() != o.getClass() )
        {
            return false;
        }
        TestKernelTransactionHandle that = (TestKernelTransactionHandle) o;
        return tx.equals( that.tx );
    }

    @Override
    public int hashCode()
    {
        return tx.hashCode();
    }

    @Override
    public String toString()
    {
        return "TestKernelTransactionHandle{tx=" + tx + "}";
    }
}<|MERGE_RESOLUTION|>--- conflicted
+++ resolved
@@ -139,7 +139,6 @@
     }
 
     @Override
-<<<<<<< HEAD
     public TransactionInitializationTrace transactionInitialisationTrace()
     {
         return TransactionInitializationTrace.NONE;
@@ -149,11 +148,12 @@
     public ClientConnectionInfo clientInfo()
     {
         return tx.clientInfo();
-=======
+    }
+
+    @Override
     public boolean isSchemaTransaction()
     {
         return tx.isSchemaTransaction();
->>>>>>> c8e80b1c
     }
 
     @Override

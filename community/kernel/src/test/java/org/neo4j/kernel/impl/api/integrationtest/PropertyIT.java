/**
 * Copyright (c) 2002-2014 "Neo Technology,"
 * Network Engine for Objects in Lund AB [http://neotechnology.com]
 *
 * This file is part of Neo4j.
 *
 * Neo4j is free software: you can redistribute it and/or modify
 * it under the terms of the GNU General Public License as published by
 * the Free Software Foundation, either version 3 of the License, or
 * (at your option) any later version.
 *
 * This program is distributed in the hope that it will be useful,
 * but WITHOUT ANY WARRANTY; without even the implied warranty of
 * MERCHANTABILITY or FITNESS FOR A PARTICULAR PURPOSE.  See the
 * GNU General Public License for more details.
 *
 * You should have received a copy of the GNU General Public License
 * along with this program.  If not, see <http://www.gnu.org/licenses/>.
 */
package org.neo4j.kernel.impl.api.integrationtest;

import java.util.Arrays;
import java.util.Iterator;

import org.hamcrest.Description;
import org.hamcrest.Matcher;
import org.hamcrest.TypeSafeMatcher;
import org.junit.Test;
import org.neo4j.graphdb.Node;
import org.neo4j.kernel.api.DataWriteOperations;
import org.neo4j.kernel.api.ReadOperations;
import org.neo4j.kernel.api.properties.Property;
import org.neo4j.kernel.impl.core.Token;

<<<<<<< HEAD
import static junit.framework.TestCase.fail;
import static org.hamcrest.CoreMatchers.equalTo;
import static org.hamcrest.Matchers.not;
import static org.hamcrest.core.IsCollectionContaining.hasItems;
import static org.junit.Assert.*;
=======
import static org.hamcrest.Matchers.equalTo;
import static org.hamcrest.Matchers.not;
import static org.hamcrest.core.IsCollectionContaining.hasItems;
import static org.junit.Assert.assertArrayEquals;
import static org.junit.Assert.assertEquals;
import static org.junit.Assert.assertFalse;
import static org.junit.Assert.assertThat;
import static org.junit.Assert.assertTrue;
import static org.junit.Assert.fail;

>>>>>>> 67718918
import static org.neo4j.helpers.collection.IteratorUtil.asCollection;
import static org.neo4j.kernel.api.properties.Property.property;

public class PropertyIT extends KernelIntegrationTest
{
    @Test
    public void shouldSetNodePropertyValue() throws Exception
    {
        // GIVEN
        int propertyKeyId;
        long nodeId;
        {
            DataWriteOperations statement = dataWriteOperationsInNewTransaction();
            Node node = db.createNode();

            // WHEN
            propertyKeyId = statement.propertyKeyGetOrCreateForName( "clown" );
            nodeId = node.getId();
            statement.nodeSetProperty( nodeId, Property.stringProperty( propertyKeyId, "bozo" ) );

            // THEN
            assertEquals( "bozo", statement.nodeGetProperty( nodeId, propertyKeyId ).value() );

            // WHEN
            commit();
        }
        {
            DataWriteOperations statement = dataWriteOperationsInNewTransaction();

            // THEN
            assertEquals( "bozo", statement.nodeGetProperty( nodeId, propertyKeyId ).value() );
        }
    }

    @Test
    public void shouldRemoveSetNodeProperty() throws Exception
    {
        // GIVEN
        int propertyKeyId;
        long nodeId;
        {
            DataWriteOperations statement = dataWriteOperationsInNewTransaction();
            Node node = db.createNode();
            propertyKeyId = statement.propertyKeyGetOrCreateForName( "clown" );
            nodeId = node.getId();
            statement.nodeSetProperty( nodeId, Property.stringProperty( propertyKeyId, "bozo" ) );

            // WHEN
            statement.nodeRemoveProperty( nodeId, propertyKeyId );

            // THEN
            assertThat( statement.nodeGetProperty( nodeId, propertyKeyId ), not( isDefinedProperty() ) );

            // WHEN
            commit();
        }

        // THEN
        {
            DataWriteOperations statement = dataWriteOperationsInNewTransaction();
            assertThat( statement.nodeGetProperty( nodeId, propertyKeyId ), not( isDefinedProperty() ) );
        }
    }

    @Test
    public void shouldRemoveSetNodePropertyAcrossTransactions() throws Exception
    {
        // GIVEN
        int propertyKeyId;
        long nodeId;
        {
            DataWriteOperations statement = dataWriteOperationsInNewTransaction();
            Node node = db.createNode();
            propertyKeyId = statement.propertyKeyGetOrCreateForName( "clown" );
            nodeId = node.getId();
            statement.nodeSetProperty( nodeId, Property.stringProperty( propertyKeyId, "bozo" ) );
            commit();
        }
        {
            DataWriteOperations statement = dataWriteOperationsInNewTransaction();

            // WHEN
            Object previous = statement.nodeRemoveProperty( nodeId, propertyKeyId ).value();

            // THEN
            assertEquals( "bozo", previous );
            assertThat( statement.nodeGetProperty( nodeId, propertyKeyId ), not( isDefinedProperty() ) );

            // WHEN
            commit();
        }

        // THEN
        {
            DataWriteOperations statement = dataWriteOperationsInNewTransaction();
            assertThat( statement.nodeGetProperty( nodeId, propertyKeyId ), not( isDefinedProperty() ) );
        }
    }

    @Test
    public void shouldSilentlyNotRemoveMissingNodeProperty() throws Exception
    {
        // GIVEN
        int propertyId;
        long nodeId;
        {
            DataWriteOperations statement = dataWriteOperationsInNewTransaction();
            Node node = db.createNode();
            propertyId = statement.propertyKeyGetOrCreateForName( "clown" );
            nodeId = node.getId();
            commit();
        }
        {
            DataWriteOperations statement = dataWriteOperationsInNewTransaction();

            // WHEN
            Property result = statement.nodeRemoveProperty( nodeId, propertyId );

            // THEN
            assertFalse( "Return no property if removing missing", result.isDefined() );
        }
    }

    @Test
    public void nodeHasPropertyIfSet() throws Exception
    {
        // GIVEN
        int propertyKeyId;
        long nodeId;
        {
            DataWriteOperations statement = dataWriteOperationsInNewTransaction();
            Node node = db.createNode();

            // WHEN
            propertyKeyId = statement.propertyKeyGetOrCreateForName( "clown" );
            nodeId = node.getId();
            statement.nodeSetProperty( nodeId, Property.stringProperty( propertyKeyId, "bozo" ) );

            // THEN
            assertThat( statement.nodeGetProperty( nodeId, propertyKeyId ), isDefinedProperty() );

            // WHEN
            commit();
        }
        {
            DataWriteOperations statement = dataWriteOperationsInNewTransaction();

            // THEN
            assertThat( statement.nodeGetProperty( nodeId, propertyKeyId ), isDefinedProperty() );
        }
    }

    @Test
    public void nodeHasNotPropertyIfUnset() throws Exception
    {
        int propertyKeyId;
        long nodeId;
        {
            // GIVEN
            DataWriteOperations statement = dataWriteOperationsInNewTransaction();
            Node node = db.createNode();

            // WHEN
            propertyKeyId = statement.propertyKeyGetOrCreateForName( "clown" );
            nodeId = node.getId();

            // THEN
            assertThat( statement.nodeGetProperty( nodeId, propertyKeyId ), not( isDefinedProperty() ) );

            // WHEN
            commit();
        }

        {
            DataWriteOperations statement = dataWriteOperationsInNewTransaction();

            // THEN
            assertThat( statement.nodeGetProperty( nodeId, propertyKeyId ), not( isDefinedProperty() ) );
        }
    }

    @Test
    public void shouldRollbackSetNodePropertyValue() throws Exception
    {
        // GIVEN
        int propertyKeyId;
        long nodeId;
        {
            DataWriteOperations statement = dataWriteOperationsInNewTransaction();
            Node node = db.createNode();
            propertyKeyId = statement.propertyKeyGetOrCreateForName( "clown" );
            nodeId = node.getId();
            commit();
        }

        // WHEN
        {
            DataWriteOperations statement = dataWriteOperationsInNewTransaction();
            statement.nodeSetProperty( nodeId, Property.stringProperty( propertyKeyId, "bozo" ) );
            rollback();
        }

        // THEN
        {
            DataWriteOperations statement = dataWriteOperationsInNewTransaction();
            assertThat( statement.nodeGetProperty( nodeId, propertyKeyId ), not( isDefinedProperty() ) );
        }
    }

    @Test
    public void shouldUpdateNodePropertyValue() throws Exception
    {
        // GIVEN
        int propertyId;
        long nodeId;
        {
            DataWriteOperations statement = dataWriteOperationsInNewTransaction();
            Node node = db.createNode();
            propertyId = statement.propertyKeyGetOrCreateForName( "clown" );
            nodeId = node.getId();
            statement.nodeSetProperty( nodeId, Property.stringProperty( propertyId, "bozo" ) );
            commit();
        }

        // WHEN
        {
            DataWriteOperations statement = dataWriteOperationsInNewTransaction();
            statement.nodeSetProperty( nodeId, Property.intProperty( propertyId, 42 ) );
            commit();
        }

        // THEN
        {
            DataWriteOperations statement = dataWriteOperationsInNewTransaction();
            assertEquals( 42, statement.nodeGetProperty( nodeId, propertyId ).value() );
        }
    }

    @Test
    public void nodeHasStringPropertyIfSetAndLazyPropertyIfRead() throws Exception
    {
        // GIVEN
        dbWithNoCache();

        int propertyKeyId;
        long nodeId;
        String value = "Bozo the Clown is a clown character very popular in the United States, peaking in the 1960s";
        {
            DataWriteOperations statement = dataWriteOperationsInNewTransaction();
            Node node = db.createNode();

            // WHEN
            propertyKeyId = statement.propertyKeyGetOrCreateForName( "clown" );
            nodeId = node.getId();
            statement.nodeSetProperty( nodeId, Property.stringProperty( propertyKeyId, value ) );

            // THEN
            assertTrue( statement.nodeGetProperty( nodeId, propertyKeyId ).getClass().getSimpleName().equals( "StringProperty" ) );

            // WHEN
            commit();
        }
        {
            DataWriteOperations statement = dataWriteOperationsInNewTransaction();

            // THEN
            assertTrue( statement.nodeGetProperty( nodeId, propertyKeyId ).getClass().getSimpleName().equals( "LazyStringProperty" ) );
            assertEquals( value, statement.nodeGetProperty( nodeId, propertyKeyId ).value() );
            assertEquals( value.hashCode(), statement.nodeGetProperty( nodeId, propertyKeyId ).hashCode() );
            assertTrue( statement.nodeGetProperty( nodeId, propertyKeyId ).valueEquals( value ) );
        }
    }

    @Test
    public void nodeHasArrayPropertyIfSetAndLazyPropertyIfRead() throws Exception
    {
        // GIVEN
        dbWithNoCache();

        int propertyKeyId;
        long nodeId;
        int[] value = new int[] {-1,0,1,2,3,4,5,6,7,8,9,10};
        {
            DataWriteOperations statement = dataWriteOperationsInNewTransaction();
            Node node = db.createNode();

            // WHEN
            propertyKeyId = statement.propertyKeyGetOrCreateForName( "numbers" );
            nodeId = node.getId();
            statement.nodeSetProperty( nodeId, Property.intArrayProperty( propertyKeyId, value ) );

            // THEN
            assertTrue( statement.nodeGetProperty( nodeId, propertyKeyId ).getClass().getSimpleName().equals( "IntArrayProperty" ) );

            // WHEN
            commit();
        }
        {
            DataWriteOperations statement = dataWriteOperationsInNewTransaction();

            // THEN
            assertTrue( statement.nodeGetProperty( nodeId, propertyKeyId ).getClass().getSimpleName().equals( "LazyArrayProperty" ) );
            assertArrayEquals( value, (int[]) statement.nodeGetProperty( nodeId, propertyKeyId ).value() );
            assertEquals( Arrays.hashCode( value ), statement.nodeGetProperty( nodeId, propertyKeyId ).hashCode() );
            assertTrue( statement.nodeGetProperty( nodeId, propertyKeyId ).valueEquals( value ) );
        }
    }

    @Test
    public void shouldListAllPropertyKeys() throws Exception
    {
        // given
        dbWithNoCache();

        long prop1;
        long prop2;
        {
            DataWriteOperations statement = dataWriteOperationsInNewTransaction();
            prop1 = statement.propertyKeyGetOrCreateForName( "prop1" );
            prop2 = statement.propertyKeyGetOrCreateForName( "prop2" );

            // when
            Iterator<Token> propIdsBeforeCommit = statement.propertyKeyGetAllTokens();

            // then
            assertThat( asCollection( propIdsBeforeCommit ),
                    hasItems( new Token( "prop1", (int) prop1 ), new Token( "prop2", (int) prop2 )) );

            // when
            commit();
        }
        {
            DataWriteOperations statement = dataWriteOperationsInNewTransaction();
            Iterator<Token> propIdsAfterCommit = statement.propertyKeyGetAllTokens();

            // then
            assertThat(asCollection( propIdsAfterCommit ) ,
                    hasItems( new Token( "prop1", (int) prop1 ), new Token( "prop2", (int) prop2 ) ));
        }
    }

    @Test
    public void shouldNotAllowModifyingPropertiesOnDeletedNode() throws Exception
    {
        // given
        int prop1;
        long node;
        {
            DataWriteOperations statement = dataWriteOperationsInNewTransaction();
            prop1 = statement.propertyKeyGetOrCreateForName( "prop1" );
            node = statement.nodeCreate();

            statement.nodeSetProperty( node, Property.stringProperty( prop1, "As" ) );
            statement.nodeDelete( node );

            // When
            try
            {
                statement.nodeRemoveProperty( node, prop1 );
<<<<<<< HEAD
                fail("Should have failed.");
            }
            catch(IllegalStateException e)
            {
                assertThat(e.getMessage(),
                        equalTo("Node " + node + " has been deleted"));
            }
        }
    }

=======
                fail( "Should have failed." );
            }
            catch ( IllegalStateException e )
            {
                assertThat( e.getMessage(),
                            equalTo( "Node[" + node + "] has been deleted in this tx" ) );
            }
        }
    }

    @Test
    public void shouldNotAllowModifyingPropertiesOnDeletedRelationship() throws Exception
    {
        // given
        int prop1;
        long rel;
        {
            DataWriteOperations statement = dataWriteOperationsInNewTransaction();
            prop1 = statement.propertyKeyGetOrCreateForName( "prop1" );
            int type = statement.relationshipTypeGetOrCreateForName( "RELATED" );
            rel = statement.relationshipCreate( type, statement.nodeCreate(), statement.nodeCreate() );

            statement.relationshipSetProperty( rel, Property.stringProperty( prop1, "As" ) );
            statement.relationshipDelete( rel );

            // When
            try
            {
                statement.relationshipRemoveProperty( rel, prop1 );
                fail( "Should have failed." );
            }
            catch ( IllegalStateException e )
            {
                assertThat( e.getMessage(),
                            equalTo( "Relationship[" + rel + "] has been deleted in this tx" ) );
            }
        }
    }

    @Test
    public void shouldBeAbleToRemoveResetAndTwiceRemovePropertyOnNode() throws Exception
    {
        // given
        long node;
        int prop;
        {
            DataWriteOperations ops = dataWriteOperationsInNewTransaction();
            prop = ops.propertyKeyGetOrCreateForName( "foo" );

            node = ops.nodeCreate();
            ops.nodeSetProperty( node, property( prop, "bar" ) );

            commit();
        }

        // when
        {
            DataWriteOperations ops = dataWriteOperationsInNewTransaction();
            ops.nodeRemoveProperty( node, prop );
            ops.nodeSetProperty( node, property( prop, "bar" ) );
            ops.nodeRemoveProperty( node, prop );
            ops.nodeRemoveProperty( node, prop );

            commit();
        }

        // then
        {
            ReadOperations ops = readOperationsInNewTransaction();
            assertThat( ops.nodeGetProperty( node, prop ), not( isDefinedProperty() ) );
        }
    }

    @Test
    public void shouldBeAbleToRemoveResetAndTwiceRemovePropertyOnRelationship() throws Exception
    {
        // given
        long rel;
        int prop;
        {
            DataWriteOperations ops = dataWriteOperationsInNewTransaction();
            prop = ops.propertyKeyGetOrCreateForName( "foo" );
            int type = ops.relationshipTypeGetOrCreateForName( "RELATED" );

            rel = ops.relationshipCreate( type, ops.nodeCreate(), ops.nodeCreate() );
            ops.relationshipSetProperty( rel, property( prop, "bar" ) );

            commit();
        }

        // when
        {
            DataWriteOperations ops = dataWriteOperationsInNewTransaction();
            ops.relationshipRemoveProperty( rel, prop );
            ops.relationshipSetProperty( rel, property( prop, "bar" ) );
            ops.relationshipRemoveProperty( rel, prop );
            ops.relationshipRemoveProperty( rel, prop );

            commit();
        }

        // then
        {
            ReadOperations ops = readOperationsInNewTransaction();
            assertThat( ops.relationshipGetProperty( rel, prop ), not( isDefinedProperty() ) );
        }
    }

>>>>>>> 67718918
    private static Matcher<Property> isDefinedProperty()
    {
        return new TypeSafeMatcher<Property>()
        {
            @Override
            protected boolean matchesSafely( Property item )
            {
                return item.isDefined();
            }

            @Override
            public void describeTo( Description description )
            {
                description.appendText( "a defined Property" );
            }
        };
    }
}<|MERGE_RESOLUTION|>--- conflicted
+++ resolved
@@ -32,13 +32,6 @@
 import org.neo4j.kernel.api.properties.Property;
 import org.neo4j.kernel.impl.core.Token;
 
-<<<<<<< HEAD
-import static junit.framework.TestCase.fail;
-import static org.hamcrest.CoreMatchers.equalTo;
-import static org.hamcrest.Matchers.not;
-import static org.hamcrest.core.IsCollectionContaining.hasItems;
-import static org.junit.Assert.*;
-=======
 import static org.hamcrest.Matchers.equalTo;
 import static org.hamcrest.Matchers.not;
 import static org.hamcrest.core.IsCollectionContaining.hasItems;
@@ -48,8 +41,6 @@
 import static org.junit.Assert.assertThat;
 import static org.junit.Assert.assertTrue;
 import static org.junit.Assert.fail;
-
->>>>>>> 67718918
 import static org.neo4j.helpers.collection.IteratorUtil.asCollection;
 import static org.neo4j.kernel.api.properties.Property.property;
 
@@ -307,16 +298,18 @@
             statement.nodeSetProperty( nodeId, Property.stringProperty( propertyKeyId, value ) );
 
             // THEN
-            assertTrue( statement.nodeGetProperty( nodeId, propertyKeyId ).getClass().getSimpleName().equals( "StringProperty" ) );
-
-            // WHEN
-            commit();
-        }
-        {
-            DataWriteOperations statement = dataWriteOperationsInNewTransaction();
-
-            // THEN
-            assertTrue( statement.nodeGetProperty( nodeId, propertyKeyId ).getClass().getSimpleName().equals( "LazyStringProperty" ) );
+            assertTrue( statement.nodeGetProperty( nodeId, propertyKeyId ).getClass().getSimpleName().equals(
+                    "StringProperty" ) );
+
+            // WHEN
+            commit();
+        }
+        {
+            DataWriteOperations statement = dataWriteOperationsInNewTransaction();
+
+            // THEN
+            assertTrue( statement.nodeGetProperty( nodeId, propertyKeyId ).getClass().getSimpleName().equals(
+                    "LazyStringProperty" ) );
             assertEquals( value, statement.nodeGetProperty( nodeId, propertyKeyId ).value() );
             assertEquals( value.hashCode(), statement.nodeGetProperty( nodeId, propertyKeyId ).hashCode() );
             assertTrue( statement.nodeGetProperty( nodeId, propertyKeyId ).valueEquals( value ) );
@@ -331,7 +324,7 @@
 
         int propertyKeyId;
         long nodeId;
-        int[] value = new int[] {-1,0,1,2,3,4,5,6,7,8,9,10};
+        int[] value = new int[]{-1, 0, 1, 2, 3, 4, 5, 6, 7, 8, 9, 10};
         {
             DataWriteOperations statement = dataWriteOperationsInNewTransaction();
             Node node = db.createNode();
@@ -342,16 +335,18 @@
             statement.nodeSetProperty( nodeId, Property.intArrayProperty( propertyKeyId, value ) );
 
             // THEN
-            assertTrue( statement.nodeGetProperty( nodeId, propertyKeyId ).getClass().getSimpleName().equals( "IntArrayProperty" ) );
-
-            // WHEN
-            commit();
-        }
-        {
-            DataWriteOperations statement = dataWriteOperationsInNewTransaction();
-
-            // THEN
-            assertTrue( statement.nodeGetProperty( nodeId, propertyKeyId ).getClass().getSimpleName().equals( "LazyArrayProperty" ) );
+            assertTrue( statement.nodeGetProperty( nodeId, propertyKeyId ).getClass().getSimpleName().equals(
+                    "IntArrayProperty" ) );
+
+            // WHEN
+            commit();
+        }
+        {
+            DataWriteOperations statement = dataWriteOperationsInNewTransaction();
+
+            // THEN
+            assertTrue( statement.nodeGetProperty( nodeId, propertyKeyId ).getClass().getSimpleName().equals(
+                    "LazyArrayProperty" ) );
             assertArrayEquals( value, (int[]) statement.nodeGetProperty( nodeId, propertyKeyId ).value() );
             assertEquals( Arrays.hashCode( value ), statement.nodeGetProperty( nodeId, propertyKeyId ).hashCode() );
             assertTrue( statement.nodeGetProperty( nodeId, propertyKeyId ).valueEquals( value ) );
@@ -376,7 +371,7 @@
 
             // then
             assertThat( asCollection( propIdsBeforeCommit ),
-                    hasItems( new Token( "prop1", (int) prop1 ), new Token( "prop2", (int) prop2 )) );
+                    hasItems( new Token( "prop1", (int) prop1 ), new Token( "prop2", (int) prop2 ) ) );
 
             // when
             commit();
@@ -386,8 +381,8 @@
             Iterator<Token> propIdsAfterCommit = statement.propertyKeyGetAllTokens();
 
             // then
-            assertThat(asCollection( propIdsAfterCommit ) ,
-                    hasItems( new Token( "prop1", (int) prop1 ), new Token( "prop2", (int) prop2 ) ));
+            assertThat( asCollection( propIdsAfterCommit ),
+                    hasItems( new Token( "prop1", (int) prop1 ), new Token( "prop2", (int) prop2 ) ) );
         }
     }
 
@@ -409,24 +404,12 @@
             try
             {
                 statement.nodeRemoveProperty( node, prop1 );
-<<<<<<< HEAD
-                fail("Should have failed.");
-            }
-            catch(IllegalStateException e)
-            {
-                assertThat(e.getMessage(),
-                        equalTo("Node " + node + " has been deleted"));
-            }
-        }
-    }
-
-=======
                 fail( "Should have failed." );
             }
             catch ( IllegalStateException e )
             {
                 assertThat( e.getMessage(),
-                            equalTo( "Node[" + node + "] has been deleted in this tx" ) );
+                        equalTo( "Node[" + node + "] has been deleted in this tx" ) );
             }
         }
     }
@@ -455,7 +438,7 @@
             catch ( IllegalStateException e )
             {
                 assertThat( e.getMessage(),
-                            equalTo( "Relationship[" + rel + "] has been deleted in this tx" ) );
+                        equalTo( "Relationship[" + rel + "] has been deleted in this tx" ) );
             }
         }
     }
@@ -529,7 +512,6 @@
         }
     }
 
->>>>>>> 67718918
     private static Matcher<Property> isDefinedProperty()
     {
         return new TypeSafeMatcher<Property>()

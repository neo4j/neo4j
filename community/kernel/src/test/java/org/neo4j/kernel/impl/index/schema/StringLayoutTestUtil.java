--- conflicted
+++ resolved
@@ -38,11 +38,7 @@
 
 abstract class StringLayoutTestUtil extends LayoutTestUtil<StringSchemaKey,NativeSchemaValue>
 {
-<<<<<<< HEAD
-    StringLayoutTestUtil( SchemaIndexDescriptor indexDescriptor )
-=======
     StringLayoutTestUtil( SchemaIndexDescriptor schemaIndexDescriptor )
->>>>>>> 251e9a8d
     {
         super( schemaIndexDescriptor );
     }

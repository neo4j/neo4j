--- conflicted
+++ resolved
@@ -28,7 +28,6 @@
 import org.neo4j.kernel.api.index.IndexProvider;
 import org.neo4j.kernel.api.schema.index.IndexDescriptor;
 import org.neo4j.kernel.api.schema.index.SchemaIndexDescriptor;
-import org.neo4j.kernel.api.schema.index.SchemaIndexDescriptorFactory;
 import org.neo4j.kernel.impl.index.schema.NumberIndexProvider;
 import org.neo4j.kernel.impl.index.schema.StringIndexProvider;
 import org.neo4j.kernel.impl.index.schema.TemporalIndexProvider;
@@ -107,11 +106,7 @@
             for ( Value secondValue : allValues )
             {
                 // when
-<<<<<<< HEAD
-                IndexProvider selected = selector.select( nativeProvider, spatialProvider, temporalProvider, luceneProvider, firstValue, secondValue );
-=======
                 IndexProvider selected = selector.select( providers, firstValue, secondValue );
->>>>>>> 6c20367b
 
                 // then
                 assertSame( luceneProvider, selected );
@@ -139,12 +134,7 @@
         }
 
         // when
-<<<<<<< HEAD
-        IndexSample fusionSample =
-                FusionIndexProvider.combineSamples( nativeSample, spatialSample, temporalSample, luceneSample );
-=======
         IndexSample fusionSample = FusionIndexSampler.combineSamples( samples );
->>>>>>> 6c20367b
 
         // then
         assertEquals( sumIndexSize, fusionSample.indexSize() );
@@ -160,23 +150,12 @@
 
         // when
         // ... no failure
-<<<<<<< HEAD
-        IllegalStateException nativeThrow = new IllegalStateException( "no native failure" );
-        IllegalStateException spatialThrow = new IllegalStateException( "no spatial failure" );
-        IllegalStateException temporalThrow = new IllegalStateException( "no temporal failure" );
-        IllegalStateException luceneThrow = new IllegalStateException( "no lucene failure" );
-        when( nativeProvider.getPopulationFailure( anyLong(), any( IndexDescriptor.class ) ) ).thenThrow( nativeThrow );
-        when( spatialProvider.getPopulationFailure( anyLong(), any( IndexDescriptor.class ) ) ).thenThrow( spatialThrow );
-        when( temporalProvider.getPopulationFailure( anyLong(), any( IndexDescriptor.class ) ) ).thenThrow( temporalThrow );
-        when( luceneProvider.getPopulationFailure( anyLong(), any( IndexDescriptor.class ) ) ).thenThrow( luceneThrow );
-=======
         IllegalStateException failure = new IllegalStateException( "not failed" );
         for ( IndexProvider provider : providers )
         {
-            when( provider.getPopulationFailure( anyLong(), any( SchemaIndexDescriptor.class ) ) ).thenThrow( failure );
-        }
-
->>>>>>> 6c20367b
+            when( provider.getPopulationFailure( anyLong(), any( IndexDescriptor.class ) ) ).thenThrow( failure );
+        }
+
         // then
         try
         {
@@ -191,65 +170,9 @@
     @Test
     public void getPopulationFailureMustReportFailureWhenAnyFailed()
     {
-<<<<<<< HEAD
-        FusionIndexProvider fusionIndexProvider = fusionProvider();
-
-        // when
-        // ... native failure
-        String nativeFailure = "native failure";
-        IllegalStateException spatialThrow = new IllegalStateException( "no spatial failure" );
-        IllegalStateException temporalThrow = new IllegalStateException( "no temporal failure" );
-        IllegalStateException luceneThrow = new IllegalStateException( "no lucene failure" );
-        when( nativeProvider.getPopulationFailure( anyLong(), any( IndexDescriptor.class ) ) ).thenReturn( nativeFailure );
-        when( spatialProvider.getPopulationFailure( anyLong(), any( IndexDescriptor.class ) ) ).thenThrow( spatialThrow );
-        when( temporalProvider.getPopulationFailure( anyLong(), any( IndexDescriptor.class ) ) ).thenThrow( temporalThrow );
-        when( luceneProvider.getPopulationFailure( anyLong(), any( IndexDescriptor.class ) ) ).thenThrow( luceneThrow );
-        // then
-        assertThat( fusionIndexProvider.getPopulationFailure( 0, forLabel( 0, 0 ) ), containsString( nativeFailure ) );
-    }
-
-    @Test
-    public void getPopulationFailureMustReportFailureWhenSpatialFailure() throws Exception
-    {
-        FusionIndexProvider fusionIndexProvider = fusionProvider();
-
-        // when
-        // ... spatial failure
-        IllegalStateException nativeThrow = new IllegalStateException( "no native failure" );
-        String spatialFailure = "spatial failure";
-        IllegalStateException temporalThrow = new IllegalStateException( "no temporal failure" );
-        IllegalStateException luceneThrow = new IllegalStateException( "no lucene failure" );
-        when( nativeProvider.getPopulationFailure( anyLong(), any( IndexDescriptor.class ) ) ).thenThrow( nativeThrow );
-        when( spatialProvider.getPopulationFailure( anyLong(), any( IndexDescriptor.class ) ) ).thenReturn( spatialFailure );
-        when( temporalProvider.getPopulationFailure( anyLong(), any( IndexDescriptor.class ) ) ).thenThrow( temporalThrow );
-        when( luceneProvider.getPopulationFailure( anyLong(), any( IndexDescriptor.class ) ) ).thenThrow( luceneThrow );
-        // then
-        assertThat( fusionIndexProvider.getPopulationFailure( 0, forLabel( 0, 0 ) ), containsString( spatialFailure ) );
-    }
-
-    @Test
-    public void getPopulationFailureMustReportFailureWhenTemporalFailure() throws Exception
-    {
-        FusionIndexProvider fusionIndexProvider = fusionProvider();
-
-        // when
-        // ... spatial failure
-        IllegalStateException nativeThrow = new IllegalStateException( "no native failure" );
-        IllegalStateException spatialThrow = new IllegalStateException( "no spatial failure" );
-        String temporalFailure = "temporal failure";
-        IllegalStateException luceneThrow = new IllegalStateException( "no lucene failure" );
-        when( nativeProvider.getPopulationFailure( anyLong(), any( IndexDescriptor.class ) ) ).thenThrow( nativeThrow );
-        when( spatialProvider.getPopulationFailure( anyLong(), any( IndexDescriptor.class ) ) ).thenThrow( spatialThrow );
-        when( temporalProvider.getPopulationFailure( anyLong(), any( IndexDescriptor.class ) ) ).thenReturn( temporalFailure );
-        when( luceneProvider.getPopulationFailure( anyLong(), any( IndexDescriptor.class ) ) ).thenThrow( luceneThrow );
-        // then
-        assertThat( fusionIndexProvider.getPopulationFailure( 0, forLabel( 0, 0 ) ), containsString( temporalFailure ) );
-    }
-=======
         for ( int i = 0; i < providers.length; i++ )
         {
             FusionIndexProvider fusionSchemaIndexProvider = fusionProvider();
->>>>>>> 6c20367b
 
             // when
             String failure = "failure";
@@ -258,32 +181,17 @@
             {
                 if ( j == i )
                 {
-                    when( providers[j].getPopulationFailure( anyLong(), any( SchemaIndexDescriptor.class ) ) ).thenReturn( failure );
+                    when( providers[j].getPopulationFailure( anyLong(), any( IndexDescriptor.class ) ) ).thenReturn( failure );
                 }
                 else
                 {
-                    when( providers[j].getPopulationFailure( anyLong(), any( SchemaIndexDescriptor.class ) ) ).thenThrow( exception );
-                }
-            }
-
-<<<<<<< HEAD
-        // when
-        // ... lucene failure
-        IllegalStateException nativeThrow = new IllegalStateException( "no native failure" );
-        IllegalStateException spatialThrow = new IllegalStateException( "no spatial failure" );
-        IllegalStateException temporalThrow = new IllegalStateException( "no temporal failure" );
-        String luceneFailure = "lucene failure";
-        when( nativeProvider.getPopulationFailure( anyLong(), any( IndexDescriptor.class ) ) ).thenThrow( nativeThrow );
-        when( spatialProvider.getPopulationFailure( anyLong(), any( IndexDescriptor.class ) ) ).thenThrow( spatialThrow );
-        when( temporalProvider.getPopulationFailure( anyLong(), any( IndexDescriptor.class ) ) ).thenThrow( temporalThrow );
-        when( luceneProvider.getPopulationFailure( anyLong(), any( IndexDescriptor.class ) ) ).thenReturn( luceneFailure );
-        // then
-        assertThat( fusionIndexProvider.getPopulationFailure( 0, forLabel( 0, 0 ) ), containsString( luceneFailure ) );
-=======
+                    when( providers[j].getPopulationFailure( anyLong(), any( IndexDescriptor.class ) ) ).thenThrow( exception );
+                }
+            }
+
             // then
             assertThat( fusionSchemaIndexProvider.getPopulationFailure( 0, forLabel( 0, 0 ) ), containsString( failure ) );
         }
->>>>>>> 6c20367b
     }
 
     @Test
@@ -292,46 +200,13 @@
         FusionIndexProvider fusionSchemaIndexProvider = fusionProvider();
 
         // when
-<<<<<<< HEAD
-        // ... native and lucene failure
-        String nativeFailure = "native failure";
-        IllegalStateException spatialThrow = new IllegalStateException( "no spatial failure" );
-        IllegalStateException temporalThrow = new IllegalStateException( "no temporal failure" );
-        String luceneFailure = "lucene failure";
-        when( nativeProvider.getPopulationFailure( anyLong(), any( IndexDescriptor.class ) ) ).thenReturn( nativeFailure );
-        when( spatialProvider.getPopulationFailure( anyLong(), any( IndexDescriptor.class ) ) ).thenThrow( spatialThrow );
-        when( temporalProvider.getPopulationFailure( anyLong(), any( IndexDescriptor.class ) ) ).thenThrow( temporalThrow );
-        when( luceneProvider.getPopulationFailure( anyLong(), any( IndexDescriptor.class ) ) ).thenReturn( luceneFailure );
-        // then
-        String populationFailure = fusionIndexProvider.getPopulationFailure( 0, forLabel( 0, 0 ) );
-        assertThat( populationFailure, containsString( nativeFailure ) );
-        assertThat( populationFailure, containsString( luceneFailure ) );
-    }
-
-    @Test
-    public void getPopulationFailureMustReportFailureWhenAllFail() throws Exception
-    {
-        FusionIndexProvider fusionIndexProvider = fusionProvider();
-
-        // when
-        // ... native and lucene failure
-        String nativeFailure = "native failure";
-        String spatialFailure = "spatial failure";
-        String temporalFailure = "temporal failure";
-        String luceneFailure = "lucene failure";
-        when( nativeProvider.getPopulationFailure( anyLong(), any( IndexDescriptor.class ) ) ).thenReturn( nativeFailure );
-        when( spatialProvider.getPopulationFailure( anyLong(), any( IndexDescriptor.class ) ) ).thenReturn( spatialFailure );
-        when( temporalProvider.getPopulationFailure( anyLong(), any( IndexDescriptor.class ) ) ).thenReturn( temporalFailure );
-        when( luceneProvider.getPopulationFailure( anyLong(), any( IndexDescriptor.class ) ) ).thenReturn( luceneFailure );
-=======
         String[] failures = new String[providers.length];
         for ( int i = 0; i < providers.length; i++ )
         {
             failures[i] = "FAILURE[" + i + "]";
-            when( providers[i].getPopulationFailure( anyLong(), any( SchemaIndexDescriptor.class ) ) ).thenReturn( failures[i] );
-        }
-
->>>>>>> 6c20367b
+            when( providers[i].getPopulationFailure( anyLong(), any( IndexDescriptor.class ) ) ).thenReturn( failures[i] );
+        }
+
         // then
         String populationFailure = fusionSchemaIndexProvider.getPopulationFailure( 0, forLabel( 0, 0 ) );
         for ( String failure : failures )

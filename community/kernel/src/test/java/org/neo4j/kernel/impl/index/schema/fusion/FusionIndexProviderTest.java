--- conflicted
+++ resolved
@@ -193,19 +193,11 @@
             {
                 if ( provider == failingProvider )
                 {
-<<<<<<< HEAD
-                    when( providers[j].getPopulationFailure( anyLong(), any( IndexDescriptor.class ) ) ).thenReturn( failure );
+                    when( provider.getPopulationFailure( anyLong(), any( IndexDescriptor.class ) ) ).thenReturn( failure );
                 }
                 else
                 {
-                    when( providers[j].getPopulationFailure( anyLong(), any( IndexDescriptor.class ) ) ).thenThrow( exception );
-=======
-                    when( provider.getPopulationFailure( anyLong(), any( SchemaIndexDescriptor.class ) ) ).thenReturn( failure );
-                }
-                else
-                {
-                    when( provider.getPopulationFailure( anyLong(), any( SchemaIndexDescriptor.class ) ) ).thenThrow( exception );
->>>>>>> 7adf8b35
+                    when( provider.getPopulationFailure( anyLong(), any( IndexDescriptor.class ) ) ).thenThrow( exception );
                 }
             }
 
@@ -221,14 +213,9 @@
         List<String> failureMessages = new ArrayList<>();
         for ( IndexProvider aliveProvider : aliveProviders )
         {
-<<<<<<< HEAD
-            failures[i] = "FAILURE[" + i + "]";
-            when( providers[i].getPopulationFailure( anyLong(), any( IndexDescriptor.class ) ) ).thenReturn( failures[i] );
-=======
             String failureMessage = "FAILURE[" + aliveProvider + "]";
             failureMessages.add( failureMessage );
-            when( aliveProvider.getPopulationFailure( anyLong(), any( SchemaIndexDescriptor.class ) ) ).thenReturn( failureMessage );
->>>>>>> 7adf8b35
+            when( aliveProvider.getPopulationFailure( anyLong(), any( IndexDescriptor.class ) ) ).thenReturn( failureMessage );
         }
 
         // then
@@ -243,13 +230,8 @@
     public void shouldReportFailedIfAnyIsFailed()
     {
         // given
-<<<<<<< HEAD
-        IndexProvider provider = fusionProvider();
+        IndexProvider provider = fusionIndexProvider;
         SchemaIndexDescriptor schemaIndexDescriptor = forLabel( 1, 1 );
-=======
-        IndexProvider provider = fusionIndexProvider;
-        SchemaIndexDescriptor schemaIndexDescriptor = SchemaIndexDescriptorFactory.forLabel( 1, 1 );
->>>>>>> 7adf8b35
 
         for ( InternalIndexState state : InternalIndexState.values() )
         {
@@ -272,12 +254,7 @@
     public void shouldReportPopulatingIfAnyIsPopulating()
     {
         // given
-<<<<<<< HEAD
-        IndexProvider provider = fusionProvider();
         SchemaIndexDescriptor schemaIndexDescriptor = forLabel( 1, 1 );
-=======
-        SchemaIndexDescriptor schemaIndexDescriptor = SchemaIndexDescriptorFactory.forLabel( 1, 1 );
->>>>>>> 7adf8b35
 
         for ( InternalIndexState state : array( InternalIndexState.ONLINE, InternalIndexState.POPULATING ) )
         {

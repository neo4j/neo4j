/*
 * Copyright (c) 2002-2018 "Neo Technology,"
 * Network Engine for Objects in Lund AB [http://neotechnology.com]
 *
 * This file is part of Neo4j.
 *
 * Neo4j is free software: you can redistribute it and/or modify
 * it under the terms of the GNU General Public License as published by
 * the Free Software Foundation, either version 3 of the License, or
 * (at your option) any later version.
 *
 * This program is distributed in the hope that it will be useful,
 * but WITHOUT ANY WARRANTY; without even the implied warranty of
 * MERCHANTABILITY or FITNESS FOR A PARTICULAR PURPOSE.  See the
 * GNU General Public License for more details.
 *
 * You should have received a copy of the GNU General Public License
 * along with this program.  If not, see <http://www.gnu.org/licenses/>.
 */
package org.neo4j.kernel.impl.api.index.inmemory;

import java.io.IOException;
import java.util.Collection;
import java.util.HashMap;
import java.util.Map;
import java.util.concurrent.ConcurrentHashMap;

import org.neo4j.internal.kernel.api.IndexCapability;
import org.neo4j.internal.kernel.api.InternalIndexState;
import org.neo4j.internal.kernel.api.schema.SchemaDescriptor;
import org.neo4j.io.fs.FileSystemAbstraction;
import org.neo4j.io.pagecache.PageCache;
import org.neo4j.kernel.api.index.IndexAccessor;
import org.neo4j.kernel.api.index.IndexEntryUpdate;
import org.neo4j.kernel.api.index.IndexPopulator;
import org.neo4j.kernel.api.index.IndexProvider;
<<<<<<< HEAD
import org.neo4j.kernel.api.schema.index.IndexDescriptor;
=======
>>>>>>> 251e9a8d
import org.neo4j.kernel.api.schema.index.SchemaIndexDescriptor;
import org.neo4j.kernel.impl.api.index.sampling.IndexSamplingConfig;
import org.neo4j.kernel.impl.storemigration.StoreMigrationParticipant;

<<<<<<< HEAD
public class UpdateCapturingIndexProvider extends IndexProvider<SchemaIndexDescriptor>
{
    private final IndexProvider<SchemaIndexDescriptor> actual;
=======
public class UpdateCapturingIndexProvider extends IndexProvider
{
    private final IndexProvider actual;
>>>>>>> 251e9a8d
    private final Map<Long,UpdateCapturingIndexAccessor> indexes = new ConcurrentHashMap<>();
    private final Map<Long,Collection<IndexEntryUpdate<?>>> initialUpdates;

    public UpdateCapturingIndexProvider( IndexProvider actual, Map<Long,Collection<IndexEntryUpdate<?>>> initialUpdates )
    {
        super( actual );
        this.actual = actual;
        this.initialUpdates = initialUpdates;
    }

    @Override
<<<<<<< HEAD
    public IndexDescriptor indexDescriptorFor( SchemaDescriptor schema, String name, String metadata )
    {
        return actual.indexDescriptorFor( schema, name, "" );
    }

    @Override
=======
>>>>>>> 251e9a8d
    public IndexPopulator getPopulator( long indexId, SchemaIndexDescriptor descriptor, IndexSamplingConfig samplingConfig )
    {
        return actual.getPopulator( indexId, descriptor, samplingConfig );
    }

    @Override
    public IndexAccessor getOnlineAccessor( long indexId, SchemaIndexDescriptor descriptor, IndexSamplingConfig samplingConfig )
            throws IOException
    {
        IndexAccessor actualAccessor = actual.getOnlineAccessor( indexId, descriptor, samplingConfig );
        return indexes.computeIfAbsent( indexId, id -> new UpdateCapturingIndexAccessor( actualAccessor, initialUpdates.get( id ) ) );
    }

    @Override
    public String getPopulationFailure( long indexId, SchemaIndexDescriptor descriptor ) throws IllegalStateException
    {
        return actual.getPopulationFailure( indexId, descriptor );
    }

    @Override
    public InternalIndexState getInitialState( long indexId, SchemaIndexDescriptor descriptor )
    {
        return actual.getInitialState( indexId, descriptor );
    }

    @Override
<<<<<<< HEAD
    public IndexCapability getCapability( IndexDescriptor schemaIndexDescriptor )
    {
        return actual.getCapability( schemaIndexDescriptor );
    }

    @Override
    public boolean compatible( IndexDescriptor indexDescriptor )
    {
        return indexDescriptor instanceof SchemaIndexDescriptor;
=======
    public IndexCapability getCapability( SchemaIndexDescriptor schemaIndexDescriptor )
    {
        return actual.getCapability( schemaIndexDescriptor );
>>>>>>> 251e9a8d
    }

    @Override
    public StoreMigrationParticipant storeMigrationParticipant( FileSystemAbstraction fs, PageCache pageCache )
    {
        return actual.storeMigrationParticipant( fs, pageCache );
    }

    public Map<Long,Collection<IndexEntryUpdate<?>>> snapshot()
    {
        Map<Long,Collection<IndexEntryUpdate<?>>> result = new HashMap<>();
        indexes.forEach( ( indexId, index ) -> result.put( indexId, index.snapshot() ) );
        return result;
    }
}<|MERGE_RESOLUTION|>--- conflicted
+++ resolved
@@ -34,23 +34,14 @@
 import org.neo4j.kernel.api.index.IndexEntryUpdate;
 import org.neo4j.kernel.api.index.IndexPopulator;
 import org.neo4j.kernel.api.index.IndexProvider;
-<<<<<<< HEAD
 import org.neo4j.kernel.api.schema.index.IndexDescriptor;
-=======
->>>>>>> 251e9a8d
 import org.neo4j.kernel.api.schema.index.SchemaIndexDescriptor;
 import org.neo4j.kernel.impl.api.index.sampling.IndexSamplingConfig;
 import org.neo4j.kernel.impl.storemigration.StoreMigrationParticipant;
 
-<<<<<<< HEAD
 public class UpdateCapturingIndexProvider extends IndexProvider<SchemaIndexDescriptor>
 {
     private final IndexProvider<SchemaIndexDescriptor> actual;
-=======
-public class UpdateCapturingIndexProvider extends IndexProvider
-{
-    private final IndexProvider actual;
->>>>>>> 251e9a8d
     private final Map<Long,UpdateCapturingIndexAccessor> indexes = new ConcurrentHashMap<>();
     private final Map<Long,Collection<IndexEntryUpdate<?>>> initialUpdates;
 
@@ -62,15 +53,12 @@
     }
 
     @Override
-<<<<<<< HEAD
     public IndexDescriptor indexDescriptorFor( SchemaDescriptor schema, String name, String metadata )
     {
         return actual.indexDescriptorFor( schema, name, "" );
     }
 
     @Override
-=======
->>>>>>> 251e9a8d
     public IndexPopulator getPopulator( long indexId, SchemaIndexDescriptor descriptor, IndexSamplingConfig samplingConfig )
     {
         return actual.getPopulator( indexId, descriptor, samplingConfig );
@@ -85,7 +73,7 @@
     }
 
     @Override
-    public String getPopulationFailure( long indexId, SchemaIndexDescriptor descriptor ) throws IllegalStateException
+    public String getPopulationFailure( long indexId, IndexDescriptor descriptor ) throws IllegalStateException
     {
         return actual.getPopulationFailure( indexId, descriptor );
     }
@@ -97,21 +85,15 @@
     }
 
     @Override
-<<<<<<< HEAD
-    public IndexCapability getCapability( IndexDescriptor schemaIndexDescriptor )
+    public IndexCapability getCapability( IndexDescriptor indexDescriptor )
     {
-        return actual.getCapability( schemaIndexDescriptor );
+        return actual.getCapability( indexDescriptor );
     }
 
     @Override
     public boolean compatible( IndexDescriptor indexDescriptor )
     {
         return indexDescriptor instanceof SchemaIndexDescriptor;
-=======
-    public IndexCapability getCapability( SchemaIndexDescriptor schemaIndexDescriptor )
-    {
-        return actual.getCapability( schemaIndexDescriptor );
->>>>>>> 251e9a8d
     }
 
     @Override

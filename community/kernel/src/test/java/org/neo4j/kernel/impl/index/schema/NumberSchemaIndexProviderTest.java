/*
 * Copyright (c) 2002-2018 "Neo Technology,"
 * Network Engine for Objects in Lund AB [http://neotechnology.com]
 *
 * This file is part of Neo4j.
 *
 * Neo4j is free software: you can redistribute it and/or modify
 * it under the terms of the GNU General Public License as published by
 * the Free Software Foundation, either version 3 of the License, or
 * (at your option) any later version.
 *
 * This program is distributed in the hope that it will be useful,
 * but WITHOUT ANY WARRANTY; without even the implied warranty of
 * MERCHANTABILITY or FITNESS FOR A PARTICULAR PURPOSE.  See the
 * GNU General Public License for more details.
 *
 * You should have received a copy of the GNU General Public License
 * along with this program.  If not, see <http://www.gnu.org/licenses/>.
 */
package org.neo4j.kernel.impl.index.schema;

import org.neo4j.index.internal.gbptree.RecoveryCleanupWorkCollector;
import org.neo4j.io.fs.FileSystemAbstraction;
import org.neo4j.io.pagecache.PageCache;
<<<<<<< HEAD
import org.neo4j.kernel.api.exceptions.index.IndexEntryConflictException;
import org.neo4j.kernel.api.index.IndexAccessor;
import org.neo4j.kernel.api.index.IndexEntryUpdate;
import org.neo4j.kernel.api.index.IndexPopulator;
import org.neo4j.kernel.api.index.IndexProvider;
import org.neo4j.kernel.api.index.IndexUpdater;
import org.neo4j.kernel.api.index.LoggingMonitor;
import org.neo4j.kernel.api.schema.index.SchemaIndexDescriptor;
import org.neo4j.kernel.api.schema.index.SchemaIndexDescriptorFactory;
import org.neo4j.kernel.configuration.Config;
import org.neo4j.kernel.impl.api.index.IndexUpdateMode;
import org.neo4j.kernel.impl.api.index.sampling.IndexSamplingConfig;
import org.neo4j.logging.AssertableLogProvider;
import org.neo4j.test.rule.PageCacheAndDependenciesRule;
=======
import org.neo4j.kernel.api.index.IndexDirectoryStructure;
import org.neo4j.kernel.api.index.SchemaIndexProvider;
import org.neo4j.kernel.api.index.SchemaIndexProvider.Monitor;
>>>>>>> b13182ac
import org.neo4j.values.storable.Value;
import org.neo4j.values.storable.Values;

public class NumberSchemaIndexProviderTest extends NativeSchemaIndexProviderTest
{
<<<<<<< HEAD
    @Rule
    public PageCacheAndDependenciesRule rules = new PageCacheAndDependenciesRule();

    private static final int indexId = 1;
    private static final int labelId = 1;
    private static final int propId = 1;
    private NumberIndexProvider provider;
    private final AssertableLogProvider logging = new AssertableLogProvider();
    private IndexProvider.Monitor monitor = new LoggingMonitor( logging.getLog( "test" ) );

    @Before
    public void setup() throws IOException
    {
        File nativeSchemaIndexStoreDirectory = newProvider().directoryStructure().rootDirectory();
        rules.fileSystem().mkdirs( nativeSchemaIndexStoreDirectory );
    }

    /* getPopulator */

    @Test
    public void getPopulatorMustThrowIfInReadOnlyMode() throws Exception
    {
        // given
        provider = newReadOnlyProvider();

        try
        {
            // when
            provider.getPopulator( indexId, descriptor(), samplingConfig() );
            fail( "Should have failed" );
        }
        catch ( UnsupportedOperationException e )
        {
            // then
            // good
        }
    }

    @Test
    public void getPopulatorMustCreateUniquePopulatorForTypeUnique() throws Exception
    {
        // given
        provider = newProvider();

        // when
        IndexPopulator populator = provider.getPopulator( indexId, descriptorUnique(), samplingConfig() );

        // then
        assertTrue( "Expected populator to be unique populator", populator instanceof NativeUniqueSchemaIndexPopulator );
    }

    @Test
    public void getPopulatorMustCreateNonUniquePopulatorForTypeGeneral() throws Exception
    {
        // given
        provider = newProvider();

        // when
        IndexPopulator populator = provider.getPopulator( indexId, descriptor(), samplingConfig() );

        // then
        assertTrue( "Expected populator to be non-unique populator", populator instanceof NativeNonUniqueSchemaIndexPopulator );
    }

    /* getOnlineAccessor */

    @Test
    public void getOnlineAccessorMustCreateUniqueAccessorForTypeUnique() throws Exception
    {
        // given
        provider = newProvider();

        // when
        SchemaIndexDescriptor descriptor = descriptorUnique();
        try ( IndexAccessor accessor = provider.getOnlineAccessor( indexId, descriptor, samplingConfig() );
              IndexUpdater indexUpdater = accessor.newUpdater( IndexUpdateMode.ONLINE ) )
        {
            Value value = Values.intValue( 1 );
            indexUpdater.process( IndexEntryUpdate.add( 1, descriptor.schema(), value ) );

            // then
            try
            {
                indexUpdater.process( IndexEntryUpdate.add( 2, descriptor.schema(), value ) );
                fail( "Should have failed" );
            }
            catch ( IndexEntryConflictException e )
            {
                // good
            }
        }
    }

    @Test
    public void getOnlineAccessorMustCreateNonUniqueAccessorForTypeGeneral() throws Exception
    {
        // given
        provider = newProvider();

        // when
        SchemaIndexDescriptor descriptor = descriptor();
        try ( IndexAccessor accessor = provider.getOnlineAccessor( indexId, descriptor, samplingConfig() );
              IndexUpdater indexUpdater = accessor.newUpdater( IndexUpdateMode.ONLINE ) )
        {
            Value value = Values.intValue( 1 );
            indexUpdater.process( IndexEntryUpdate.add( 1, descriptor.schema(), value ) );

            // then
            // ... expect no failure on duplicate value
            indexUpdater.process( IndexEntryUpdate.add( 2, descriptor.schema(), value ) );
        }
    }

    /* getPopulationFailure */

    @Test
    public void getPopulationFailureMustThrowIfNoFailure() throws Exception
    {
        // given
        provider = newProvider();
        IndexPopulator populator = provider.getPopulator( indexId, descriptor(), samplingConfig() );
        populator.create();
        populator.close( true );

        // when
        // ... no failure on populator

        // then
        try
        {
            provider.getPopulationFailure( indexId );
            fail( "Should have failed" );
        }
        catch ( IllegalStateException e )
        {
            // good
            assertThat( e.getMessage(), Matchers.containsString( Long.toString( indexId ) ) );
        }
    }

    @Test
    public void getPopulationFailureMustThrowEvenIfFailureOnOtherIndex() throws Exception
    {
        // given
        provider = newProvider();

        int nonFailedIndexId = NumberSchemaIndexProviderTest.indexId;
        IndexPopulator nonFailedPopulator = provider.getPopulator( nonFailedIndexId, descriptor(), samplingConfig() );
        nonFailedPopulator.create();
        nonFailedPopulator.close( true );

        int failedIndexId = 2;
        IndexPopulator failedPopulator = provider.getPopulator( failedIndexId, descriptor(), samplingConfig() );
        failedPopulator.create();

        // when
        failedPopulator.markAsFailed( "failure" );
        failedPopulator.close( false );

        // then
        try
        {
            provider.getPopulationFailure( nonFailedIndexId );
            fail( "Should have failed" );
        }
        catch ( IllegalStateException e )
        {
            // good
            assertThat( e.getMessage(), Matchers.containsString( Long.toString( nonFailedIndexId ) ) );
        }
    }

    @Test
    public void getPopulationFailureMustReturnReportedFailure() throws Exception
    {
        // given
        provider = newProvider();
        IndexPopulator populator = provider.getPopulator( indexId, descriptor(), samplingConfig() );
        populator.create();

        // when
        String failureMessage = "fail";
        populator.markAsFailed( failureMessage );
        populator.close( false );

        // then
        String populationFailure = provider.getPopulationFailure( indexId );
        assertThat( populationFailure, is( failureMessage ) );
    }

    @Test
    public void getPopulationFailureMustReturnReportedFailuresForDifferentIndexIds() throws Exception
    {
        // given
        provider = newProvider();
        int first = 1;
        int second = 2;
        int third = 3;
        IndexPopulator firstPopulator = provider.getPopulator( first, descriptor(), samplingConfig() );
        firstPopulator.create();
        IndexPopulator secondPopulator = provider.getPopulator( second, descriptor(), samplingConfig() );
        secondPopulator.create();
        IndexPopulator thirdPopulator = provider.getPopulator( third, descriptor(), samplingConfig() );
        thirdPopulator.create();

        // when
        String firstFailure = "first failure";
        firstPopulator.markAsFailed( firstFailure );
        firstPopulator.close( false );
        secondPopulator.close( true );
        String thirdFailure = "third failure";
        thirdPopulator.markAsFailed( thirdFailure );
        thirdPopulator.close( false );

        // then
        assertThat( provider.getPopulationFailure( first ), is( firstFailure ) );
        assertThat( provider.getPopulationFailure( third ), is( thirdFailure ) );
        try
        {
            provider.getPopulationFailure( second );
            fail( "Should have failed" );
        }
        catch ( IllegalStateException e )
        {
            // good
        }
    }

    @Test
    public void getPopulationFailureMustPersistReportedFailure() throws Exception
    {
        // given
        provider = newProvider();
        IndexPopulator populator = provider.getPopulator( indexId, descriptor(), samplingConfig() );
        populator.create();

        // when
        String failureMessage = "fail";
        populator.markAsFailed( failureMessage );
        populator.close( false );

        // then
        provider = newProvider();
        String populationFailure = provider.getPopulationFailure( indexId );
        assertThat( populationFailure, is( failureMessage ) );
    }

    /* getInitialState */
    // pattern: open populator, markAsFailed, close populator, getInitialState, getPopulationFailure

    @Test
    public void shouldReportInitialStateAsPopulatingIfIndexDoesntExist() throws Exception
    {
        // given
        provider = newProvider();

        // when
        InternalIndexState state = provider.getInitialState( indexId, descriptor() );

        // then
        assertEquals( InternalIndexState.POPULATING, state );
        logging.assertContainsLogCallContaining( "Failed to open index" );
    }

    @Test
    public void shouldReportInitialStateAsPopulatingIfPopulationStartedButIncomplete() throws Exception
    {
        // given
        provider = newProvider();
        IndexPopulator populator = provider.getPopulator( indexId, descriptor(), samplingConfig() );
        populator.create();

        // when
        InternalIndexState state = provider.getInitialState( indexId, descriptor() );

        // then
        assertEquals( InternalIndexState.POPULATING, state );
        populator.close( true );
    }

    @Test
    public void shouldReportInitialStateAsFailedIfMarkedAsFailed() throws Exception
    {
        // given
        provider = newProvider();
        IndexPopulator populator = provider.getPopulator( indexId, descriptor(), samplingConfig() );
        populator.create();
        populator.markAsFailed( "Just some failure" );
        populator.close( false );

        // when
        InternalIndexState state = provider.getInitialState( indexId, descriptor() );

        // then
        assertEquals( InternalIndexState.FAILED, state );
    }

    @Test
    public void shouldReportInitialStateAsOnlineIfPopulationCompletedSuccessfully() throws Exception
    {
        // given
        provider = newProvider();
        IndexPopulator populator = provider.getPopulator( indexId, descriptor(), samplingConfig() );
        populator.create();
        populator.close( true );

        // when
        InternalIndexState state = provider.getInitialState( indexId, descriptor() );

        // then
        assertEquals( InternalIndexState.ONLINE, state );
    }

    /* storeMigrationParticipant */

    private IndexSamplingConfig samplingConfig()
    {
        return new IndexSamplingConfig( Config.defaults() );
    }

    private SchemaIndexDescriptor descriptor()
    {
        return SchemaIndexDescriptorFactory.forLabel( labelId, propId );
    }

    private SchemaIndexDescriptor descriptorUnique()
    {
        return SchemaIndexDescriptorFactory.uniqueForLabel( labelId, propId );
    }

    private NumberIndexProvider newProvider()
    {
        return new NumberIndexProvider( pageCache(), fs(), directoriesByProvider( baseDir() ), monitor, IMMEDIATE, false );
    }

    private NumberIndexProvider newReadOnlyProvider()
    {
        return new NumberIndexProvider( pageCache(), fs(), directoriesByProvider( baseDir() ), monitor, IMMEDIATE, true );
    }

    private PageCache pageCache()
=======
    @Override
    SchemaIndexProvider newProvider( PageCache pageCache, FileSystemAbstraction fs, IndexDirectoryStructure.Factory dir,
            Monitor monitor, RecoveryCleanupWorkCollector collector )
>>>>>>> b13182ac
    {
        return new NumberSchemaIndexProvider( pageCache, fs, dir, monitor, collector, false );
    }

    @Override
    SchemaIndexProvider newReadOnlyProvider( PageCache pageCache, FileSystemAbstraction fs, IndexDirectoryStructure.Factory dir,
            Monitor monitor, RecoveryCleanupWorkCollector collector )
    {
        return new NumberSchemaIndexProvider( pageCache, fs, dir, monitor, collector, true );
    }

    @Override
    protected Value someValue()
    {
        return Values.intValue( 1 );
    }
}<|MERGE_RESOLUTION|>--- conflicted
+++ resolved
@@ -22,385 +22,28 @@
 import org.neo4j.index.internal.gbptree.RecoveryCleanupWorkCollector;
 import org.neo4j.io.fs.FileSystemAbstraction;
 import org.neo4j.io.pagecache.PageCache;
-<<<<<<< HEAD
-import org.neo4j.kernel.api.exceptions.index.IndexEntryConflictException;
-import org.neo4j.kernel.api.index.IndexAccessor;
-import org.neo4j.kernel.api.index.IndexEntryUpdate;
-import org.neo4j.kernel.api.index.IndexPopulator;
+import org.neo4j.kernel.api.index.IndexDirectoryStructure;
 import org.neo4j.kernel.api.index.IndexProvider;
-import org.neo4j.kernel.api.index.IndexUpdater;
-import org.neo4j.kernel.api.index.LoggingMonitor;
 import org.neo4j.kernel.api.schema.index.SchemaIndexDescriptor;
-import org.neo4j.kernel.api.schema.index.SchemaIndexDescriptorFactory;
-import org.neo4j.kernel.configuration.Config;
-import org.neo4j.kernel.impl.api.index.IndexUpdateMode;
-import org.neo4j.kernel.impl.api.index.sampling.IndexSamplingConfig;
-import org.neo4j.logging.AssertableLogProvider;
-import org.neo4j.test.rule.PageCacheAndDependenciesRule;
-=======
-import org.neo4j.kernel.api.index.IndexDirectoryStructure;
-import org.neo4j.kernel.api.index.SchemaIndexProvider;
-import org.neo4j.kernel.api.index.SchemaIndexProvider.Monitor;
->>>>>>> b13182ac
 import org.neo4j.values.storable.Value;
 import org.neo4j.values.storable.Values;
 
 public class NumberSchemaIndexProviderTest extends NativeSchemaIndexProviderTest
 {
-<<<<<<< HEAD
-    @Rule
-    public PageCacheAndDependenciesRule rules = new PageCacheAndDependenciesRule();
-
-    private static final int indexId = 1;
-    private static final int labelId = 1;
-    private static final int propId = 1;
-    private NumberIndexProvider provider;
-    private final AssertableLogProvider logging = new AssertableLogProvider();
-    private IndexProvider.Monitor monitor = new LoggingMonitor( logging.getLog( "test" ) );
-
-    @Before
-    public void setup() throws IOException
-    {
-        File nativeSchemaIndexStoreDirectory = newProvider().directoryStructure().rootDirectory();
-        rules.fileSystem().mkdirs( nativeSchemaIndexStoreDirectory );
-    }
-
-    /* getPopulator */
-
-    @Test
-    public void getPopulatorMustThrowIfInReadOnlyMode() throws Exception
-    {
-        // given
-        provider = newReadOnlyProvider();
-
-        try
-        {
-            // when
-            provider.getPopulator( indexId, descriptor(), samplingConfig() );
-            fail( "Should have failed" );
-        }
-        catch ( UnsupportedOperationException e )
-        {
-            // then
-            // good
-        }
-    }
-
-    @Test
-    public void getPopulatorMustCreateUniquePopulatorForTypeUnique() throws Exception
-    {
-        // given
-        provider = newProvider();
-
-        // when
-        IndexPopulator populator = provider.getPopulator( indexId, descriptorUnique(), samplingConfig() );
-
-        // then
-        assertTrue( "Expected populator to be unique populator", populator instanceof NativeUniqueSchemaIndexPopulator );
-    }
-
-    @Test
-    public void getPopulatorMustCreateNonUniquePopulatorForTypeGeneral() throws Exception
-    {
-        // given
-        provider = newProvider();
-
-        // when
-        IndexPopulator populator = provider.getPopulator( indexId, descriptor(), samplingConfig() );
-
-        // then
-        assertTrue( "Expected populator to be non-unique populator", populator instanceof NativeNonUniqueSchemaIndexPopulator );
-    }
-
-    /* getOnlineAccessor */
-
-    @Test
-    public void getOnlineAccessorMustCreateUniqueAccessorForTypeUnique() throws Exception
-    {
-        // given
-        provider = newProvider();
-
-        // when
-        SchemaIndexDescriptor descriptor = descriptorUnique();
-        try ( IndexAccessor accessor = provider.getOnlineAccessor( indexId, descriptor, samplingConfig() );
-              IndexUpdater indexUpdater = accessor.newUpdater( IndexUpdateMode.ONLINE ) )
-        {
-            Value value = Values.intValue( 1 );
-            indexUpdater.process( IndexEntryUpdate.add( 1, descriptor.schema(), value ) );
-
-            // then
-            try
-            {
-                indexUpdater.process( IndexEntryUpdate.add( 2, descriptor.schema(), value ) );
-                fail( "Should have failed" );
-            }
-            catch ( IndexEntryConflictException e )
-            {
-                // good
-            }
-        }
-    }
-
-    @Test
-    public void getOnlineAccessorMustCreateNonUniqueAccessorForTypeGeneral() throws Exception
-    {
-        // given
-        provider = newProvider();
-
-        // when
-        SchemaIndexDescriptor descriptor = descriptor();
-        try ( IndexAccessor accessor = provider.getOnlineAccessor( indexId, descriptor, samplingConfig() );
-              IndexUpdater indexUpdater = accessor.newUpdater( IndexUpdateMode.ONLINE ) )
-        {
-            Value value = Values.intValue( 1 );
-            indexUpdater.process( IndexEntryUpdate.add( 1, descriptor.schema(), value ) );
-
-            // then
-            // ... expect no failure on duplicate value
-            indexUpdater.process( IndexEntryUpdate.add( 2, descriptor.schema(), value ) );
-        }
-    }
-
-    /* getPopulationFailure */
-
-    @Test
-    public void getPopulationFailureMustThrowIfNoFailure() throws Exception
-    {
-        // given
-        provider = newProvider();
-        IndexPopulator populator = provider.getPopulator( indexId, descriptor(), samplingConfig() );
-        populator.create();
-        populator.close( true );
-
-        // when
-        // ... no failure on populator
-
-        // then
-        try
-        {
-            provider.getPopulationFailure( indexId );
-            fail( "Should have failed" );
-        }
-        catch ( IllegalStateException e )
-        {
-            // good
-            assertThat( e.getMessage(), Matchers.containsString( Long.toString( indexId ) ) );
-        }
-    }
-
-    @Test
-    public void getPopulationFailureMustThrowEvenIfFailureOnOtherIndex() throws Exception
-    {
-        // given
-        provider = newProvider();
-
-        int nonFailedIndexId = NumberSchemaIndexProviderTest.indexId;
-        IndexPopulator nonFailedPopulator = provider.getPopulator( nonFailedIndexId, descriptor(), samplingConfig() );
-        nonFailedPopulator.create();
-        nonFailedPopulator.close( true );
-
-        int failedIndexId = 2;
-        IndexPopulator failedPopulator = provider.getPopulator( failedIndexId, descriptor(), samplingConfig() );
-        failedPopulator.create();
-
-        // when
-        failedPopulator.markAsFailed( "failure" );
-        failedPopulator.close( false );
-
-        // then
-        try
-        {
-            provider.getPopulationFailure( nonFailedIndexId );
-            fail( "Should have failed" );
-        }
-        catch ( IllegalStateException e )
-        {
-            // good
-            assertThat( e.getMessage(), Matchers.containsString( Long.toString( nonFailedIndexId ) ) );
-        }
-    }
-
-    @Test
-    public void getPopulationFailureMustReturnReportedFailure() throws Exception
-    {
-        // given
-        provider = newProvider();
-        IndexPopulator populator = provider.getPopulator( indexId, descriptor(), samplingConfig() );
-        populator.create();
-
-        // when
-        String failureMessage = "fail";
-        populator.markAsFailed( failureMessage );
-        populator.close( false );
-
-        // then
-        String populationFailure = provider.getPopulationFailure( indexId );
-        assertThat( populationFailure, is( failureMessage ) );
-    }
-
-    @Test
-    public void getPopulationFailureMustReturnReportedFailuresForDifferentIndexIds() throws Exception
-    {
-        // given
-        provider = newProvider();
-        int first = 1;
-        int second = 2;
-        int third = 3;
-        IndexPopulator firstPopulator = provider.getPopulator( first, descriptor(), samplingConfig() );
-        firstPopulator.create();
-        IndexPopulator secondPopulator = provider.getPopulator( second, descriptor(), samplingConfig() );
-        secondPopulator.create();
-        IndexPopulator thirdPopulator = provider.getPopulator( third, descriptor(), samplingConfig() );
-        thirdPopulator.create();
-
-        // when
-        String firstFailure = "first failure";
-        firstPopulator.markAsFailed( firstFailure );
-        firstPopulator.close( false );
-        secondPopulator.close( true );
-        String thirdFailure = "third failure";
-        thirdPopulator.markAsFailed( thirdFailure );
-        thirdPopulator.close( false );
-
-        // then
-        assertThat( provider.getPopulationFailure( first ), is( firstFailure ) );
-        assertThat( provider.getPopulationFailure( third ), is( thirdFailure ) );
-        try
-        {
-            provider.getPopulationFailure( second );
-            fail( "Should have failed" );
-        }
-        catch ( IllegalStateException e )
-        {
-            // good
-        }
-    }
-
-    @Test
-    public void getPopulationFailureMustPersistReportedFailure() throws Exception
-    {
-        // given
-        provider = newProvider();
-        IndexPopulator populator = provider.getPopulator( indexId, descriptor(), samplingConfig() );
-        populator.create();
-
-        // when
-        String failureMessage = "fail";
-        populator.markAsFailed( failureMessage );
-        populator.close( false );
-
-        // then
-        provider = newProvider();
-        String populationFailure = provider.getPopulationFailure( indexId );
-        assertThat( populationFailure, is( failureMessage ) );
-    }
-
-    /* getInitialState */
-    // pattern: open populator, markAsFailed, close populator, getInitialState, getPopulationFailure
-
-    @Test
-    public void shouldReportInitialStateAsPopulatingIfIndexDoesntExist() throws Exception
-    {
-        // given
-        provider = newProvider();
-
-        // when
-        InternalIndexState state = provider.getInitialState( indexId, descriptor() );
-
-        // then
-        assertEquals( InternalIndexState.POPULATING, state );
-        logging.assertContainsLogCallContaining( "Failed to open index" );
-    }
-
-    @Test
-    public void shouldReportInitialStateAsPopulatingIfPopulationStartedButIncomplete() throws Exception
-    {
-        // given
-        provider = newProvider();
-        IndexPopulator populator = provider.getPopulator( indexId, descriptor(), samplingConfig() );
-        populator.create();
-
-        // when
-        InternalIndexState state = provider.getInitialState( indexId, descriptor() );
-
-        // then
-        assertEquals( InternalIndexState.POPULATING, state );
-        populator.close( true );
-    }
-
-    @Test
-    public void shouldReportInitialStateAsFailedIfMarkedAsFailed() throws Exception
-    {
-        // given
-        provider = newProvider();
-        IndexPopulator populator = provider.getPopulator( indexId, descriptor(), samplingConfig() );
-        populator.create();
-        populator.markAsFailed( "Just some failure" );
-        populator.close( false );
-
-        // when
-        InternalIndexState state = provider.getInitialState( indexId, descriptor() );
-
-        // then
-        assertEquals( InternalIndexState.FAILED, state );
-    }
-
-    @Test
-    public void shouldReportInitialStateAsOnlineIfPopulationCompletedSuccessfully() throws Exception
-    {
-        // given
-        provider = newProvider();
-        IndexPopulator populator = provider.getPopulator( indexId, descriptor(), samplingConfig() );
-        populator.create();
-        populator.close( true );
-
-        // when
-        InternalIndexState state = provider.getInitialState( indexId, descriptor() );
-
-        // then
-        assertEquals( InternalIndexState.ONLINE, state );
-    }
-
-    /* storeMigrationParticipant */
-
-    private IndexSamplingConfig samplingConfig()
-    {
-        return new IndexSamplingConfig( Config.defaults() );
-    }
-
-    private SchemaIndexDescriptor descriptor()
-    {
-        return SchemaIndexDescriptorFactory.forLabel( labelId, propId );
-    }
-
-    private SchemaIndexDescriptor descriptorUnique()
-    {
-        return SchemaIndexDescriptorFactory.uniqueForLabel( labelId, propId );
-    }
-
-    private NumberIndexProvider newProvider()
-    {
-        return new NumberIndexProvider( pageCache(), fs(), directoriesByProvider( baseDir() ), monitor, IMMEDIATE, false );
-    }
-
-    private NumberIndexProvider newReadOnlyProvider()
-    {
-        return new NumberIndexProvider( pageCache(), fs(), directoriesByProvider( baseDir() ), monitor, IMMEDIATE, true );
-    }
-
-    private PageCache pageCache()
-=======
     @Override
-    SchemaIndexProvider newProvider( PageCache pageCache, FileSystemAbstraction fs, IndexDirectoryStructure.Factory dir,
-            Monitor monitor, RecoveryCleanupWorkCollector collector )
->>>>>>> b13182ac
+    IndexProvider<SchemaIndexDescriptor> newProvider( PageCache pageCache, FileSystemAbstraction fs,
+                                                      IndexDirectoryStructure.Factory dir,
+                                                      IndexProvider.Monitor monitor,
+                                                      RecoveryCleanupWorkCollector collector )
     {
         return new NumberSchemaIndexProvider( pageCache, fs, dir, monitor, collector, false );
     }
 
     @Override
-    SchemaIndexProvider newReadOnlyProvider( PageCache pageCache, FileSystemAbstraction fs, IndexDirectoryStructure.Factory dir,
-            Monitor monitor, RecoveryCleanupWorkCollector collector )
+    IndexProvider<SchemaIndexDescriptor> newReadOnlyProvider( PageCache pageCache, FileSystemAbstraction fs,
+                                                              IndexDirectoryStructure.Factory dir,
+                                                              IndexProvider.Monitor monitor,
+                                                              RecoveryCleanupWorkCollector collector )
     {
         return new NumberSchemaIndexProvider( pageCache, fs, dir, monitor, collector, true );
     }

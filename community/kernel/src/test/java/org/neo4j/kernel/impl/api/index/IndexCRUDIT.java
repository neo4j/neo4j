/*
 * Copyright (c) 2002-2018 "Neo Technology,"
 * Network Engine for Objects in Lund AB [http://neotechnology.com]
 *
 * This file is part of Neo4j.
 *
 * Neo4j is free software: you can redistribute it and/or modify
 * it under the terms of the GNU General Public License as published by
 * the Free Software Foundation, either version 3 of the License, or
 * (at your option) any later version.
 *
 * This program is distributed in the hope that it will be useful,
 * but WITHOUT ANY WARRANTY; without even the implied warranty of
 * MERCHANTABILITY or FITNESS FOR A PARTICULAR PURPOSE.  See the
 * GNU General Public License for more details.
 *
 * You should have received a copy of the GNU General Public License
 * along with this program.  If not, see <http://www.gnu.org/licenses/>.
 */
package org.neo4j.kernel.impl.api.index;

import org.junit.After;
import org.junit.Before;
import org.junit.Rule;
import org.junit.Test;

import java.io.IOException;
import java.util.Collection;
import java.util.Collections;
import java.util.HashMap;
import java.util.HashSet;
import java.util.Map;
import java.util.Set;

import org.neo4j.graphdb.Label;
import org.neo4j.graphdb.Node;
import org.neo4j.graphdb.Transaction;
import org.neo4j.internal.kernel.api.TokenRead;
import org.neo4j.internal.kernel.api.schema.LabelSchemaDescriptor;
<<<<<<< HEAD
import org.neo4j.kernel.api.ReadOperations;
import org.neo4j.kernel.api.Statement;
=======
import org.neo4j.io.fs.FileSystemAbstraction;
import org.neo4j.io.pagecache.PageCache;
import org.neo4j.kernel.api.KernelTransaction;
>>>>>>> b9119223
import org.neo4j.kernel.api.index.IndexAccessor;
import org.neo4j.kernel.api.index.IndexEntryUpdate;
import org.neo4j.kernel.api.index.IndexPopulator;
import org.neo4j.kernel.api.index.IndexProvider;
import org.neo4j.kernel.api.index.IndexUpdater;
import org.neo4j.kernel.api.index.PropertyAccessor;
import org.neo4j.kernel.api.schema.SchemaDescriptorFactory;
import org.neo4j.kernel.api.schema.index.StoreIndexDescriptor;
import org.neo4j.kernel.extension.KernelExtensionFactory;
import org.neo4j.kernel.impl.api.index.inmemory.InMemoryIndexProvider;
import org.neo4j.kernel.impl.api.index.sampling.IndexSamplingConfig;
import org.neo4j.kernel.impl.core.ThreadToStatementContextBridge;
import org.neo4j.kernel.internal.GraphDatabaseAPI;
import org.neo4j.storageengine.api.schema.IndexSample;
import org.neo4j.test.TestGraphDatabaseFactory;
import org.neo4j.test.rule.fs.EphemeralFileSystemRule;
import org.neo4j.values.storable.Values;

import static org.hamcrest.CoreMatchers.equalTo;
import static org.junit.Assert.assertThat;
import static org.mockito.ArgumentMatchers.any;
<<<<<<< HEAD
import static org.mockito.ArgumentMatchers.anyLong;
import static org.mockito.Mockito.doReturn;
import static org.mockito.Mockito.spy;
=======
import static org.mockito.Mockito.mock;
import static org.mockito.Mockito.when;
>>>>>>> b9119223
import static org.neo4j.helpers.collection.Iterators.asSet;
import static org.neo4j.helpers.collection.MapUtil.map;
import static org.neo4j.kernel.impl.api.index.SchemaIndexTestHelper.singleInstanceIndexProviderFactory;
import static org.neo4j.kernel.impl.api.index.TestIndexProviderDescriptor.PROVIDER_DESCRIPTOR;
import static org.neo4j.test.mockito.matcher.Neo4jMatchers.createIndex;

public class IndexCRUDIT
{
    @Test
    public void addingANodeWithPropertyShouldGetIndexed() throws Exception
    {
        // Given
        String indexProperty = "indexProperty";
        GatheringIndexWriter writer = newWriter();
        createIndex( db, myLabel, indexProperty );

        // When
        int value1 = 12;
        String otherProperty = "otherProperty";
        int otherValue = 17;
        Node node = createNode( map( indexProperty, value1, otherProperty, otherValue ), myLabel );

        // Then, for now, this should trigger two NodePropertyUpdates
        try ( Transaction tx = db.beginTx() )
        {
            KernelTransaction ktx =
                    ctxSupplier.getKernelTransactionBoundToThisThread( true );
            TokenRead tokenRead = ktx.tokenRead();
            int propertyKey1 = tokenRead.propertyKey( indexProperty );
            int label = tokenRead.nodeLabel( myLabel.name() );
            LabelSchemaDescriptor descriptor = SchemaDescriptorFactory.forLabel( label, propertyKey1 );
            assertThat( writer.updatesCommitted, equalTo( asSet(
                    IndexEntryUpdate.add( node.getId(), descriptor, Values.of( value1 ) ) ) ) );
            tx.success();
        }
        // We get two updates because we both add a label and a property to be indexed
        // in the same transaction, in the future, we should optimize this down to
        // one NodePropertyUpdate.
    }

    @Test
    public void addingALabelToPreExistingNodeShouldGetIndexed() throws Exception
    {
        // GIVEN
        String indexProperty = "indexProperty";
        GatheringIndexWriter writer = newWriter();
        createIndex( db, myLabel, indexProperty );

        // WHEN
        String otherProperty = "otherProperty";
        int value = 12;
        int otherValue = 17;
        Node node = createNode( map( indexProperty, value, otherProperty, otherValue ) );

        // THEN
        assertThat( writer.updatesCommitted.size(), equalTo( 0 ) );

        // AND WHEN
        try ( Transaction tx = db.beginTx() )
        {
            node.addLabel( myLabel );
            tx.success();
        }

        // THEN
        try ( Transaction tx = db.beginTx() )
        {
            KernelTransaction ktx =
                    ctxSupplier.getKernelTransactionBoundToThisThread( true );
            TokenRead tokenRead = ktx.tokenRead();
            int propertyKey1 = tokenRead.propertyKey( indexProperty );
            int label = tokenRead.nodeLabel( myLabel.name() );
            LabelSchemaDescriptor descriptor = SchemaDescriptorFactory.forLabel( label, propertyKey1 );
            assertThat( writer.updatesCommitted, equalTo( asSet(
                    IndexEntryUpdate.add( node.getId(), descriptor, Values.of( value ) ) ) ) );
            tx.success();
        }
    }

    private GraphDatabaseAPI db;
    @Rule
    public EphemeralFileSystemRule fs = new EphemeralFileSystemRule();
    private final IndexProvider mockedIndexProvider = spy( new InMemoryIndexProvider() );
    private final KernelExtensionFactory<?> mockedIndexProviderFactory =
            singleInstanceIndexProviderFactory( "none", mockedIndexProvider );
    private ThreadToStatementContextBridge ctxSupplier;
    private final Label myLabel = Label.label( "MYLABEL" );

    private Node createNode( Map<String, Object> properties, Label ... labels )
    {
        try ( Transaction tx = db.beginTx() )
        {
            Node node = db.createNode( labels );
            for ( Map.Entry<String, Object> prop : properties.entrySet() )
            {
                node.setProperty( prop.getKey(), prop.getValue() );
            }
            tx.success();
            return node;
        }
    }

    @Before
    public void before()
    {
        TestGraphDatabaseFactory factory = new TestGraphDatabaseFactory();
        factory.setFileSystem( fs.get() );
        factory.setKernelExtensions(
                Collections.singletonList( mockedIndexProviderFactory ) );
        db = (GraphDatabaseAPI) factory.newImpermanentDatabase();
        ctxSupplier = db.getDependencyResolver().resolveDependency( ThreadToStatementContextBridge.class );
    }

    private GatheringIndexWriter newWriter() throws IOException
    {
        GatheringIndexWriter writer = new GatheringIndexWriter();
<<<<<<< HEAD
        doReturn( writer ).when( mockedIndexProvider ).getPopulator( anyLong(), any( SchemaIndexDescriptor.class ), any( IndexSamplingConfig.class ) );
        doReturn( writer ).when( mockedIndexProvider ).getOnlineAccessor( anyLong(), any( SchemaIndexDescriptor.class ), any( IndexSamplingConfig.class ) );
=======
        when( mockedIndexProvider.getPopulator( any( StoreIndexDescriptor.class ), any( IndexSamplingConfig.class ) )
            ).thenReturn( writer );
        when( mockedIndexProvider.getOnlineAccessor( any( StoreIndexDescriptor.class ), any( IndexSamplingConfig.class )
            ) ).thenReturn( writer );
        when( mockedIndexProvider.compareTo( any( IndexProvider.class ) ) )
                .thenReturn( 1 ); // always pretend to have highest priority
>>>>>>> b9119223
        return writer;
    }

    @After
    public void after()
    {
        db.shutdown();
    }

    private class GatheringIndexWriter extends IndexAccessor.Adapter implements IndexPopulator
    {
        private final Set<IndexEntryUpdate<?>> updatesCommitted = new HashSet<>();
        private final Map<Object,Set<Long>> indexSamples = new HashMap<>();

        @Override
        public void create()
        {
        }

        @Override
        public void add( Collection<? extends IndexEntryUpdate<?>> updates )
        {
            updatesCommitted.addAll( updates );
        }

        @Override
        public void verifyDeferredConstraints( PropertyAccessor propertyAccessor )
        {
        }

        @Override
        public IndexUpdater newPopulatingUpdater( PropertyAccessor propertyAccessor )
        {
            return newUpdater( IndexUpdateMode.ONLINE );
        }

        @Override
        public IndexUpdater newUpdater( final IndexUpdateMode mode )
        {
            return new CollectingIndexUpdater()
            {
                @Override
                public void close()
                {
                    updatesCommitted.addAll( updates );
                }
            };
        }

        @Override
        public void close( boolean populationCompletedSuccessfully )
        {
        }

        @Override
        public void markAsFailed( String failure )
        {
        }

        @Override
        public void includeSample( IndexEntryUpdate<?> update )
        {
            addValueToSample( update.getEntityId(), update.values()[0] );
        }

        @Override
        public IndexSample sampleResult()
        {
            long indexSize = 0;
            for ( Set<Long> nodeIds : indexSamples.values() )
            {
                indexSize += nodeIds.size();
            }
            return new IndexSample( indexSize, indexSamples.size(), indexSize );
        }

        private void addValueToSample( long nodeId, Object propertyValue )
        {
            Set<Long> nodeIds = indexSamples.computeIfAbsent( propertyValue, k -> new HashSet<>() );
            nodeIds.add( nodeId );
        }
    }
}<|MERGE_RESOLUTION|>--- conflicted
+++ resolved
@@ -37,14 +37,7 @@
 import org.neo4j.graphdb.Transaction;
 import org.neo4j.internal.kernel.api.TokenRead;
 import org.neo4j.internal.kernel.api.schema.LabelSchemaDescriptor;
-<<<<<<< HEAD
-import org.neo4j.kernel.api.ReadOperations;
-import org.neo4j.kernel.api.Statement;
-=======
-import org.neo4j.io.fs.FileSystemAbstraction;
-import org.neo4j.io.pagecache.PageCache;
 import org.neo4j.kernel.api.KernelTransaction;
->>>>>>> b9119223
 import org.neo4j.kernel.api.index.IndexAccessor;
 import org.neo4j.kernel.api.index.IndexEntryUpdate;
 import org.neo4j.kernel.api.index.IndexPopulator;
@@ -66,14 +59,8 @@
 import static org.hamcrest.CoreMatchers.equalTo;
 import static org.junit.Assert.assertThat;
 import static org.mockito.ArgumentMatchers.any;
-<<<<<<< HEAD
-import static org.mockito.ArgumentMatchers.anyLong;
 import static org.mockito.Mockito.doReturn;
 import static org.mockito.Mockito.spy;
-=======
-import static org.mockito.Mockito.mock;
-import static org.mockito.Mockito.when;
->>>>>>> b9119223
 import static org.neo4j.helpers.collection.Iterators.asSet;
 import static org.neo4j.helpers.collection.MapUtil.map;
 import static org.neo4j.kernel.impl.api.index.SchemaIndexTestHelper.singleInstanceIndexProviderFactory;
@@ -190,17 +177,12 @@
     private GatheringIndexWriter newWriter() throws IOException
     {
         GatheringIndexWriter writer = new GatheringIndexWriter();
-<<<<<<< HEAD
-        doReturn( writer ).when( mockedIndexProvider ).getPopulator( anyLong(), any( SchemaIndexDescriptor.class ), any( IndexSamplingConfig.class ) );
-        doReturn( writer ).when( mockedIndexProvider ).getOnlineAccessor( anyLong(), any( SchemaIndexDescriptor.class ), any( IndexSamplingConfig.class ) );
-=======
-        when( mockedIndexProvider.getPopulator( any( StoreIndexDescriptor.class ), any( IndexSamplingConfig.class ) )
-            ).thenReturn( writer );
-        when( mockedIndexProvider.getOnlineAccessor( any( StoreIndexDescriptor.class ), any( IndexSamplingConfig.class )
-            ) ).thenReturn( writer );
-        when( mockedIndexProvider.compareTo( any( IndexProvider.class ) ) )
-                .thenReturn( 1 ); // always pretend to have highest priority
->>>>>>> b9119223
+        doReturn( writer ).when( mockedIndexProvider).getPopulator(
+                     any( StoreIndexDescriptor.class ), any( IndexSamplingConfig.class ) );
+            doReturn( writer ).
+        when( mockedIndexProvider).getOnlineAccessor(
+                     any( StoreIndexDescriptor.class ), any( IndexSamplingConfig.class )
+            );
         return writer;
     }
 

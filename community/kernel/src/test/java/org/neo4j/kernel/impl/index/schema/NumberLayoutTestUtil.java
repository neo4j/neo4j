/*
 * Copyright (c) 2002-2018 "Neo Technology,"
 * Network Engine for Objects in Lund AB [http://neotechnology.com]
 *
 * This file is part of Neo4j.
 *
 * Neo4j is free software: you can redistribute it and/or modify
 * it under the terms of the GNU General Public License as published by
 * the Free Software Foundation, either version 3 of the License, or
 * (at your option) any later version.
 *
 * This program is distributed in the hope that it will be useful,
 * but WITHOUT ANY WARRANTY; without even the implied warranty of
 * MERCHANTABILITY or FITNESS FOR A PARTICULAR PURPOSE.  See the
 * GNU General Public License for more details.
 *
 * You should have received a copy of the GNU General Public License
 * along with this program.  If not, see <http://www.gnu.org/licenses/>.
 */
package org.neo4j.kernel.impl.index.schema;

import org.apache.commons.lang3.ArrayUtils;

import java.util.List;
import java.util.Set;

import org.neo4j.internal.kernel.api.IndexQuery;
import org.neo4j.kernel.api.index.IndexEntryUpdate;
<<<<<<< HEAD
import org.neo4j.kernel.api.schema.index.IndexDescriptor;
=======
>>>>>>> 251e9a8d
import org.neo4j.kernel.api.schema.index.SchemaIndexDescriptor;
import org.neo4j.test.rule.RandomRule;
import org.neo4j.values.storable.Value;
import org.neo4j.values.storable.Values;

abstract class NumberLayoutTestUtil extends LayoutTestUtil<NumberSchemaKey,NativeSchemaValue>
{
    private static final Number[] ALL_EXTREME_VALUES = new Number[]
            {
                    Byte.MAX_VALUE,
                    Byte.MIN_VALUE,
                    Short.MAX_VALUE,
                    Short.MIN_VALUE,
                    Integer.MAX_VALUE,
                    Integer.MIN_VALUE,
                    Long.MAX_VALUE,
                    Long.MIN_VALUE,
                    Float.MAX_VALUE,
                    -Float.MAX_VALUE,
                    Double.MAX_VALUE,
                    -Double.MAX_VALUE,
                    Double.POSITIVE_INFINITY,
                    Double.NEGATIVE_INFINITY,
                    0,
                    // These two values below coerce to the same double
                    1234567890123456788L,
                    1234567890123456789L
            };

<<<<<<< HEAD
    NumberLayoutTestUtil( SchemaIndexDescriptor indexDescriptor )
=======
    NumberLayoutTestUtil( SchemaIndexDescriptor schemaIndexDescriptor )
>>>>>>> 251e9a8d
    {
        super( schemaIndexDescriptor );
    }

    @Override
    IndexQuery rangeQuery( Object from, boolean fromInclusive, Object to, boolean toInclusive )
    {
        return IndexQuery.range( 0, (Number) from, fromInclusive, (Number) to, toInclusive );
    }

    @Override
    int compareIndexedPropertyValue( NumberSchemaKey key1, NumberSchemaKey key2 )
    {
        int typeCompare = Byte.compare( key1.type, key2.type );
        if ( typeCompare == 0 )
        {
            return Long.compare( key1.rawValueBits, key2.rawValueBits );
        }
        return typeCompare;
    }

    IndexEntryUpdate<SchemaIndexDescriptor>[] someUpdatesNoDuplicateValues()
    {
        return generateAddUpdatesFor( ALL_EXTREME_VALUES );
    }

    @Override
    IndexEntryUpdate<SchemaIndexDescriptor>[] someUpdatesWithDuplicateValues()
    {
        return generateAddUpdatesFor( ArrayUtils.addAll( ALL_EXTREME_VALUES, ALL_EXTREME_VALUES ) );
    }

    @Override
    Value newUniqueValue( RandomRule random, Set<Object> uniqueCompareValues, List<Value> uniqueValues )
    {
        Number value;
        Double compareValue;
        do
        {
            value = random.numberPropertyValue();
            compareValue = value.doubleValue();
        }
        while ( !uniqueCompareValues.add( compareValue ) );
        Value storableValue = Values.of( value );
        uniqueValues.add( storableValue );
        return storableValue;
    }
}<|MERGE_RESOLUTION|>--- conflicted
+++ resolved
@@ -26,10 +26,7 @@
 
 import org.neo4j.internal.kernel.api.IndexQuery;
 import org.neo4j.kernel.api.index.IndexEntryUpdate;
-<<<<<<< HEAD
 import org.neo4j.kernel.api.schema.index.IndexDescriptor;
-=======
->>>>>>> 251e9a8d
 import org.neo4j.kernel.api.schema.index.SchemaIndexDescriptor;
 import org.neo4j.test.rule.RandomRule;
 import org.neo4j.values.storable.Value;
@@ -59,11 +56,7 @@
                     1234567890123456789L
             };
 
-<<<<<<< HEAD
-    NumberLayoutTestUtil( SchemaIndexDescriptor indexDescriptor )
-=======
     NumberLayoutTestUtil( SchemaIndexDescriptor schemaIndexDescriptor )
->>>>>>> 251e9a8d
     {
         super( schemaIndexDescriptor );
     }

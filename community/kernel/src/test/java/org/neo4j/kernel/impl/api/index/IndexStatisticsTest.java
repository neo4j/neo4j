--- conflicted
+++ resolved
@@ -53,21 +53,13 @@
 import org.neo4j.kernel.api.KernelTransaction;
 import org.neo4j.kernel.api.Statement;
 import org.neo4j.kernel.api.exceptions.index.IndexNotFoundKernelException;
-<<<<<<< HEAD
-import org.neo4j.kernel.api.schema.SchemaDescriptorFactory;
-import org.neo4j.kernel.api.schema.index.IndexDescriptor;
-import org.neo4j.kernel.api.schema.index.SchemaIndexDescriptor;
-import org.neo4j.kernel.impl.api.index.inmemory.InMemoryIndexProvider;
-=======
 import org.neo4j.kernel.api.schema.index.IndexDescriptor;
 import org.neo4j.kernel.api.schema.index.StoreIndexDescriptor;
->>>>>>> b9119223
 import org.neo4j.kernel.impl.core.ThreadToStatementContextBridge;
 import org.neo4j.kernel.impl.storageengine.impl.recordstorage.RecordStorageEngine;
 import org.neo4j.kernel.impl.store.NeoStores;
 import org.neo4j.kernel.impl.store.SchemaStorage;
 import org.neo4j.kernel.impl.store.counts.CountsTracker;
-import org.neo4j.kernel.impl.transaction.state.DefaultIndexProviderMap;
 import org.neo4j.kernel.internal.GraphDatabaseAPI;
 import org.neo4j.kernel.monitoring.Monitors;
 import org.neo4j.register.Register.DoubleLongRegister;
@@ -211,14 +203,8 @@
         IndexReference index = createIndex( "Person", "name" );
         awaitIndexesOnline();
 
-<<<<<<< HEAD
-        DefaultIndexProviderMap indexProviderMap = new DefaultIndexProviderMap( new InMemoryIndexProvider(), Collections.EMPTY_LIST );
-        SchemaStorage storage = new SchemaStorage( neoStores().getSchemaStore(), indexProviderMap );
-        long indexId = storage.indexGetForSchema( index ).getId();
-=======
         SchemaStorage storage = new SchemaStorage( neoStores().getSchemaStore() );
         long indexId = storage.indexGetForSchema( (IndexDescriptor) index ).getId();
->>>>>>> b9119223
 
         // when
         dropIndex( index );
@@ -730,17 +716,10 @@
 
     private static class IndexOnlineMonitor extends IndexingService.MonitorAdapter
     {
-<<<<<<< HEAD
-        private final Set<IndexDescriptor> onlineIndexes = Collections.newSetFromMap( new ConcurrentHashMap<>() );
-
-        @Override
-        public void populationCompleteOn( IndexDescriptor descriptor )
-=======
         private final Set<IndexReference> onlineIndexes = Collections.newSetFromMap( new ConcurrentHashMap<>() );
 
         @Override
         public void populationCompleteOn( StoreIndexDescriptor descriptor )
->>>>>>> b9119223
         {
             onlineIndexes.add( descriptor );
         }

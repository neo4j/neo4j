--- conflicted
+++ resolved
@@ -77,14 +77,8 @@
         spatialAccessor = mock( IndexAccessor.class );
         temporalAccessor = mock( IndexAccessor.class );
         luceneAccessor = mock( IndexAccessor.class );
-<<<<<<< HEAD
-        allAccessors = Arrays.asList( nativeAccessor, spatialAccessor, temporalAccessor, luceneAccessor);
-        fusionIndexAccessor = new FusionIndexAccessor( nativeAccessor, spatialAccessor, temporalAccessor,
-                luceneAccessor, new FusionSelector(), indexId, mock( SchemaIndexDescriptor.class ), dropAction );
-=======
         allAccessors = array( stringAccessor, numberAccessor, spatialAccessor, temporalAccessor, luceneAccessor );
         fusionIndexAccessor = new FusionIndexAccessor( allAccessors, new FusionSelector(), indexId, mock( SchemaIndexDescriptor.class ), dropAction );
->>>>>>> 6c20367b
     }
 
     /* drop */

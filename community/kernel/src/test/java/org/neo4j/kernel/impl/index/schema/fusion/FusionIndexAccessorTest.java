/*
 * Copyright (c) 2002-2018 "Neo Technology,"
 * Network Engine for Objects in Lund AB [http://neotechnology.com]
 *
 * This file is part of Neo4j.
 *
 * Neo4j is free software: you can redistribute it and/or modify
 * it under the terms of the GNU General Public License as published by
 * the Free Software Foundation, either version 3 of the License, or
 * (at your option) any later version.
 *
 * This program is distributed in the hope that it will be useful,
 * but WITHOUT ANY WARRANTY; without even the implied warranty of
 * MERCHANTABILITY or FITNESS FOR A PARTICULAR PURPOSE.  See the
 * GNU General Public License for more details.
 *
 * You should have received a copy of the GNU General Public License
 * along with this program.  If not, see <http://www.gnu.org/licenses/>.
 */
package org.neo4j.kernel.impl.index.schema.fusion;

import org.junit.Before;
import org.junit.Test;

import java.io.IOException;
import java.util.Arrays;
import java.util.List;
import java.util.Set;

import org.neo4j.helpers.collection.BoundedIterable;
import org.neo4j.helpers.collection.Iterables;
import org.neo4j.helpers.collection.Iterators;
import org.neo4j.kernel.api.index.IndexAccessor;
<<<<<<< HEAD
import org.neo4j.kernel.api.schema.index.SchemaIndexDescriptor;
import org.neo4j.kernel.impl.index.schema.NativeSelector;
=======
import org.neo4j.kernel.api.schema.index.IndexDescriptor;
>>>>>>> b13182ac
import org.neo4j.kernel.impl.index.schema.fusion.FusionSchemaIndexProvider.DropAction;

import static org.hamcrest.CoreMatchers.is;
import static org.hamcrest.Matchers.sameInstance;
import static org.hamcrest.core.AnyOf.anyOf;
import static org.junit.Assert.assertFalse;
import static org.junit.Assert.assertSame;
import static org.junit.Assert.assertThat;
import static org.junit.Assert.assertTrue;
import static org.junit.Assert.fail;
import static org.mockito.Mockito.doThrow;
import static org.mockito.Mockito.mock;
import static org.mockito.Mockito.verify;
import static org.mockito.Mockito.when;
import static org.mockito.internal.verification.VerificationModeFactory.times;
import static org.neo4j.kernel.impl.index.schema.fusion.FusionIndexTestHelp.verifyFusionCloseThrowIfAllThrow;
import static org.neo4j.kernel.impl.index.schema.fusion.FusionIndexTestHelp.verifyFusionCloseThrowOnSingleCloseThrow;
import static org.neo4j.kernel.impl.index.schema.fusion.FusionIndexTestHelp.verifyOtherIsClosedOnSingleThrow;

public class FusionIndexAccessorTest
{
    private IndexAccessor nativeAccessor;
    private IndexAccessor spatialAccessor;
    private IndexAccessor temporalAccessor;
    private IndexAccessor luceneAccessor;
    private FusionIndexAccessor fusionIndexAccessor;
    private final long indexId = 10;
    private final DropAction dropAction = mock( DropAction.class );
    private List<IndexAccessor> allAccessors;

    @Before
    public void setup()
    {
        nativeAccessor = mock( IndexAccessor.class );
        spatialAccessor = mock( IndexAccessor.class );
        temporalAccessor = mock( IndexAccessor.class );
        luceneAccessor = mock( IndexAccessor.class );
<<<<<<< HEAD
        fusionIndexAccessor = new FusionIndexAccessor( nativeAccessor, luceneAccessor, new NativeSelector(), indexId, mock(
                SchemaIndexDescriptor.class ), dropAction );
=======
        allAccessors = Arrays.asList(nativeAccessor, spatialAccessor, temporalAccessor, luceneAccessor);
        fusionIndexAccessor = new FusionIndexAccessor( nativeAccessor, spatialAccessor, temporalAccessor, luceneAccessor,
                new FusionSelector(), indexId, mock( IndexDescriptor.class ), dropAction );
>>>>>>> b13182ac
    }

    /* drop */

    @Test
    public void dropMustDropAll() throws Exception
    {
        // when
        // ... all drop successful
        fusionIndexAccessor.drop();
        // then
        for ( IndexAccessor accessor : allAccessors )
        {
            verify( accessor, times( 1 ) ).drop();
        }
        verify( dropAction ).drop( indexId );
    }

    @Test
    public void dropMustThrowIfDropNativeFail() throws Exception
    {
        // when
        verifyFailOnSingleDropFailure( nativeAccessor, fusionIndexAccessor );
    }

    @Test
    public void dropMustThrowIfDropSpatialFail() throws Exception
    {
        // when
        verifyFailOnSingleDropFailure( spatialAccessor, fusionIndexAccessor );
    }

    @Test
    public void dropMustThrowIfDropTemporalFail() throws Exception
    {
        // when
        verifyFailOnSingleDropFailure( temporalAccessor, fusionIndexAccessor );
    }

    @Test
    public void dropMustThrowIfDropLuceneFail() throws Exception
    {
        // when
        verifyFailOnSingleDropFailure( luceneAccessor, fusionIndexAccessor );
    }

    @Test
    public void fusionIndexIsDirtyWhenNativeIndexIsDirty()
    {
        when( nativeAccessor.isDirty() ).thenReturn( true ).thenReturn( false );

        assertTrue( fusionIndexAccessor.isDirty() );
        assertFalse( fusionIndexAccessor.isDirty() );
    }

    @Test
    public void fusionIndexIsDirtyWhenSpatialIndexIsDirty()
    {
        when( spatialAccessor.isDirty() ).thenReturn( true ).thenReturn( false );

        assertTrue( fusionIndexAccessor.isDirty() );
        assertFalse( fusionIndexAccessor.isDirty() );
    }

    @Test
    public void fusionIndexIsDirtyWhenTemporalIndexIsDirty()
    {
        when( temporalAccessor.isDirty() ).thenReturn( true ).thenReturn( false );

        assertTrue( fusionIndexAccessor.isDirty() );
        assertFalse( fusionIndexAccessor.isDirty() );
    }

    private void verifyFailOnSingleDropFailure( IndexAccessor failingAccessor, FusionIndexAccessor fusionIndexAccessor )
            throws IOException
    {
        IOException expectedFailure = new IOException( "fail" );
        doThrow( expectedFailure ).when( failingAccessor ).drop();
        try
        {
            fusionIndexAccessor.drop();
            fail( "Should have failed" );
        }
        catch ( IOException e )
        {
            assertSame( expectedFailure, e );
        }
    }

    @Test
    public void dropMustThrowIfAllFail() throws Exception
    {
        // given
        IOException nativeFailure = new IOException( "native" );
        IOException spatialFailure = new IOException( "spatial" );
        IOException temporalFailure = new IOException( "temporal" );
        IOException luceneFailure = new IOException( "lucene" );
        doThrow( nativeFailure ).when( nativeAccessor ).drop();
        doThrow( spatialFailure ).when( spatialAccessor ).drop();
        doThrow( temporalFailure ).when( temporalAccessor ).drop();
        doThrow( luceneFailure ).when( luceneAccessor ).drop();

        try
        {
            // when
            fusionIndexAccessor.drop();
            fail( "Should have failed" );
        }
        catch ( IOException e )
        {
            // then
            assertThat( e, anyOf(
                    sameInstance( nativeFailure ),
                    sameInstance( spatialFailure ),
                    sameInstance( temporalFailure ),
                    sameInstance( luceneFailure ) ) );
        }
    }

    /* close */

    @Test
    public void closeMustCloseAll() throws Exception
    {
        // when
        // ... all close successful
        fusionIndexAccessor.close();

        // then
        for ( IndexAccessor accessor : allAccessors )
        {
            verify( accessor, times( 1 ) ).close();
        }
    }

    @Test
    public void closeMustThrowIfLuceneThrow() throws Exception
    {
        verifyFusionCloseThrowOnSingleCloseThrow( luceneAccessor, fusionIndexAccessor );
    }

    @Test
    public void closeMustThrowIfSpatialThrow() throws Exception
    {
        verifyFusionCloseThrowOnSingleCloseThrow( spatialAccessor, fusionIndexAccessor );
    }

    @Test
    public void closeMustThrowIfTemporalThrow() throws Exception
    {
        verifyFusionCloseThrowOnSingleCloseThrow( temporalAccessor, fusionIndexAccessor );
    }

    @Test
    public void closeMustThrowIfNativeThrow() throws Exception
    {
        verifyFusionCloseThrowOnSingleCloseThrow( nativeAccessor, fusionIndexAccessor );
    }

    @Test
    public void closeMustCloseOthersIfLuceneThrow() throws Exception
    {
        verifyOtherIsClosedOnSingleThrow( luceneAccessor, fusionIndexAccessor, nativeAccessor, spatialAccessor, temporalAccessor );
    }

    @Test
    public void closeMustCloseOthersIfSpatialThrow() throws Exception
    {
        verifyOtherIsClosedOnSingleThrow( spatialAccessor, fusionIndexAccessor, nativeAccessor, temporalAccessor, luceneAccessor );
    }

    @Test
    public void closeMustCloseOthersIfTemporalThrow() throws Exception
    {
        verifyOtherIsClosedOnSingleThrow( temporalAccessor, fusionIndexAccessor, nativeAccessor, spatialAccessor, luceneAccessor );
    }

    @Test
    public void closeMustCloseOthersIfNativeThrow() throws Exception
    {
        verifyOtherIsClosedOnSingleThrow( nativeAccessor, fusionIndexAccessor, luceneAccessor, spatialAccessor, temporalAccessor );
    }

    @Test
    public void closeMustThrowIfAllFail() throws Exception
    {
        verifyFusionCloseThrowIfAllThrow( fusionIndexAccessor, nativeAccessor, spatialAccessor, temporalAccessor, luceneAccessor );
    }

    // newAllEntriesReader

    @Test
    public void allEntriesReaderMustCombineResultFromAll()
    {
        // given
        long[] nativeEntries = {0, 1, 6, 13, 14};
        long[] spatialEntries = {2, 5, 9};
        long[] temporalEntries = {4, 8, 11};
        long[] luceneEntries = {3, 7, 10, 12};
        mockAllEntriesReaders( nativeEntries, spatialEntries, temporalEntries, luceneEntries );

        // when
        Set<Long> result = Iterables.asSet( fusionIndexAccessor.newAllEntriesReader() );

        // then
        assertResultContainsAll( result, nativeEntries );
        assertResultContainsAll( result, spatialEntries );
        assertResultContainsAll( result, temporalEntries );
        assertResultContainsAll( result, luceneEntries );
    }

    @Test
    public void allEntriesReaderMustCombineResultFromAllWithEmptyNative()
    {
        // given
        long[] nativeEntries = new long[0];
        long[] spatialEntries = {2, 5, 9};
        long[] temporalEntries = {4, 8, 11};
        long[] luceneEntries = {3, 4, 7, 8};
        mockAllEntriesReaders( nativeEntries, spatialEntries, temporalEntries, luceneEntries );

        // when
        Set<Long> result = Iterables.asSet( fusionIndexAccessor.newAllEntriesReader() );

        // then
        assertResultContainsAll( result, nativeEntries );
        assertResultContainsAll( result, spatialEntries );
        assertResultContainsAll( result, temporalEntries );
        assertResultContainsAll( result, luceneEntries );
    }
    @Test
    public void allEntriesReaderMustCombineResultFromAllWithEmptySpatial()
    {
        // given
        long[] nativeEntries = {0, 1, 6, 13, 14};
        long[] spatialEntries = new long[0];
        long[] temporalEntries = {4, 8, 11};
        long[] luceneEntries = {3, 7, 10, 12};
        mockAllEntriesReaders( nativeEntries, spatialEntries, temporalEntries, luceneEntries );

        // when
        Set<Long> result = Iterables.asSet( fusionIndexAccessor.newAllEntriesReader() );

        // then
        assertResultContainsAll( result, nativeEntries );
        assertResultContainsAll( result, spatialEntries );
        assertResultContainsAll( result, temporalEntries );
        assertResultContainsAll( result, luceneEntries );
    }

    @Test
    public void allEntriesReaderMustCombineResultFromAllWithEmptyTemporal()
    {
        // given
        long[] nativeEntries = {0, 1, 6, 13, 14};
        long[] spatialEntries = {2, 5, 9};
        long[] temporalEntries = new long[0];
        long[] luceneEntries = {3, 7, 10, 12};
        mockAllEntriesReaders( nativeEntries, spatialEntries, temporalEntries, luceneEntries );

        // when
        Set<Long> result = Iterables.asSet( fusionIndexAccessor.newAllEntriesReader() );

        // then
        assertResultContainsAll( result, nativeEntries );
        assertResultContainsAll( result, spatialEntries );
        assertResultContainsAll( result, temporalEntries );
        assertResultContainsAll( result, luceneEntries );
    }

    @Test
    public void allEntriesReaderMustCombineResultFromAllWithEmptyLucene()
    {
        // given
        long[] nativeEntries = {0, 1, 2, 5, 6};
        long[] spatialEntries = {2, 5, 9};
        long[] temporalEntries = {4, 8, 11};
        long[] luceneEntries = new long[0];
        mockAllEntriesReaders( nativeEntries, spatialEntries, temporalEntries, luceneEntries );

        // when
        Set<Long> result = Iterables.asSet( fusionIndexAccessor.newAllEntriesReader() );

        // then
        assertResultContainsAll( result, nativeEntries );
        assertResultContainsAll( result, spatialEntries );
        assertResultContainsAll( result, temporalEntries );
        assertResultContainsAll( result, luceneEntries );
    }

    @Test
    public void allEntriesReaderMustCombineResultFromAllEmpty()
    {
        // given
        long[] nativeEntries = new long[0];
        long[] spatialEntries = new long[0];
        long[] temporalEntries = new long[0];
        long[] luceneEntries = new long[0];
        mockAllEntriesReaders( nativeEntries, spatialEntries, temporalEntries, luceneEntries );

        // when
        Set<Long> result = Iterables.asSet( fusionIndexAccessor.newAllEntriesReader() );

        // then
        assertResultContainsAll( result, nativeEntries );
        assertResultContainsAll( result, spatialEntries );
        assertResultContainsAll( result, temporalEntries );
        assertResultContainsAll( result, luceneEntries );
        assertTrue( result.isEmpty() );
    }

    @Test
    public void allEntriesReaderMustCloseAll() throws Exception
    {
        // given
        BoundedIterable<Long> nativeAllEntriesReader = mockSingleAllEntriesReader( nativeAccessor, new long[0] );
        BoundedIterable<Long> spatialAllEntriesReader = mockSingleAllEntriesReader( spatialAccessor, new long[0] );
        BoundedIterable<Long> temporalAllEntriesReader = mockSingleAllEntriesReader( temporalAccessor, new long[0] );
        BoundedIterable<Long> luceneAllEntriesReader = mockSingleAllEntriesReader( luceneAccessor, new long[0] );

        // when
        fusionIndexAccessor.newAllEntriesReader().close();

        // then
        verify( nativeAllEntriesReader, times( 1 ) ).close();
        verify( spatialAllEntriesReader, times( 1 ) ).close();
        verify( temporalAllEntriesReader, times( 1 ) ).close();
        verify( luceneAllEntriesReader, times( 1 ) ).close();
    }

    @Test
    public void allEntriesReaderMustCloseNativeIfLuceneThrow() throws Exception
    {
        // given
        BoundedIterable<Long> nativeAllEntriesReader = mockSingleAllEntriesReader( nativeAccessor, new long[0] );
        BoundedIterable<Long> spatialAllEntriesReader = mockSingleAllEntriesReader( spatialAccessor, new long[0] );
        BoundedIterable<Long> temporalAllEntriesReader = mockSingleAllEntriesReader( temporalAccessor, new long[0] );
        BoundedIterable<Long> luceneAllEntriesReader = mockSingleAllEntriesReader( luceneAccessor, new long[0] );

        // then
        BoundedIterable<Long> fusionAllEntriesReader = fusionIndexAccessor.newAllEntriesReader();
        verifyOtherIsClosedOnSingleThrow( luceneAllEntriesReader, fusionAllEntriesReader, nativeAllEntriesReader, spatialAllEntriesReader,
                temporalAllEntriesReader );
    }

    @Test
    public void allEntriesReaderMustCloseAllIfSpatialThrow() throws Exception
    {
        // given
        BoundedIterable<Long> nativeAllEntriesReader = mockSingleAllEntriesReader( nativeAccessor, new long[0] );
        BoundedIterable<Long> spatialAllEntriesReader = mockSingleAllEntriesReader( spatialAccessor, new long[0] );
        BoundedIterable<Long> temporalAllEntriesReader = mockSingleAllEntriesReader( temporalAccessor, new long[0] );
        BoundedIterable<Long> luceneAllEntriesReader = mockSingleAllEntriesReader( luceneAccessor, new long[0] );

        // then
        BoundedIterable<Long> fusionAllEntriesReader = fusionIndexAccessor.newAllEntriesReader();
        verifyOtherIsClosedOnSingleThrow( spatialAllEntriesReader, fusionAllEntriesReader, luceneAllEntriesReader, nativeAllEntriesReader,
                temporalAllEntriesReader );
    }

    @Test
    public void allEntriesReaderMustCloseAllIfTemporalThrow() throws Exception
    {
        // given
        BoundedIterable<Long> nativeAllEntriesReader = mockSingleAllEntriesReader( nativeAccessor, new long[0] );
        BoundedIterable<Long> spatialAllEntriesReader = mockSingleAllEntriesReader( spatialAccessor, new long[0] );
        BoundedIterable<Long> temporalAllEntriesReader = mockSingleAllEntriesReader( temporalAccessor, new long[0] );
        BoundedIterable<Long> luceneAllEntriesReader = mockSingleAllEntriesReader( luceneAccessor, new long[0] );

        // then
        BoundedIterable<Long> fusionAllEntriesReader = fusionIndexAccessor.newAllEntriesReader();
        verifyOtherIsClosedOnSingleThrow( temporalAllEntriesReader, fusionAllEntriesReader, luceneAllEntriesReader, spatialAllEntriesReader,
                nativeAllEntriesReader );
    }

    @Test
    public void allEntriesReaderMustCloseAllIfNativeThrow() throws Exception
    {
        // given
        BoundedIterable<Long> nativeAllEntriesReader = mockSingleAllEntriesReader( nativeAccessor, new long[0] );
        BoundedIterable<Long> spatialAllEntriesReader = mockSingleAllEntriesReader( spatialAccessor, new long[0] );
        BoundedIterable<Long> temporalAllEntriesReader = mockSingleAllEntriesReader( temporalAccessor, new long[0] );
        BoundedIterable<Long> luceneAllEntriesReader = mockSingleAllEntriesReader( luceneAccessor, new long[0] );

        // then
        BoundedIterable<Long> fusionAllEntriesReader = fusionIndexAccessor.newAllEntriesReader();
        verifyOtherIsClosedOnSingleThrow( nativeAllEntriesReader, fusionAllEntriesReader, luceneAllEntriesReader, spatialAllEntriesReader,
                temporalAllEntriesReader );
    }

    @Test
    public void allEntriesReaderMustThrowIfLuceneThrow() throws Exception
    {
        // given
        mockSingleAllEntriesReader( nativeAccessor, new long[0] );
        mockSingleAllEntriesReader( spatialAccessor, new long[0] );
        mockSingleAllEntriesReader( temporalAccessor, new long[0] );
        BoundedIterable<Long> luceneAllEntriesReader = mockSingleAllEntriesReader( luceneAccessor, new long[0] );

        // then
        BoundedIterable<Long> fusionAllEntriesReader = fusionIndexAccessor.newAllEntriesReader();
        FusionIndexTestHelp.verifyFusionCloseThrowOnSingleCloseThrow( luceneAllEntriesReader, fusionAllEntriesReader );
    }

    @Test
    public void allEntriesReaderMustThrowIfNativeThrow() throws Exception
    {
        // given
        BoundedIterable<Long> nativeAllEntriesReader = mockSingleAllEntriesReader( nativeAccessor, new long[0] );
        mockSingleAllEntriesReader( spatialAccessor, new long[0] );
        mockSingleAllEntriesReader( temporalAccessor, new long[0] );
        mockSingleAllEntriesReader( luceneAccessor, new long[0] );

        // then
        BoundedIterable<Long> fusionAllEntriesReader = fusionIndexAccessor.newAllEntriesReader();
        FusionIndexTestHelp.verifyFusionCloseThrowOnSingleCloseThrow( nativeAllEntriesReader, fusionAllEntriesReader );

    }

    @Test
    public void allEntriesReaderMustThrowIfSpatialThrow() throws Exception
    {
        // given
        mockSingleAllEntriesReader( nativeAccessor, new long[0] );
        BoundedIterable<Long> spatialAllEntriesReader = mockSingleAllEntriesReader( spatialAccessor, new long[0] );
        mockSingleAllEntriesReader( temporalAccessor, new long[0] );
        mockSingleAllEntriesReader( luceneAccessor, new long[0] );

        // then
        BoundedIterable<Long> fusionAllEntriesReader = fusionIndexAccessor.newAllEntriesReader();
        FusionIndexTestHelp.verifyFusionCloseThrowOnSingleCloseThrow( spatialAllEntriesReader, fusionAllEntriesReader );

    }

    @Test
    public void allEntriesReaderMustThrowIfTemporalThrow() throws Exception
    {
        // given
        mockSingleAllEntriesReader( nativeAccessor, new long[0] );
        mockSingleAllEntriesReader( spatialAccessor, new long[0] );
        BoundedIterable<Long> temporalAllEntriesReader = mockSingleAllEntriesReader( temporalAccessor, new long[0] );
        mockSingleAllEntriesReader( luceneAccessor, new long[0] );

        // then
        BoundedIterable<Long> fusionAllEntriesReader = fusionIndexAccessor.newAllEntriesReader();
        FusionIndexTestHelp.verifyFusionCloseThrowOnSingleCloseThrow( temporalAllEntriesReader, fusionAllEntriesReader );

    }

    @Test
    public void allEntriesReaderMustReportUnknownMaxCountIfNativeReportUnknownMaxCount()
    {
        // given
        mockSingleAllEntriesReaderWithUnknownMaxCount( nativeAccessor, new long[0] );
        mockSingleAllEntriesReader( spatialAccessor, new long[0] );
        mockSingleAllEntriesReader( temporalAccessor, new long[0] );
        mockSingleAllEntriesReader( luceneAccessor, new long[0] );

        // then
        BoundedIterable<Long> fusionAllEntriesReader = fusionIndexAccessor.newAllEntriesReader();
        assertThat( fusionAllEntriesReader.maxCount(), is( BoundedIterable.UNKNOWN_MAX_COUNT ) );
    }

    @Test
    public void allEntriesReaderMustReportUnknownMaxCountIfSpatialReportUnknownMaxCount() throws Exception
    {
        // given
        mockSingleAllEntriesReader( nativeAccessor, new long[0] );
        mockSingleAllEntriesReaderWithUnknownMaxCount( spatialAccessor, new long[0] );
        mockSingleAllEntriesReader( temporalAccessor, new long[0] );
        mockSingleAllEntriesReader( luceneAccessor, new long[0] );

        // then
        BoundedIterable<Long> fusionAllEntriesReader = fusionIndexAccessor.newAllEntriesReader();
        assertThat( fusionAllEntriesReader.maxCount(), is( BoundedIterable.UNKNOWN_MAX_COUNT ) );
    }

    @Test
    public void allEntriesReaderMustReportUnknownMaxCountIfTemporalReportUnknownMaxCount() throws Exception
    {
        // given
        mockSingleAllEntriesReader( nativeAccessor, new long[0] );
        mockSingleAllEntriesReader( spatialAccessor, new long[0] );
        mockSingleAllEntriesReaderWithUnknownMaxCount( temporalAccessor, new long[0] );
        mockSingleAllEntriesReader( luceneAccessor, new long[0] );

        // then
        BoundedIterable<Long> fusionAllEntriesReader = fusionIndexAccessor.newAllEntriesReader();
        assertThat( fusionAllEntriesReader.maxCount(), is( BoundedIterable.UNKNOWN_MAX_COUNT ) );
    }

    @Test
    public void allEntriesReaderMustReportUnknownMaxCountIfLuceneReportUnknownMaxCount()
    {
        // given
        mockSingleAllEntriesReader( nativeAccessor, new long[0] );
        mockSingleAllEntriesReader( spatialAccessor, new long[0] );
        mockSingleAllEntriesReader( temporalAccessor, new long[0] );
        mockSingleAllEntriesReaderWithUnknownMaxCount( luceneAccessor, new long[0] );

        // then
        BoundedIterable<Long> fusionAllEntriesReader = fusionIndexAccessor.newAllEntriesReader();
        assertThat( fusionAllEntriesReader.maxCount(), is( BoundedIterable.UNKNOWN_MAX_COUNT ) );
    }

    @Test
    public void allEntriesReaderMustReportFusionMaxCountOfNativeAndLucene()
    {
        mockSingleAllEntriesReader( nativeAccessor, new long[]{1, 2} );
        mockSingleAllEntriesReader( spatialAccessor, new long[]{3, 4} );
        mockSingleAllEntriesReader( temporalAccessor, new long[]{5, 6} );
        mockSingleAllEntriesReader( luceneAccessor, new long[]{7, 8} );

        // then
        BoundedIterable<Long> fusionAllEntriesReader = fusionIndexAccessor.newAllEntriesReader();
        assertThat( fusionAllEntriesReader.maxCount(), is( 8L ) );
    }

    static void assertResultContainsAll( Set<Long> result, long[] nativeEntries )
    {
        for ( long nativeEntry : nativeEntries )
        {
            assertTrue( "Expected to contain " + nativeEntry + ", but was " + result, result.contains( nativeEntry ) );
        }
    }

    private static BoundedIterable<Long> mockSingleAllEntriesReader( IndexAccessor targetAccessor, long[] entries )
    {
        BoundedIterable<Long> allEntriesReader = mockedAllEntriesReader( entries );
        when( targetAccessor.newAllEntriesReader() ).thenReturn( allEntriesReader );
        return allEntriesReader;
    }

    static BoundedIterable<Long> mockedAllEntriesReader( long... entries )
    {
        return mockedAllEntriesReader( true, entries );
    }

    private static void mockSingleAllEntriesReaderWithUnknownMaxCount( IndexAccessor targetAccessor, long[] entries )
    {
        BoundedIterable<Long> allEntriesReader = mockedAllEntriesReaderUnknownMaxCount( entries );
        when( targetAccessor.newAllEntriesReader() ).thenReturn( allEntriesReader );
    }

    static BoundedIterable<Long> mockedAllEntriesReaderUnknownMaxCount( long... entries )
    {
        return mockedAllEntriesReader( false, entries );
    }

    static BoundedIterable<Long> mockedAllEntriesReader( boolean knownMaxCount, long... entries )
    {
        BoundedIterable<Long> mockedAllEntriesReader = mock( BoundedIterable.class );
        when( mockedAllEntriesReader.maxCount() ).thenReturn( knownMaxCount ? entries.length : BoundedIterable.UNKNOWN_MAX_COUNT );
        when( mockedAllEntriesReader.iterator() ).thenReturn( Iterators.asIterator(entries ) );
        return mockedAllEntriesReader;
    }

    private void mockAllEntriesReaders( long[] numberEntries, long[] spatialEntries, long[] temporalEntries, long[] luceneEntries )
    {
        mockSingleAllEntriesReader( nativeAccessor, numberEntries );
        mockSingleAllEntriesReader( spatialAccessor, spatialEntries );
        mockSingleAllEntriesReader( temporalAccessor, temporalEntries );
        mockSingleAllEntriesReader( luceneAccessor, luceneEntries );
    }
}<|MERGE_RESOLUTION|>--- conflicted
+++ resolved
@@ -31,12 +31,7 @@
 import org.neo4j.helpers.collection.Iterables;
 import org.neo4j.helpers.collection.Iterators;
 import org.neo4j.kernel.api.index.IndexAccessor;
-<<<<<<< HEAD
 import org.neo4j.kernel.api.schema.index.SchemaIndexDescriptor;
-import org.neo4j.kernel.impl.index.schema.NativeSelector;
-=======
-import org.neo4j.kernel.api.schema.index.IndexDescriptor;
->>>>>>> b13182ac
 import org.neo4j.kernel.impl.index.schema.fusion.FusionSchemaIndexProvider.DropAction;
 
 import static org.hamcrest.CoreMatchers.is;
@@ -74,14 +69,9 @@
         spatialAccessor = mock( IndexAccessor.class );
         temporalAccessor = mock( IndexAccessor.class );
         luceneAccessor = mock( IndexAccessor.class );
-<<<<<<< HEAD
-        fusionIndexAccessor = new FusionIndexAccessor( nativeAccessor, luceneAccessor, new NativeSelector(), indexId, mock(
-                SchemaIndexDescriptor.class ), dropAction );
-=======
-        allAccessors = Arrays.asList(nativeAccessor, spatialAccessor, temporalAccessor, luceneAccessor);
-        fusionIndexAccessor = new FusionIndexAccessor( nativeAccessor, spatialAccessor, temporalAccessor, luceneAccessor,
-                new FusionSelector(), indexId, mock( IndexDescriptor.class ), dropAction );
->>>>>>> b13182ac
+        allAccessors = Arrays.asList( nativeAccessor, spatialAccessor, temporalAccessor, luceneAccessor);
+        fusionIndexAccessor = new FusionIndexAccessor( nativeAccessor, spatialAccessor, temporalAccessor,
+                luceneAccessor, new FusionSelector(), indexId, mock( SchemaIndexDescriptor.class ), dropAction );
     }
 
     /* drop */

--- conflicted
+++ resolved
@@ -32,11 +32,7 @@
 import org.neo4j.helpers.collection.Iterators;
 import org.neo4j.kernel.api.index.IndexAccessor;
 import org.neo4j.kernel.api.schema.index.SchemaIndexDescriptor;
-<<<<<<< HEAD
-import org.neo4j.kernel.impl.index.schema.fusion.FusionSchemaIndexProvider.DropAction;
-=======
 import org.neo4j.kernel.impl.index.schema.fusion.FusionIndexProvider.DropAction;
->>>>>>> 251e9a8d
 
 import static org.hamcrest.CoreMatchers.is;
 import static org.hamcrest.Matchers.sameInstance;
@@ -73,15 +69,9 @@
         spatialAccessor = mock( IndexAccessor.class );
         temporalAccessor = mock( IndexAccessor.class );
         luceneAccessor = mock( IndexAccessor.class );
-<<<<<<< HEAD
         allAccessors = Arrays.asList( nativeAccessor, spatialAccessor, temporalAccessor, luceneAccessor);
         fusionIndexAccessor = new FusionIndexAccessor( nativeAccessor, spatialAccessor, temporalAccessor,
                 luceneAccessor, new FusionSelector(), indexId, mock( SchemaIndexDescriptor.class ), dropAction );
-=======
-        allAccessors = Arrays.asList(nativeAccessor, spatialAccessor, temporalAccessor, luceneAccessor);
-        fusionIndexAccessor = new FusionIndexAccessor( nativeAccessor, spatialAccessor, temporalAccessor, luceneAccessor,
-                new FusionSelector(), indexId, mock( SchemaIndexDescriptor.class ), dropAction );
->>>>>>> 251e9a8d
     }
 
     /* drop */

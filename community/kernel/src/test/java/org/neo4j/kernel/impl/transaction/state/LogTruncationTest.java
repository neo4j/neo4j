/*
 * Copyright (c) 2002-2018 "Neo Technology,"
 * Network Engine for Objects in Lund AB [http://neotechnology.com]
 *
 * This file is part of Neo4j.
 *
 * Neo4j is free software: you can redistribute it and/or modify
 * it under the terms of the GNU General Public License as published by
 * the Free Software Foundation, either version 3 of the License, or
 * (at your option) any later version.
 *
 * This program is distributed in the hope that it will be useful,
 * but WITHOUT ANY WARRANTY; without even the implied warranty of
 * MERCHANTABILITY or FITNESS FOR A PARTICULAR PURPOSE.  See the
 * GNU General Public License for more details.
 *
 * You should have received a copy of the GNU General Public License
 * along with this program.  If not, see <http://www.gnu.org/licenses/>.
 */
package org.neo4j.kernel.impl.transaction.state;

import org.eclipse.collections.impl.map.mutable.primitive.ObjectIntHashMap;
import org.junit.Test;

import java.io.IOException;
import java.util.ArrayList;
import java.util.HashMap;
import java.util.List;
import java.util.Map;

import org.neo4j.helpers.collection.MapUtil;
import org.neo4j.kernel.api.index.IndexProvider;
import org.neo4j.kernel.api.schema.index.TestIndexDescriptorFactory;
import org.neo4j.kernel.impl.index.IndexCommand;
import org.neo4j.kernel.impl.index.IndexCommand.AddNodeCommand;
import org.neo4j.kernel.impl.index.IndexCommand.AddRelationshipCommand;
import org.neo4j.kernel.impl.index.IndexCommand.CreateCommand;
import org.neo4j.kernel.impl.index.IndexCommand.DeleteCommand;
import org.neo4j.kernel.impl.index.IndexCommand.RemoveCommand;
import org.neo4j.kernel.impl.index.IndexDefineCommand;
import org.neo4j.kernel.impl.index.IndexEntityType;
import org.neo4j.kernel.impl.store.record.DynamicRecord;
import org.neo4j.kernel.api.schema.index.StoreIndexDescriptor;
import org.neo4j.kernel.impl.store.record.LabelTokenRecord;
import org.neo4j.kernel.impl.store.record.NeoStoreRecord;
import org.neo4j.kernel.impl.store.record.NodeRecord;
import org.neo4j.kernel.impl.store.record.PropertyKeyTokenRecord;
import org.neo4j.kernel.impl.store.record.PropertyRecord;
import org.neo4j.kernel.impl.store.record.RelationshipRecord;
import org.neo4j.kernel.impl.store.record.RelationshipTypeTokenRecord;
import org.neo4j.kernel.impl.transaction.command.Command;
import org.neo4j.kernel.impl.transaction.command.Command.NodeCountsCommand;
import org.neo4j.kernel.impl.transaction.command.Command.RelationshipCountsCommand;
import org.neo4j.kernel.impl.transaction.log.InMemoryClosableChannel;
import org.neo4j.kernel.impl.transaction.log.PhysicalTransactionRepresentation;
import org.neo4j.kernel.impl.transaction.log.ReadableClosablePositionAwareChannel;
import org.neo4j.kernel.impl.transaction.log.entry.LogEntry;
import org.neo4j.kernel.impl.transaction.log.entry.LogEntryCommand;
import org.neo4j.kernel.impl.transaction.log.entry.LogEntryReader;
import org.neo4j.kernel.impl.transaction.log.entry.LogEntryWriter;
import org.neo4j.kernel.impl.transaction.log.entry.VersionAwareLogEntryReader;
import org.neo4j.storageengine.api.StorageCommand;

import static java.lang.reflect.Modifier.isAbstract;
import static java.util.Arrays.asList;
import static java.util.Collections.singletonList;
import static org.junit.Assert.assertEquals;
import static org.junit.Assert.assertNull;
import static org.neo4j.kernel.impl.store.record.DynamicRecord.dynamicRecord;

/**
 * At any point, a power outage may stop us from writing to the log, which means that, at any point, all our commands
 * need to be able to handle the log ending mid-way through reading it.
 */
public class LogTruncationTest
{
    private final InMemoryClosableChannel inMemoryChannel = new InMemoryClosableChannel();
    private final LogEntryReader<ReadableClosablePositionAwareChannel> logEntryReader = new VersionAwareLogEntryReader<>();
    private final LogEntryWriter writer = new LogEntryWriter( inMemoryChannel );
    /** Stores all known commands, and an arbitrary set of different permutations for them */
    private final Map<Class<?>, Command[]> permutations = new HashMap<>();
    {
        NeoStoreRecord after = new NeoStoreRecord();
        after.setNextProp( 42 );
        permutations.put( Command.NeoStoreCommand.class,
                new Command[] { new Command.NeoStoreCommand( new NeoStoreRecord(), after ) } );
        permutations.put( Command.NodeCommand.class, new Command[] { new Command.NodeCommand(
                new NodeRecord( 12L, false, 13L, 13L ), new NodeRecord( 0, false, 0, 0 ) ) } );
        permutations.put( Command.RelationshipCommand.class,
                new Command[] { new Command.RelationshipCommand( new RelationshipRecord( 1L ),
                        new RelationshipRecord( 1L, 2L, 3L, 4 ) ) } );
        permutations.put( Command.PropertyCommand.class, new Command[] { new Command.PropertyCommand(
                new PropertyRecord( 1, new NodeRecord( 12L, false, 13L, 13 ) ), new PropertyRecord( 1, new NodeRecord(
                        12L, false, 13L, 13 ) ) ) } );
        permutations.put( Command.RelationshipGroupCommand.class,
                new Command[] { new Command.LabelTokenCommand( new LabelTokenRecord( 1 ),
                        createLabelTokenRecord( 1 ) ) } );
        permutations.put( Command.SchemaRuleCommand.class, new Command[] { new Command.SchemaRuleCommand(
                singletonList( dynamicRecord( 1L, false, true, -1L, 1, "hello".getBytes() ) ),
                singletonList( dynamicRecord( 1L, true, true, -1L, 1, "hello".getBytes() ) ),
<<<<<<< HEAD
                IndexRule.forIndex( 1, SchemaIndexDescriptorFactory.forLabel( 3, 4 ) ).withProvider( new IndexProvider.Descriptor( "1", "2" ) ).build() )} );
=======
                TestIndexDescriptorFactory.forLabel( 3, 4 ).withId( 1 ) ) } );
>>>>>>> b9119223
        permutations
                .put( Command.RelationshipTypeTokenCommand.class,
                        new Command[] { new Command.RelationshipTypeTokenCommand(
                                new RelationshipTypeTokenRecord( 1 ), createRelationshipTypeTokenRecord( 1 ) ) } );
        permutations.put( Command.PropertyKeyTokenCommand.class,
                new Command[] { new Command.PropertyKeyTokenCommand( new PropertyKeyTokenRecord( 1 ),
                        createPropertyKeyTokenRecord( 1 ) ) } );
        permutations.put( Command.LabelTokenCommand.class,
                new Command[] { new Command.LabelTokenCommand( new LabelTokenRecord( 1 ),
                        createLabelTokenRecord( 1 ) ) } );

        // Index commands
        AddRelationshipCommand addRelationshipCommand = new AddRelationshipCommand();
        addRelationshipCommand.init( 1, 1L, 12345, "some value", 1, 1 );
        permutations.put( AddRelationshipCommand.class, new Command[] { addRelationshipCommand } );

        CreateCommand createCommand = new CreateCommand();
        createCommand.init( 1, IndexEntityType.Relationship.id(), MapUtil.stringMap( "string1", "string 2" ) );
        permutations.put( CreateCommand.class, new Command[] { createCommand } );

        AddNodeCommand addCommand = new AddNodeCommand();
        addCommand.init( 1234, 122L, 2, "value" );
        permutations.put( AddNodeCommand.class, new Command[] { addCommand } );

        DeleteCommand deleteCommand = new DeleteCommand();
        deleteCommand.init( 1, IndexEntityType.Relationship.id() );
        permutations.put( DeleteCommand.class, new Command[] { deleteCommand } );

        RemoveCommand removeCommand = new RemoveCommand();
        removeCommand.init( 1, IndexEntityType.Node.id(), 126, (byte) 3, "the value" );
        permutations.put( RemoveCommand.class, new Command[] { removeCommand } );

        IndexDefineCommand indexDefineCommand = new IndexDefineCommand();
        indexDefineCommand.init( ObjectIntHashMap.newWithKeysValues(
                "string1", 45, "key1", 2 ), ObjectIntHashMap.newWithKeysValues( "string", 2 ) );
        permutations.put( IndexDefineCommand.class, new Command[] { indexDefineCommand } );

        // Counts commands
        permutations.put( NodeCountsCommand.class, new Command[]{new NodeCountsCommand( 42, 11 )} );
        permutations.put( RelationshipCountsCommand.class,
                new Command[]{new RelationshipCountsCommand( 17, 2, 13, -2 )} );
    }

    @Test
    public void testSerializationInFaceOfLogTruncation() throws Exception
    {
        for ( Command cmd : enumerateCommands() )
        {
            assertHandlesLogTruncation( cmd );
        }
    }

    private Iterable<Command> enumerateCommands()
    {
        // We use this reflection approach rather than just iterating over the permutation map to force developers
        // writing new commands to add the new commands to this test. If you came here because of a test failure from
        // missing commands, add all permutations you can think of of the command to the permutations map in the
        // beginning of this class.
        List<Command> commands = new ArrayList<>();
        for ( Class<?> cmd : Command.class.getClasses() )
        {
            if ( Command.class.isAssignableFrom( cmd ) )
            {
                if ( permutations.containsKey( cmd ) )
                {
                    commands.addAll( asList( permutations.get( cmd ) ) );
                }
                else if ( !isAbstract( cmd.getModifiers() ) )
                {
                    throw new AssertionError( "Unknown command type: " + cmd + ", please add missing instantiation to "
                            + "test serialization of this command." );
                }
            }
        }
        for ( Class<?> cmd : IndexCommand.class.getClasses() )
        {
            if ( Command.class.isAssignableFrom( cmd ) )
            {
                if ( permutations.containsKey( cmd ) )
                {
                    commands.addAll( asList( permutations.get( cmd ) ) );
                }
                else if ( !isAbstract( cmd.getModifiers() ) )
                {
                    throw new AssertionError( "Unknown command type: " + cmd + ", please add missing instantiation to "
                            + "test serialization of this command." );
                }
            }
        }
        return commands;
    }

    private void assertHandlesLogTruncation( Command cmd ) throws IOException
    {
        inMemoryChannel.reset();
        writer.serialize( new PhysicalTransactionRepresentation( singletonList( cmd ) ) );
        int bytesSuccessfullyWritten = inMemoryChannel.writerPosition();
        try
        {
            LogEntry logEntry = logEntryReader.readLogEntry( inMemoryChannel );
            StorageCommand command = ((LogEntryCommand) logEntry).getCommand();
            assertEquals( cmd, command );
        }
        catch ( Exception e )
        {
            throw new AssertionError( "Failed to deserialize " + cmd.toString() + ", because: ", e );
        }
        bytesSuccessfullyWritten--;
        while ( bytesSuccessfullyWritten-- > 0 )
        {
            inMemoryChannel.reset();
            writer.serialize( new PhysicalTransactionRepresentation( singletonList( cmd ) ) );
            inMemoryChannel.truncateTo( bytesSuccessfullyWritten );
            LogEntry deserialized = logEntryReader.readLogEntry( inMemoryChannel );
            assertNull( "Deserialization did not detect log truncation!" +
                    "Record: " + cmd + ", deserialized: " + deserialized, deserialized );
        }
    }

    @Test
    public void testInMemoryLogChannel() throws Exception
    {
        InMemoryClosableChannel channel = new InMemoryClosableChannel();
        for ( int i = 0; i < 25; i++ )
        {
            channel.putInt( i );
        }
        for ( int i = 0; i < 25; i++ )
        {
            assertEquals( i, channel.getInt() );
        }
        channel.reset();
        for ( long i = 0; i < 12; i++ )
        {
            channel.putLong( i );
        }
        for ( long i = 0; i < 12; i++ )
        {
            assertEquals( i, channel.getLong() );
        }
        channel.reset();
        for ( long i = 0; i < 8; i++ )
        {
            channel.putLong( i );
            channel.putInt( (int) i );
        }
        for ( long i = 0; i < 8; i++ )
        {
            assertEquals( i, channel.getLong() );
            assertEquals( i, channel.getInt() );
        }
        channel.close();
    }

    private LabelTokenRecord createLabelTokenRecord( int id )
    {
        LabelTokenRecord labelTokenRecord = new LabelTokenRecord( id );
        labelTokenRecord.setInUse( true );
        labelTokenRecord.setNameId( 333 );
        labelTokenRecord.addNameRecord( new DynamicRecord( 43 ) );
        return labelTokenRecord;
    }

    private RelationshipTypeTokenRecord createRelationshipTypeTokenRecord( int id )
    {
        RelationshipTypeTokenRecord relationshipTypeTokenRecord = new RelationshipTypeTokenRecord( id );
        relationshipTypeTokenRecord.setInUse( true );
        relationshipTypeTokenRecord.setNameId( 333 );
        relationshipTypeTokenRecord.addNameRecord( new DynamicRecord( 43 ) );
        return relationshipTypeTokenRecord;
    }

    private PropertyKeyTokenRecord createPropertyKeyTokenRecord( int id )
    {
        PropertyKeyTokenRecord propertyKeyTokenRecord = new PropertyKeyTokenRecord( id );
        propertyKeyTokenRecord.setInUse( true );
        propertyKeyTokenRecord.setNameId( 333 );
        propertyKeyTokenRecord.addNameRecord( new DynamicRecord( 43 ) );
        return propertyKeyTokenRecord;
    }
}<|MERGE_RESOLUTION|>--- conflicted
+++ resolved
@@ -98,11 +98,7 @@
         permutations.put( Command.SchemaRuleCommand.class, new Command[] { new Command.SchemaRuleCommand(
                 singletonList( dynamicRecord( 1L, false, true, -1L, 1, "hello".getBytes() ) ),
                 singletonList( dynamicRecord( 1L, true, true, -1L, 1, "hello".getBytes() ) ),
-<<<<<<< HEAD
-                IndexRule.forIndex( 1, SchemaIndexDescriptorFactory.forLabel( 3, 4 ) ).withProvider( new IndexProvider.Descriptor( "1", "2" ) ).build() )} );
-=======
                 TestIndexDescriptorFactory.forLabel( 3, 4 ).withId( 1 ) ) } );
->>>>>>> b9119223
         permutations
                 .put( Command.RelationshipTypeTokenCommand.class,
                         new Command[] { new Command.RelationshipTypeTokenCommand(

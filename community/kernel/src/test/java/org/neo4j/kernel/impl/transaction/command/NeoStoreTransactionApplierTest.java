/*
 * Copyright (c) 2002-2018 "Neo Technology,"
 * Network Engine for Objects in Lund AB [http://neotechnology.com]
 *
 * This file is part of Neo4j.
 *
 * Neo4j is free software: you can redistribute it and/or modify
 * it under the terms of the GNU General Public License as published by
 * the Free Software Foundation, either version 3 of the License, or
 * (at your option) any later version.
 *
 * This program is distributed in the hope that it will be useful,
 * but WITHOUT ANY WARRANTY; without even the implied warranty of
 * MERCHANTABILITY or FITNESS FOR A PARTICULAR PURPOSE.  See the
 * GNU General Public License for more details.
 *
 * You should have received a copy of the GNU General Public License
 * along with this program.  If not, see <http://www.gnu.org/licenses/>.
 */
package org.neo4j.kernel.impl.transaction.command;

import org.junit.Before;
import org.junit.Test;

import java.util.Collection;
import java.util.Collections;
import java.util.function.Supplier;

import org.neo4j.concurrent.WorkSync;
import org.neo4j.kernel.api.exceptions.index.IndexActivationFailedKernelException;
import org.neo4j.kernel.api.exceptions.index.IndexNotFoundKernelException;
import org.neo4j.kernel.api.exceptions.index.IndexPopulationFailedKernelException;
import org.neo4j.kernel.api.index.IndexProvider;
import org.neo4j.kernel.api.labelscan.LabelScanWriter;
import org.neo4j.kernel.api.schema.constaints.ConstraintDescriptorFactory;
import org.neo4j.kernel.api.schema.index.SchemaIndexDescriptorFactory;
import org.neo4j.kernel.impl.api.BatchTransactionApplier;
import org.neo4j.kernel.impl.api.BatchTransactionApplierFacade;
import org.neo4j.kernel.impl.api.TransactionToApply;
import org.neo4j.kernel.impl.api.index.IndexingService;
import org.neo4j.kernel.impl.api.index.IndexingUpdateService;
import org.neo4j.kernel.impl.api.index.PropertyPhysicalToLogicalConverter;
import org.neo4j.kernel.impl.core.CacheAccessBackDoor;
import org.neo4j.kernel.impl.core.RelationshipTypeToken;
import org.neo4j.kernel.impl.locking.LockService;
import org.neo4j.kernel.impl.store.DynamicArrayStore;
import org.neo4j.kernel.impl.store.LabelTokenStore;
import org.neo4j.kernel.impl.store.MetaDataStore;
import org.neo4j.kernel.impl.store.NeoStores;
import org.neo4j.kernel.impl.store.NodeStore;
import org.neo4j.kernel.impl.store.PropertyKeyTokenStore;
import org.neo4j.kernel.impl.store.PropertyStore;
import org.neo4j.kernel.impl.store.RelationshipGroupStore;
import org.neo4j.kernel.impl.store.RelationshipStore;
import org.neo4j.kernel.impl.store.RelationshipTypeTokenStore;
import org.neo4j.kernel.impl.store.SchemaStore;
import org.neo4j.kernel.impl.store.record.ConstraintRule;
import org.neo4j.kernel.impl.store.record.DynamicRecord;
import org.neo4j.kernel.impl.store.record.IndexRule;
import org.neo4j.kernel.impl.store.record.LabelTokenRecord;
import org.neo4j.kernel.impl.store.record.NeoStoreRecord;
import org.neo4j.kernel.impl.store.record.NodeRecord;
import org.neo4j.kernel.impl.store.record.PropertyKeyTokenRecord;
import org.neo4j.kernel.impl.store.record.PropertyRecord;
import org.neo4j.kernel.impl.store.record.RelationshipGroupRecord;
import org.neo4j.kernel.impl.store.record.RelationshipRecord;
import org.neo4j.kernel.impl.store.record.RelationshipTypeTokenRecord;
import org.neo4j.kernel.impl.transaction.command.Command.LabelTokenCommand;
import org.neo4j.kernel.impl.transaction.command.Command.PropertyKeyTokenCommand;
import org.neo4j.kernel.impl.transaction.command.Command.RelationshipTypeTokenCommand;
import org.neo4j.storageengine.api.Token;

import static java.util.Arrays.asList;
import static java.util.Collections.singletonList;
import static org.junit.Assert.assertFalse;
import static org.junit.Assert.assertTrue;
import static org.junit.Assert.fail;
import static org.mockito.ArgumentMatchers.any;
import static org.mockito.ArgumentMatchers.anyLong;
import static org.mockito.Mockito.doThrow;
import static org.mockito.Mockito.mock;
import static org.mockito.Mockito.never;
import static org.mockito.Mockito.times;
import static org.mockito.Mockito.verify;
import static org.mockito.Mockito.when;
import static org.neo4j.kernel.impl.transaction.command.CommandHandlerContract.apply;

public class NeoStoreTransactionApplierTest
{
    private final NeoStores neoStores = mock( NeoStores.class );
    private final IndexingService indexingService = mock( IndexingService.class );
    @SuppressWarnings( "unchecked" )
    private final Supplier<LabelScanWriter> labelScanStore = mock( Supplier.class );
    private final CacheAccessBackDoor cacheAccess = mock( CacheAccessBackDoor.class );
    private final LockService lockService = mock( LockService.class );

    private final MetaDataStore metaDataStore = mock( MetaDataStore.class );
    private final NodeStore nodeStore = mock( NodeStore.class );
    private final RelationshipStore relationshipStore = mock( RelationshipStore.class );
    private final PropertyStore propertyStore = mock( PropertyStore.class );
    private final RelationshipGroupStore relationshipGroupStore = mock( RelationshipGroupStore.class );
    private final RelationshipTypeTokenStore relationshipTypeTokenStore = mock( RelationshipTypeTokenStore.class );
    private final LabelTokenStore labelTokenStore = mock( LabelTokenStore.class );
    private final PropertyKeyTokenStore propertyKeyTokenStore = mock( PropertyKeyTokenStore.class );
    private final SchemaStore schemaStore = mock( SchemaStore.class );
    private final DynamicArrayStore dynamicLabelStore = mock( DynamicArrayStore.class );

    private final long transactionId = 55555;
    private final DynamicRecord one = DynamicRecord.dynamicRecord( 1, true );
    private final DynamicRecord two = DynamicRecord.dynamicRecord( 2, true );
    private final DynamicRecord three = DynamicRecord.dynamicRecord( 3, true );
    private final WorkSync<Supplier<LabelScanWriter>,LabelUpdateWork>
            labelScanStoreSynchronizer = new WorkSync<>( labelScanStore );
    private final TransactionToApply transactionToApply = mock( TransactionToApply.class );
    private final WorkSync<IndexingUpdateService,IndexUpdatesWork> indexUpdatesSync = new WorkSync<>( indexingService );

    @Before
    public void setup()
    {
        when( neoStores.getMetaDataStore() ).thenReturn( metaDataStore );
        when( neoStores.getNodeStore() ).thenReturn( nodeStore );
        when( neoStores.getRelationshipStore() ).thenReturn( relationshipStore );
        when( neoStores.getPropertyStore() ).thenReturn( propertyStore );
        when( neoStores.getRelationshipGroupStore() ).thenReturn( relationshipGroupStore );
        when( neoStores.getRelationshipTypeTokenStore() ).thenReturn( relationshipTypeTokenStore );
        when( neoStores.getLabelTokenStore() ).thenReturn( labelTokenStore );
        when( neoStores.getPropertyKeyTokenStore() ).thenReturn( propertyKeyTokenStore );
        when( neoStores.getSchemaStore() ).thenReturn( schemaStore );
        when( nodeStore.getDynamicLabelStore() ).thenReturn( dynamicLabelStore );
        when( lockService.acquireNodeLock( anyLong(), any() ) )
                .thenReturn( LockService.NO_LOCK );
        when( lockService.acquireRelationshipLock( anyLong(), any() ) )
                .thenReturn( LockService.NO_LOCK );
        when( transactionToApply.transactionId() ).thenReturn( transactionId );
    }

    // NODE COMMAND

    @Test
    public void shouldApplyNodeCommandToTheStore() throws Exception
    {
        // given
        final BatchTransactionApplier applier = newApplier( false );
        final NodeRecord before = new NodeRecord( 11 );
        before.setLabelField( 42, asList( one, two ) );
        final NodeRecord after = new NodeRecord( 12 );
        after.setInUse( true );
        after.setLabelField( 42, asList( one, two, three ) );
        final Command.NodeCommand command = new Command.NodeCommand( before, after );

        // when
        boolean result = apply( applier, command::handle, transactionToApply );

        // then
        assertFalse( result );

        verify( lockService, times( 1 ) ).acquireNodeLock( command.getKey(), LockService.LockType.WRITE_LOCK );
        verify( nodeStore, times( 1 ) ).updateRecord( after );
    }

    @Test
    public void shouldApplyNodeCommandToTheStoreAndInvalidateTheCache() throws Exception
    {
        // given
        final BatchTransactionApplier applier = newApplier( false );
        final NodeRecord before = new NodeRecord( 11 );
        before.setLabelField( 42, asList( one, two ) );
        final NodeRecord after = new NodeRecord( 12 );
        after.setInUse( false );
        after.setLabelField( 42, asList( one, two, three ) );
        final Command.NodeCommand command = new Command.NodeCommand( before, after );

        // when
        boolean result = apply( applier, command::handle, transactionToApply );

        // then
        assertFalse( result );

        verify( lockService, times( 1 ) ).acquireNodeLock( command.getKey(), LockService.LockType.WRITE_LOCK );
        verify( nodeStore, times( 1 ) ).updateRecord( after );
    }

    @Test
    public void shouldApplyNodeCommandToTheStoreInRecoveryMode() throws Exception
    {
        // given
        final BatchTransactionApplier applier = newApplier( true );
        final NodeRecord before = new NodeRecord( 11 );
        before.setLabelField( 42, asList( one, two ) );
        final NodeRecord after = new NodeRecord( 12 );
        after.setInUse( true );
        after.setLabelField( 42, asList( one, two, three ) );
        final Command.NodeCommand command = new Command.NodeCommand( before, after );

        // when
        boolean result = apply( applier, command::handle, transactionToApply );

        // then
        assertFalse( result );

        verify( lockService, times( 1 ) ).acquireNodeLock( command.getKey(), LockService.LockType.WRITE_LOCK );
        verify( nodeStore, times( 1 ) ).setHighestPossibleIdInUse( after.getId() );
        verify( nodeStore, times( 1 ) ).updateRecord( after );
        verify( dynamicLabelStore, times( 1 ) ).setHighestPossibleIdInUse( three.getId() );
    }

    @Test
    public void shouldInvalidateTheCacheWhenTheNodeBecomesDense() throws Exception
    {
        // given
        final BatchTransactionApplier applier = newApplier( false );
        final NodeRecord before = new NodeRecord( 11 );
        before.setLabelField( 42, singletonList( one ) );
        before.setInUse( true );
        before.setDense( false );
        final NodeRecord after = new NodeRecord( 12 );
        after.setInUse( true );
        after.setDense( true );
        after.setLabelField( 42, asList( one, two, three ) );
        final Command.NodeCommand command = new Command.NodeCommand( before, after );

        // when
        boolean result = apply( applier, command::handle, transactionToApply );

        // then
        assertFalse( result );

        verify( lockService, times( 1 ) ).acquireNodeLock( command.getKey(), LockService.LockType.WRITE_LOCK );
        verify( nodeStore, times( 1 ) ).updateRecord( after );
    }

    // RELATIONSHIP COMMAND

    @Test
    public void shouldApplyRelationshipCommandToTheStore() throws Exception
    {
        // given
        final BatchTransactionApplier applier = newApplier( false );
        final RelationshipRecord before = new RelationshipRecord( 12 );
        final RelationshipRecord record = new RelationshipRecord( 12, 3, 4, 5 );
        record.setInUse( true );

        final Command command = new Command.RelationshipCommand( before, record );
        // when
        boolean result = apply( applier, command::handle, transactionToApply );

        // then
        assertFalse( result );

        verify( relationshipStore, times( 1 ) ).updateRecord( record );
    }

    @Test
    public void shouldApplyRelationshipCommandToTheStoreAndInvalidateTheCache() throws Exception
    {
        // given
        final BatchTransactionApplier applier = newApplier( false );
        final RelationshipRecord before = new RelationshipRecord( 12 );
        final RelationshipRecord record = new RelationshipRecord( 12, 3, 4, 5 );
        record.setInUse( false );

        final Command command = new Command.RelationshipCommand( before, record );

        // when
        boolean result = apply( applier, command::handle, transactionToApply );

        // then
        assertFalse( result );

        verify( relationshipStore, times( 1 ) ).updateRecord( record );
    }

    @Test
    public void shouldApplyRelationshipCommandToTheStoreInRecovery() throws Exception
    {
        // given
        final BatchTransactionApplier applier = newApplier( true );
        final RelationshipRecord before = new RelationshipRecord( 12 );
        final RelationshipRecord record = new RelationshipRecord( 12, 3, 4, 5 );
        record.setInUse( true );
        final Command command = new Command.RelationshipCommand( before, record );

        // when
        boolean result = apply( applier, command::handle, transactionToApply );

        // then
        assertFalse( result );

        verify( relationshipStore, times( 1 ) ).setHighestPossibleIdInUse( record.getId() );
        verify( relationshipStore, times( 1 ) ).updateRecord( record );
    }

    // PROPERTY COMMAND

    @Test
    public void shouldApplyNodePropertyCommandToTheStore() throws Exception
    {
        // given
        final BatchTransactionApplier applier = newApplier( false );
        final PropertyRecord before = new PropertyRecord( 11 );
        final PropertyRecord after = new PropertyRecord( 12 );
        after.setNodeId( 42 );
        final Command command = new Command.PropertyCommand( before, after );

        // when
        boolean result = apply( applier, command::handle, transactionToApply );

        // then
        assertFalse( result );

        verify( lockService, times( 1 ) ).acquireNodeLock( 42, LockService.LockType.WRITE_LOCK );
        verify( propertyStore, times( 1 ) ).updateRecord( after );
    }

    @Test
    public void shouldApplyNodePropertyCommandToTheStoreInRecovery() throws Exception
    {
        // given
        final BatchTransactionApplier applier = newApplier( true );
        final PropertyRecord before = new PropertyRecord( 11 );
        final PropertyRecord after = new PropertyRecord( 12 );
        after.setNodeId( 42 );
        final Command command = new Command.PropertyCommand( before, after );

        // when
        boolean result = apply( applier, command::handle, transactionToApply );

        // then
        assertFalse( result );

        verify( lockService, times( 1 ) ).acquireNodeLock( 42, LockService.LockType.WRITE_LOCK );
        verify( propertyStore, times( 1 ) ).setHighestPossibleIdInUse( after.getId() );
        verify( propertyStore, times( 1 ) ).updateRecord( after );
    }

    @Test
    public void shouldApplyRelPropertyCommandToTheStore() throws Exception
    {
        // given
        final BatchTransactionApplier applier = newApplier( false );
        final PropertyRecord before = new PropertyRecord( 11 );
        final PropertyRecord after = new PropertyRecord( 12 );
        after.setRelId( 42 );
        final Command command = new Command.PropertyCommand( before, after );

        // when
        boolean result = apply( applier, command::handle, transactionToApply );

        // then
        assertFalse( result );

        verify( propertyStore, times( 1 ) ).updateRecord( after );
    }

    @Test
    public void shouldApplyRelPropertyCommandToTheStoreInRecovery() throws Exception
    {
        // given
        final BatchTransactionApplier applier = newApplier( true );
        final PropertyRecord before = new PropertyRecord( 11 );
        final PropertyRecord after = new PropertyRecord( 12 );
        after.setRelId( 42 );
        final Command command = new Command.PropertyCommand( before, after );

        // when
        boolean result = apply( applier, command::handle, transactionToApply );

        // then
        assertFalse( result );

        verify( propertyStore, times( 1 ) ).setHighestPossibleIdInUse( 12 );
        verify( propertyStore, times( 1 ) ).updateRecord( after );
    }

    // RELATIONSHIP GROUP COMMAND

    @Test
    public void shouldApplyRelationshipGroupCommandToTheStore() throws Exception
    {
        // given
        final BatchTransactionApplier applier = newApplier( false );
        // when
        final RelationshipGroupRecord before = new RelationshipGroupRecord( 42, 1 );
        final RelationshipGroupRecord after = new RelationshipGroupRecord( 42, 1, 2, 3, 4, 5, 6, true );
        final Command command = new Command.RelationshipGroupCommand( before, after );
        final boolean result = apply( applier, command::handle, transactionToApply );

        // then
        assertFalse( result );

        verify( relationshipGroupStore, times( 1 ) ).updateRecord( after );
    }

    @Test
    public void shouldApplyRelationshipGroupCommandToTheStoreInRecovery() throws Exception
    {
        // given
        final BatchTransactionApplier applier = newApplier( true );
        // when
        final RelationshipGroupRecord before = new RelationshipGroupRecord( 42, 1 );
        final RelationshipGroupRecord after = new RelationshipGroupRecord( 42, 1, 2, 3, 4, 5, 6, true );
        final Command command = new Command.RelationshipGroupCommand( before, after );

        boolean result = apply( applier, command::handle, transactionToApply );

        // then
        assertFalse( result );

        verify( relationshipGroupStore, times( 1 ) ).setHighestPossibleIdInUse( after.getId() );
        verify( relationshipGroupStore, times( 1 ) ).updateRecord( after );
    }

    // RELATIONSHIP TYPE TOKEN COMMAND

    @Test
    public void shouldApplyRelationshipTypeTokenCommandToTheStore() throws Exception
    {
        // given
        final BatchTransactionApplier applier = newApplier( false );
        final RelationshipTypeTokenRecord before = new RelationshipTypeTokenRecord( 42 );
        final RelationshipTypeTokenRecord after = new RelationshipTypeTokenRecord( 42 );
        after.setInUse( true );
        after.setNameId( 323 );
        final Command command = new RelationshipTypeTokenCommand( before, after );

        // when
        boolean result = apply( applier, command::handle, transactionToApply );

        // then
        assertFalse( result );

        verify( relationshipTypeTokenStore, times( 1 ) ).updateRecord( after );
    }

    @Test
    public void shouldApplyRelationshipTypeTokenCommandToTheStoreInRecovery() throws Exception
    {
        // given
        final BatchTransactionApplier applier = newApplier( true );

        final RelationshipTypeTokenRecord before = new RelationshipTypeTokenRecord( 42 );
        final RelationshipTypeTokenRecord after = new RelationshipTypeTokenRecord( 42 );
        after.setInUse( true );
        after.setNameId( 323 );
        final Command.RelationshipTypeTokenCommand command =
                new Command.RelationshipTypeTokenCommand( before, after );
        final RelationshipTypeToken token = new RelationshipTypeToken( "token", 21 );
        when( relationshipTypeTokenStore.getToken( (int) command.getKey() ) ).thenReturn( token );

        // when
        boolean result = apply( applier, command::handle, transactionToApply );

        // then
        assertFalse( result );

        verify( relationshipTypeTokenStore, times( 1 ) ).setHighestPossibleIdInUse( after.getId() );
        verify( relationshipTypeTokenStore, times( 1 ) ).updateRecord( after );
        verify( cacheAccess, times( 1 ) ).addRelationshipTypeToken( token );
    }

    // LABEL TOKEN COMMAND

    @Test
    public void shouldApplyLabelTokenCommandToTheStore() throws Exception
    {
        // given
        final BatchTransactionApplier applier = newApplier( false );
        final LabelTokenRecord before = new LabelTokenRecord( 42 );
        final LabelTokenRecord after = new LabelTokenRecord( 42 );
        after.setInUse( true );
        after.setNameId( 323 );
        final Command command = new LabelTokenCommand( before, after );

        // when
        boolean result = apply( applier, command::handle, transactionToApply );

        // then
        assertFalse( result );

        verify( labelTokenStore, times( 1 ) ).updateRecord( after );
    }

    @Test
    public void shouldApplyLabelTokenCommandToTheStoreInRecovery() throws Exception
    {
        // given
        final BatchTransactionApplier applier = newApplier( true );
        final LabelTokenRecord before = new LabelTokenRecord( 42 );
        final LabelTokenRecord after = new LabelTokenRecord( 42 );
        after.setInUse( true );
        after.setNameId( 323 );
        final Command.LabelTokenCommand command =
                new Command.LabelTokenCommand( before, after );
        final Token token = new Token( "token", 21 );
        when( labelTokenStore.getToken( (int) command.getKey() ) ).thenReturn( token );

        // when
        boolean result = apply( applier, command::handle, transactionToApply );

        // then
        assertFalse( result );

        verify( labelTokenStore, times( 1 ) ).setHighestPossibleIdInUse( after.getId() );
        verify( labelTokenStore, times( 1 ) ).updateRecord( after );
        verify( cacheAccess, times( 1 ) ).addLabelToken( token );
    }

    // PROPERTY KEY TOKEN COMMAND

    @Test
    public void shouldApplyPropertyKeyTokenCommandToTheStore() throws Exception
    {
        // given
        final BatchTransactionApplier applier = newApplier( false );
        final PropertyKeyTokenRecord before = new PropertyKeyTokenRecord( 42 );
        final PropertyKeyTokenRecord after = new PropertyKeyTokenRecord( 42 );
        after.setInUse( true );
        after.setNameId( 323 );
        final Command command = new PropertyKeyTokenCommand( before, after );

        // when
        boolean result = apply( applier, command::handle, transactionToApply );

        // then
        assertFalse( result );

        verify( propertyKeyTokenStore, times( 1 ) ).updateRecord( after );
    }

    @Test
    public void shouldApplyPropertyKeyTokenCommandToTheStoreInRecovery() throws Exception
    {
        // given
        final BatchTransactionApplier applier = newApplier( true );

        final PropertyKeyTokenRecord before = new PropertyKeyTokenRecord( 42 );
        final PropertyKeyTokenRecord after = new PropertyKeyTokenRecord( 42 );
        after.setInUse( true );
        after.setNameId( 323 );
        final Command.PropertyKeyTokenCommand command =
                new Command.PropertyKeyTokenCommand( before, after );
        final Token token = new Token( "token", 21 );
        when( propertyKeyTokenStore.getToken( (int) command.getKey() ) ).thenReturn( token );

        // when
        boolean result = apply( applier, command::handle, transactionToApply );

        // then
        assertFalse( result );

        verify( propertyKeyTokenStore, times( 1 ) ).setHighestPossibleIdInUse( after.getId() );
        verify( propertyKeyTokenStore, times( 1 ) ).updateRecord( after );
        verify( cacheAccess, times( 1 ) ).addPropertyKeyToken( token );
    }

    @Test
    public void shouldApplyCreateIndexRuleSchemaRuleCommandToTheStore() throws Exception
    {
        // given
        final BatchTransactionApplier applier = newApplierFacade( newApplier( false ), newIndexApplier() );
        final DynamicRecord record = DynamicRecord.dynamicRecord( 21, true );
        record.setCreated();
        final Collection<DynamicRecord> recordsAfter = singletonList( record );
        final IndexRule rule = indexRule( 0, 1, 2, new IndexProvider.Descriptor( "K", "X.Y" ) );
        final Command.SchemaRuleCommand command =
                new Command.SchemaRuleCommand( Collections.emptyList(), recordsAfter, rule );

        // when
        boolean result = apply( applier, command::handle, transactionToApply );

        // then
        assertFalse( result );

        verify( schemaStore, times( 1 ) ).updateRecord( record );
        verify( indexingService, times( 1 ) ).createIndexes( rule );
        verify( cacheAccess, times( 1 ) ).addSchemaRule( rule );
    }

    @Test
    public void shouldApplyCreateIndexRuleSchemaRuleCommandToTheStoreInRecovery() throws Exception
    {
        // given
        final BatchTransactionApplier applier = newApplierFacade( newIndexApplier(), newApplier( true ) );
        final DynamicRecord record = DynamicRecord.dynamicRecord( 21, true );
        record.setCreated();
        final Collection<DynamicRecord> recordsAfter = singletonList( record );
        final IndexRule rule = indexRule( 0, 1, 2, new IndexProvider.Descriptor( "K", "X.Y" ) );
        final Command.SchemaRuleCommand command =
                new Command.SchemaRuleCommand( Collections.emptyList(), recordsAfter, rule );

        // when
        boolean result = apply( applier, command::handle, transactionToApply );

        // then
        assertFalse( result );

        verify( schemaStore, times( 1 ) ).setHighestPossibleIdInUse( record.getId() );
        verify( schemaStore, times( 1 ) ).updateRecord( record );
        verify( indexingService, times( 1 ) ).createIndexes( rule );
        verify( cacheAccess, times( 1 ) ).addSchemaRule( rule );
    }

    @Test
    public void shouldApplyUpdateIndexRuleSchemaRuleCommandToTheStore() throws Exception
    {
        // given
        final BatchTransactionApplier applier = newApplierFacade( newIndexApplier(), newApplier( false ) );
        final DynamicRecord record = DynamicRecord.dynamicRecord( 21, true );
        final Collection<DynamicRecord> recordsAfter = singletonList( record );
        final IndexRule rule =
                constraintIndexRule( 0, 1, 2, new IndexProvider.Descriptor( "K", "X.Y" ), 42L );
        final Command.SchemaRuleCommand command =
                new Command.SchemaRuleCommand( Collections.emptyList(), recordsAfter, rule );

        // when
        boolean result = apply( applier, command::handle, transactionToApply );

        // then
        assertFalse( result );

        verify( schemaStore, times( 1 ) ).updateRecord( record );
        verify( indexingService, times( 1 ) ).activateIndex( rule.getId() );
        verify( cacheAccess, times( 1 ) ).addSchemaRule( rule );
    }

    @Test
    public void shouldApplyUpdateIndexRuleSchemaRuleCommandToTheStoreInRecovery() throws Exception
    {
        // given
        final BatchTransactionApplier applier = newApplierFacade( newIndexApplier(), newApplier( true ) );
        final DynamicRecord record = DynamicRecord.dynamicRecord( 21, true );
        final Collection<DynamicRecord> recordsAfter = singletonList( record );
        final IndexRule rule =
                constraintIndexRule( 0, 1, 2, new IndexProvider.Descriptor( "K", "X.Y" ), 42L );
        final Command.SchemaRuleCommand command =
                new Command.SchemaRuleCommand( Collections.emptyList(), recordsAfter, rule );

        // when
        boolean result = apply( applier, command::handle, transactionToApply );

        // then
        assertFalse( result );

        verify( schemaStore, times( 1 ) ).setHighestPossibleIdInUse( record.getId() );
        verify( schemaStore, times( 1 ) ).updateRecord( record );
        verify( indexingService, times( 1 ) ).activateIndex( rule.getId() );
        verify( cacheAccess, times( 1 ) ).addSchemaRule( rule );
    }

    @Test
    public void shouldApplyUpdateIndexRuleSchemaRuleCommandToTheStoreThrowingIndexProblem()
            throws IndexNotFoundKernelException,
            IndexPopulationFailedKernelException, IndexActivationFailedKernelException
    {
        // given
        final BatchTransactionApplier applier = newIndexApplier( );
        doThrow( new IndexNotFoundKernelException( "" ) ).when( indexingService ).activateIndex( anyLong() );

        final DynamicRecord record = DynamicRecord.dynamicRecord( 21, true );
        final Collection<DynamicRecord> recordsAfter = singletonList( record );
        final IndexRule rule =
                constraintIndexRule( 0, 1, 2, new IndexProvider.Descriptor( "K", "X.Y" ), 42L );
        final Command.SchemaRuleCommand command =
                new Command.SchemaRuleCommand( Collections.emptyList(), recordsAfter, rule );

        // when
        try
        {
            apply( applier, command::handle, transactionToApply );
            fail( "should have thrown" );
        }
        catch ( Exception e )
        {
            // then
            assertTrue( e.getCause() instanceof IndexNotFoundKernelException );
        }
    }

    @Test
    public void shouldApplyDeleteIndexRuleSchemaRuleCommandToTheStore() throws Exception
    {
        // given
        final BatchTransactionApplier base = newApplier( false );
        final BatchTransactionApplier indexApplier = newIndexApplier();
        final BatchTransactionApplierFacade applier = new BatchTransactionApplierFacade( base, indexApplier );
        final DynamicRecord record = DynamicRecord.dynamicRecord( 21, true );
        record.setInUse( false );
        final Collection<DynamicRecord> recordsAfter = singletonList( record );
        final IndexRule rule = indexRule( 0, 1, 2, new IndexProvider.Descriptor( "K", "X.Y" ) );
        final Command.SchemaRuleCommand command =
                new Command.SchemaRuleCommand( Collections.emptyList(), recordsAfter, rule );

        // when
        boolean result = apply( applier, command::handle, transactionToApply );

        // then
        assertFalse( result );

        verify( schemaStore, times( 1 ) ).updateRecord( record );
        verify( indexingService, times( 1 ) ).dropIndex( rule );
        verify( cacheAccess, times( 1 ) ).removeSchemaRuleFromCache( command.getKey() );
    }

    @Test
    public void shouldApplyDeleteIndexRuleSchemaRuleCommandToTheStoreInRecovery() throws Exception
    {
        // given
        final BatchTransactionApplier applier = newApplierFacade( newIndexApplier(), newApplier( true ) );
        final DynamicRecord record = DynamicRecord.dynamicRecord( 21, true );
        record.setInUse( false );
        final Collection<DynamicRecord> recordsAfter = singletonList( record );
        final IndexRule rule = indexRule( 0, 1, 2, new IndexProvider.Descriptor( "K", "X.Y" ) );
        final Command.SchemaRuleCommand command =
                new Command.SchemaRuleCommand( Collections.emptyList(), recordsAfter, rule );

        // when
        boolean result = apply( applier, command::handle, transactionToApply );

        // then
        assertFalse( result );

        verify( schemaStore, times( 1 ) ).setHighestPossibleIdInUse( record.getId() );
        verify( schemaStore, times( 1 ) ).updateRecord( record );
        verify( indexingService, times( 1 ) ).dropIndex( rule );
        verify( cacheAccess, times( 1 ) ).removeSchemaRuleFromCache( command.getKey() );
    }

    @Test
    public void shouldApplyCreateUniquenessConstraintRuleSchemaRuleCommandToTheStore() throws Exception
    {
        // given
        final BatchTransactionApplier applier = newApplier( false );
        final DynamicRecord record = DynamicRecord.dynamicRecord( 21, true );
        record.setCreated();
        final Collection<DynamicRecord> recordsAfter = singletonList( record );
        final ConstraintRule rule = uniquenessConstraintRule( 0L, 1, 2, 3L );
        final Command.SchemaRuleCommand command =
                new Command.SchemaRuleCommand( Collections.emptyList(), recordsAfter, rule );

        // when
        boolean result = apply( applier, command::handle, transactionToApply );

        // then
        assertFalse( result );

        verify( schemaStore, times( 1 ) ).updateRecord( record );
        verify( metaDataStore, times( 1 ) ).setLatestConstraintIntroducingTx( transactionId );
        verify( cacheAccess, times( 1 ) ).addSchemaRule( rule );
    }

    @Test
    public void shouldApplyCreateUniquenessConstraintRuleSchemaRuleCommandToTheStoreInRecovery() throws Exception
    {
        // given
        final BatchTransactionApplier applier = newApplier( true );
        final DynamicRecord record = DynamicRecord.dynamicRecord( 21, true );
        record.setCreated();
        final Collection<DynamicRecord> recordsAfter = singletonList( record );
        final ConstraintRule rule = uniquenessConstraintRule( 0L, 1, 2, 3L );
        final Command.SchemaRuleCommand command =
                new Command.SchemaRuleCommand( Collections.emptyList(), recordsAfter, rule );

        // when
        boolean result = apply( applier, command::handle, transactionToApply );

        // then
        assertFalse( result );

        verify( schemaStore, times( 1 ) ).setHighestPossibleIdInUse( record.getId() );
        verify( schemaStore, times( 1 ) ).updateRecord( record );
        verify( metaDataStore, times( 1 ) ).setLatestConstraintIntroducingTx( transactionId );
        verify( cacheAccess, times( 1 ) ).addSchemaRule( rule );
    }

    @Test
    public void shouldApplyUpdateUniquenessConstraintRuleSchemaRuleCommandToTheStore() throws Exception
    {
        // given
        final BatchTransactionApplier applier = newApplier( false );
        final DynamicRecord record = DynamicRecord.dynamicRecord( 21, true );
        final Collection<DynamicRecord> recordsAfter = singletonList( record );
        final ConstraintRule rule = uniquenessConstraintRule( 0L, 1, 2, 3L );
        final Command.SchemaRuleCommand command =
                new Command.SchemaRuleCommand( Collections.emptyList(), recordsAfter, rule );

        // when
        boolean result = apply( applier, command::handle, transactionToApply );

        // then
        assertFalse( result );

        verify( schemaStore, times( 1 ) ).updateRecord( record );
        verify( metaDataStore, times( 1 ) ).setLatestConstraintIntroducingTx( transactionId );
        verify( cacheAccess, times( 1 ) ).addSchemaRule( rule );
    }

    @Test
    public void shouldApplyUpdateUniquenessConstraintRuleSchemaRuleCommandToTheStoreInRecovery() throws Exception
    {
        // given
        final BatchTransactionApplier applier = newApplier( true );
        final DynamicRecord record = DynamicRecord.dynamicRecord( 21, true );
        final Collection<DynamicRecord> recordsAfter = singletonList( record );
        final ConstraintRule rule = uniquenessConstraintRule( 0L, 1, 2, 3L );
        final Command.SchemaRuleCommand command =
                new Command.SchemaRuleCommand( Collections.emptyList(), recordsAfter, rule );

        // when
        boolean result = apply( applier, command::handle, transactionToApply );

        // then
        assertFalse( result );

        verify( schemaStore, times( 1 ) ).setHighestPossibleIdInUse( record.getId() );
        verify( schemaStore, times( 1 ) ).updateRecord( record );
        verify( metaDataStore, times( 1 ) ).setLatestConstraintIntroducingTx( transactionId );
        verify( cacheAccess, times( 1 ) ).addSchemaRule( rule );
    }

    @Test
    public void shouldApplyDeleteUniquenessConstraintRuleSchemaRuleCommandToTheStore() throws Exception
    {
        // given
        final BatchTransactionApplier applier = newApplier( false );
        final DynamicRecord record = DynamicRecord.dynamicRecord( 21, true );
        record.setInUse( false );
        final Collection<DynamicRecord> recordsAfter = singletonList( record );
        final ConstraintRule rule = uniquenessConstraintRule( 0L, 1, 2, 3L );
        final Command.SchemaRuleCommand command =
                new Command.SchemaRuleCommand( Collections.emptyList(), recordsAfter, rule );

        // when
        boolean result = apply( applier, command::handle, transactionToApply );

        // then
        assertFalse( result );

        verify( schemaStore, times( 1 ) ).updateRecord( record );
        verify( metaDataStore, never() ).setLatestConstraintIntroducingTx( transactionId );
        verify( cacheAccess, times( 1 ) ).removeSchemaRuleFromCache( command.getKey() );
    }

    @Test
    public void shouldApplyDeleteUniquenessConstraintRuleSchemaRuleCommandToTheStoreInRecovery() throws Exception
    {
        // given
        final BatchTransactionApplier applier = newApplier( true );
        final DynamicRecord record = DynamicRecord.dynamicRecord( 21, true );
        record.setInUse( false );
        final Collection<DynamicRecord> recordsAfter = singletonList( record );
        final ConstraintRule rule = uniquenessConstraintRule( 0L, 1, 2, 3L );
        final Command.SchemaRuleCommand command =
                new Command.SchemaRuleCommand( Collections.emptyList(), recordsAfter, rule );

        // when
        boolean result = apply( applier, command::handle, transactionToApply );

        // then
        assertFalse( result );

        verify( schemaStore, times( 1 ) ).setHighestPossibleIdInUse( record.getId() );
        verify( schemaStore, times( 1 ) ).updateRecord( record );
        verify( metaDataStore, never() ).setLatestConstraintIntroducingTx( transactionId );
        verify( cacheAccess, times( 1 ) ).removeSchemaRuleFromCache( command.getKey() );
    }

    // NEO STORE COMMAND

    @Test
    public void shouldApplyNeoStoreCommandToTheStore() throws Exception
    {
        // given
        final BatchTransactionApplier applier = newApplier( false );
        final NeoStoreRecord before = new NeoStoreRecord();
        final NeoStoreRecord after = new NeoStoreRecord();
        after.setNextProp( 42 );
        final Command command = new Command.NeoStoreCommand( before, after );

        // when
        boolean result = apply( applier, command::handle, transactionToApply );

        // then
        assertFalse( result );

        verify( metaDataStore, times( 1 ) ).setGraphNextProp( after.getNextProp() );
    }

    @Test
    public void shouldApplyNeoStoreCommandToTheStoreInRecovery() throws Exception
    {
        // given
        final BatchTransactionApplier applier = newApplier( true );
        final NeoStoreRecord before = new NeoStoreRecord();
        final NeoStoreRecord after = new NeoStoreRecord();
        after.setNextProp( 42 );
        final Command command = new Command.NeoStoreCommand( before, after );

        // when
        boolean result = apply( applier, command::handle, transactionToApply );

        // then
        assertFalse( result );

        verify( metaDataStore, times( 1 ) ).setGraphNextProp( after.getNextProp() );
    }

    private BatchTransactionApplier newApplier( boolean recovery )
    {
        BatchTransactionApplier applier = new NeoStoreBatchTransactionApplier( neoStores, cacheAccess, lockService );
        if ( recovery )
        {
            applier = newApplierFacade( new HighIdBatchTransactionApplier( neoStores ), applier,
                    new CacheInvalidationBatchTransactionApplier( neoStores, cacheAccess ) );
        }
        return applier;
    }

    private BatchTransactionApplier newApplierFacade( BatchTransactionApplier... appliers )
    {
        return new BatchTransactionApplierFacade( appliers );
    }

    private BatchTransactionApplier newIndexApplier()
    {
        return new IndexBatchTransactionApplier( indexingService, labelScanStoreSynchronizer,
                indexUpdatesSync, nodeStore, neoStores.getRelationshipStore(), new PropertyPhysicalToLogicalConverter( propertyStore ) );
    }

    // SCHEMA RULE COMMAND

    public static IndexRule indexRule( long id, int label, int propertyKeyId,
            IndexProvider.Descriptor providerDescriptor )
    {
        //TODO: Consider testing composite indexes
        return IndexRule.indexRule( id, SchemaIndexDescriptorFactory.forLabel( label, propertyKeyId ),
                providerDescriptor );
    }

    private static IndexRule constraintIndexRule( long id, int label, int propertyKeyId,
<<<<<<< HEAD
            IndexProvider.Descriptor providerDescriptor, Long owningConstraint )
=======
                                                  IndexProvider.Descriptor providerDescriptor, Long owningConstraint )
>>>>>>> 251e9a8d
    {
        //TODO: Consider testing composite indexes
        return IndexRule.constraintIndexRule( id, SchemaIndexDescriptorFactory.uniqueForLabel( label, propertyKeyId ),
                providerDescriptor, owningConstraint );
    }

    private static ConstraintRule uniquenessConstraintRule( long id, int labelId, int propertyKeyId,
            long ownedIndexRule )
    {
        //TODO: Consider testing composite indexes
        return ConstraintRule.constraintRule( id,
                ConstraintDescriptorFactory.uniqueForLabel( labelId, propertyKeyId ),
                ownedIndexRule );
    }
}<|MERGE_RESOLUTION|>--- conflicted
+++ resolved
@@ -937,11 +937,7 @@
     }
 
     private static IndexRule constraintIndexRule( long id, int label, int propertyKeyId,
-<<<<<<< HEAD
-            IndexProvider.Descriptor providerDescriptor, Long owningConstraint )
-=======
                                                   IndexProvider.Descriptor providerDescriptor, Long owningConstraint )
->>>>>>> 251e9a8d
     {
         //TODO: Consider testing composite indexes
         return IndexRule.constraintIndexRule( id, SchemaIndexDescriptorFactory.uniqueForLabel( label, propertyKeyId ),

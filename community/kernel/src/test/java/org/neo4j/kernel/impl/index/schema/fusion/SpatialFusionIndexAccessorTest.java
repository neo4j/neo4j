--- conflicted
+++ resolved
@@ -75,12 +75,7 @@
             indexMap.put( crs, mock( SpatialCRSSchemaIndex.class ) );
         }
 
-<<<<<<< HEAD
-        fusionIndexAccessor = new SpatialFusionIndexAccessor( indexMap, 0, mock( SchemaIndexDescriptor.class ),
-                null, indexFactory );
-=======
         fusionIndexAccessor = new SpatialFusionIndexAccessor( indexMap, 0, mock( SchemaIndexDescriptor.class ), null, indexFactory );
->>>>>>> 251e9a8d
     }
 
     @Test

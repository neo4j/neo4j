/*
 * Copyright (c) 2002-2018 "Neo Technology,"
 * Network Engine for Objects in Lund AB [http://neotechnology.com]
 *
 * This file is part of Neo4j.
 *
 * Neo4j is free software: you can redistribute it and/or modify
 * it under the terms of the GNU General Public License as published by
 * the Free Software Foundation, either version 3 of the License, or
 * (at your option) any later version.
 *
 * This program is distributed in the hope that it will be useful,
 * but WITHOUT ANY WARRANTY; without even the implied warranty of
 * MERCHANTABILITY or FITNESS FOR A PARTICULAR PURPOSE.  See the
 * GNU General Public License for more details.
 *
 * You should have received a copy of the GNU General Public License
 * along with this program.  If not, see <http://www.gnu.org/licenses/>.
 */
package org.neo4j.kernel.impl.api.index.sampling;

import org.junit.Test;

import java.util.concurrent.atomic.AtomicInteger;

import org.neo4j.function.Predicates;
<<<<<<< HEAD
import org.neo4j.kernel.api.schema.index.IndexDescriptor;
import org.neo4j.kernel.api.schema.index.SchemaIndexDescriptor;
import org.neo4j.kernel.api.schema.index.SchemaIndexDescriptorFactory;
=======
import org.neo4j.kernel.api.schema.index.CapableIndexDescriptor;
import org.neo4j.kernel.api.schema.index.StoreIndexDescriptor;
>>>>>>> b9119223
import org.neo4j.kernel.impl.api.index.IndexMap;
import org.neo4j.kernel.impl.api.index.IndexMapSnapshotProvider;
import org.neo4j.kernel.impl.api.index.IndexProxy;
import org.neo4j.scheduler.JobScheduler;
import org.neo4j.test.DoubleLatch;

import static org.junit.Assert.assertEquals;
import static org.mockito.Mockito.mock;
import static org.mockito.Mockito.never;
import static org.mockito.Mockito.times;
import static org.mockito.Mockito.verify;
import static org.mockito.Mockito.verifyNoMoreInteractions;
import static org.mockito.Mockito.when;
import static org.neo4j.internal.kernel.api.InternalIndexState.FAILED;
import static org.neo4j.internal.kernel.api.InternalIndexState.ONLINE;
import static org.neo4j.internal.kernel.api.InternalIndexState.POPULATING;
import static org.neo4j.kernel.api.schema.SchemaDescriptorFactory.forLabel;
import static org.neo4j.kernel.api.schema.index.IndexDescriptorFactory.forSchema;
import static org.neo4j.kernel.impl.api.index.TestIndexProviderDescriptor.PROVIDER_DESCRIPTOR;
import static org.neo4j.kernel.impl.api.index.sampling.IndexSamplingMode.BACKGROUND_REBUILD_UPDATED;
import static org.neo4j.kernel.impl.api.index.sampling.IndexSamplingMode.TRIGGER_REBUILD_UPDATED;

public class IndexSamplingControllerTest
{
    @Test
    public void shouldStartASamplingJobForEachIndexInTheDB()
    {
        // given
        IndexSamplingController controller = newSamplingController( always( false ) );
        when( tracker.canExecuteMoreSamplingJobs() ).thenReturn( true );
        when( indexProxy.getState() ).thenReturn( ONLINE );

        // when
        controller.sampleIndexes( BACKGROUND_REBUILD_UPDATED );

        // then
        verify( jobFactory ).create( indexId, indexProxy );
        verify( tracker ).scheduleSamplingJob( job );
        verify( tracker, times( 2 ) ).canExecuteMoreSamplingJobs();
        verifyNoMoreInteractions( jobFactory, tracker );
    }

    @Test
    public void shouldNotStartAJobIfTheIndexIsNotOnline()
    {
        // given
        IndexSamplingController controller = newSamplingController( always( false ) );
        when( tracker.canExecuteMoreSamplingJobs() ).thenReturn( true );
        when( indexProxy.getState() ).thenReturn( POPULATING );

        // when
        controller.sampleIndexes( BACKGROUND_REBUILD_UPDATED );

        // then
        verify( tracker, times( 2 ) ).canExecuteMoreSamplingJobs();
        verifyNoMoreInteractions( jobFactory, tracker );
    }

    @Test
    public void shouldNotStartAJobIfTheTrackerCannotHandleIt()
    {
        // given
        IndexSamplingController controller = newSamplingController( always( false ) );
        when( tracker.canExecuteMoreSamplingJobs() ).thenReturn( false );
        when( indexProxy.getState() ).thenReturn( ONLINE );

        // when
        controller.sampleIndexes( BACKGROUND_REBUILD_UPDATED );

        // then
        verify( tracker, times( 1 ) ).canExecuteMoreSamplingJobs();
        verifyNoMoreInteractions( jobFactory, tracker );
    }

    @Test
    public void shouldNotEmptyQueueConcurrently()
    {
        // given
        final AtomicInteger totalCount = new AtomicInteger( 0 );
        final AtomicInteger concurrentCount = new AtomicInteger( 0 );
        final DoubleLatch jobLatch = new DoubleLatch();
        final DoubleLatch testLatch = new DoubleLatch();
        final ThreadLocal<Boolean> hasRun = ThreadLocal.withInitial( () -> false );

        IndexSamplingJobFactory jobFactory = ( indexId, proxy ) ->
        {
            // make sure we execute this once per thread
            if ( hasRun.get() )
            {
                return null;
            }
            hasRun.set( true );

            if ( !concurrentCount.compareAndSet( 0, 1 ) )
            {
                throw new IllegalStateException( "count !== 0 on create" );
            }
            totalCount.incrementAndGet();

            jobLatch.waitForAllToStart();
            testLatch.startAndWaitForAllToStart();
            jobLatch.waitForAllToFinish();

            concurrentCount.decrementAndGet();

            testLatch.finish();
            return null;
        };

        final IndexSamplingController controller = new IndexSamplingController(
                samplingConfig, jobFactory, jobQueue, tracker, snapshotProvider, scheduler, always( false )
        );
        when( tracker.canExecuteMoreSamplingJobs() ).thenReturn( true );
        when( indexProxy.getState() ).thenReturn( ONLINE );

        // when running once
        new Thread( runController( controller, BACKGROUND_REBUILD_UPDATED ) ).start();

        jobLatch.startAndWaitForAllToStart();
        testLatch.waitForAllToStart();

        // then blocking on first job
        assertEquals( 1, concurrentCount.get() );
        assertEquals( 1, totalCount.get() );

        // when running a second time
        controller.sampleIndexes( BACKGROUND_REBUILD_UPDATED );

        // then no concurrent job execution
        jobLatch.finish();
        testLatch.waitForAllToFinish();

        // and finally exactly one job has run to completion
        assertEquals( 0, concurrentCount.get() );
        assertEquals( 1, totalCount.get() );
    }

    @Test
    public void shouldSampleAllTheIndexes()
    {
        // given
        IndexSamplingController controller = newSamplingController( always( false ) );
        when( tracker.canExecuteMoreSamplingJobs() ).thenReturn( true );
        when( indexProxy.getState() ).thenReturn( ONLINE );
        when( anotherIndexProxy.getState() ).thenReturn( ONLINE );
        indexMap.putIndexProxy( anotherIndexProxy );

        // when
        controller.sampleIndexes( TRIGGER_REBUILD_UPDATED );

        // then
        verify( jobFactory ).create( indexId, indexProxy );
        verify( tracker ).scheduleSamplingJob( job );
        verify( jobFactory ).create( anotherIndexId, anotherIndexProxy );
        verify( tracker ).scheduleSamplingJob( anotherJob );

        verify( tracker, times( 2 ) ).waitUntilCanExecuteMoreSamplingJobs();
        verifyNoMoreInteractions( jobFactory, tracker );
    }

    @Test
    public void shouldSampleAllTheOnlineIndexes()
    {
        // given
        IndexSamplingController controller = newSamplingController( always( false ) );
        when( tracker.canExecuteMoreSamplingJobs() ).thenReturn( true );
        when( indexProxy.getState() ).thenReturn( ONLINE );
        when( anotherIndexProxy.getState() ).thenReturn( POPULATING );
        indexMap.putIndexProxy( anotherIndexProxy );

        // when
        controller.sampleIndexes( TRIGGER_REBUILD_UPDATED );

        // then
        verify( jobFactory ).create( indexId, indexProxy );
        verify( tracker ).scheduleSamplingJob( job );

        verify( tracker, times( 2 ) ).waitUntilCanExecuteMoreSamplingJobs();
        verifyNoMoreInteractions( jobFactory, tracker );
    }

    @Test
    public void shouldNotStartOtherSamplingWhenSamplingAllTheIndexes()
    {
        // given
        final AtomicInteger totalCount = new AtomicInteger( 0 );
        final AtomicInteger concurrentCount = new AtomicInteger( 0 );
        final DoubleLatch jobLatch = new DoubleLatch();
        final DoubleLatch testLatch = new DoubleLatch();

        IndexSamplingJobFactory jobFactory = ( indexId, proxy ) ->
        {
            if ( ! concurrentCount.compareAndSet( 0, 1 ) )
            {
                throw new IllegalStateException( "count !== 0 on create" );
            }
            totalCount.incrementAndGet();
            jobLatch.waitForAllToStart();
            testLatch.startAndWaitForAllToStart();
            jobLatch.waitForAllToFinish();
            concurrentCount.decrementAndGet();
            testLatch.finish();
            return null;
        };

        final IndexSamplingController controller = new IndexSamplingController(
                samplingConfig, jobFactory, jobQueue, tracker, snapshotProvider, scheduler, always( true )
        );
        when( tracker.canExecuteMoreSamplingJobs() ).thenReturn( true );
        when( indexProxy.getState() ).thenReturn( ONLINE );

        // when running once
        new Thread( runController( controller, TRIGGER_REBUILD_UPDATED ) ).start();

        jobLatch.startAndWaitForAllToStart();
        testLatch.waitForAllToStart();

        // then blocking on first job
        assertEquals( 1, concurrentCount.get() );

        // when running a second time
        controller.sampleIndexes( BACKGROUND_REBUILD_UPDATED );

        // then no concurrent job execution
        jobLatch.finish();
        testLatch.waitForAllToFinish();

        // and finally exactly one job has run to completion
        assertEquals( 0, concurrentCount.get() );
        assertEquals( 1, totalCount.get() );
    }

    @Test
    public void shouldRecoverOnlineIndex()
    {
        // given
        IndexSamplingController controller = newSamplingController( always( true ) );
        when( indexProxy.getState() ).thenReturn( ONLINE );

        // when
        controller.recoverIndexSamples();

        // then
        verify( jobFactory ).create( indexId, indexProxy );
        verify( job ).run();
        verifyNoMoreInteractions( jobFactory, job, tracker );
    }

    @Test
    public void shouldNotRecoverOfflineIndex()
    {
        // given
        IndexSamplingController controller = newSamplingController( always( true ) );
        when( indexProxy.getState() ).thenReturn( FAILED );

        // when
        controller.recoverIndexSamples();

        // then
        verifyNoMoreInteractions( jobFactory, job, tracker );
    }

    @Test
    public void shouldNotRecoverOnlineIndexIfNotNeeded()
    {
        // given
        IndexSamplingController controller = newSamplingController( always( false ) );
        when( indexProxy.getState() ).thenReturn( ONLINE );

        // when
        controller.recoverIndexSamples();

        // then
        verifyNoMoreInteractions( jobFactory, job, tracker );
    }

    @Test
    public void shouldSampleIndex()
    {
        // given
        IndexSamplingController controller = newSamplingController( always( false ) );
        when( tracker.canExecuteMoreSamplingJobs() ).thenReturn( true );
        when( indexProxy.getState() ).thenReturn( ONLINE );
        when( anotherIndexProxy.getState() ).thenReturn( ONLINE );
        indexMap.putIndexProxy( anotherIndexProxy );

        // when
        controller.sampleIndex( indexId, TRIGGER_REBUILD_UPDATED );

        // then
        verify( jobFactory, times(1) ).create( indexId, indexProxy );
        verify( tracker, times(1) ).scheduleSamplingJob( job );
        verify( jobFactory, never() ).create( anotherIndexId, anotherIndexProxy );
        verify( tracker, never() ).scheduleSamplingJob( anotherJob );

        verify( tracker, times( 1 ) ).waitUntilCanExecuteMoreSamplingJobs();
        verifyNoMoreInteractions( jobFactory, tracker );
    }

    @Test
    public void shouldNotStartForSingleIndexAJobIfTheTrackerCannotHandleIt()
    {
        // given
        IndexSamplingController controller = newSamplingController( always( false ) );
        when( tracker.canExecuteMoreSamplingJobs() ).thenReturn( false );
        when( indexProxy.getState() ).thenReturn( ONLINE );

        // when
        controller.sampleIndex( indexId, BACKGROUND_REBUILD_UPDATED );

        // then
        verify( tracker, times( 1 ) ).canExecuteMoreSamplingJobs();
        verifyNoMoreInteractions( jobFactory, tracker );
    }

    private static class Always implements IndexSamplingController.RecoveryCondition
    {
        private final boolean ans;

        Always( boolean ans )
        {
            this.ans = ans;
        }

        @Override
<<<<<<< HEAD
        public boolean test( long indexId, IndexDescriptor descriptor )
=======
        public boolean test( StoreIndexDescriptor descriptor )
>>>>>>> b9119223
        {
            return ans;
        }
    }

    private final IndexSamplingConfig samplingConfig = mock( IndexSamplingConfig.class );
    private final IndexSamplingJobFactory jobFactory = mock( IndexSamplingJobFactory.class );
    private final IndexSamplingJobQueue<Long> jobQueue = new IndexSamplingJobQueue<>( Predicates.alwaysTrue() );
    private final IndexSamplingJobTracker tracker = mock( IndexSamplingJobTracker.class );
    private final JobScheduler scheduler = mock( JobScheduler.class );
    private final IndexMapSnapshotProvider snapshotProvider = mock( IndexMapSnapshotProvider.class );
    private final IndexMap indexMap = new IndexMap();
    private final long indexId = 2;
    private final long anotherIndexId = 3;
    private final IndexProxy indexProxy = mock( IndexProxy.class );
    private final IndexProxy anotherIndexProxy = mock( IndexProxy.class );
    private final CapableIndexDescriptor descriptor =
            forSchema( forLabel( 3, 4 ), PROVIDER_DESCRIPTOR ).withId( indexId ).withoutCapabilities();
    private final CapableIndexDescriptor anotherDescriptor =
            forSchema( forLabel( 5, 6 ), PROVIDER_DESCRIPTOR ).withId( anotherIndexId ).withoutCapabilities();
    private final IndexSamplingJob job = mock( IndexSamplingJob.class );
    private final IndexSamplingJob anotherJob = mock( IndexSamplingJob.class );

    {
        when( samplingConfig.backgroundSampling() ).thenReturn( true );
        when( samplingConfig.jobLimit() ).thenReturn( 1 );
        when( indexProxy.getDescriptor() ).thenReturn( descriptor );
        when( anotherIndexProxy.getDescriptor() ).thenReturn( anotherDescriptor );
        when( snapshotProvider.indexMapSnapshot() ).thenReturn( indexMap );
        when( jobFactory.create( indexId, indexProxy ) ).thenReturn( job );
        when( jobFactory.create( anotherIndexId, anotherIndexProxy ) ).thenReturn( anotherJob );
        indexMap.putIndexProxy( indexProxy );
    }

    private IndexSamplingController.RecoveryCondition always( boolean ans )
    {
        return new Always( ans );
    }

    private IndexSamplingController newSamplingController( IndexSamplingController.RecoveryCondition recoveryPredicate )
    {
        return new IndexSamplingController(
                samplingConfig, jobFactory, jobQueue, tracker, snapshotProvider, scheduler, recoveryPredicate
        );
    }

    private Runnable runController( final IndexSamplingController controller, final IndexSamplingMode mode )
    {
        return () -> controller.sampleIndexes( mode );
    }
}<|MERGE_RESOLUTION|>--- conflicted
+++ resolved
@@ -24,14 +24,8 @@
 import java.util.concurrent.atomic.AtomicInteger;
 
 import org.neo4j.function.Predicates;
-<<<<<<< HEAD
-import org.neo4j.kernel.api.schema.index.IndexDescriptor;
-import org.neo4j.kernel.api.schema.index.SchemaIndexDescriptor;
-import org.neo4j.kernel.api.schema.index.SchemaIndexDescriptorFactory;
-=======
 import org.neo4j.kernel.api.schema.index.CapableIndexDescriptor;
 import org.neo4j.kernel.api.schema.index.StoreIndexDescriptor;
->>>>>>> b9119223
 import org.neo4j.kernel.impl.api.index.IndexMap;
 import org.neo4j.kernel.impl.api.index.IndexMapSnapshotProvider;
 import org.neo4j.kernel.impl.api.index.IndexProxy;
@@ -357,11 +351,7 @@
         }
 
         @Override
-<<<<<<< HEAD
-        public boolean test( long indexId, IndexDescriptor descriptor )
-=======
         public boolean test( StoreIndexDescriptor descriptor )
->>>>>>> b9119223
         {
             return ans;
         }

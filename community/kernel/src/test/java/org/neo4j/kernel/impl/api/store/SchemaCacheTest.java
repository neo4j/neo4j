--- conflicted
+++ resolved
@@ -31,11 +31,7 @@
 import org.neo4j.internal.kernel.api.schema.LabelSchemaDescriptor;
 import org.neo4j.internal.kernel.api.schema.constraints.ConstraintDescriptor;
 import org.neo4j.kernel.api.schema.constaints.ConstraintDescriptorFactory;
-<<<<<<< HEAD
 import org.neo4j.kernel.api.schema.index.IndexDescriptor;
-=======
-import org.neo4j.kernel.api.schema.index.SchemaIndexDescriptor;
->>>>>>> 251e9a8d
 import org.neo4j.kernel.api.schema.index.SchemaIndexDescriptorFactory;
 import org.neo4j.kernel.impl.constraints.StandardConstraintSemantics;
 import org.neo4j.kernel.impl.store.record.ConstraintRule;
@@ -205,7 +201,7 @@
 
         // When
         LabelSchemaDescriptor schema = forLabel( 1, 3 );
-        SchemaIndexDescriptor descriptor = cache.indexDescriptor( schema );
+        IndexDescriptor descriptor = cache.indexDescriptor( schema );
 
         // Then
         assertThat( descriptor.schema(), equalTo( schema ) );
@@ -218,10 +214,10 @@
         SchemaCache schemaCache = newSchemaCache();
 
         // When
-        SchemaIndexDescriptor schemaIndexDescriptor = schemaCache.indexDescriptor( forLabel( 1, 1 ) );
-
-        // Then
-        assertNull( schemaIndexDescriptor );
+        IndexDescriptor indexDescriptor = schemaCache.indexDescriptor( forLabel( 1, 1 ) );
+
+        // Then
+        assertNull( indexDescriptor );
     }
 
     @Test

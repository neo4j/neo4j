/*
 * Copyright (c) 2002-2018 "Neo Technology,"
 * Network Engine for Objects in Lund AB [http://neotechnology.com]
 *
 * This file is part of Neo4j.
 *
 * Neo4j is free software: you can redistribute it and/or modify
 * it under the terms of the GNU General Public License as published by
 * the Free Software Foundation, either version 3 of the License, or
 * (at your option) any later version.
 *
 * This program is distributed in the hope that it will be useful,
 * but WITHOUT ANY WARRANTY; without even the implied warranty of
 * MERCHANTABILITY or FITNESS FOR A PARTICULAR PURPOSE.  See the
 * GNU General Public License for more details.
 *
 * You should have received a copy of the GNU General Public License
 * along with this program.  If not, see <http://www.gnu.org/licenses/>.
 */
package org.neo4j.kernel.impl.api.store;

import org.junit.Test;

import java.util.Arrays;
import java.util.Collection;
import java.util.Collections;
import java.util.Set;

import org.neo4j.helpers.collection.Iterables;
import org.neo4j.helpers.collection.Iterators;
import org.neo4j.internal.kernel.api.schema.LabelSchemaDescriptor;
import org.neo4j.internal.kernel.api.schema.constraints.ConstraintDescriptor;
import org.neo4j.kernel.api.schema.constaints.ConstraintDescriptorFactory;
import org.neo4j.kernel.api.schema.index.IndexDescriptor;
<<<<<<< HEAD
import org.neo4j.kernel.api.schema.index.SchemaIndexDescriptorFactory;
=======
import org.neo4j.kernel.api.schema.index.StoreIndexDescriptor;
import org.neo4j.kernel.api.schema.index.TestIndexDescriptorFactory;
>>>>>>> b9119223
import org.neo4j.kernel.impl.api.index.IndexProviderMap;
import org.neo4j.kernel.impl.constraints.StandardConstraintSemantics;
import org.neo4j.kernel.impl.store.record.ConstraintRule;
import org.neo4j.storageengine.api.schema.SchemaRule;
import org.neo4j.test.Race;

import static java.util.Arrays.asList;
import static java.util.Collections.singleton;
import static org.hamcrest.MatcherAssert.assertThat;
import static org.hamcrest.Matchers.equalTo;
import static org.junit.Assert.assertEquals;
import static org.junit.Assert.assertNull;
import static org.neo4j.helpers.collection.Iterators.asSet;
import static org.neo4j.kernel.api.schema.SchemaDescriptorFactory.forLabel;
import static org.neo4j.kernel.api.schema.constaints.ConstraintDescriptorFactory.uniqueForLabel;
import static org.neo4j.kernel.impl.store.record.ConstraintRule.constraintRule;

public class SchemaCacheTest
{
    private final SchemaRule hans = newIndexRule( 1, 0, 5 );
    private final SchemaRule witch = nodePropertyExistenceConstraintRule( 2, 3, 6 );
    private final SchemaRule gretel = newIndexRule( 3, 0, 7 );
    private final ConstraintRule robot = relPropertyExistenceConstraintRule( 7L, 8, 9 );

    @Test
    public void should_construct_schema_cache()
    {
        // GIVEN
        Collection<SchemaRule> rules = asList( hans, witch, gretel, robot );
<<<<<<< HEAD
        SchemaCache cache = new SchemaCache( new ConstraintSemantics(), rules.iterator(), IndexProviderMap.EMPTY );
=======
        SchemaCache cache = new SchemaCache( new ConstraintSemantics(), rules, IndexProviderMap.EMPTY );
>>>>>>> b9119223

        // THEN
        assertEquals( asSet( hans, gretel ), Iterables.asSet( cache.indexDescriptors() ) );
        assertEquals( asSet( witch, robot ), Iterables.asSet( cache.constraintRules() ) );
    }

    @Test
    public void addRemoveIndexes()
    {
        Collection<SchemaRule> rules = asList( hans, witch, gretel, robot );
<<<<<<< HEAD
        SchemaCache cache = new SchemaCache( new ConstraintSemantics(), rules.iterator(), IndexProviderMap.EMPTY );
=======
        SchemaCache cache = new SchemaCache( new ConstraintSemantics(), rules, IndexProviderMap.EMPTY );
>>>>>>> b9119223

        StoreIndexDescriptor rule1 = newIndexRule( 10, 11, 12 );
        StoreIndexDescriptor rule2 = newIndexRule( 13, 14, 15 );
        cache.addSchemaRule( rule1 );
        cache.addSchemaRule( rule2 );

        cache.removeSchemaRule( hans.getId() );
        cache.removeSchemaRule( witch.getId() );

        assertEquals( asSet( gretel, rule1, rule2 ), Iterables.asSet( cache.indexDescriptors() ) );
        assertEquals( asSet( robot ), Iterables.asSet( cache.constraintRules() ) );
    }

    @Test
    public void addSchemaRules()
    {
        // GIVEN
        SchemaCache cache = newSchemaCache();

        // WHEN
        cache.addSchemaRule( hans );
        cache.addSchemaRule( gretel );
        cache.addSchemaRule( witch );
        cache.addSchemaRule( robot );

        // THEN
        assertEquals( asSet( hans, gretel ), Iterables.asSet( cache.indexDescriptors() ) );
        assertEquals( asSet( witch, robot ), Iterables.asSet( cache.constraintRules() ) );
    }

    @Test
    public void should_list_constraints()
    {
        // GIVEN
        SchemaCache cache = newSchemaCache();

        // WHEN
        cache.addSchemaRule( uniquenessConstraintRule( 0L, 1, 2, 133L ) );
        cache.addSchemaRule( uniquenessConstraintRule( 1L, 3, 4, 133L ) );
        cache.addSchemaRule( relPropertyExistenceConstraintRule( 2L, 5, 6 ) );
        cache.addSchemaRule( nodePropertyExistenceConstraintRule( 3L, 7, 8 ) );

        // THEN
        ConstraintDescriptor unique1 = uniqueForLabel( 1, 2 );
        ConstraintDescriptor unique2 = uniqueForLabel( 3, 4 );
        ConstraintDescriptor existsRel = ConstraintDescriptorFactory.existsForRelType( 5, 6 );
        ConstraintDescriptor existsNode = ConstraintDescriptorFactory.existsForLabel( 7, 8 );

        assertEquals(
                asSet( unique1, unique2, existsRel, existsNode ),
                asSet( cache.constraints() ) );

        assertEquals(
                asSet( unique1 ),
                asSet( cache.constraintsForLabel( 1 ) ) );

        assertEquals(
                asSet( unique1 ),
                asSet( cache.constraintsForSchema( unique1.schema() ) ) );

        assertEquals(
                asSet(),
                asSet( cache.constraintsForSchema( forLabel( 1, 3 ) ) ) );

        assertEquals(
                asSet( existsRel ),
                asSet( cache.constraintsForRelationshipType( 5 ) ) );
    }

    @Test
    public void should_remove_constraints()
    {
        // GIVEN
        SchemaCache cache = newSchemaCache();

        cache.addSchemaRule( uniquenessConstraintRule( 0L, 1, 2, 133L ) );
        cache.addSchemaRule( uniquenessConstraintRule( 1L, 3, 4, 133L ) );

        // WHEN
        cache.removeSchemaRule( 0L );

        // THEN
        ConstraintDescriptor dropped = uniqueForLabel( 1, 1 );
        ConstraintDescriptor unique = uniqueForLabel( 3, 4 );
        assertEquals(
                asSet( unique ),
                asSet( cache.constraints() ) );

        assertEquals(
                asSet(),
                asSet( cache.constraintsForLabel( 1 ) ) );

        assertEquals(
                asSet(),
                asSet( cache.constraintsForSchema( dropped.schema() ) ) );
    }

    @Test
    public void adding_constraints_should_be_idempotent()
    {
        // given
        SchemaCache cache = newSchemaCache();

        cache.addSchemaRule( uniquenessConstraintRule( 0L, 1, 2, 133L ) );

        // when
        cache.addSchemaRule( uniquenessConstraintRule( 0L, 1, 2, 133L ) );

        // then
        assertEquals(
                asList( uniqueForLabel( 1, 2 ) ),
                Iterators.asList( cache.constraints() ) );
    }

    @Test
    public void shouldResolveIndexDescriptor()
    {
        // Given
        SchemaCache cache = newSchemaCache();

        cache.addSchemaRule( newIndexRule( 1L, 1, 2 ) );
        cache.addSchemaRule( newIndexRule( 2L, 1, 3 ) );
        cache.addSchemaRule( newIndexRule( 3L, 2, 2 ) );

        // When
        LabelSchemaDescriptor schema = forLabel( 1, 3 );
        IndexDescriptor descriptor = cache.indexDescriptor( schema );

        // Then
        assertThat( descriptor.schema(), equalTo( schema ) );
    }

    @Test
    public void shouldReturnNullWhenNoIndexExists()
    {
        // Given
        SchemaCache schemaCache = newSchemaCache();

        // When
<<<<<<< HEAD
        IndexDescriptor indexDescriptor = schemaCache.indexDescriptor( forLabel( 1, 1 ) );
=======
        IndexDescriptor schemaIndexDescriptor = schemaCache.indexDescriptor( forLabel( 1, 1 ) );
>>>>>>> b9119223

        // Then
        assertNull( indexDescriptor );
    }

    @Test
    public void shouldListConstraintsForLabel()
    {
        // Given
        ConstraintRule rule1 = uniquenessConstraintRule( 0, 1, 1, 0 );
        ConstraintRule rule2 = uniquenessConstraintRule( 1, 2, 1, 0 );
        ConstraintRule rule3 = nodePropertyExistenceConstraintRule( 2, 1, 2 );

        SchemaCache cache = newSchemaCache();
        cache.addSchemaRule( rule1 );
        cache.addSchemaRule( rule2 );
        cache.addSchemaRule( rule3 );

        // When
        Set<ConstraintDescriptor> listed = asSet( cache.constraintsForLabel( 1 ) );

        // Then
        Set<ConstraintDescriptor> expected = asSet(
                rule1.getConstraintDescriptor(),
                rule3.getConstraintDescriptor() );
        assertEquals( expected, listed );
    }

    @Test
    public void shouldListConstraintsForSchema()
    {
        // Given
        ConstraintRule rule1 = uniquenessConstraintRule( 0, 1, 1, 0 );
        ConstraintRule rule2 = uniquenessConstraintRule( 1, 2, 1, 0 );
        ConstraintRule rule3 = nodePropertyExistenceConstraintRule( 2, 1, 2 );

        SchemaCache cache = newSchemaCache();
        cache.addSchemaRule( rule1 );
        cache.addSchemaRule( rule2 );
        cache.addSchemaRule( rule3 );

        // When
        Set<ConstraintDescriptor> listed = asSet( cache.constraintsForSchema( rule3.schema() ) );

        // Then
        assertEquals( singleton( rule3.getConstraintDescriptor() ), listed );
    }

    @Test
    public void shouldListConstraintsForRelationshipType()
    {
        // Given
        ConstraintRule rule1 = relPropertyExistenceConstraintRule( 0, 1, 1 );
        ConstraintRule rule2 = relPropertyExistenceConstraintRule( 0, 2, 1 );
        ConstraintRule rule3 = relPropertyExistenceConstraintRule( 0, 1, 2 );

        SchemaCache cache = newSchemaCache();
        cache.addSchemaRule( rule1 );
        cache.addSchemaRule( rule2 );
        cache.addSchemaRule( rule3 );

        // When
        Set<ConstraintDescriptor> listed = asSet( cache.constraintsForRelationshipType( 1 ) );

        // Then
        Set<ConstraintDescriptor> expected = asSet( rule1.getConstraintDescriptor(), rule3.getConstraintDescriptor() );
        assertEquals( expected, listed );
    }

    @Test
    public void concurrentSchemaRuleAdd() throws Throwable
    {
        SchemaCache cache = newSchemaCache();
        Race race = new Race();
        int indexNumber = 10;
        for ( int i = 0; i < indexNumber; i++ )
        {
            int id = i;
            race.addContestant( () -> cache.addSchemaRule( newIndexRule( id, id, id ) ) );
        }
        race.go();

        assertEquals( indexNumber, Iterables.count( cache.indexDescriptors() ) );
        for ( int labelId = 0; labelId < indexNumber; labelId++ )
        {
            assertEquals( 1, Iterators.count( cache.indexDescriptorsForLabel( labelId ) ) );
        }
        for ( int propertyId = 0; propertyId < indexNumber; propertyId++ )
        {
            assertEquals( 1, Iterators.count( cache.indexesByProperty( propertyId ) ) );
        }
    }

    @Test
    public void concurrentSchemaRuleRemove() throws Throwable
    {
        SchemaCache cache = newSchemaCache();
        int indexNumber = 20;
        for ( int i = 0; i < indexNumber; i++ )
        {
            cache.addSchemaRule( newIndexRule( i, i, i ) );
        }
        Race race = new Race();
        int numberOfDeletions = 10;
        for ( int i = 0; i < numberOfDeletions; i++ )
        {
            int indexId = i;
            race.addContestant( () -> cache.removeSchemaRule( indexId ) );
        }
        race.go();

        assertEquals( indexNumber - numberOfDeletions, Iterables.count( cache.indexDescriptors() ) );
        for ( int labelId = numberOfDeletions; labelId < indexNumber; labelId++ )
        {
            assertEquals( 1, Iterators.count( cache.indexDescriptorsForLabel( labelId ) ) );
        }
        for ( int propertyId = numberOfDeletions; propertyId < indexNumber; propertyId++ )
        {
            assertEquals( 1, Iterators.count( cache.indexesByProperty( propertyId ) ) );
        }
    }

    private StoreIndexDescriptor newIndexRule( long id, int label, int propertyKey )
    {
<<<<<<< HEAD
        return IndexRule.forIndex( id, SchemaIndexDescriptorFactory.forLabel( label, propertyKey ) ).withProvider( PROVIDER_DESCRIPTOR ).build();
=======
        return TestIndexDescriptorFactory.forLabel( label, propertyKey ).withId( id );
>>>>>>> b9119223
    }

    private ConstraintRule nodePropertyExistenceConstraintRule( long ruleId, int labelId, int propertyId )
    {
        return constraintRule( ruleId, ConstraintDescriptorFactory.existsForLabel( labelId, propertyId ) );
    }

    private ConstraintRule relPropertyExistenceConstraintRule( long ruleId, int relTypeId, int propertyId )
    {
        return constraintRule( ruleId, ConstraintDescriptorFactory.existsForRelType( relTypeId, propertyId ) );
    }

    private ConstraintRule uniquenessConstraintRule( long ruleId, int labelId, int propertyId, long indexId )
    {
        return constraintRule( ruleId, uniqueForLabel( labelId, propertyId ), indexId );
    }

    private static SchemaCache newSchemaCache( SchemaRule... rules )
    {
<<<<<<< HEAD
        return new SchemaCache( new ConstraintSemantics(), (rules == null || rules.length == 0) ? Collections.emptyIterator()
                                                                                                : Arrays.asList( rules ).iterator(), IndexProviderMap.EMPTY );
=======
        return new SchemaCache( new ConstraintSemantics(), (rules == null || rules.length == 0)
                                                           ? Collections.emptyList() : Arrays.asList( rules ),
                                IndexProviderMap.EMPTY );
>>>>>>> b9119223
    }

    private static class ConstraintSemantics extends StandardConstraintSemantics
    {
        @Override
        protected ConstraintDescriptor readNonStandardConstraint( ConstraintRule rule, String errorMessage )
        {
            if ( !rule.getConstraintDescriptor().enforcesPropertyExistence() )
            {
                throw new IllegalStateException( "Unsupported constraint type: " + rule );
            }
            return rule.getConstraintDescriptor();
        }
    }
}<|MERGE_RESOLUTION|>--- conflicted
+++ resolved
@@ -32,12 +32,8 @@
 import org.neo4j.internal.kernel.api.schema.constraints.ConstraintDescriptor;
 import org.neo4j.kernel.api.schema.constaints.ConstraintDescriptorFactory;
 import org.neo4j.kernel.api.schema.index.IndexDescriptor;
-<<<<<<< HEAD
-import org.neo4j.kernel.api.schema.index.SchemaIndexDescriptorFactory;
-=======
 import org.neo4j.kernel.api.schema.index.StoreIndexDescriptor;
 import org.neo4j.kernel.api.schema.index.TestIndexDescriptorFactory;
->>>>>>> b9119223
 import org.neo4j.kernel.impl.api.index.IndexProviderMap;
 import org.neo4j.kernel.impl.constraints.StandardConstraintSemantics;
 import org.neo4j.kernel.impl.store.record.ConstraintRule;
@@ -67,11 +63,7 @@
     {
         // GIVEN
         Collection<SchemaRule> rules = asList( hans, witch, gretel, robot );
-<<<<<<< HEAD
-        SchemaCache cache = new SchemaCache( new ConstraintSemantics(), rules.iterator(), IndexProviderMap.EMPTY );
-=======
         SchemaCache cache = new SchemaCache( new ConstraintSemantics(), rules, IndexProviderMap.EMPTY );
->>>>>>> b9119223
 
         // THEN
         assertEquals( asSet( hans, gretel ), Iterables.asSet( cache.indexDescriptors() ) );
@@ -82,11 +74,7 @@
     public void addRemoveIndexes()
     {
         Collection<SchemaRule> rules = asList( hans, witch, gretel, robot );
-<<<<<<< HEAD
-        SchemaCache cache = new SchemaCache( new ConstraintSemantics(), rules.iterator(), IndexProviderMap.EMPTY );
-=======
         SchemaCache cache = new SchemaCache( new ConstraintSemantics(), rules, IndexProviderMap.EMPTY );
->>>>>>> b9119223
 
         StoreIndexDescriptor rule1 = newIndexRule( 10, 11, 12 );
         StoreIndexDescriptor rule2 = newIndexRule( 13, 14, 15 );
@@ -226,14 +214,10 @@
         SchemaCache schemaCache = newSchemaCache();
 
         // When
-<<<<<<< HEAD
-        IndexDescriptor indexDescriptor = schemaCache.indexDescriptor( forLabel( 1, 1 ) );
-=======
         IndexDescriptor schemaIndexDescriptor = schemaCache.indexDescriptor( forLabel( 1, 1 ) );
->>>>>>> b9119223
-
-        // Then
-        assertNull( indexDescriptor );
+
+        // Then
+        assertNull( schemaIndexDescriptor );
     }
 
     @Test
@@ -355,11 +339,7 @@
 
     private StoreIndexDescriptor newIndexRule( long id, int label, int propertyKey )
     {
-<<<<<<< HEAD
-        return IndexRule.forIndex( id, SchemaIndexDescriptorFactory.forLabel( label, propertyKey ) ).withProvider( PROVIDER_DESCRIPTOR ).build();
-=======
         return TestIndexDescriptorFactory.forLabel( label, propertyKey ).withId( id );
->>>>>>> b9119223
     }
 
     private ConstraintRule nodePropertyExistenceConstraintRule( long ruleId, int labelId, int propertyId )
@@ -379,14 +359,9 @@
 
     private static SchemaCache newSchemaCache( SchemaRule... rules )
     {
-<<<<<<< HEAD
-        return new SchemaCache( new ConstraintSemantics(), (rules == null || rules.length == 0) ? Collections.emptyIterator()
-                                                                                                : Arrays.asList( rules ).iterator(), IndexProviderMap.EMPTY );
-=======
         return new SchemaCache( new ConstraintSemantics(), (rules == null || rules.length == 0)
                                                            ? Collections.emptyList() : Arrays.asList( rules ),
                                 IndexProviderMap.EMPTY );
->>>>>>> b9119223
     }
 
     private static class ConstraintSemantics extends StandardConstraintSemantics

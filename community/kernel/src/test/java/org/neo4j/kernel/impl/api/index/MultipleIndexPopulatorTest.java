--- conflicted
+++ resolved
@@ -148,7 +148,7 @@
 
         multipleIndexPopulator.cancelIndexPopulation( populationToCancel );
 
-        multipleIndexPopulator.indexAllNodes();
+        multipleIndexPopulator.indexAllEntities();
 
         assertFalse( populationToCancel.markCompleted() );
         assertTrue( multipleIndexPopulator.hasPopulators() );
@@ -171,7 +171,7 @@
 
         multipleIndexPopulator.cancelIndexPopulation( populationToCancel );
 
-        multipleIndexPopulator.indexAllNodes();
+        multipleIndexPopulator.indexAllEntities();
 
         assertFalse( populationToCancel.markCompleted() );
         assertTrue( multipleIndexPopulator.hasPopulators() );
@@ -480,13 +480,8 @@
     }
 
     private IndexPopulation addPopulator( MultipleIndexPopulator multipleIndexPopulator, long indexId,
-<<<<<<< HEAD
-            SchemaIndexDescriptor descriptor, IndexPopulator indexPopulator,
-            FlippableIndexProxy flippableIndexProxy, FailedIndexProxyFactory failedIndexProxyFactory )
-=======
-            IndexDescriptor descriptor, IndexPopulator indexPopulator, FlippableIndexProxy flippableIndexProxy,
+            SchemaIndexDescriptor descriptor, IndexPopulator indexPopulator, FlippableIndexProxy flippableIndexProxy,
             FailedIndexProxyFactory failedIndexProxyFactory )
->>>>>>> bce708a1
     {
         return multipleIndexPopulator.addPopulator( indexPopulator, indexId,
                 new IndexMeta( indexId, descriptor, mock( IndexProvider.Descriptor.class ), NO_CAPABILITY ),

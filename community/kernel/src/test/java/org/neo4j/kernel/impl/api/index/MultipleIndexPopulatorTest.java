/*
 * Copyright (c) 2002-2018 "Neo Technology,"
 * Network Engine for Objects in Lund AB [http://neotechnology.com]
 *
 * This file is part of Neo4j.
 *
 * Neo4j is free software: you can redistribute it and/or modify
 * it under the terms of the GNU General Public License as published by
 * the Free Software Foundation, either version 3 of the License, or
 * (at your option) any later version.
 *
 * This program is distributed in the hope that it will be useful,
 * but WITHOUT ANY WARRANTY; without even the implied warranty of
 * MERCHANTABILITY or FITNESS FOR A PARTICULAR PURPOSE.  See the
 * GNU General Public License for more details.
 *
 * You should have received a copy of the GNU General Public License
 * along with this program.  If not, see <http://www.gnu.org/licenses/>.
 */
package org.neo4j.kernel.impl.api.index;

import org.junit.Test;
import org.junit.runner.RunWith;
import org.mockito.Answers;
import org.mockito.InjectMocks;
import org.mockito.Mock;
import org.mockito.junit.MockitoJUnitRunner;

import java.io.IOException;
import java.util.concurrent.Callable;
import java.util.function.IntPredicate;

import org.neo4j.helpers.collection.Visitor;
import org.neo4j.internal.kernel.api.schema.LabelSchemaDescriptor;
import org.neo4j.kernel.api.exceptions.index.FlipFailedKernelException;
import org.neo4j.kernel.api.exceptions.index.IndexEntryConflictException;
import org.neo4j.kernel.api.index.IndexEntryUpdate;
import org.neo4j.kernel.api.index.IndexPopulator;
import org.neo4j.kernel.api.index.IndexProvider;
import org.neo4j.kernel.api.index.IndexUpdater;
import org.neo4j.kernel.api.index.PropertyAccessor;
<<<<<<< HEAD
=======
import org.neo4j.kernel.api.index.IndexProvider;
>>>>>>> 251e9a8d
import org.neo4j.kernel.api.schema.SchemaDescriptorFactory;
import org.neo4j.kernel.api.schema.index.SchemaIndexDescriptor;
import org.neo4j.kernel.api.schema.index.SchemaIndexDescriptorFactory;
import org.neo4j.kernel.impl.api.index.MultipleIndexPopulator.IndexPopulation;
import org.neo4j.logging.LogProvider;
import org.neo4j.storageengine.api.schema.IndexSample;

import static org.junit.Assert.assertFalse;
import static org.junit.Assert.assertTrue;
import static org.mockito.ArgumentMatchers.any;
import static org.mockito.ArgumentMatchers.anyBoolean;
import static org.mockito.ArgumentMatchers.anyLong;
import static org.mockito.ArgumentMatchers.anyString;
import static org.mockito.ArgumentMatchers.eq;
import static org.mockito.ArgumentMatchers.isNull;
import static org.mockito.ArgumentMatchers.startsWith;
import static org.mockito.Mockito.doThrow;
import static org.mockito.Mockito.mock;
import static org.mockito.Mockito.never;
import static org.mockito.Mockito.times;
import static org.mockito.Mockito.verify;
import static org.mockito.Mockito.verifyZeroInteractions;
import static org.mockito.Mockito.when;
import static org.neo4j.internal.kernel.api.IndexCapability.NO_CAPABILITY;
import static org.neo4j.kernel.api.index.IndexQueryHelper.add;

@RunWith( MockitoJUnitRunner.class )
public class MultipleIndexPopulatorTest
{
    private final LabelSchemaDescriptor index1 = SchemaDescriptorFactory.forLabel( 1, 1 );
    @Mock
    private IndexStoreView indexStoreView;
    @Mock
    private StoreScan storeScan;
    @Mock( answer = Answers.RETURNS_MOCKS )
    private LogProvider logProvider;
    @InjectMocks
    private MultipleIndexPopulator multipleIndexPopulator;

    @Test
    public void indexPopulationCompletionOnlyOnce()
    {
        IndexPopulator indexPopulator1 = createIndexPopulator();
        IndexPopulation indexPopulation = addPopulator( indexPopulator1, 1 );
        assertTrue( indexPopulation.markCompleted() );
        assertFalse( indexPopulation.markCompleted() );
        assertFalse( indexPopulation.markCompleted() );
        assertFalse( indexPopulation.markCompleted() );
    }

    @Test
    public void testMultiplePopulatorsCreation() throws Exception
    {
        IndexPopulator indexPopulator1 = createIndexPopulator();
        IndexPopulator indexPopulator2 = createIndexPopulator();
        addPopulator( indexPopulator1, 1 );
        addPopulator( indexPopulator2, 2 );

        multipleIndexPopulator.create();

        verify( indexPopulator1 ).create();
        verify( indexPopulator2 ).create();
    }

    @Test
    public void testMultiplePopulatorCreationFailure() throws IOException
    {
        IndexPopulator indexPopulator1 = createIndexPopulator();
        IndexPopulator indexPopulator2 = createIndexPopulator();
        IndexPopulator indexPopulator3 = createIndexPopulator();

        doThrow( getPopulatorException() ).when( indexPopulator1 ).create();
        doThrow( getPopulatorException() ).when( indexPopulator3 ).create();

        addPopulator( indexPopulator1, 1 );
        addPopulator( indexPopulator2, 2 );
        addPopulator( indexPopulator3, 3 );

        multipleIndexPopulator.create();

        checkPopulatorFailure( indexPopulator1 );
        checkPopulatorFailure( indexPopulator3 );

        verify( indexPopulator2 ).create();
    }

    @Test
    public void testHasPopulators()
    {
        assertFalse( multipleIndexPopulator.hasPopulators() );

        addPopulator( createIndexPopulator(), 42 );

        assertTrue( multipleIndexPopulator.hasPopulators() );
    }

    @Test
    public void cancelingSinglePopulatorDoNotCancelAnyOther() throws IOException, FlipFailedKernelException
    {
        IndexPopulator indexPopulator1 = createIndexPopulator();
        IndexPopulator indexPopulator2 = createIndexPopulator();

        IndexPopulation populationToCancel = addPopulator( indexPopulator1, 1 );
        IndexPopulation populationToKeepActive = addPopulator( indexPopulator2, 2 );

        multipleIndexPopulator.create();

        multipleIndexPopulator.cancelIndexPopulation( populationToCancel );

        multipleIndexPopulator.indexAllEntities();

        assertFalse( populationToCancel.markCompleted() );
        assertTrue( multipleIndexPopulator.hasPopulators() );

        multipleIndexPopulator.flipAfterPopulation();

        verify( populationToKeepActive.flipper ).flip( any( Callable.class ), any( FailedIndexProxyFactory.class ) );
    }

    @Test
    public void canceledPopulatorDoNotFlipWhenPopulationCompleted() throws FlipFailedKernelException
    {
        IndexPopulator indexPopulator1 = createIndexPopulator();
        IndexPopulator indexPopulator2 = createIndexPopulator();

        IndexPopulation populationToCancel = addPopulator( indexPopulator1, 1 );
        addPopulator( indexPopulator2, 2 );

        multipleIndexPopulator.create();

        multipleIndexPopulator.cancelIndexPopulation( populationToCancel );

        multipleIndexPopulator.indexAllEntities();

        assertFalse( populationToCancel.markCompleted() );
        assertTrue( multipleIndexPopulator.hasPopulators() );

        multipleIndexPopulator.flipAfterPopulation();

        verify( populationToCancel.flipper, never() ).flip( any( Callable.class ), any( FailedIndexProxyFactory.class ) );
    }

    @Test
    public void testIndexAllNodes()
    {
        IndexPopulator indexPopulator1 = createIndexPopulator();
        IndexPopulator indexPopulator2 = createIndexPopulator();

        addPopulator( indexPopulator1, 1 );
        addPopulator( indexPopulator2, 2 );

        multipleIndexPopulator.create();
        multipleIndexPopulator.indexAllEntities();

        verify( indexStoreView )
                .visitNodes( any( int[].class ), any( IntPredicate.class ), any( Visitor.class ), isNull(),
                        anyBoolean() );
    }

    @Test
    public void testFailPopulator() throws IOException
    {
        IndexPopulator indexPopulator1 = createIndexPopulator();
        IndexPopulator indexPopulator2 = createIndexPopulator();

        addPopulator( indexPopulator1, 1 );
        addPopulator( indexPopulator2, 2 );

        multipleIndexPopulator.fail( getPopulatorException() );

        checkPopulatorFailure( indexPopulator1 );
        checkPopulatorFailure( indexPopulator2 );
    }

    @Test
    public void testFailByPopulation() throws IOException
    {
        IndexPopulator populator1 = createIndexPopulator();
        IndexPopulator populator2 = createIndexPopulator();

        addPopulator( populator1, 1 );
        IndexPopulation population2 = addPopulator( populator2, 2 );

        multipleIndexPopulator.fail( population2, getPopulatorException() );

        verify( populator1, never() ).markAsFailed( anyString() );
        checkPopulatorFailure( populator2 );
    }

    @Test
    public void testFailByPopulationRemovesPopulator() throws IOException
    {
        IndexPopulator populator1 = createIndexPopulator();
        IndexPopulator populator2 = createIndexPopulator();

        IndexPopulation population1 = addPopulator( populator1, 1 );
        IndexPopulation population2 = addPopulator( populator2, 2 );

        multipleIndexPopulator.fail( population1, getPopulatorException() );
        multipleIndexPopulator.fail( population2, getPopulatorException() );

        checkPopulatorFailure( populator1 );
        checkPopulatorFailure( populator2 );
        assertFalse( multipleIndexPopulator.hasPopulators() );
    }

    @Test
    public void testFailByNonExistingPopulation() throws IOException
    {
        IndexPopulation nonExistingPopulation = mock( IndexPopulation.class );
        IndexPopulator populator = createIndexPopulator();

        addPopulator( populator, 1 );

        multipleIndexPopulator.fail( nonExistingPopulation, getPopulatorException() );

        verify( populator, never() ).markAsFailed( anyString() );
    }

    @Test
    public void closeMultipleIndexPopulator() throws IOException
    {
        IndexPopulator indexPopulator1 = createIndexPopulator();
        IndexPopulator indexPopulator2 = createIndexPopulator();

        addPopulator( indexPopulator1, 1 );
        addPopulator( indexPopulator2, 2 );

        doThrow( getPopulatorException() ).when( indexPopulator2 ).close( true );

        multipleIndexPopulator.close( true );

        verify( indexPopulator1 ).close( true );
        checkPopulatorFailure( indexPopulator2 );
    }

    @Test
    public void testFlipAfterPopulation() throws Exception
    {
        IndexPopulator indexPopulator1 = createIndexPopulator();
        IndexPopulator indexPopulator2 = createIndexPopulator();

        FlippableIndexProxy flipper1 = addPopulator( indexPopulator1, 1 ).flipper;
        FlippableIndexProxy flipper2 = addPopulator( indexPopulator2, 2 ).flipper;

        multipleIndexPopulator.flipAfterPopulation();

        verify( flipper1 ).flip( any( Callable.class ), any( FailedIndexProxyFactory.class ) );
        verify( flipper2 ).flip( any( Callable.class ), any( FailedIndexProxyFactory.class ) );
    }

    @Test
    public void populationsRemovedDuringFlip()
    {
        IndexPopulator indexPopulator1 = createIndexPopulator();
        IndexPopulator indexPopulator2 = createIndexPopulator();

        addPopulator( indexPopulator1, 1 );
        addPopulator( indexPopulator2, 2 );

        assertTrue( multipleIndexPopulator.hasPopulators() );

        multipleIndexPopulator.flipAfterPopulation();

        assertFalse( multipleIndexPopulator.hasPopulators() );
    }

    @Test
    public void testCancelPopulation() throws IOException
    {
        IndexPopulator indexPopulator1 = createIndexPopulator();
        IndexPopulator indexPopulator2 = createIndexPopulator();

        addPopulator( indexPopulator1, 1 );
        addPopulator( indexPopulator2, 2 );

        multipleIndexPopulator.cancel();

        verify( indexStoreView, times( 2 ) ).replaceIndexCounts( anyLong(), eq( 0L ), eq( 0L ), eq( 0L ) );
        verify( indexPopulator1 ).close( false );
        verify( indexPopulator2 ).close( false );
    }

    @Test
    public void testIndexFlip() throws IOException
    {
        IndexProxyFactory indexProxyFactory = mock( IndexProxyFactory.class );
        FailedIndexProxyFactory failedIndexProxyFactory = mock( FailedIndexProxyFactory.class );
        FlippableIndexProxy flipper = new FlippableIndexProxy();
        flipper.setFlipTarget( indexProxyFactory );

        IndexPopulator indexPopulator1 = createIndexPopulator();
        IndexPopulator indexPopulator2 = createIndexPopulator();
        addPopulator( indexPopulator1, 1, flipper, failedIndexProxyFactory );
        addPopulator( indexPopulator2, 2, flipper, failedIndexProxyFactory );

        when( indexPopulator1.sampleResult() ).thenThrow( getSampleError() );

        multipleIndexPopulator.indexAllEntities();
        multipleIndexPopulator.flipAfterPopulation();

        verify( indexPopulator1 ).close( false );
        verify( failedIndexProxyFactory, times( 1 ) ).create( any( RuntimeException.class ) );

        verify( indexPopulator2 ).close( true );
        verify( indexPopulator2 ).sampleResult();
        verify( indexStoreView ).replaceIndexCounts( anyLong(), anyLong(), anyLong(), anyLong() );
    }

    @Test
    public void testMultiplePopulatorUpdater() throws IOException, IndexEntryConflictException
    {
        IndexUpdater indexUpdater1 = mock( IndexUpdater.class );
        IndexPopulator indexPopulator1 = createIndexPopulator( indexUpdater1 );
        IndexPopulator indexPopulator2 = createIndexPopulator();

        addPopulator( indexPopulator1, 1 );
        addPopulator( indexPopulator2, 2 );

        doThrow( getPopulatorException() ).when( indexPopulator2 )
                .newPopulatingUpdater( any( PropertyAccessor.class ) );

        IndexUpdater multipleIndexUpdater =
                multipleIndexPopulator.newPopulatingUpdater( mock( PropertyAccessor.class ) );
        IndexEntryUpdate<?> propertyUpdate = createIndexEntryUpdate( index1 );
        multipleIndexUpdater.process( propertyUpdate );

        checkPopulatorFailure( indexPopulator2 );
        verify( indexUpdater1 ).process( propertyUpdate );
    }

    @Test
    public void testNonApplicableUpdaterDoNotUpdatePopulator() throws IOException, IndexEntryConflictException
    {
        IndexUpdater indexUpdater1 = mock( IndexUpdater.class );
        IndexPopulator indexPopulator1 = createIndexPopulator( indexUpdater1 );

        addPopulator( indexPopulator1, 2 );

        IndexUpdater multipleIndexUpdater =
                multipleIndexPopulator.newPopulatingUpdater( mock( PropertyAccessor.class ) );

        IndexEntryUpdate<?> propertyUpdate = createIndexEntryUpdate( index1 );
        multipleIndexUpdater.process( propertyUpdate );

        verifyZeroInteractions( indexUpdater1 );
    }

    @Test
    public void testPropertyUpdateFailure() throws IOException, IndexEntryConflictException
    {
        IndexEntryUpdate<?> propertyUpdate = createIndexEntryUpdate( index1 );
        IndexUpdater indexUpdater1 = mock( IndexUpdater.class );
        IndexPopulator indexPopulator1 = createIndexPopulator( indexUpdater1 );

        addPopulator( indexPopulator1, 1 );

        doThrow( getPopulatorException() ).when( indexUpdater1 ).process( propertyUpdate );

        IndexUpdater multipleIndexUpdater =
                multipleIndexPopulator.newPopulatingUpdater( mock( PropertyAccessor.class ) );

        multipleIndexUpdater.process( propertyUpdate );

        verify( indexUpdater1 ).close();
        checkPopulatorFailure( indexPopulator1 );
    }

    @Test
    public void testMultiplePropertyUpdateFailures() throws IOException, IndexEntryConflictException
    {
        PropertyAccessor propertyAccessor = mock( PropertyAccessor.class );
        IndexEntryUpdate<?> update1 = add( 1, index1, "foo" );
        IndexEntryUpdate<?> update2 = add( 2, index1, "bar" );
        IndexUpdater updater = mock( IndexUpdater.class );
        IndexPopulator populator = createIndexPopulator( updater );

        addPopulator( populator, 1 );

        doThrow( getPopulatorException() ).when( updater ).process( any( IndexEntryUpdate.class ) );

        IndexUpdater multipleIndexUpdater = multipleIndexPopulator.newPopulatingUpdater( propertyAccessor );

        multipleIndexUpdater.process( update1 );
        multipleIndexUpdater.process( update2 );

        verify( updater ).process( update1 );
        verify( updater, never() ).process( update2 );
        verify( updater ).close();
        checkPopulatorFailure( populator );
    }

    private IndexEntryUpdate<?> createIndexEntryUpdate( LabelSchemaDescriptor schemaDescriptor )
    {
        return add( 1, schemaDescriptor, "theValue" );
    }

    private RuntimeException getSampleError()
    {
        return new RuntimeException( "sample error" );
    }

    private IndexPopulator createIndexPopulator( IndexUpdater indexUpdater ) throws IOException
    {
        IndexPopulator indexPopulator = createIndexPopulator();
        when( indexPopulator.newPopulatingUpdater( any( PropertyAccessor.class ) ) ).thenReturn( indexUpdater );
        return indexPopulator;
    }

    private IndexPopulator createIndexPopulator()
    {
        IndexPopulator populator = mock( IndexPopulator.class );
        when( populator.sampleResult() ).thenReturn( new IndexSample() );
        return populator;
    }

    private IOException getPopulatorException()
    {
        return new IOException( "something went wrong" );
    }

    private void checkPopulatorFailure( IndexPopulator populator ) throws IOException
    {
        verify( populator ).markAsFailed( startsWith( "java.io.IOException: something went wrong" ) );
        verify( populator ).close( false );
    }

    private IndexPopulation addPopulator( IndexPopulator indexPopulator, int id,
            FlippableIndexProxy flippableIndexProxy, FailedIndexProxyFactory failedIndexProxyFactory )
    {
        return addPopulator( multipleIndexPopulator, indexPopulator, id, flippableIndexProxy, failedIndexProxyFactory );
    }

    private IndexPopulation addPopulator( MultipleIndexPopulator multipleIndexPopulator, IndexPopulator indexPopulator,
            int id, FlippableIndexProxy flippableIndexProxy, FailedIndexProxyFactory failedIndexProxyFactory )
    {
        return addPopulator( multipleIndexPopulator, id, SchemaIndexDescriptorFactory.forLabel( id, id ), indexPopulator,
                flippableIndexProxy, failedIndexProxyFactory );
    }

    private IndexPopulation addPopulator( MultipleIndexPopulator multipleIndexPopulator, long indexId,
<<<<<<< HEAD
            SchemaIndexDescriptor descriptor, IndexPopulator indexPopulator, FlippableIndexProxy flippableIndexProxy,
            FailedIndexProxyFactory failedIndexProxyFactory )
=======
                                          SchemaIndexDescriptor descriptor, IndexPopulator indexPopulator, FlippableIndexProxy flippableIndexProxy,
                                          FailedIndexProxyFactory failedIndexProxyFactory )
>>>>>>> 251e9a8d
    {
        return multipleIndexPopulator.addPopulator( indexPopulator, indexId,
                new IndexMeta( indexId, descriptor, mock( IndexProvider.Descriptor.class ), NO_CAPABILITY ),
                flippableIndexProxy, failedIndexProxyFactory, "userIndexDescription" );
    }

    private IndexPopulation addPopulator( IndexPopulator indexPopulator, int id )
    {
        FlippableIndexProxy indexProxy = mock( FlippableIndexProxy.class );
        return addPopulator( indexPopulator, id, indexProxy, mock( FailedIndexProxyFactory.class ) );
    }
}<|MERGE_RESOLUTION|>--- conflicted
+++ resolved
@@ -39,10 +39,6 @@
 import org.neo4j.kernel.api.index.IndexProvider;
 import org.neo4j.kernel.api.index.IndexUpdater;
 import org.neo4j.kernel.api.index.PropertyAccessor;
-<<<<<<< HEAD
-=======
-import org.neo4j.kernel.api.index.IndexProvider;
->>>>>>> 251e9a8d
 import org.neo4j.kernel.api.schema.SchemaDescriptorFactory;
 import org.neo4j.kernel.api.schema.index.SchemaIndexDescriptor;
 import org.neo4j.kernel.api.schema.index.SchemaIndexDescriptorFactory;
@@ -484,13 +480,8 @@
     }
 
     private IndexPopulation addPopulator( MultipleIndexPopulator multipleIndexPopulator, long indexId,
-<<<<<<< HEAD
-            SchemaIndexDescriptor descriptor, IndexPopulator indexPopulator, FlippableIndexProxy flippableIndexProxy,
-            FailedIndexProxyFactory failedIndexProxyFactory )
-=======
                                           SchemaIndexDescriptor descriptor, IndexPopulator indexPopulator, FlippableIndexProxy flippableIndexProxy,
                                           FailedIndexProxyFactory failedIndexProxyFactory )
->>>>>>> 251e9a8d
     {
         return multipleIndexPopulator.addPopulator( indexPopulator, indexId,
                 new IndexMeta( indexId, descriptor, mock( IndexProvider.Descriptor.class ), NO_CAPABILITY ),

/*
 * Copyright (c) 2002-2018 "Neo Technology,"
 * Network Engine for Objects in Lund AB [http://neotechnology.com]
 *
 * This file is part of Neo4j.
 *
 * Neo4j is free software: you can redistribute it and/or modify
 * it under the terms of the GNU General Public License as published by
 * the Free Software Foundation, either version 3 of the License, or
 * (at your option) any later version.
 *
 * This program is distributed in the hope that it will be useful,
 * but WITHOUT ANY WARRANTY; without even the implied warranty of
 * MERCHANTABILITY or FITNESS FOR A PARTICULAR PURPOSE.  See the
 * GNU General Public License for more details.
 *
 * You should have received a copy of the GNU General Public License
 * along with this program.  If not, see <http://www.gnu.org/licenses/>.
 */
package org.neo4j.kernel.impl.api.state;

import org.junit.After;
import org.junit.Before;
import org.junit.Rule;
import org.junit.Test;
import org.junit.rules.RuleChain;
import org.junit.rules.TestRule;
import org.junit.runner.RunWith;
import org.junit.runners.Parameterized;

import java.lang.reflect.Method;
import java.util.ArrayList;
import java.util.Arrays;
import java.util.Collection;
import java.util.HashMap;
import java.util.HashSet;
import java.util.List;
import java.util.Map;
import java.util.Random;
import java.util.Set;

import org.neo4j.cursor.Cursor;
import org.neo4j.helpers.collection.Iterables;
import org.neo4j.helpers.collection.Pair;
import org.neo4j.internal.kernel.api.schema.constraints.ConstraintDescriptor;
import org.neo4j.kernel.api.schema.constaints.ConstraintDescriptorFactory;
import org.neo4j.kernel.api.schema.constaints.UniquenessConstraintDescriptor;
<<<<<<< HEAD
import org.neo4j.kernel.api.schema.index.SchemaIndexDescriptor;
import org.neo4j.kernel.api.schema.index.SchemaIndexDescriptorFactory;
import org.neo4j.kernel.api.txstate.TransactionState;
=======
import org.neo4j.kernel.api.schema.index.IndexDescriptor;
import org.neo4j.kernel.api.schema.index.IndexDescriptorFactory;
import org.neo4j.kernel.impl.util.collection.CollectionsFactory;
import org.neo4j.kernel.impl.util.collection.CollectionsFactorySupplier;
>>>>>>> 3f4611b5
import org.neo4j.storageengine.api.Direction;
import org.neo4j.storageengine.api.RelationshipItem;
import org.neo4j.storageengine.api.txstate.PrimitiveLongReadableDiffSets;
import org.neo4j.storageengine.api.txstate.ReadableDiffSets;
import org.neo4j.storageengine.api.txstate.TxStateVisitor;
import org.neo4j.test.rule.RandomRule;
import org.neo4j.test.rule.RepeatRule;
import org.neo4j.values.storable.Value;
import org.neo4j.values.storable.ValueTuple;
import org.neo4j.values.storable.Values;

import static java.util.Arrays.asList;
import static java.util.Collections.emptySet;
import static java.util.Collections.singleton;
import static java.util.Collections.singletonList;
import static org.hamcrest.core.IsEqual.equalTo;
import static org.junit.Assert.assertEquals;
import static org.junit.Assert.assertFalse;
import static org.junit.Assert.assertNotNull;
import static org.junit.Assert.assertThat;
import static org.junit.Assert.assertTrue;
import static org.junit.Assert.fail;
import static org.junit.runners.Parameterized.Parameter;
import static org.junit.runners.Parameterized.Parameters;
import static org.mockito.Mockito.doAnswer;
import static org.mockito.Mockito.mock;
import static org.mockito.Mockito.times;
import static org.mockito.Mockito.verify;
import static org.mockito.Mockito.verifyNoMoreInteractions;
import static org.neo4j.collection.primitive.Primitive.intObjectMap;
import static org.neo4j.collection.primitive.PrimitiveIntCollections.toList;
import static org.neo4j.collection.primitive.PrimitiveLongCollections.toSet;
import static org.neo4j.helpers.collection.Iterators.asSet;
import static org.neo4j.helpers.collection.Pair.of;
import static org.neo4j.kernel.impl.api.state.StubCursors.cursor;
import static org.neo4j.kernel.impl.api.state.StubCursors.relationship;

@RunWith( Parameterized.class )
public class TxStateTest
{
    public final RandomRule random = new RandomRule();

    @Rule
    public final TestRule repeatWithDifferentRandomization()
    {
        return RuleChain.outerRule( new RepeatRule() ).around( random );
    }

    private final IndexDescriptor indexOn_1_1 = IndexDescriptorFactory.forLabel( 1, 1 );
    private final IndexDescriptor indexOn_1_2 = IndexDescriptorFactory.forLabel( 1, 2 );
    private final IndexDescriptor indexOn_2_1 = IndexDescriptorFactory.forLabel( 2, 1 );

    private CollectionsFactory collectionsFactory;
    private TxState state;

    @Parameter
    public CollectionsFactorySupplier collectionsFactorySupplier;

    @Parameters( name = "{0}" )
    public static List<CollectionsFactorySupplier> data()
    {
        return asList(
                new CollectionsFactorySupplier()
                {
                    @Override
                    public CollectionsFactory create()
                    {
                        return CollectionsFactorySupplier.ON_HEAP.create();
                    }

                    @Override
                    public String toString()
                    {
                        return "On heap";
                    }
                },
                new CollectionsFactorySupplier()
                {
                    @Override
                    public CollectionsFactory create()
                    {
                        return CollectionsFactorySupplier.OFF_HEAP.create();
                    }

                    @Override
                    public String toString()
                    {
                        return "Off heap";
                    }
                }
        );
    }

    @Before
    public void before()
    {
        collectionsFactory = collectionsFactorySupplier.create();
        state = new TxState( collectionsFactory );
    }

    @After
    public void after()
    {
        state.release();
        assertEquals( "Seems like native memory is leaking", 0L, collectionsFactory.getMemoryTracker().usedDirectMemory() );
    }

    //region node label update tests

    @Test
    public void shouldGetAddedLabels()
    {
        // GIVEN
        state.nodeDoAddLabel( 1, 0 );
        state.nodeDoAddLabel( 1, 1 );
        state.nodeDoAddLabel( 2, 1 );

        // WHEN
        Set<Integer> addedLabels = state.nodeStateLabelDiffSets( 1 ).getAdded();

        // THEN
        assertEquals( asSet( 1, 2 ), addedLabels );
    }

    @Test
    public void shouldGetRemovedLabels()
    {
        // GIVEN
        state.nodeDoRemoveLabel( 1, 0 );
        state.nodeDoRemoveLabel( 1, 1 );
        state.nodeDoRemoveLabel( 2, 1 );

        // WHEN
        Set<Integer> removedLabels = state.nodeStateLabelDiffSets( 1 ).getRemoved();

        // THEN
        assertEquals( asSet( 1, 2 ), removedLabels );
    }

    @Test
    public void removeAddedLabelShouldRemoveFromAdded()
    {
        // GIVEN
        state.nodeDoAddLabel( 1, 0 );
        state.nodeDoAddLabel( 1, 1 );
        state.nodeDoAddLabel( 2, 1 );

        // WHEN
        state.nodeDoRemoveLabel( 1, 1 );

        // THEN
        assertEquals( asSet( 2 ), state.nodeStateLabelDiffSets( 1 ).getAdded() );
    }

    @Test
    public void addRemovedLabelShouldRemoveFromRemoved()
    {
        // GIVEN
        state.nodeDoRemoveLabel( 1, 0 );
        state.nodeDoRemoveLabel( 1, 1 );
        state.nodeDoRemoveLabel( 2, 1 );

        // WHEN
        state.nodeDoAddLabel( 1, 1 );

        // THEN
        assertEquals( asSet( 2 ), state.nodeStateLabelDiffSets( 1 ).getRemoved() );
    }

    @Test
    public void shouldHandleMultipleLabels()
    {
        // GIVEN
        state.nodeDoRemoveLabel( 1, 0 );
        state.nodeDoRemoveLabel( 2, 1 );
        state.nodeDoRemoveLabel( 3, 2 );
        state.nodeDoAddLabel( 1, 3 );
        state.nodeDoAddLabel( 2, 4 );
        state.nodeDoAddLabel( 3, 5 );

        // WHEN
        Set<Long> removed = state.nodesWithAllLabelsChanged( 1, 2, 3 ).getRemoved();
        Set<Long> added = state.nodesWithAllLabelsChanged( 1, 2, 3 ).getAdded();

        // THEN
        assertEquals( asSet( 0L, 1L, 2L ), Iterables.asSet( removed ) );
        assertEquals( asSet( 3L, 4L, 5L ), Iterables.asSet( added ) );
    }

    @Test
    public void shouldMapFromRemovedLabelToNodes()
    {
        // GIVEN
        state.nodeDoRemoveLabel( 1, 0 );
        state.nodeDoRemoveLabel( 2, 0 );
        state.nodeDoRemoveLabel( 1, 1 );
        state.nodeDoRemoveLabel( 3, 1 );
        state.nodeDoRemoveLabel( 2, 2 );

        // WHEN
        Set<Long> nodes = state.nodesWithLabelChanged( 2 ).getRemoved();

        // THEN
        assertEquals( asSet( 0L, 2L ), Iterables.asSet( nodes ) );
    }

    //endregion

    //region index rule tests

    @Test
    public void shouldAddAndGetByLabel()
    {
        // WHEN
        state.indexRuleDoAdd( indexOn_1_1 );
        state.indexRuleDoAdd( indexOn_2_1 );

        // THEN
        assertEquals( asSet( indexOn_1_1 ),
                state.indexDiffSetsByLabel( indexOn_1_1.schema().getLabelId() ).getAdded() );
    }

    @Test
    public void shouldAddAndGetByRuleId()
    {
        // GIVEN
        state.indexRuleDoAdd( indexOn_1_1 );

        // THEN
        assertEquals( asSet( indexOn_1_1 ), state.indexChanges().getAdded() );
    }

    // endregion

    //region scan and seek index update tests

    @Test
    public void shouldComputeIndexUpdatesForScanOrSeekOnAnEmptyTxState()
    {
        // WHEN
        PrimitiveLongReadableDiffSets diffSets = state.indexUpdatesForScan( indexOn_1_1 );

        // THEN
        assertTrue( diffSets.isEmpty() );
    }

    @Test
    public void shouldComputeIndexUpdatesForScanWhenThereAreNewNodes()
    {
        // GIVEN
        addNodesToIndex( indexOn_1_1 ).withDefaultStringProperties( 42L, 43L );
        addNodesToIndex( indexOn_1_2 ).withDefaultStringProperties( 44L );

        // WHEN
        PrimitiveLongReadableDiffSets diffSets = state.indexUpdatesForScan( indexOn_1_1 );

        // THEN
        assertEquals( asSet( 42L, 43L ), toSet( diffSets.getAdded() ) );
    }

    @Test
    public void shouldComputeIndexUpdatesForSeekWhenThereAreNewNodes()
    {
        // GIVEN
        addNodesToIndex( indexOn_1_1 ).withDefaultStringProperties( 42L, 43L );
        addNodesToIndex( indexOn_1_2 ).withDefaultStringProperties( 44L );

        // WHEN
        PrimitiveLongReadableDiffSets diffSets = state.indexUpdatesForSeek( indexOn_1_1, ValueTuple.of( "value43" ) );

        // THEN
        assertEquals( asSet( 43L ), toSet( diffSets.getAdded() ) );
    }

    //endregion

    //region range seek by number index update tests

    @Test
    public void shouldComputeIndexUpdatesForBetweenRangeSeekByNumberWhenThereAreNoMatchingNodes()
    {
        // GIVEN
        addNodesToIndex( indexOn_1_1 ).withNumberProperties( asList( of( 42L, 500 ), of( 43L, 550 ) ) );
        addNodesToIndex( indexOn_1_2 ).withNumberProperties( singletonList( of( 44L, 520 ) ) );

        // WHEN
        PrimitiveLongReadableDiffSets diffSets = state.indexUpdatesForRangeSeekByNumber( indexOn_1_1, 660, false, 800, true );

        // THEN
        assertEquals( emptySet(), toSet( diffSets.getAdded() ) );
    }

    @Test
    public void shouldComputeIndexUpdatesForBetweenRangeSeekByNumberWhenThereAreNewNodesCreatedInSingleBatch()
    {
        // GIVEN
        addNodesToIndex( indexOn_1_1 ).withNumberProperties( asList( of( 42L, 500 ), of( 43L, 550 ) ) );
        addNodesToIndex( indexOn_1_2 ).withNumberProperties( singletonList( of( 44L, 520 ) ) );

        // WHEN
        PrimitiveLongReadableDiffSets diffSets = state.indexUpdatesForRangeSeekByNumber( indexOn_1_1, 510, true, 600, true );

        // THEN
        assertEquals( asSet( 43L ), toSet( diffSets.getAdded() ) );
    }

    @Test
    public void shouldComputeIndexUpdatesForBetweenRangeSeekByNumberWhenThereAreNewNodesCreatedInTwoBatches()
    {
        // GIVEN
        addNodesToIndex( indexOn_1_1 ).withNumberProperties( singletonList( of( 42L, 500 ) ) );
        addNodesToIndex( indexOn_1_2 ).withNumberProperties( singletonList( of( 44L, 520 ) ) );
        addNodesToIndex( indexOn_1_1 ).withNumberProperties( singletonList( of( 43L, 550 ) ) );

        // WHEN
        PrimitiveLongReadableDiffSets diffSets = state.indexUpdatesForRangeSeekByNumber( indexOn_1_1, 510, true, 600, true );

        // THEN
        assertEquals( asSet( 43L ), toSet( diffSets.getAdded() ) );
    }

    @Test
    public void shouldComputeIndexUpdatesForBetweenRangeSeekByNumberWithIncludeLowerAndIncludeUpper()
    {
        // GIVEN
        addNodesToIndex( indexOn_1_1 ).withNumberProperties(
                asList( of( 42L, 500 ), of( 43L, 510 ), of( 44L, 520 ), of( 45L, 530 ), of( 47L, 540 ), of( 48L, 550 ),
                        of( 49L, 560 ) ) );
        addNodesToIndex( indexOn_1_2 ).withNumberProperties( singletonList( of( 46L, 520 ) ) );

        // WHEN
        PrimitiveLongReadableDiffSets diffSets = state.indexUpdatesForRangeSeekByNumber( indexOn_1_1, 510, true, 550, true );

        // THEN
        assertEquals( asSet( 43L, 44L, 45L, 47L, 48L ), toSet( diffSets.getAdded() ) );
    }

    @Test
    public void shouldComputeIndexUpdatesForBetweenRangeSeekByNumberWithIncludeLowerAndExcludeUpper()
    {
        // GIVEN
        addNodesToIndex( indexOn_1_1 ).withNumberProperties(
                asList( of( 42L, 500 ), of( 43L, 510 ), of( 44L, 520 ), of( 45L, 530 ), of( 47L, 540 ), of( 48L, 550 ),
                        of( 49L, 560 ) ) );
        addNodesToIndex( indexOn_1_2 ).withNumberProperties( singletonList( of( 46L, 520 ) ) );

        // WHEN
        PrimitiveLongReadableDiffSets diffSets = state.indexUpdatesForRangeSeekByNumber( indexOn_1_1, 510, true, 550, false );

        // THEN
        assertEquals( asSet( 43L, 44L, 45L, 47L ), toSet( diffSets.getAdded() ) );
    }

    @Test
    public void shouldComputeIndexUpdatesForBetweenRangeSeekByNumberWithExcludeLowerAndIncludeUpper()
    {
        // GIVEN
        addNodesToIndex( indexOn_1_1 ).withNumberProperties(
                asList( of( 42L, 500 ), of( 43L, 510 ), of( 44L, 520 ), of( 45L, 530 ), of( 47L, 540 ), of( 48L, 550 ),
                        of( 49L, 560 ) ) );
        addNodesToIndex( indexOn_1_2 ).withNumberProperties( singletonList( of( 46L, 520 ) ) );

        // WHEN
        PrimitiveLongReadableDiffSets diffSets = state.indexUpdatesForRangeSeekByNumber( indexOn_1_1, 510, false, 550, true );

        // THEN
        assertEquals( asSet( 44L, 45L, 47L, 48L ), toSet( diffSets.getAdded() ) );
    }

    @Test
    public void shouldComputeIndexUpdatesForBetweenRangeSeekByNumberWithExcludeLowerAndExcludeUpper()
    {
        // GIVEN
        addNodesToIndex( indexOn_1_1 ).withNumberProperties(
                asList( of( 42L, 500 ), of( 43L, 510 ), of( 44L, 520 ), of( 45L, 530 ), of( 47L, 540 ), of( 48L, 550 ),
                        of( 49L, 560 ) ) );
        addNodesToIndex( indexOn_1_2 ).withNumberProperties( singletonList( of( 46L, 520 ) ) );

        // WHEN
        PrimitiveLongReadableDiffSets diffSets = state.indexUpdatesForRangeSeekByNumber( indexOn_1_1, 510, false, 550, false );

        // THEN
        assertEquals( asSet( 44L, 45L, 47L ), toSet( diffSets.getAdded() ) );
    }

    @Test
    public void shouldComputeIndexUpdatesForBetweenRangeSeekByNumberWithUnboundedLowerExcludeLowerAndIncludeUpper()
    {
        // GIVEN
        addNodesToIndex( indexOn_1_1 ).withBooleanProperties( asList( of( 39L, true ), of( 38L, false ) ) );
        addNodesToIndex( indexOn_1_1 ).withNumberProperties(
                asList( of( 42L, 500 ), of( 43L, 510 ), of( 44L, 520 ), of( 45L, 530 ), of( 47L, 540 ), of( 48L, 550 ),
                        of( 49L, 560 ) ) );
        addNodesToIndex( indexOn_1_2 ).withNumberProperties( singletonList( of( 46L, 520 ) ) );

        // WHEN
        PrimitiveLongReadableDiffSets diffSets = state.indexUpdatesForRangeSeekByNumber( indexOn_1_1, null, false, 550, true );

        // THEN
        assertEquals( asSet( 42L, 43L, 44L, 45L, 47L, 48L ), toSet( diffSets.getAdded() ) );
    }

    @Test
    public void shouldComputeIndexUpdatesForBetweenRangeSeekByNumberWithUnboundedLowerIncludeLowerAndIncludeUpper()
    {
        // GIVEN
        addNodesToIndex( indexOn_1_1 ).withBooleanProperties( asList( of( 39L, true ), of( 38L, false ) ) );
        addNodesToIndex( indexOn_1_1 ).withNumberProperties(
                asList( of( 42L, 500 ), of( 43L, 510 ), of( 44L, 520 ), of( 45L, 530 ), of( 47L, 540 ), of( 48L, 550 ),
                        of( 49L, 560 ) ) );
        addNodesToIndex( indexOn_1_2 ).withNumberProperties( singletonList( of( 46L, 520 ) ) );

        // WHEN
        PrimitiveLongReadableDiffSets diffSets = state.indexUpdatesForRangeSeekByNumber( indexOn_1_1, null, true, 550, true );

        // THEN
        assertEquals( asSet( 42L, 43L, 44L, 45L, 47L, 48L ), toSet( diffSets.getAdded() ) );
    }

    @Test
    public void shouldComputeIndexUpdatesForBetweenRangeSeekByNumberWithUnboundedLowerExcludeLowerAndExcludeUpper()
    {
        // GIVEN
        addNodesToIndex( indexOn_1_1 ).withBooleanProperties( asList( of( 39L, true ), of( 38L, false ) ) );
        addNodesToIndex( indexOn_1_1 ).withNumberProperties(
                asList( of( 42L, 500 ), of( 43L, 510 ), of( 44L, 520 ), of( 45L, 530 ), of( 47L, 540 ), of( 48L, 550 ),
                        of( 49L, 560 ) ) );
        addNodesToIndex( indexOn_1_2 ).withNumberProperties( singletonList( of( 46L, 520 ) ) );

        // WHEN
        PrimitiveLongReadableDiffSets diffSets =
                state.indexUpdatesForRangeSeekByNumber( indexOn_1_1, null, false, 550, false );

        // THEN
        assertEquals( asSet( 42L, 43L, 44L, 45L, 47L ), toSet( diffSets.getAdded() ) );
    }

    @Test
    public void shouldComputeIndexUpdatesForBetweenRangeSeekByNumberWithUnboundedLowerIncludeLowerAndExcludeUpper()
    {
        // GIVEN
        addNodesToIndex( indexOn_1_1 ).withBooleanProperties( asList( of( 39L, true ), of( 38L, false ) ) );
        addNodesToIndex( indexOn_1_1 ).withNumberProperties(
                asList( of( 42L, 500 ), of( 43L, 510 ), of( 44L, 520 ), of( 45L, 530 ), of( 47L, 540 ), of( 48L, 550 ),
                        of( 49L, 560 ) ) );
        addNodesToIndex( indexOn_1_2 ).withNumberProperties( singletonList( of( 46L, 520 ) ) );

        // WHEN
        PrimitiveLongReadableDiffSets diffSets = state.indexUpdatesForRangeSeekByNumber( indexOn_1_1, null, true, 550, false );

        // THEN
        assertEquals( asSet( 42L, 43L, 44L, 45L, 47L ), toSet( diffSets.getAdded() ) );
    }

    @Test
    public void shouldComputeIndexUpdatesForBetweenRangeSeekByNumberWithUnboundedUpperIncludeLowerAndIncludeUpper()
    {
        // GIVEN
        addNodesToIndex( indexOn_1_1 ).withBooleanProperties( asList( of( 39L, true ), of( 38L, false ) ) );
        addNodesToIndex( indexOn_1_1 ).withNumberProperties(
                asList( of( 42L, 500 ), of( 43L, 510 ), of( 44L, 520 ), of( 45L, 530 ), of( 47L, 540 ), of( 48L, 550 ),
                        of( 49L, 560 ) ) );
        addNodesToIndex( indexOn_1_2 ).withNumberProperties( singletonList( of( 46L, 520 ) ) );

        // WHEN
        PrimitiveLongReadableDiffSets diffSets = state.indexUpdatesForRangeSeekByNumber( indexOn_1_1, 540, true, null, true );

        // THEN
        assertEquals( asSet( 47L, 48L, 49L ), toSet( diffSets.getAdded() ) );
    }

    @Test
    public void shouldComputeIndexUpdatesForBetweenRangeSeekByNumberWithUnboundedUpperIncludeLowerAndExcludeUpper()
    {
        // GIVEN
        addNodesToIndex( indexOn_1_1 ).withBooleanProperties( asList( of( 39L, true ), of( 38L, false ) ) );
        addNodesToIndex( indexOn_1_1 ).withNumberProperties(
                asList( of( 42L, 500 ), of( 43L, 510 ), of( 44L, 520 ), of( 45L, 530 ), of( 47L, 540 ), of( 48L, 550 ),
                        of( 49L, 560 ) ) );
        addNodesToIndex( indexOn_1_2 ).withNumberProperties( singletonList( of( 46L, 520 ) ) );

        // WHEN
        PrimitiveLongReadableDiffSets diffSets = state.indexUpdatesForRangeSeekByNumber( indexOn_1_1, 540, true, null, false );

        // THEN
        assertEquals( asSet( 47L, 48L, 49L ), toSet( diffSets.getAdded() ) );
    }

    @Test
    public void shouldComputeIndexUpdatesForBetweenRangeSeekByNumberWithUnboundedUpperExcludeLowerAndIncludeUpper()
    {
        // GIVEN
        addNodesToIndex( indexOn_1_1 ).withBooleanProperties( asList( of( 39L, true ), of( 38L, false ) ) );
        addNodesToIndex( indexOn_1_1 ).withNumberProperties(
                asList( of( 42L, 500 ), of( 43L, 510 ), of( 44L, 520 ), of( 45L, 530 ), of( 47L, 540 ), of( 48L, 550 ),
                        of( 49L, 560 ) ) );
        addNodesToIndex( indexOn_1_2 ).withNumberProperties( singletonList( of( 46L, 520 ) ) );

        // WHEN
        PrimitiveLongReadableDiffSets diffSets = state.indexUpdatesForRangeSeekByNumber( indexOn_1_1, 540, false, null, true );

        // THEN
        assertEquals( asSet( 48L, 49L ), toSet( diffSets.getAdded() ) );
    }

    @Test
    public void shouldComputeIndexUpdatesForBetweenRangeSeekByNumberWithUnboundedUpperExcludeLowerAndExcludeUpper()
    {
        // GIVEN
        addNodesToIndex( indexOn_1_1 ).withBooleanProperties( asList( of( 39L, true ), of( 38L, false ) ) );
        addNodesToIndex( indexOn_1_1 ).withNumberProperties(
                asList( of( 42L, 500 ), of( 43L, 510 ), of( 44L, 520 ), of( 45L, 530 ), of( 47L, 540 ), of( 48L, 550 ),
                        of( 49L, 560 ) ) );
        addNodesToIndex( indexOn_1_2 ).withNumberProperties( singletonList( of( 46L, 520 ) ) );

        // WHEN
        PrimitiveLongReadableDiffSets diffSets =
                state.indexUpdatesForRangeSeekByNumber( indexOn_1_1, 540, false, null, false );

        // THEN
        assertEquals( asSet( 48L, 49L ), toSet( diffSets.getAdded() ) );
    }

    @Test
    public void shouldComputeIndexUpdatesForBetweenRangeSeekByNumberWithNoBounds()
    {
        // GIVEN
        addNodesToIndex( indexOn_1_1 ).withBooleanProperties( asList( of( 39L, true ), of( 38L, false ) ) );
        addNodesToIndex( indexOn_1_1 ).withNumberProperties( asList( of( 42L, 500 ), of( 43L, 510 ), of( 44L, 520 ) ) );
        addNodesToIndex( indexOn_1_2 ).withNumberProperties( singletonList( of( 46L, 520 ) ) );

        // WHEN
        PrimitiveLongReadableDiffSets diffSets = state.indexUpdatesForRangeSeekByNumber( indexOn_1_1, null, true, null, true );

        // THEN
        assertEquals( asSet( 42L, 43L, 44L ), toSet( diffSets.getAdded() ) );
    }

    //endregion

    //region range seek by string index update tests

    @Test
    public void shouldComputeIndexUpdatesForBetweenRangeSeekByStringWhenThereAreNoMatchingNodes()
    {
        // GIVEN
        addNodesToIndex( indexOn_1_1 ).withStringProperties( asList( of( 42L, "Agatha" ), of( 43L, "Barbara" ) ) );
        addNodesToIndex( indexOn_1_2 ).withStringProperties( singletonList( of( 44L, "Andreas" ) ) );

        // WHEN
        PrimitiveLongReadableDiffSets diffSets =
                state.indexUpdatesForRangeSeekByString( indexOn_1_1, "Cindy", false, "William", true );

        // THEN
        assertEquals( emptySet(), toSet( diffSets.getAdded() ) );
    }

    @Test
    public void shouldComputeIndexUpdatesForBetweenRangeSeekByStringWhenThereAreNewNodesCreatedInSingleBatch()
    {
        // GIVEN
        addNodesToIndex( indexOn_1_1 ).withStringProperties( asList( of( 42L, "Agatha" ), of( 43L, "Barbara" ) ) );
        addNodesToIndex( indexOn_1_2 ).withStringProperties( singletonList( of( 44L, "Andreas" ) ) );

        // WHEN
        PrimitiveLongReadableDiffSets diffSets =
                state.indexUpdatesForRangeSeekByString( indexOn_1_1, "Amy", true, "Cathy", true );

        // THEN
        assertEquals( asSet( 43L ), toSet( diffSets.getAdded() ) );
    }

    @Test
    public void shouldComputeIndexUpdatesForBetweenRangeSeekByStringWhenThereAreNewNodesCreatedInTwoBatches()
    {
        // GIVEN
        addNodesToIndex( indexOn_1_1 ).withStringProperties( singletonList( of( 42L, "Agatha" ) ) );
        addNodesToIndex( indexOn_1_2 ).withStringProperties( singletonList( of( 44L, "Andreas" ) ) );
        addNodesToIndex( indexOn_1_1 ).withStringProperties( singletonList( of( 43L, "Barbara" ) ) );

        // WHEN
        PrimitiveLongReadableDiffSets diffSets =
                state.indexUpdatesForRangeSeekByString( indexOn_1_1, "Amy", true, "Cathy", true );

        // THEN
        assertEquals( asSet( 43L ), toSet( diffSets.getAdded() ) );
    }

    @Test
    public void shouldComputeIndexUpdatesForBetweenRangeSeekByStringWithIncludeLowerAndIncludeUpper()
    {
        // GIVEN
        addNodesToIndex( indexOn_1_1 ).withStringProperties(
                asList( of( 42L, "Agatha" ), of( 43L, "Amy" ), of( 44L, "Andreas" ), of( 45L, "Aristotle" ),
                        of( 47L, "Arthur" ), of( 48L, "Arwen" ), of( 49L, "Ashley" ) ) );
        addNodesToIndex( indexOn_1_2 ).withStringProperties( singletonList( of( 46L, "Andreas" ) ) );

        // WHEN
        PrimitiveLongReadableDiffSets diffSets =
                state.indexUpdatesForRangeSeekByString( indexOn_1_1, "Amy", true, "Arwen", true );

        // THEN
        assertEquals( asSet( 43L, 44L, 45L, 47L, 48L ), toSet( diffSets.getAdded() ) );
    }

    @Test
    public void shouldComputeIndexUpdatesForBetweenRangeSeekByStringWithIncludeLowerAndExcludeUpper()
    {
        // GIVEN
        addNodesToIndex( indexOn_1_1 ).withStringProperties(
                asList( of( 42L, "Agatha" ), of( 43L, "Amy" ), of( 44L, "Andreas" ), of( 45L, "Aristotle" ),
                        of( 47L, "Arthur" ), of( 48L, "Arwen" ), of( 49L, "Ashley" ) ) );
        addNodesToIndex( indexOn_1_2 ).withStringProperties( singletonList( of( 46L, "Andreas" ) ) );

        // WHEN
        PrimitiveLongReadableDiffSets diffSets =
                state.indexUpdatesForRangeSeekByString( indexOn_1_1, "Amy", true, "Arwen", false );

        // THEN
        assertEquals( asSet( 43L, 44L, 45L, 47L ), toSet( diffSets.getAdded() ) );
    }

    @Test
    public void shouldComputeIndexUpdatesForBetweenRangeSeekByStringWithExcludeLowerAndIncludeUpper()
    {
        // GIVEN
        addNodesToIndex( indexOn_1_1 ).withStringProperties(
                asList( of( 42L, "Agatha" ), of( 43L, "Amy" ), of( 44L, "Andreas" ), of( 45L, "Aristotle" ),
                        of( 47L, "Arthur" ), of( 48L, "Arwen" ), of( 49L, "Ashley" ) ) );
        addNodesToIndex( indexOn_1_2 ).withStringProperties( singletonList( of( 46L, "Andreas" ) ) );

        // WHEN
        PrimitiveLongReadableDiffSets diffSets =
                state.indexUpdatesForRangeSeekByString( indexOn_1_1, "Amy", false, "Arwen", true );

        // THEN
        assertEquals( asSet( 44L, 45L, 47L, 48L ), toSet( diffSets.getAdded() ) );
    }

    @Test
    public void shouldComputeIndexUpdatesForBetweenRangeSeekByStringWithExcludeLowerAndExcludeUpper()
    {
        // GIVEN
        addNodesToIndex( indexOn_1_1 ).withStringProperties(
                asList( of( 42L, "Agatha" ), of( 43L, "Amy" ), of( 44L, "Andreas" ), of( 45L, "Aristotle" ),
                        of( 47L, "Arthur" ), of( 48L, "Arwen" ), of( 49L, "Ashley" ) ) );
        addNodesToIndex( indexOn_1_2 ).withStringProperties( singletonList( of( 46L, "Andreas" ) ) );

        // WHEN
        PrimitiveLongReadableDiffSets diffSets =
                state.indexUpdatesForRangeSeekByString( indexOn_1_1, "Amy", false, "Arwen", false );

        // THEN
        assertEquals( asSet( 44L, 45L, 47L ), toSet( diffSets.getAdded() ) );
    }

    @Test
    public void shouldComputeIndexUpdatesForBetweenRangeSeekByStringWithUnboundedLowerExcludeLowerAndIncludeUpper()
    {
        // GIVEN
        addNodesToIndex( indexOn_1_1 ).withBooleanProperties( asList( of( 39L, true ), of( 38L, false ) ) );
        addNodesToIndex( indexOn_1_1 ).withStringProperties(
                asList( of( 42L, "Agatha" ), of( 43L, "Amy" ), of( 44L, "Andreas" ), of( 45L, "Aristotle" ),
                        of( 47L, "Arthur" ), of( 48L, "Arwen" ), of( 49L, "Ashley" ) ) );
        addNodesToIndex( indexOn_1_2 ).withStringProperties( singletonList( of( 46L, "Andreas" ) ) );

        // WHEN
        PrimitiveLongReadableDiffSets diffSets =
                state.indexUpdatesForRangeSeekByString( indexOn_1_1, null, false, "Arwen", true );

        // THEN
        assertEquals( asSet( 42L, 43L, 44L, 45L, 47L, 48L ), toSet( diffSets.getAdded() ) );
    }

    @Test
    public void shouldComputeIndexUpdatesForBetweenRangeSeekByStringWithUnboundedLowerIncludeLowerAndIncludeUpper()
    {
        // GIVEN
        addNodesToIndex( indexOn_1_1 ).withBooleanProperties( asList( of( 39L, true ), of( 38L, false ) ) );
        addNodesToIndex( indexOn_1_1 ).withStringProperties(
                asList( of( 42L, "Agatha" ), of( 43L, "Amy" ), of( 44L, "Andreas" ), of( 45L, "Aristotle" ),
                        of( 47L, "Arthur" ), of( 48L, "Arwen" ), of( 49L, "Ashley" ) ) );
        addNodesToIndex( indexOn_1_2 ).withStringProperties( singletonList( of( 46L, "Andreas" ) ) );

        // WHEN
        PrimitiveLongReadableDiffSets diffSets =
                state.indexUpdatesForRangeSeekByString( indexOn_1_1, null, true, "Arwen", true );

        // THEN
        assertEquals( asSet( 42L, 43L, 44L, 45L, 47L, 48L ), toSet( diffSets.getAdded() ) );
    }

    @Test
    public void shouldComputeIndexUpdatesForBetweenRangeSeekByStringWithUnboundedLowerExcludeLowerAndExcludeUpper()
    {
        // GIVEN
        addNodesToIndex( indexOn_1_1 ).withBooleanProperties( asList( of( 39L, true ), of( 38L, false ) ) );
        addNodesToIndex( indexOn_1_1 ).withStringProperties(
                asList( of( 42L, "Agatha" ), of( 43L, "Amy" ), of( 44L, "Andreas" ), of( 45L, "Aristotle" ),
                        of( 47L, "Arthur" ), of( 48L, "Arwen" ), of( 49L, "Ashley" ) ) );
        addNodesToIndex( indexOn_1_2 ).withStringProperties( singletonList( of( 46L, "Andreas" ) ) );

        // WHEN
        PrimitiveLongReadableDiffSets diffSets =
                state.indexUpdatesForRangeSeekByString( indexOn_1_1, null, false, "Arwen", false );

        // THEN
        assertEquals( asSet( 42L, 43L, 44L, 45L, 47L ), toSet( diffSets.getAdded() ) );
    }

    @Test
    public void shouldComputeIndexUpdatesForBetweenRangeSeekByStringWithUnboundedLowerIncludeLowerAndExcludeUpper()
    {
        // GIVEN
        addNodesToIndex( indexOn_1_1 ).withBooleanProperties( asList( of( 39L, true ), of( 38L, false ) ) );
        addNodesToIndex( indexOn_1_1 ).withStringProperties(
                asList( of( 42L, "Agatha" ), of( 43L, "Amy" ), of( 44L, "Andreas" ), of( 45L, "Aristotle" ),
                        of( 47L, "Arthur" ), of( 48L, "Arwen" ), of( 49L, "Ashley" ) ) );
        addNodesToIndex( indexOn_1_2 ).withStringProperties( singletonList( of( 46L, "Andreas" ) ) );

        // WHEN
        PrimitiveLongReadableDiffSets diffSets =
                state.indexUpdatesForRangeSeekByString( indexOn_1_1, null, true, "Arwen", false );

        // THEN
        assertEquals( asSet( 42L, 43L, 44L, 45L, 47L ), toSet( diffSets.getAdded() ) );
    }

    @Test
    public void shouldComputeIndexUpdatesForBetweenRangeSeekByStringWithUnboundedUpperIncludeLowerAndIncludeUpper()
    {
        // GIVEN
        addNodesToIndex( indexOn_1_1 ).withBooleanProperties( asList( of( 39L, true ), of( 38L, false ) ) );
        addNodesToIndex( indexOn_1_1 ).withStringProperties(
                asList( of( 42L, "Agatha" ), of( 43L, "Amy" ), of( 44L, "Andreas" ), of( 45L, "Aristotle" ),
                        of( 47L, "Arthur" ), of( 48L, "Arwen" ), of( 49L, "Ashley" ) ) );
        addNodesToIndex( indexOn_1_2 ).withStringProperties( singletonList( of( 46L, "Andreas" ) ) );

        // WHEN
        PrimitiveLongReadableDiffSets diffSets =
                state.indexUpdatesForRangeSeekByString( indexOn_1_1, "Arthur", true, null, true );

        // THEN
        assertEquals( asSet( 47L, 48L, 49L ), toSet( diffSets.getAdded() ) );
    }

    @Test
    public void shouldComputeIndexUpdatesForBetweenRangeSeekByStringWithUnboundedUpperIncludeLowerAndExcludeUpper()
    {
        // GIVEN
        addNodesToIndex( indexOn_1_1 ).withBooleanProperties( asList( of( 39L, true ), of( 38L, false ) ) );
        addNodesToIndex( indexOn_1_1 ).withStringProperties(
                asList( of( 42L, "Agatha" ), of( 43L, "Amy" ), of( 44L, "Andreas" ), of( 45L, "Aristotle" ),
                        of( 47L, "Arthur" ), of( 48L, "Arwen" ), of( 49L, "Ashley" ) ) );
        addNodesToIndex( indexOn_1_2 ).withStringProperties( singletonList( of( 46L, "Andreas" ) ) );

        // WHEN
        PrimitiveLongReadableDiffSets diffSets =
                state.indexUpdatesForRangeSeekByString( indexOn_1_1, "Arthur", true, null, false );

        // THEN
        assertEquals( asSet( 47L, 48L, 49L ), toSet( diffSets.getAdded() ) );
    }

    @Test
    public void shouldComputeIndexUpdatesForBetweenRangeSeekByStringWithUnboundedUpperExcludeLowerAndIncludeUpper()
    {
        // GIVEN
        addNodesToIndex( indexOn_1_1 ).withBooleanProperties( asList( of( 39L, true ), of( 38L, false ) ) );
        addNodesToIndex( indexOn_1_1 ).withStringProperties(
                asList( of( 42L, "Agatha" ), of( 43L, "Amy" ), of( 44L, "Andreas" ), of( 45L, "Aristotle" ),
                        of( 47L, "Arthur" ), of( 48L, "Arwen" ), of( 49L, "Ashley" ) ) );
        addNodesToIndex( indexOn_1_2 ).withStringProperties( singletonList( of( 46L, "Andreas" ) ) );

        // WHEN
        PrimitiveLongReadableDiffSets diffSets =
                state.indexUpdatesForRangeSeekByString( indexOn_1_1, "Arthur", false, null, true );

        // THEN
        assertEquals( asSet( 48L, 49L ), toSet( diffSets.getAdded() ) );
    }

    @Test
    public void shouldComputeIndexUpdatesForBetweenRangeSeekByStringWithUnboundedUpperExcludeLowerAndExcludeUpper()
    {
        // GIVEN
        addNodesToIndex( indexOn_1_1 ).withBooleanProperties( asList( of( 39L, true ), of( 38L, false ) ) );
        addNodesToIndex( indexOn_1_1 ).withStringProperties(
                asList( of( 42L, "Agatha" ), of( 43L, "Amy" ), of( 44L, "Andreas" ), of( 45L, "Aristotle" ),
                        of( 47L, "Arthur" ), of( 48L, "Arwen" ), of( 49L, "Ashley" ) ) );
        addNodesToIndex( indexOn_1_2 ).withStringProperties( singletonList( of( 46L, "Andreas" ) ) );

        // WHEN
        PrimitiveLongReadableDiffSets diffSets =
                state.indexUpdatesForRangeSeekByString( indexOn_1_1, "Arthur", false, null, false );

        // THEN
        assertEquals( asSet( 48L, 49L ), toSet( diffSets.getAdded() ) );
    }

    @Test
    public void shouldComputeIndexUpdatesForBetweenRangeSeekByStringWithNoBounds()
    {
        // GIVEN
        addNodesToIndex( indexOn_1_1 ).withBooleanProperties( asList( of( 39L, true ), of( 38L, false ) ) );
        addNodesToIndex( indexOn_1_1 )
                .withStringProperties( asList( of( 42L, "Agatha" ), of( 43L, "Amy" ), of( 44L, "Andreas" ) ) );
        addNodesToIndex( indexOn_1_2 ).withStringProperties( singletonList( of( 46L, "Andreas" ) ) );

        // WHEN
        PrimitiveLongReadableDiffSets diffSets = state.indexUpdatesForRangeSeekByString( indexOn_1_1, null, true, null, true );

        // THEN
        assertEquals( asSet( 42L, 43L, 44L ), toSet( diffSets.getAdded() ) );
    }

    //endregion

    //region range seek by prefix index update tests

    @Test
    public void shouldComputeIndexUpdatesForRangeSeekByPrefixWhenThereAreNoMatchingNodes()
    {
        // GIVEN
        addNodesToIndex( indexOn_1_1 ).withDefaultStringProperties( 42L, 43L );
        addNodesToIndex( indexOn_1_2 ).withDefaultStringProperties( 44L );

        // WHEN
        PrimitiveLongReadableDiffSets diffSets = state.indexUpdatesForRangeSeekByPrefix( indexOn_1_1, "eulav" );

        // THEN
        assertEquals( emptySet(), toSet( diffSets.getAdded() ) );
    }

    @Test
    public void shouldComputeIndexUpdatesForRangeSeekByPrefixWhenThereAreNewNodesCreatedInOneBatch()
    {
        // GIVEN
        addNodesToIndex( indexOn_1_1 ).withDefaultStringProperties( 42L, 43L );
        addNodesToIndex( indexOn_1_2 ).withDefaultStringProperties( 44L );

        // WHEN
        PrimitiveLongReadableDiffSets diffSets = state.indexUpdatesForRangeSeekByPrefix( indexOn_1_1, "value" );

        // THEN
        assertEquals( asSet( 42L, 43L ), toSet( diffSets.getAdded() ) );
    }

    @Test
    public void shouldComputeIndexUpdatesForRangeSeekByPrefixWhenThereArePartiallyMatchingNewNodes1()
    {
        // GIVEN
        addNodesToIndex( indexOn_1_1 ).withStringProperties(
                asList( of( 40L, "Aaron" ), of( 41L, "Agatha" ), of( 42L, "Andreas" ), of( 43L, "Andrea" ),
                        of( 44L, "Aristotle" ), of( 45L, "Barbara" ), of( 46L, "Barbarella" ),
                        of( 47L, "Cinderella" ) ) );
        addNodesToIndex( indexOn_1_2 ).withDefaultStringProperties( 44L );

        // WHEN
        PrimitiveLongReadableDiffSets diffSets = state.indexUpdatesForRangeSeekByPrefix( indexOn_1_1, "And" );

        // THEN
        assertEquals( asSet( 42L, 43L ), toSet( diffSets.getAdded() ) );
    }

    @Test
    public void shouldComputeIndexUpdatesForRangeSeekByPrefixWhenThereArePartiallyMatchingNewNodes2()
    {
        // GIVEN
        addNodesToIndex( indexOn_1_1 ).withStringProperties(
                asList( of( 40L, "Aaron" ), of( 41L, "Agatha" ), of( 42L, "Andreas" ), of( 43L, "Andrea" ),
                        of( 44L, "Aristotle" ), of( 45L, "Barbara" ), of( 46L, "Barbarella" ),
                        of( 47L, "Cinderella" ) ) );
        addNodesToIndex( indexOn_1_2 ).withDefaultStringProperties( 44L );

        // WHEN
        PrimitiveLongReadableDiffSets diffSets = state.indexUpdatesForRangeSeekByPrefix( indexOn_1_1, "Bar" );

        // THEN
        assertEquals( asSet( 45L, 46L ), toSet( diffSets.getAdded() ) );
    }

    @Test
    public void shouldComputeIndexUpdatesForRangeSeekByPrefixWhenThereArePartiallyMatchingLeadingNewNodes()
    {
        // GIVEN
        addNodesToIndex( indexOn_1_1 ).withStringProperties(
                asList( of( 40L, "Aaron" ), of( 41L, "Agatha" ), of( 42L, "Andreas" ), of( 43L, "Andrea" ),
                        of( 44L, "Aristotle" ), of( 45L, "Barbara" ), of( 46L, "Barbarella" ),
                        of( 47L, "Cinderella" ) ) );
        addNodesToIndex( indexOn_1_2 ).withDefaultStringProperties( 44L );

        // WHEN
        PrimitiveLongReadableDiffSets diffSets = state.indexUpdatesForRangeSeekByPrefix( indexOn_1_1, "Aa" );

        // THEN
        assertEquals( asSet( 40L ), toSet( diffSets.getAdded() ) );
    }

    @Test
    public void shouldComputeIndexUpdatesForRangeSeekByPrefixWhenThereArePartiallyMatchingTrailingNewNodes()
    {
        // GIVEN
        addNodesToIndex( indexOn_1_1 ).withStringProperties(
                asList( of( 40L, "Aaron" ), of( 41L, "Agatha" ), of( 42L, "Andreas" ), of( 43L, "Andrea" ),
                        of( 44L, "Aristotle" ), of( 45L, "Barbara" ), of( 46L, "Barbarella" ),
                        of( 47L, "Cinderella" ) ) );
        addNodesToIndex( indexOn_1_2 ).withDefaultStringProperties( 44L );

        // WHEN
        PrimitiveLongReadableDiffSets diffSets = state.indexUpdatesForRangeSeekByPrefix( indexOn_1_1, "Ci" );

        // THEN
        assertEquals( asSet( 47L ), toSet( diffSets.getAdded() ) );
    }

    @Test
    public void shouldComputeIndexUpdatesForRangeSeekByPrefixWhenThereAreNewNodesCreatedInTwoBatches()
    {
        // GIVEN
        addNodesToIndex( indexOn_1_1 ).withDefaultStringProperties( 42L );
        addNodesToIndex( indexOn_1_2 ).withDefaultStringProperties( 44L );
        addNodesToIndex( indexOn_1_1 ).withDefaultStringProperties( 43L );

        // WHEN
        PrimitiveLongReadableDiffSets diffSets = state.indexUpdatesForRangeSeekByPrefix( indexOn_1_1, "value" );

        // THEN
        assertEquals( asSet( 42L, 43L ), toSet( diffSets.getAdded() ) );
    }

    //endregion

    //region miscellaneous

    @Test
    public void shouldListNodeAsDeletedIfItIsDeleted()
    {
        // Given

        // When
        long nodeId = 1337L;
        state.nodeDoDelete( nodeId );

        // Then
        assertThat( Iterables.asSet( state.addedAndRemovedNodes().getRemoved() ), equalTo( asSet( nodeId ) ) );
    }

    @Test
    public void shouldAddUniquenessConstraint()
    {
        // when
        UniquenessConstraintDescriptor constraint = ConstraintDescriptorFactory.uniqueForLabel( 1, 17 );
        state.constraintDoAdd( constraint, 7 );

        // then
        ReadableDiffSets<ConstraintDescriptor> diff = state.constraintsChangesForLabel( 1 );

        assertEquals( singleton( constraint ), diff.getAdded() );
        assertTrue( diff.getRemoved().isEmpty() );
    }

    @Test
    public void addingUniquenessConstraintShouldBeIdempotent()
    {
        // given
        UniquenessConstraintDescriptor constraint1 = ConstraintDescriptorFactory.uniqueForLabel( 1, 17 );
        state.constraintDoAdd( constraint1, 7 );

        // when
        UniquenessConstraintDescriptor constraint2 = ConstraintDescriptorFactory.uniqueForLabel( 1, 17 );
        state.constraintDoAdd( constraint2, 19 );

        // then
        assertEquals( constraint1, constraint2 );
        assertEquals( singleton( constraint1 ), state.constraintsChangesForLabel( 1 ).getAdded() );
    }

    @Test
    public void shouldDifferentiateBetweenUniquenessConstraintsForDifferentLabels()
    {
        // when
        UniquenessConstraintDescriptor constraint1 = ConstraintDescriptorFactory.uniqueForLabel( 1, 17 );
        state.constraintDoAdd( constraint1, 7 );
        UniquenessConstraintDescriptor constraint2 = ConstraintDescriptorFactory.uniqueForLabel( 2, 17 );
        state.constraintDoAdd( constraint2, 19 );

        // then
        assertEquals( singleton( constraint1 ), state.constraintsChangesForLabel( 1 ).getAdded() );
        assertEquals( singleton( constraint2 ), state.constraintsChangesForLabel( 2 ).getAdded() );
    }

    @Test
    public void shouldAddRelationshipPropertyExistenceConstraint()
    {
        // Given
        ConstraintDescriptor constraint = ConstraintDescriptorFactory.existsForRelType( 1, 42 );

        // When
        state.constraintDoAdd( constraint );

        // Then
        assertEquals( singleton( constraint ), state.constraintsChangesForRelationshipType( 1 ).getAdded() );
    }

    @Test
    public void addingRelationshipPropertyExistenceConstraintConstraintShouldBeIdempotent()
    {
        // Given
        ConstraintDescriptor constraint1 = ConstraintDescriptorFactory.existsForRelType( 1, 42 );
        ConstraintDescriptor constraint2 = ConstraintDescriptorFactory.existsForRelType( 1, 42 );

        // When
        state.constraintDoAdd( constraint1 );
        state.constraintDoAdd( constraint2 );

        // Then
        assertEquals( constraint1, constraint2 );
        assertEquals( singleton( constraint1 ), state.constraintsChangesForRelationshipType( 1 ).getAdded() );
    }

    @Test
    public void shouldDropRelationshipPropertyExistenceConstraint()
    {
        // Given
        ConstraintDescriptor constraint = ConstraintDescriptorFactory.existsForRelType( 1, 42 );
        state.constraintDoAdd( constraint );

        // When
        state.constraintDoDrop( constraint );

        // Then
        assertTrue( state.constraintsChangesForRelationshipType( 1 ).isEmpty() );
    }

    @Test
    public void shouldDifferentiateRelationshipPropertyExistenceConstraints()
    {
        // Given
        ConstraintDescriptor constraint1 = ConstraintDescriptorFactory.existsForRelType( 1, 11 );
        ConstraintDescriptor constraint2 = ConstraintDescriptorFactory.existsForRelType( 1, 22 );
        ConstraintDescriptor constraint3 = ConstraintDescriptorFactory.existsForRelType( 3, 33 );

        // When
        state.constraintDoAdd( constraint1 );
        state.constraintDoAdd( constraint2 );
        state.constraintDoAdd( constraint3 );

        // Then
        assertEquals( asSet( constraint1, constraint2 ), state.constraintsChangesForRelationshipType( 1 ).getAdded() );
        assertEquals( singleton( constraint1 ),
                state.constraintsChangesForSchema( constraint1.schema() ).getAdded() );
        assertEquals( singleton( constraint2 ),
                state.constraintsChangesForSchema( constraint2.schema() ).getAdded() );
        assertEquals( singleton( constraint3 ), state.constraintsChangesForRelationshipType( 3 ).getAdded() );
        assertEquals( singleton( constraint3 ),
                state.constraintsChangesForSchema( constraint3.schema() ).getAdded() );
    }

    @Test
    public void shouldListRelationshipsAsCreatedIfCreated()
    {
        // When
        long relId = 10;
        state.relationshipDoCreate( relId, 0, 1, 2 );

        // Then
        assertTrue( state.hasChanges() );
        assertTrue( state.relationshipIsAddedInThisTx( relId ) );
    }

    @Test
    public void shouldGiveCorrectDegreeWhenAddingAndRemovingRelationships()
    {
        // Given
        int startNode = 1;
        int endNode = 2;
        int relType = 0;

        // When
        state.relationshipDoCreate( 10, relType, startNode, endNode );
        state.relationshipDoCreate( 11, relType, startNode, endNode );
        state.relationshipDoCreate( 12, relType + 1, startNode, endNode );
        state.relationshipDoCreate( 13, relType + 1, endNode, startNode );

        state.relationshipDoDelete( 1337, relType, startNode, endNode );
        state.relationshipDoDelete( 1338, relType + 1, startNode, startNode );

        // Then
        assertEquals( 12, state.augmentNodeDegree( startNode, 10, Direction.BOTH ) );
        assertEquals( 10, state.augmentNodeDegree( startNode, 10, Direction.INCOMING ) );
        assertEquals( 11, state.augmentNodeDegree( startNode, 10, Direction.BOTH, relType ) );
    }

    @Test
    public void shouldGiveCorrectRelationshipTypesForNode()
    {
        // Given
        int startNode = 1;
        int endNode = 2;
        int relType = 0;

        // When
        long relA = 10;
        long relB = 11;
        long relC = 12;
        state.relationshipDoCreate( relA, relType, startNode, endNode );
        state.relationshipDoCreate( relB, relType, startNode, endNode );
        state.relationshipDoCreate( relC, relType + 1, startNode, endNode );

        state.relationshipDoDelete( relB, relType, startNode, endNode );
        state.relationshipDoDelete( relC, relType + 1, startNode, endNode );

        // Then
        assertThat( toList( state.nodeRelationshipTypes( startNode ).iterator() ), equalTo( asList( relType ) ) );
    }

    @Test
    public void shouldNotChangeRecordForCreatedAndDeletedNode() throws Exception
    {
        // GIVEN
        state.nodeDoCreate( 0 );
        state.nodeDoDelete( 0 );
        state.nodeDoCreate( 1 );

        // WHEN
        state.accept( new TxStateVisitor.Adapter()
        {
            @Override
            public void visitCreatedNode( long id )
            {
                assertEquals( "Should not create any other node than 1", 1, id );
            }

            @Override
            public void visitDeletedNode( long id )
            {
                fail( "Should not delete any node" );
            }
        } );
    }

    @Test
    public void shouldVisitDeletedNode() throws Exception
    {
        // Given
        state.nodeDoDelete( 42 );

        // When
        state.accept( new TxStateVisitor.Adapter()
        {
            @Override
            public void visitDeletedNode( long id )
            {
                // Then
                assertEquals( "Wrong deleted node id", 42, id );
            }
        } );
    }

    @Test
    public void shouldReportDeletedNodeIfItWasCreatedAndDeletedInSameTx()
    {
        // Given
        long nodeId = 42;

        // When
        state.nodeDoCreate( nodeId );
        state.nodeDoDelete( nodeId );

        // Then
        assertTrue( state.nodeIsDeletedInThisTx( nodeId ) );
    }

    @Test
    public void shouldNotReportDeletedNodeIfItIsNotDeleted()
    {
        // Given
        long nodeId = 42;

        // When
        state.nodeDoCreate( nodeId );

        // Then
        assertFalse( state.nodeIsDeletedInThisTx( nodeId ) );
    }

    @Test
    public void shouldNotChangeRecordForCreatedAndDeletedRelationship() throws Exception
    {
        // GIVEN
        state.relationshipDoCreate( 0, 0, 1, 2 );
        state.relationshipDoDelete( 0, 0, 1, 2 );
        state.relationshipDoCreate( 1, 0, 2, 3 );

        // WHEN
        state.accept( new TxStateVisitor.Adapter()
        {
            @Override
            public void visitCreatedRelationship( long id, int type, long startNode, long endNode )
            {
                assertEquals( "Should not create any other relationship than 1", 1, id );
            }

            @Override
            public void visitDeletedRelationship( long id )
            {
                fail( "Should not delete any relationship" );
            }
        } );
    }

    @Test
    public void shouldVisitDeletedRelationship() throws Exception
    {
        // Given
        state.relationshipDoDelete( 42, 2, 3, 4 );

        // When
        state.accept( new TxStateVisitor.Adapter()
        {
            @Override
            public void visitDeletedRelationship( long id )
            {
                // Then
                assertEquals( "Wrong deleted relationship id", 42, id );
            }
        } );
    }

    @Test
    public void shouldReportDeletedRelationshipIfItWasCreatedAndDeletedInSameTx()
    {
        // Given
        long startNodeId = 1;
        long relationshipId = 2;
        int relationshipType = 3;
        long endNodeId = 4;

        // When
        state.relationshipDoCreate( relationshipId, relationshipType, startNodeId, endNodeId );
        state.relationshipDoDelete( relationshipId, relationshipType, startNodeId, endNodeId );

        // Then
        assertTrue( state.relationshipIsDeletedInThisTx( relationshipId ) );
    }

    @Test
    public void shouldNotReportDeletedRelationshipIfItIsNotDeleted()
    {
        // Given
        long startNodeId = 1;
        long relationshipId = 2;
        int relationshipType = 3;
        long endNodeId = 4;

        // When
        state.relationshipDoCreate( relationshipId, relationshipType, startNodeId, endNodeId );

        // Then
        assertFalse( state.relationshipIsDeletedInThisTx( relationshipId ) );
    }

    @Test
    @RepeatRule.Repeat( times = 100 )
    public void shouldVisitCreatedNodesBeforeDeletedNodes() throws Exception
    {
        // when
        state.accept( new VisitationOrder( random.nextInt( 100 ) )
        {
            // given

            @Override
            void createEarlyState()
            {
                state.nodeDoCreate( /*id=*/random.nextInt( 1 << 20 ) );
            }

            @Override
            void createLateState()
            {
                state.nodeDoDelete( /*id=*/random.nextInt( 1 << 20 ) );
            }

            // then

            @Override
            public void visitCreatedNode( long id )
            {
                visitEarly();
            }

            @Override
            public void visitDeletedNode( long id )
            {
                visitLate();
            }
        } );
    }

    @Test
    @RepeatRule.Repeat( times = 100 )
    public void shouldVisitCreatedNodesBeforeCreatedRelationships() throws Exception
    {
        // when
        state.accept( new VisitationOrder( random.nextInt( 100 ) )
        {
            // given

            @Override
            void createEarlyState()
            {
                state.nodeDoCreate( /*id=*/random.nextInt( 1 << 20 ) );
            }

            @Override
            void createLateState()
            {
                state.relationshipDoCreate( /*id=*/random.nextInt( 1 << 20 ),
                        /*type=*/random.nextInt( 128 ),
                        /*startNode=*/random.nextInt( 1 << 20 ),
                        /*endNode=*/random.nextInt( 1 << 20 ) );
            }

            // then

            @Override
            public void visitCreatedNode( long id )
            {
                visitEarly();
            }

            @Override
            public void visitCreatedRelationship( long id, int type, long startNode, long endNode )
            {
                visitLate();
            }
        } );
    }

    @Test
    @RepeatRule.Repeat( times = 100 )
    public void shouldVisitCreatedRelationshipsBeforeDeletedRelationships() throws Exception
    {
        // when
        state.accept( new VisitationOrder( random.nextInt( 100 ) )
        {
            // given

            @Override
            void createEarlyState()
            {
                state.relationshipDoCreate( /*id=*/random.nextInt( 1 << 20 ),
                        /*type=*/random.nextInt( 128 ),
                        /*startNode=*/random.nextInt( 1 << 20 ),
                        /*endNode=*/random.nextInt( 1 << 20 ) );
            }

            @Override
            void createLateState()
            {
                state.relationshipDoDelete( /*id=*/random.nextInt( 1 << 20 ),
                        /*type=*/random.nextInt( 128 ),
                        /*startNode=*/random.nextInt( 1 << 20 ),
                        /*endNode=*/random.nextInt( 1 << 20 ) );
            }

            // then
            @Override
            public void visitCreatedRelationship( long id, int type, long startNode, long endNode )
            {
                visitEarly();
            }

            @Override
            public void visitDeletedRelationship( long id )
            {
                visitLate();
            }
        } );
    }

    @Test
    @RepeatRule.Repeat( times = 100 )
    public void shouldVisitDeletedNodesAfterDeletedRelationships() throws Exception
    {
        // when
        state.accept( new VisitationOrder( random.nextInt( 100 ) )
        {
            // given

            @Override
            void createEarlyState()
            {
                state.relationshipDoCreate( /*id=*/random.nextInt( 1 << 20 ),
                        /*type=*/random.nextInt( 128 ),
                        /*startNode=*/random.nextInt( 1 << 20 ),
                        /*endNode=*/random.nextInt( 1 << 20 ) );
            }

            @Override
            void createLateState()
            {
                state.nodeDoDelete( /*id=*/random.nextInt( 1 << 20 ) );
            }

            // then

            @Override
            public void visitDeletedRelationship( long id )
            {
                visitEarly();
            }

            @Override
            public void visitDeletedNode( long id )
            {
                visitLate();
            }
        } );
    }

    @Test
    public void shouldObserveCorrectAugmentedNodeRelationshipsState()
    {
        // GIVEN random committed state
        TxState state = new TxState();
        for ( int i = 0; i < 100; i++ )
        {
            state.nodeDoCreate( i );
        }
        for ( int i = 0; i < 5; i++ )
        {
            state.relationshipTypeDoCreateForName( "Type-" + i, i );
        }
        Map<Long,RelationshipItem> committedRelationships = new HashMap<>();
        long relationshipId = 0;
        int nodeCount = 100;
        int relationshipTypeCount = 5;
        for ( int i = 0; i < 30; i++ )
        {
            RelationshipItem relationship = relationship( relationshipId++, random.nextInt( relationshipTypeCount ),
                    random.nextInt( nodeCount ), random.nextInt( nodeCount ) );
            committedRelationships.put( relationship.id(), relationship );
        }
        Map<Long,RelationshipItem> allRelationships = new HashMap<>( committedRelationships );
        // and some random changes to that
        for ( int i = 0; i < 10; i++ )
        {
            if ( random.nextBoolean() )
            {
                RelationshipItem relationship = relationship( relationshipId++, random.nextInt( relationshipTypeCount ),
                        random.nextInt( nodeCount ), random.nextInt( nodeCount ) );
                allRelationships.put( relationship.id(), relationship );
                state.relationshipDoCreate( relationship.id(), relationship.type(), relationship.startNode(),
                        relationship.endNode() );
            }
            else
            {
                RelationshipItem relationship = Iterables
                        .fromEnd( committedRelationships.values(), random.nextInt( committedRelationships.size() ) );
                state.relationshipDoDelete( relationship.id(), relationship.type(), relationship.startNode(),
                        relationship.endNode() );
                allRelationships.remove( relationship.id() );
            }
        }
        // WHEN
        for ( int i = 0; i < nodeCount; i++ )
        {
            Direction direction = Direction.values()[random.nextInt( Direction.values().length )];
            int[] relationshipTypes = randomTypes( relationshipTypeCount, random.random() );
            Cursor<RelationshipItem> committed = cursor(
                    relationshipsForNode( i, committedRelationships, direction, relationshipTypes ).values() );
            Cursor<RelationshipItem> augmented = relationshipTypes == null
                                                 ? state.augmentNodeRelationshipCursor( committed, state.getNodeState( i ), direction )
                                                 : state.augmentNodeRelationshipCursor( committed, state.getNodeState( i ), direction,
                                                         relationshipTypes );

            Map<Long,RelationshipItem> expectedRelationships =
                    relationshipsForNode( i, allRelationships, direction, relationshipTypes );
            // THEN
            while ( augmented.next() )
            {
                RelationshipItem relationship = augmented.get();
                RelationshipItem actual = expectedRelationships.remove( relationship.id() );
                assertNotNull( "Augmented cursor returned relationship " + relationship + ", but shouldn't have",
                        actual );
                assertRelationshipEquals( actual, relationship );
            }
            assertTrue( "Augmented cursor didn't return some expected relationships: " + expectedRelationships,
                    expectedRelationships.isEmpty() );
        }
    }

    @Test
    public void useCollectionFactory()
    {
        final CollectionsFactory collectionsFactory = mock( CollectionsFactory.class );
        doAnswer( invocation -> intObjectMap() ).when( collectionsFactory ).newIntObjectMap();

        state = new TxState( collectionsFactory );

        state.labelDoCreateForName( "foo", 1 );
        state.propertyKeyDoCreateForName( "bar", 2 );
        state.relationshipTypeDoCreateForName( "baz", 3 );

        verify( collectionsFactory, times( 3 ) ).newIntObjectMap();
        verifyNoMoreInteractions( collectionsFactory );
    }

    private Map<Long,RelationshipItem> relationshipsForNode( long nodeId, Map<Long,RelationshipItem> allRelationships,
            Direction direction, int[] relationshipTypes )
    {
        Map<Long,RelationshipItem> result = new HashMap<>();
        for ( RelationshipItem relationship : allRelationships.values() )
        {
            switch ( direction )
            {
            case OUTGOING:
                if ( relationship.startNode() != nodeId )
                {
                    continue;
                }
                break;
            case INCOMING:
                if ( relationship.endNode() != nodeId )
                {
                    continue;
                }
                break;
            case BOTH:
                if ( relationship.startNode() != nodeId && relationship.endNode() != nodeId )
                {
                    continue;
                }
                break;
            default:
                throw new IllegalStateException( "Unknown direction: " + direction );
            }

            if ( relationshipTypes != null )
            {
                if ( !contains( relationshipTypes, relationship.type() ) )
                {
                    continue;
                }
            }

            result.put( relationship.id(), relationship );
        }
        return result;
    }

    private void assertRelationshipEquals( RelationshipItem expected, RelationshipItem relationship )
    {
        assertEquals( expected.id(), relationship.id() );
        assertEquals( expected.type(), relationship.type() );
        assertEquals( expected.startNode(), relationship.startNode() );
        assertEquals( expected.endNode(), relationship.endNode() );
    }

    private int[] randomTypes( int high, Random random )
    {
        int count = random.nextInt( high );
        if ( count == 0 )
        {
            return null;
        }
        int[] types = new int[count];
        Arrays.fill( types, -1 );
        for ( int i = 0; i < count; )
        {
            int candidate = random.nextInt( high );
            if ( !contains( types, candidate ) )
            {
                types[i++] = candidate;
            }
        }
        return types;
    }

    private boolean contains( int[] array, int candidate )
    {
        for ( int i : array )
        {
            if ( i == candidate )
            {
                return true;
            }
        }
        return false;
    }

    //endregion

    abstract class VisitationOrder extends TxStateVisitor.Adapter
    {
        private final Set<String> visitMethods = new HashSet<>();

        VisitationOrder( int size )
        {
            for ( Method method : getClass().getDeclaredMethods() )
            {
                if ( method.getName().startsWith( "visit" ) )
                {
                    visitMethods.add( method.getName() );
                }
            }
            assertEquals( "should implement exactly two visit*(...) methods", 2, visitMethods.size() );
            do
            {
                if ( random.nextBoolean() )
                {
                    createEarlyState();
                }
                else
                {
                    createLateState();
                }
            }
            while ( size-- > 0 );
        }

        abstract void createEarlyState();

        abstract void createLateState();

        private boolean late;

        final void visitEarly()
        {
            if ( late )
            {
                String early = "the early visit*-method";
                String late = "the late visit*-method";
                for ( StackTraceElement trace : Thread.currentThread().getStackTrace() )
                {
                    if ( visitMethods.contains( trace.getMethodName() ) )
                    {
                        early = trace.getMethodName();
                        for ( String method : visitMethods )
                        {
                            if ( !method.equals( early ) )
                            {
                                late = method;
                            }
                        }
                        break;
                    }
                }
                fail( early + "(...) should not be invoked after " + late + "(...)" );
            }
        }

        final void visitLate()
        {
            late = true;
        }
    }

<<<<<<< HEAD
    private final SchemaIndexDescriptor indexOn_1_1 = SchemaIndexDescriptorFactory.forLabel( 1, 1 );
    private final SchemaIndexDescriptor indexOn_1_2 = SchemaIndexDescriptorFactory.forLabel( 1, 2 );
    private final SchemaIndexDescriptor indexOn_2_1 = SchemaIndexDescriptorFactory.forLabel( 2, 1 );

    private TransactionState state;

    @Before
    public void before()
    {
        state = new TxState();
    }

=======
>>>>>>> 3f4611b5
    private interface IndexUpdater
    {
        void withDefaultStringProperties( long... nodeIds );

        void withStringProperties( Collection<Pair<Long,String>> nodesWithValues );

        <T extends Number> void withNumberProperties( Collection<Pair<Long,T>> nodesWithValues );

        void withBooleanProperties( Collection<Pair<Long,Boolean>> nodesWithValues );
    }

    private IndexUpdater addNodesToIndex( final SchemaIndexDescriptor descriptor )
    {
        return new IndexUpdater()
        {
            @Override
            public void withDefaultStringProperties( long... nodeIds )
            {
                Collection<Pair<Long,String>> entries = new ArrayList<>( nodeIds.length );
                for ( long nodeId : nodeIds )
                {
                    entries.add( of( nodeId, "value" + nodeId ) );
                }
                withStringProperties( entries );
            }

            @Override
            public void withStringProperties( Collection<Pair<Long,String>> nodesWithValues )
            {
                withProperties( nodesWithValues );
            }

            @Override
            public <T extends Number> void withNumberProperties( Collection<Pair<Long,T>> nodesWithValues )
            {
                withProperties( nodesWithValues );
            }

            @Override
            public void withBooleanProperties( Collection<Pair<Long,Boolean>> nodesWithValues )
            {
                withProperties( nodesWithValues );
            }

            private <T> void withProperties( Collection<Pair<Long,T>> nodesWithValues )
            {
                final int labelId = descriptor.schema().getLabelId();
                final int propertyKeyId = descriptor.schema().getPropertyId();
                for ( Pair<Long,T> entry : nodesWithValues )
                {
                    long nodeId = entry.first();
                    state.nodeDoCreate( nodeId );
                    state.nodeDoAddLabel( labelId, nodeId );
                    Value valueAfter = Values.of( entry.other() );
                    state.nodeDoAddProperty( nodeId, propertyKeyId, valueAfter );
                    state.indexDoUpdateEntry( descriptor.schema(), nodeId, null,
                            ValueTuple.of( valueAfter ) );
                }
            }
        };
    }
}<|MERGE_RESOLUTION|>--- conflicted
+++ resolved
@@ -45,16 +45,10 @@
 import org.neo4j.internal.kernel.api.schema.constraints.ConstraintDescriptor;
 import org.neo4j.kernel.api.schema.constaints.ConstraintDescriptorFactory;
 import org.neo4j.kernel.api.schema.constaints.UniquenessConstraintDescriptor;
-<<<<<<< HEAD
 import org.neo4j.kernel.api.schema.index.SchemaIndexDescriptor;
 import org.neo4j.kernel.api.schema.index.SchemaIndexDescriptorFactory;
-import org.neo4j.kernel.api.txstate.TransactionState;
-=======
-import org.neo4j.kernel.api.schema.index.IndexDescriptor;
-import org.neo4j.kernel.api.schema.index.IndexDescriptorFactory;
 import org.neo4j.kernel.impl.util.collection.CollectionsFactory;
 import org.neo4j.kernel.impl.util.collection.CollectionsFactorySupplier;
->>>>>>> 3f4611b5
 import org.neo4j.storageengine.api.Direction;
 import org.neo4j.storageengine.api.RelationshipItem;
 import org.neo4j.storageengine.api.txstate.PrimitiveLongReadableDiffSets;
@@ -103,9 +97,9 @@
         return RuleChain.outerRule( new RepeatRule() ).around( random );
     }
 
-    private final IndexDescriptor indexOn_1_1 = IndexDescriptorFactory.forLabel( 1, 1 );
-    private final IndexDescriptor indexOn_1_2 = IndexDescriptorFactory.forLabel( 1, 2 );
-    private final IndexDescriptor indexOn_2_1 = IndexDescriptorFactory.forLabel( 2, 1 );
+    private final SchemaIndexDescriptor indexOn_1_1 = SchemaIndexDescriptorFactory.forLabel( 1, 1 );
+    private final SchemaIndexDescriptor indexOn_1_2 = SchemaIndexDescriptorFactory.forLabel( 1, 2 );
+    private final SchemaIndexDescriptor indexOn_2_1 = SchemaIndexDescriptorFactory.forLabel( 2, 1 );
 
     private CollectionsFactory collectionsFactory;
     private TxState state;
@@ -1715,21 +1709,6 @@
         }
     }
 
-<<<<<<< HEAD
-    private final SchemaIndexDescriptor indexOn_1_1 = SchemaIndexDescriptorFactory.forLabel( 1, 1 );
-    private final SchemaIndexDescriptor indexOn_1_2 = SchemaIndexDescriptorFactory.forLabel( 1, 2 );
-    private final SchemaIndexDescriptor indexOn_2_1 = SchemaIndexDescriptorFactory.forLabel( 2, 1 );
-
-    private TransactionState state;
-
-    @Before
-    public void before()
-    {
-        state = new TxState();
-    }
-
-=======
->>>>>>> 3f4611b5
     private interface IndexUpdater
     {
         void withDefaultStringProperties( long... nodeIds );

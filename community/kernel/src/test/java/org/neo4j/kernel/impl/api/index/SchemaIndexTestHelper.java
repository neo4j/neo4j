/*
 * Copyright (c) 2002-2018 "Neo Technology,"
 * Network Engine for Objects in Lund AB [http://neotechnology.com]
 *
 * This file is part of Neo4j.
 *
 * Neo4j is free software: you can redistribute it and/or modify
 * it under the terms of the GNU General Public License as published by
 * the Free Software Foundation, either version 3 of the License, or
 * (at your option) any later version.
 *
 * This program is distributed in the hope that it will be useful,
 * but WITHOUT ANY WARRANTY; without even the implied warranty of
 * MERCHANTABILITY or FITNESS FOR A PARTICULAR PURPOSE.  See the
 * GNU General Public License for more details.
 *
 * You should have received a copy of the GNU General Public License
 * along with this program.  If not, see <http://www.gnu.org/licenses/>.
 */
package org.neo4j.kernel.impl.api.index;

import java.io.IOException;
import java.util.concurrent.CountDownLatch;
import java.util.concurrent.ExecutionException;
import java.util.concurrent.Future;
import java.util.concurrent.TimeoutException;

import org.neo4j.internal.kernel.api.InternalIndexState;
import org.neo4j.kernel.api.ReadOperations;
import org.neo4j.kernel.api.exceptions.index.IndexNotFoundKernelException;
import org.neo4j.kernel.api.index.IndexProvider;
import org.neo4j.kernel.api.schema.index.SchemaIndexDescriptor;
import org.neo4j.kernel.configuration.Config;
import org.neo4j.kernel.extension.KernelExtensionFactory;
import org.neo4j.kernel.impl.spi.KernelContext;
import org.neo4j.kernel.lifecycle.Lifecycle;

import static java.util.concurrent.TimeUnit.SECONDS;
import static org.mockito.Mockito.mock;

public class SchemaIndexTestHelper
{
    private SchemaIndexTestHelper()
    {
    }

<<<<<<< HEAD
    public static KernelExtensionFactory<SingleInstanceSchemaIndexProviderFactoryDependencies> singleInstanceSchemaIndexProviderFactory(
=======
    public static KernelExtensionFactory<SingleInstanceIndexProviderFactoryDependencies> singleInstanceIndexProviderFactory(
>>>>>>> 251e9a8d
            String key, final IndexProvider provider )
    {
        return new SingleInstanceIndexProviderFactory( key, provider );
    }

    public interface SingleInstanceIndexProviderFactoryDependencies
    {
        Config config();
    }

    private static class SingleInstanceIndexProviderFactory
        extends KernelExtensionFactory<SingleInstanceIndexProviderFactoryDependencies>
    {
        private final IndexProvider provider;

<<<<<<< HEAD
        private SingleInstanceSchemaIndexProviderFactory( String key, IndexProvider provider )
=======
        private SingleInstanceIndexProviderFactory( String key, IndexProvider provider )
>>>>>>> 251e9a8d
        {
            super( key );
            this.provider = provider;
        }

        @Override
        public Lifecycle newInstance( KernelContext context,
                SingleInstanceIndexProviderFactoryDependencies dependencies )
        {
            return provider;
        }
    }

    public static IndexProxy mockIndexProxy() throws IOException
    {
        return mock( IndexProxy.class );
    }

    public static <T> T awaitFuture( Future<T> future )
    {
        try
        {
            return future.get( 10, SECONDS );
        }
        catch ( InterruptedException e )
        {
            Thread.interrupted();
            throw new RuntimeException( e );
        }
        catch ( ExecutionException | TimeoutException e )
        {
            throw new RuntimeException( e );
        }
    }

    public static boolean awaitLatch( CountDownLatch latch )
    {
        try
        {
            return latch.await( 10, SECONDS );
        }
        catch ( InterruptedException e )
        {
            Thread.interrupted();
            throw new RuntimeException( e );
        }
    }

    public static void awaitIndexOnline( ReadOperations readOperations, SchemaIndexDescriptor index )
            throws IndexNotFoundKernelException
    {
        long start = System.currentTimeMillis();
        while ( true )
        {
            if ( readOperations.indexGetState( index ) == InternalIndexState.ONLINE )
            {
                break;
            }

            if ( start + 1000 * 10 < System.currentTimeMillis() )
            {
                throw new RuntimeException( "Index didn't come online within a reasonable time." );
            }
        }
    }
}<|MERGE_RESOLUTION|>--- conflicted
+++ resolved
@@ -44,11 +44,7 @@
     {
     }
 
-<<<<<<< HEAD
-    public static KernelExtensionFactory<SingleInstanceSchemaIndexProviderFactoryDependencies> singleInstanceSchemaIndexProviderFactory(
-=======
     public static KernelExtensionFactory<SingleInstanceIndexProviderFactoryDependencies> singleInstanceIndexProviderFactory(
->>>>>>> 251e9a8d
             String key, final IndexProvider provider )
     {
         return new SingleInstanceIndexProviderFactory( key, provider );
@@ -64,11 +60,7 @@
     {
         private final IndexProvider provider;
 
-<<<<<<< HEAD
-        private SingleInstanceSchemaIndexProviderFactory( String key, IndexProvider provider )
-=======
         private SingleInstanceIndexProviderFactory( String key, IndexProvider provider )
->>>>>>> 251e9a8d
         {
             super( key );
             this.provider = provider;

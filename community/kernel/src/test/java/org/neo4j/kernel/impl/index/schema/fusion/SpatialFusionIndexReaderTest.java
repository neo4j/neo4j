/*
 * Copyright (c) 2002-2018 "Neo Technology,"
 * Network Engine for Objects in Lund AB [http://neotechnology.com]
 *
 * This file is part of Neo4j.
 *
 * Neo4j is free software: you can redistribute it and/or modify
 * it under the terms of the GNU General Public License as published by
 * the Free Software Foundation, either version 3 of the License, or
 * (at your option) any later version.
 *
 * This program is distributed in the hope that it will be useful,
 * but WITHOUT ANY WARRANTY; without even the implied warranty of
 * MERCHANTABILITY or FITNESS FOR A PARTICULAR PURPOSE.  See the
 * GNU General Public License for more details.
 *
 * You should have received a copy of the GNU General Public License
 * along with this program.  If not, see <http://www.gnu.org/licenses/>.
 */
package org.neo4j.kernel.impl.index.schema.fusion;

import org.junit.Before;
import org.junit.Test;

import java.util.HashMap;
import java.util.Map;

import org.neo4j.collection.primitive.PrimitiveLongCollections;
import org.neo4j.collection.primitive.PrimitiveLongIterator;
import org.neo4j.collection.primitive.PrimitiveLongResourceCollections;
import org.neo4j.collection.primitive.PrimitiveLongResourceIterator;
import org.neo4j.collection.primitive.PrimitiveLongSet;
import org.neo4j.internal.kernel.api.IndexOrder;
import org.neo4j.internal.kernel.api.IndexQuery;
import org.neo4j.kernel.api.exceptions.index.IndexNotApplicableKernelException;
import org.neo4j.kernel.api.schema.index.SchemaIndexDescriptorFactory;
import org.neo4j.storageengine.api.schema.IndexReader;
import org.neo4j.values.storable.CoordinateReferenceSystem;
import org.neo4j.values.storable.PointValue;
import org.neo4j.values.storable.Value;
import org.neo4j.values.storable.Values;

import static org.junit.Assert.assertTrue;
import static org.mockito.ArgumentMatchers.any;
import static org.mockito.ArgumentMatchers.eq;
import static org.mockito.Mockito.mock;
import static org.mockito.Mockito.times;
import static org.mockito.Mockito.verify;
import static org.mockito.Mockito.verifyNoMoreInteractions;
import static org.mockito.Mockito.when;

public class SpatialFusionIndexReaderTest
{
    private SpatialFusionIndexReader fusionIndexReader;
    private Map<CoordinateReferenceSystem,IndexReader> readerMap;
    private static final int PROP_KEY = 1;
    private static final int LABEL_KEY = 11;

    @Before
    public void setup()
    {
        readerMap = new HashMap<>();
        readerMap.put( CoordinateReferenceSystem.WGS84, mock( IndexReader.class ) );
        readerMap.put( CoordinateReferenceSystem.Cartesian, mock( IndexReader.class ) );
<<<<<<< HEAD
        fusionIndexReader = new SpatialFusionIndexReader( readerMap, SchemaIndexDescriptorFactory.forLabel( LABEL_KEY, PROP_KEY ) );
=======
        fusionIndexReader = new SpatialFusionIndexReader( readerMap, SchemaIndexDescriptorFactory
                .forLabel( LABEL_KEY, PROP_KEY ) );
>>>>>>> 251e9a8d
    }

    @Test
    public void closeMustCloseAll() throws Exception
    {
        // when
        fusionIndexReader.close();

        // then
        for ( IndexReader reader : readerMap.values() )
        {
            verify( reader, times( 1 ) ).close();
        }
    }

    @Test
    public void closeIteratorMustCloseAll() throws Exception
    {
        // Given
        PrimitiveLongResourceIterator wgs84Iter = mock( PrimitiveLongResourceIterator.class );
        PrimitiveLongResourceIterator cartesianIter = mock( PrimitiveLongResourceIterator.class );
        when( readerMap.get( CoordinateReferenceSystem.WGS84 ).query( any( IndexQuery.class ) ) ).thenReturn( wgs84Iter );
        when( readerMap.get( CoordinateReferenceSystem.Cartesian ).query( any( IndexQuery.class ) ) ).thenReturn( cartesianIter );

        // When
        fusionIndexReader.query( IndexQuery.exists( PROP_KEY ) ).close();

        // Then
        verify( wgs84Iter, times( 1 ) ).close();
        verify( cartesianIter, times( 1 ) ).close();
    }

    @Test
    public void countIndexedNodesMustSelectCorrectReader() throws Exception
    {
        for ( Value spatialValue : FusionIndexTestHelp.valuesSupportedBySpatial() )
        {
            PointValue point = (PointValue) spatialValue;
            CoordinateReferenceSystem crs = point.getCoordinateReferenceSystem();
            verifyCountIndexedNodesWithCorrectReader( readerMap.get( crs ), spatialValue );
        }
    }

    @Test
    public void mustSelectCorrectForExactPredicate() throws Exception
    {
        for ( Value spatialValue : FusionIndexTestHelp.valuesSupportedBySpatial() )
        {
            PointValue point = (PointValue) spatialValue;
            CoordinateReferenceSystem crs = point.getCoordinateReferenceSystem();
            IndexQuery indexQuery = IndexQuery.exact( PROP_KEY, spatialValue );

            verifyQueryWithCorrectReader( readerMap.get( crs ), indexQuery );
        }
    }

    @Test
    public void mustSelectCorrectForRangeGeometricPredicate() throws Exception
    {
        {
            PointValue from = Values.pointValue( CoordinateReferenceSystem.Cartesian, 1.0, 1.0 );
            PointValue to = Values.pointValue( CoordinateReferenceSystem.Cartesian, 2.0, 2.0 );
            IndexQuery.GeometryRangePredicate geometryRange = IndexQuery.range( PROP_KEY, from, true, to, false );

            verifyQueryWithCorrectReader( readerMap.get( CoordinateReferenceSystem.Cartesian ), geometryRange );
        }

        {
            PointValue from = Values.pointValue( CoordinateReferenceSystem.WGS84, 1.0, 1.0 );
            PointValue to = Values.pointValue( CoordinateReferenceSystem.WGS84, 2.0, 2.0 );
            IndexQuery.GeometryRangePredicate geometryRange = IndexQuery.range( PROP_KEY, from, true, to, false );

            verifyQueryWithCorrectReader( readerMap.get( CoordinateReferenceSystem.WGS84 ), geometryRange );
        }
    }

    @Test
    public void mustCombineResultFromExistsPredicate() throws Exception
    {
        // given
        IndexQuery.ExistsPredicate exists = IndexQuery.exists( PROP_KEY );
        when( readerMap.get( CoordinateReferenceSystem.Cartesian ).query( exists ) ).thenReturn(
                PrimitiveLongResourceCollections.iterator( null, 0L, 1L, 4L, 5L ) );
        when( readerMap.get( CoordinateReferenceSystem.WGS84 ).query( exists ) ).thenReturn(
                PrimitiveLongResourceCollections.iterator( null, 2L, 3L, 6L ) );

        PrimitiveLongIterator result = fusionIndexReader.query( exists );

        PrimitiveLongSet resultSet = PrimitiveLongCollections.asSet( result );
        for ( long i = 0L; i < 7L; i++ )
        {
            assertTrue( "Expected to contain " + i + ", but was " + resultSet, resultSet.contains( i ) );
        }
    }

    private void verifyCountIndexedNodesWithCorrectReader( IndexReader correct, Value... nativeValue )
    {
        fusionIndexReader.countIndexedNodes( 0, nativeValue );
        verify( correct, times( 1 ) ).countIndexedNodes( 0, nativeValue );
        for ( IndexReader reader : readerMap.values() )
        {
            if ( reader != correct )
            {
                verify( reader, times( 0 ) ).countIndexedNodes( 0, nativeValue );
            }
        }
    }

    private void verifyQueryWithCorrectReader( IndexReader expectedReader, IndexQuery indexQuery )
            throws IndexNotApplicableKernelException
    {
        // when
        fusionIndexReader.query( indexQuery );

        // then
        verify( expectedReader, times( 1 ) ).
                query( any(), eq( IndexOrder.NONE ), eq( indexQuery ) );
        for ( IndexReader reader : readerMap.values() )
        {
            if ( reader != expectedReader )
            {
                verifyNoMoreInteractions( reader );
            }
        }
    }

}<|MERGE_RESOLUTION|>--- conflicted
+++ resolved
@@ -62,12 +62,8 @@
         readerMap = new HashMap<>();
         readerMap.put( CoordinateReferenceSystem.WGS84, mock( IndexReader.class ) );
         readerMap.put( CoordinateReferenceSystem.Cartesian, mock( IndexReader.class ) );
-<<<<<<< HEAD
-        fusionIndexReader = new SpatialFusionIndexReader( readerMap, SchemaIndexDescriptorFactory.forLabel( LABEL_KEY, PROP_KEY ) );
-=======
         fusionIndexReader = new SpatialFusionIndexReader( readerMap, SchemaIndexDescriptorFactory
                 .forLabel( LABEL_KEY, PROP_KEY ) );
->>>>>>> 251e9a8d
     }
 
     @Test

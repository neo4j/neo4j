--- conflicted
+++ resolved
@@ -21,19 +21,6 @@
 
 import org.junit.Test;
 
-<<<<<<< HEAD
-import org.neo4j.internal.kernel.api.TokenNameLookup;
-import org.neo4j.internal.kernel.api.exceptions.KernelException;
-import org.neo4j.kernel.api.ReadOperations;
-import org.neo4j.kernel.api.SchemaWriteOperations;
-import org.neo4j.kernel.api.Statement;
-import org.neo4j.kernel.api.StatementTokenNameLookup;
-import org.neo4j.kernel.api.TokenWriteOperations;
-import org.neo4j.kernel.api.exceptions.schema.UniquePropertyValueValidationException;
-import org.neo4j.kernel.api.schema.SchemaDescriptorFactory;
-import org.neo4j.kernel.api.schema.index.IndexDescriptor;
-import org.neo4j.kernel.api.schema.index.SchemaIndexDescriptor;
-=======
 import org.neo4j.internal.kernel.api.CapableIndexReference;
 import org.neo4j.internal.kernel.api.SchemaWrite;
 import org.neo4j.internal.kernel.api.TokenNameLookup;
@@ -44,7 +31,6 @@
 import org.neo4j.kernel.api.SilentTokenNameLookup;
 import org.neo4j.kernel.api.Statement;
 import org.neo4j.kernel.api.exceptions.schema.UniquePropertyValueValidationException;
->>>>>>> 678a860c
 import org.neo4j.kernel.api.security.AnonymousContext;
 import org.neo4j.values.storable.Values;
 
@@ -313,13 +299,6 @@
             commit();
         }
 
-<<<<<<< HEAD
-        Statement statement = statementInNewTransaction( AnonymousContext.writeToken() );
-        ReadOperations readOps = statement.readOperations();
-        int person = readOps.labelGetForName( "Person" );
-        int propId = readOps.propertyKeyGetForName( "id" );
-        IndexDescriptor idx = readOps.indexGetForSchema( SchemaDescriptorFactory.forLabel( person, propId ) );
-=======
         KernelTransaction transaction = newTransaction( AnonymousContext.writeToken() );
         try ( Statement ignore = transaction.acquireStatement() )
         {
@@ -327,7 +306,6 @@
             int person = tokenRead.nodeLabel( "Person" );
             int propId = tokenRead.propertyKey( "id" );
             CapableIndexReference idx = transaction.schemaRead().index(  person, propId );
->>>>>>> 678a860c
 
             // when
             createLabeledNode( transaction, "Item", "id", 2 );
@@ -352,13 +330,6 @@
             commit();
         }
 
-<<<<<<< HEAD
-        Statement statement = statementInNewTransaction( AnonymousContext.writeToken() );
-        ReadOperations readOps = statement.readOperations();
-        int person = readOps.labelGetForName( "Person" );
-        int propId = readOps.propertyKeyGetForName( "id" );
-        IndexDescriptor idx = readOps.indexGetForSchema( SchemaDescriptorFactory.forLabel( person, propId ) );
-=======
         KernelTransaction transaction = newTransaction( AnonymousContext.writeToken() );
         try ( Statement ignore = transaction.acquireStatement() )
         {
@@ -366,7 +337,6 @@
             int person = tokenRead.nodeLabel( "Person" );
             int propId = tokenRead.propertyKey( "id" );
             CapableIndexReference idx = transaction.schemaRead().index( person, propId  );
->>>>>>> 678a860c
 
             // when
             createLabeledNode( transaction, "Person", "id", 2 );

--- conflicted
+++ resolved
@@ -78,9 +78,11 @@
     @Parameterized.Parameters( name = "{2}" )
     public static Collection<Object[]> parameters()
     {
-        Consumer<KernelTransaction> readTxInitializer = tx -> {
+        Consumer<KernelTransaction> readTxInitializer = tx ->
+        {
         };
-        Consumer<KernelTransaction> writeTxInitializer = tx -> {
+        Consumer<KernelTransaction> writeTxInitializer = tx ->
+        {
             KernelStatement statement = (KernelStatement) tx.acquireStatement();
             statement.txState().nodeDoCreate( 42 );
         };
@@ -174,7 +176,7 @@
 
         transactionInitializer.accept( transaction );
         transaction.success();
-        transaction.markForTermination( Status.General.UnknownFailure );
+        transaction.markForTermination( Status.General.UnknownError );
 
         try
         {
@@ -199,14 +201,9 @@
         try ( KernelTransaction transaction = newTransaction( accessMode() ) )
         {
             // WHEN
-<<<<<<< HEAD
             transactionInitializer.accept( transaction );
-            transaction.markForTermination();
-            assertTrue( transaction.shouldBeTerminated() );
-=======
-            transaction.markForTermination( Status.General.UnknownFailure );
-            assertEquals( Status.General.UnknownFailure, transaction.getReasonIfTerminated() );
->>>>>>> f81a2ce4
+            transaction.markForTermination( Status.General.UnknownError );
+            assertEquals( Status.General.UnknownError, transaction.getReasonIfTerminated() );
         }
 
         // THEN
@@ -219,20 +216,12 @@
     public void shouldRollbackOnClosingTerminatedButSuccessfulTransaction() throws Exception
     {
         // GIVEN
-<<<<<<< HEAD
         KernelTransaction transaction = newTransaction( accessMode() );
 
         transactionInitializer.accept( transaction );
-        transaction.markForTermination();
+        transaction.markForTermination( Status.General.UnknownError );
         transaction.success();
-        assertTrue( transaction.shouldBeTerminated() );
-=======
-        KernelTransaction transaction = newInitializedTransaction();
-        transaction.markForTermination( Status.General.UnknownFailure );
-        transaction.success();
-
-        assertEquals( Status.General.UnknownFailure, transaction.getReasonIfTerminated() );
->>>>>>> f81a2ce4
+        assertEquals( Status.General.UnknownError, transaction.getReasonIfTerminated() );
 
         try
         {
@@ -257,14 +246,10 @@
         try ( KernelTransaction transaction = newTransaction( accessMode() ) )
         {
             // WHEN
-<<<<<<< HEAD
             transactionInitializer.accept( transaction );
-            transaction.markForTermination();
-=======
-            transaction.markForTermination( Status.General.UnknownFailure );
->>>>>>> f81a2ce4
+            transaction.markForTermination( Status.General.UnknownError );
             transaction.failure();
-            assertEquals( Status.General.UnknownFailure, transaction.getReasonIfTerminated() );
+            assertEquals( Status.General.UnknownError, transaction.getReasonIfTerminated() );
         }
 
         // THEN
@@ -280,7 +265,7 @@
         transactionInitializer.accept( transaction );
         transaction.success();
         transaction.close();
-        transaction.markForTermination( Status.General.UnknownFailure );
+        transaction.markForTermination( Status.General.UnknownError );
 
         // THEN
         verify( transactionMonitor, times( 1 ) ).transactionFinished( true, isWriteTx );
@@ -293,7 +278,7 @@
         KernelTransaction transaction = newTransaction( accessMode() );
         transactionInitializer.accept( transaction );
         transaction.close();
-        transaction.markForTermination( Status.General.UnknownFailure );
+        transaction.markForTermination( Status.General.UnknownError );
 
         // THEN
         verify( transactionMonitor, times( 1 ) ).transactionFinished( false, isWriteTx );
@@ -306,26 +291,17 @@
         KernelTransaction transaction = newTransaction( accessMode() );
         transactionInitializer.accept( transaction );
         transaction.success();
-<<<<<<< HEAD
-        transaction.markForTermination();
-=======
-        transaction.markForTermination( Status.General.UnknownFailure );
-
->>>>>>> f81a2ce4
+        transaction.markForTermination( Status.General.UnknownError );
+
         transaction.close();
     }
 
     @Test
     public void shouldIgnoreTerminationDuringRollback() throws Exception
     {
-<<<<<<< HEAD
         KernelTransaction transaction = newTransaction( accessMode() );
         transactionInitializer.accept( transaction );
-        transaction.markForTermination();
-=======
-        KernelTransaction transaction = newInitializedTransaction();
-        transaction.markForTermination( Status.General.UnknownFailure );
->>>>>>> f81a2ce4
+        transaction.markForTermination( Status.General.UnknownError );
         transaction.close();
 
         // THEN
@@ -348,22 +324,11 @@
         final KernelTransaction transaction = newTransaction( accessMode() );
         transactionInitializer.accept( transaction );
 
-<<<<<<< HEAD
-        Future<?> terminationFuture = Executors.newSingleThreadExecutor().submit( () -> {
+        Future<?> terminationFuture = Executors.newSingleThreadExecutor().submit( () ->
+        {
             latch.awaitStart();
-            transaction.markForTermination();
+            transaction.markForTermination( Status.General.UnknownError );
             latch.finish();
-=======
-        Future<?> terminationFuture = Executors.newSingleThreadExecutor().submit( new Runnable()
-        {
-            @Override
-            public void run()
-            {
-                latch.awaitStart();
-                transaction.markForTermination( Status.General.UnknownFailure );
-                latch.finish();
-            }
->>>>>>> f81a2ce4
         } );
 
         // WHEN
@@ -394,7 +359,8 @@
         // GIVEN a transaction starting at one point in time
         long startingTime = clock.currentTimeMillis();
         when( legacyIndexState.hasChanges() ).thenReturn( true );
-        doAnswer( invocation -> {
+        doAnswer( invocation ->
+        {
             Collection<StorageCommand> commands = invocation.getArgumentAt( 0, Collection.class );
             commands.add( mock( Command.class ) );
             return null;
@@ -407,21 +373,14 @@
 
         try ( KernelTransactionImplementation transaction = newTransaction( accessMode() ) )
         {
-            transaction.initialize( 5L, mock( Locks.Client.class ), KernelTransaction.Type.implicit,
+            transaction.initialize( 5L, BASE_TX_COMMIT_TIMESTAMP, mock( Locks.Client.class ),
+                    KernelTransaction.Type.implicit,
                     AccessMode.Static.FULL );
             try ( KernelStatement statement = transaction.acquireStatement() )
             {
                 statement.legacyIndexTxState(); // which will pull it from the supplier and the mocking above
                 // will have it say that it has changes.
             }
-<<<<<<< HEAD
-=======
-        } ).when( recordState ).extractCommands( anyListOf( Command.class ) );
-        try ( KernelTransactionImplementation transaction = newInitializedTransaction() )
-        {
-            transaction.initialize( 5L, BASE_TX_COMMIT_TIMESTAMP );
-
->>>>>>> f81a2ce4
             // WHEN committing it at a later point
             clock.forward( 5, MILLISECONDS );
             // ...and simulating some other transaction being committed
@@ -440,14 +399,8 @@
     {
         KernelTransactionImplementation tx = newTransaction( accessMode() );
 
-<<<<<<< HEAD
         tx.success();
         tx.close();
-=======
-        // WHEN
-        transaction.markForTermination( Status.General.UnknownFailure );
-        transaction.close();
->>>>>>> f81a2ce4
 
         verify( txPool ).release( tx );
     }
@@ -455,49 +408,21 @@
     @Test
     public void failedTxShouldNotifyKernelTransactionsThatItIsClosed() throws TransactionFailureException
     {
-<<<<<<< HEAD
         KernelTransactionImplementation tx = newTransaction( accessMode() );
 
         tx.failure();
         tx.close();
-=======
-        // GIVEN
-        KernelTransactionImplementation transaction = newInitializedTransaction();
-        transaction.close();
-        transaction.markForTermination( Status.General.UnknownFailure );
-
-        // WHEN
-        transaction.initialize( 10L, BASE_TX_COMMIT_TIMESTAMP );
-        transaction.txState().nodeDoCreate( 11L );
-        transaction.success();
-        transaction.close();
->>>>>>> f81a2ce4
 
         verify( txPool ).release( tx );
     }
 
     private void verifyExtraInteractionWithTheMonitor( TransactionMonitor transactionMonitor, boolean isWriteTx )
     {
-<<<<<<< HEAD
         if ( isWriteTx )
         {
             verify( this.transactionMonitor, times( 1 ) ).upgradeToWriteTransaction();
         }
         verifyNoMoreInteractions( transactionMonitor );
-=======
-        // GIVEN
-        KernelTransactionImplementation transaction = newInitializedTransaction();
-        transaction.close();
-        verify( locks ).newClient();
-        reset( locks );
-
-        // WHEN
-        transaction.initialize( 10L, BASE_TX_COMMIT_TIMESTAMP );
-        transaction.close();
-
-        // THEN
-        verify( locks ).newClient();
->>>>>>> f81a2ce4
     }
 
     @Test
@@ -509,11 +434,8 @@
 
         // WHEN
         transaction.close();
-<<<<<<< HEAD
-        transaction.initialize( 1, new NoOpClient(), KernelTransaction.Type.implicit, accessMode() );
-=======
-        transaction.initialize( 1, BASE_TX_COMMIT_TIMESTAMP );
->>>>>>> f81a2ce4
+        transaction.initialize( 1, BASE_TX_COMMIT_TIMESTAMP, new NoOpClient(), KernelTransaction.Type.implicit,
+                accessMode() );
 
         // THEN
         assertEquals( reuseCount + 1, transaction.getReuseCount() );
@@ -524,15 +446,9 @@
     {
         KernelTransactionImplementation tx = newNotInitializedTransaction( true );
 
-<<<<<<< HEAD
-        tx.markForTermination();
-
-        assertTrue( tx.shouldBeTerminated() );
-=======
-        transaction.markForTermination( Status.General.UnknownFailure );
-
-        assertEquals( Status.General.UnknownFailure, transaction.getReasonIfTerminated() );
->>>>>>> f81a2ce4
+        tx.markForTermination( Status.General.UnknownError );
+
+        assertEquals( Status.General.UnknownError, tx.getReasonIfTerminated() );
     }
 
     @Test
@@ -541,19 +457,10 @@
         Locks.Client locksClient = mock( Locks.Client.class );
         KernelTransactionImplementation tx = newTransaction( accessMode(), locksClient, true );
 
-<<<<<<< HEAD
-        tx.markForTermination();
-
-        assertTrue( tx.shouldBeTerminated() );
+        tx.markForTermination( Status.General.UnknownError );
+
+        assertEquals( Status.General.UnknownError, tx.getReasonIfTerminated() );
         verify( locksClient ).stop();
-=======
-        KernelTransactionImplementation transaction = newInitializedTransaction( true, locks );
-
-        transaction.markForTermination( Status.General.UnknownFailure );
-
-        assertEquals( Status.General.UnknownFailure, transaction.getReasonIfTerminated() );
-        verify( client ).stop();
->>>>>>> f81a2ce4
     }
 
     @Test
@@ -563,41 +470,22 @@
         KernelTransactionImplementation tx = newTransaction( accessMode(), locksClient, true );
         transactionInitializer.accept( tx );
 
-<<<<<<< HEAD
-        tx.markForTermination();
-        tx.markForTermination();
-        tx.markForTermination();
-
-        assertTrue( tx.shouldBeTerminated() );
+        tx.markForTermination( Status.Transaction.Terminated );
+        tx.markForTermination( Status.Transaction.Outdated );
+        tx.markForTermination( Status.Transaction.LockClientStopped );
+
+        assertEquals( Status.Transaction.Terminated, tx.getReasonIfTerminated() );
         verify( locksClient ).stop();
         verify( transactionMonitor ).transactionTerminated( isWriteTx );
-=======
-        transaction.markForTermination( Status.Transaction.Terminated );
-        transaction.markForTermination( Status.Transaction.Outdated );
-        transaction.markForTermination( Status.Transaction.LockClientStopped );
-
-        assertEquals( Status.Transaction.Terminated, transaction.getReasonIfTerminated() );
-        verify( client ).stop();
-        verify( transactionMonitor ).transactionTerminated();
->>>>>>> f81a2ce4
     }
 
     @Test
     public void terminatedTxMarkedNeitherSuccessNorFailureClosesWithoutThrowing() throws TransactionFailureException
     {
-<<<<<<< HEAD
         Locks.Client locksClient = mock( Locks.Client.class );
         KernelTransactionImplementation tx = newTransaction( accessMode(), locksClient, true );
         transactionInitializer.accept( tx );
-        tx.markForTermination();
-=======
-        Locks locks = mock( Locks.class );
-        Locks.Client client = mock( Locks.Client.class );
-        when( locks.newClient() ).thenReturn( client );
-
-        KernelTransactionImplementation tx = newInitializedTransaction( true, locks );
-        tx.markForTermination( Status.General.UnknownFailure );
->>>>>>> f81a2ce4
+        tx.markForTermination( Status.General.UnknownError );
 
         tx.close();
 
@@ -612,7 +500,7 @@
         KernelTransactionImplementation tx = newTransaction( accessMode(), locksClient, true );
         transactionInitializer.accept( tx );
         tx.success();
-        tx.markForTermination( Status.General.UnknownFailure );
+        tx.markForTermination( Status.General.UnknownError );
 
         try
         {
@@ -632,7 +520,7 @@
         KernelTransactionImplementation tx = newTransaction( accessMode(), locksClient, true );
         transactionInitializer.accept( tx );
         tx.failure();
-        tx.markForTermination( Status.General.UnknownFailure );
+        tx.markForTermination( Status.General.UnknownError );
 
         tx.close();
 
@@ -648,7 +536,7 @@
         transactionInitializer.accept( tx );
         tx.success();
         tx.failure();
-        tx.markForTermination( Status.General.UnknownFailure );
+        tx.markForTermination( Status.General.UnknownError );
 
         try
         {
@@ -677,13 +565,11 @@
             assertThat( e, instanceOf( TransactionFailureException.class ) );
         }
     }
-<<<<<<< HEAD
-=======
 
     @Test
     public void initializedTransactionShouldHaveNoTerminationReason() throws Exception
     {
-        KernelTransactionImplementation tx = newInitializedTransaction();
+        KernelTransactionImplementation tx = newTransaction( accessMode() );
         assertNull( tx.getReasonIfTerminated() );
     }
 
@@ -691,7 +577,7 @@
     public void shouldReportCorrectTerminationReason() throws Exception
     {
         Status status = Status.Transaction.Terminated;
-        KernelTransactionImplementation tx = newInitializedTransaction();
+        KernelTransactionImplementation tx = newTransaction( accessMode() );
         tx.markForTermination( status );
         assertSame( status, tx.getReasonIfTerminated() );
     }
@@ -699,69 +585,9 @@
     @Test
     public void closedTransactionShouldHaveNoTerminationReason() throws Exception
     {
-        KernelTransactionImplementation tx = newInitializedTransaction();
+        KernelTransactionImplementation tx = newTransaction( accessMode() );
         tx.markForTermination( Status.Transaction.Terminated );
         tx.close();
         assertNull( tx.getReasonIfTerminated() );
     }
-
-    private final NeoStores neoStores = mock( NeoStores.class );
-    private final MetaDataStore metaDataStore = mock( MetaDataStore.class );
-    private final TransactionHooks hooks = new TransactionHooks();
-    private final TransactionRecordState recordState = mock( TransactionRecordState.class );
-    private final LegacyIndexTransactionState legacyIndexState = mock( LegacyIndexTransactionState.class );
-    private final TransactionMonitor transactionMonitor = mock( TransactionMonitor.class );
-    private final CapturingCommitProcess commitProcess = spy( new CapturingCommitProcess() );
-    private final TransactionHeaderInformation headerInformation = mock( TransactionHeaderInformation.class );
-    private final TransactionHeaderInformationFactory headerInformationFactory = mock( TransactionHeaderInformationFactory.class );
-    private final FakeClock clock = new FakeClock();
-    private final Pool<KernelTransactionImplementation> pool = mock( Pool.class );
-    private final Locks locks = spy( new NoOpLocks() );
-    private final StoreReadLayer storeReadLayer = mock( StoreReadLayer.class );
-
-    @Before
-    public void before()
-    {
-        when( headerInformation.getAdditionalHeader() ).thenReturn( new byte[0] );
-        when( headerInformationFactory.create() ).thenReturn( headerInformation );
-        when( neoStores.getMetaDataStore() ).thenReturn( metaDataStore );
-    }
-
-    private KernelTransactionImplementation newInitializedTransaction()
-    {
-        return newInitializedTransaction( false, locks );
-    }
-
-    private KernelTransactionImplementation newInitializedTransaction( boolean txTerminationAware, Locks locks )
-    {
-        KernelTransactionImplementation transaction = newTransaction( txTerminationAware, locks );
-        transaction.initialize( 0, BASE_TX_COMMIT_TIMESTAMP );
-        return transaction;
-    }
-
-    private KernelTransactionImplementation newTransaction( boolean txTerminationAware, Locks locks )
-    {
-        when( storeReadLayer.acquireStatement() ).thenReturn( mock( StoreStatement.class ) );
-
-        return new KernelTransactionImplementation( null, null, null, null, null, recordState, null, neoStores, locks,
-                hooks, null, headerInformationFactory, commitProcess, transactionMonitor, storeReadLayer,
-                legacyIndexState, pool, new StandardConstraintSemantics(), clock, TransactionTracer.NULL,
-                new ProcedureCache(), mock( NeoStoreTransactionContext.class ), txTerminationAware );
-    }
-
-    public class CapturingCommitProcess implements TransactionCommitProcess
-    {
-        private long txId = 1;
-        private TransactionRepresentation transaction;
-
-        @Override
-        public long commit( TransactionRepresentation representation, LockGroup locks, CommitEvent commitEvent,
-                            TransactionApplicationMode mode ) throws TransactionFailureException
-        {
-            assert transaction == null : "Designed to only allow one transaction";
-            transaction = representation;
-            return txId++;
-        }
-    }
->>>>>>> f81a2ce4
 }
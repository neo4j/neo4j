/*
 * Copyright (c) 2002-2016 "Neo Technology,"
 * Network Engine for Objects in Lund AB [http://neotechnology.com]
 *
 * This file is part of Neo4j.
 *
 * Neo4j is free software: you can redistribute it and/or modify
 * it under the terms of the GNU General Public License as published by
 * the Free Software Foundation, either version 3 of the License, or
 * (at your option) any later version.
 *
 * This program is distributed in the hope that it will be useful,
 * but WITHOUT ANY WARRANTY; without even the implied warranty of
 * MERCHANTABILITY or FITNESS FOR A PARTICULAR PURPOSE.  See the
 * GNU General Public License for more details.
 *
 * You should have received a copy of the GNU General Public License
 * along with this program.  If not, see <http://www.gnu.org/licenses/>.
 */
package org.neo4j.kernel.impl.api;

import org.junit.Before;
import org.junit.Test;
import org.mockito.invocation.InvocationOnMock;
import org.mockito.stubbing.Answer;

import java.util.Collection;
import java.util.concurrent.Executors;
import java.util.concurrent.Future;
import java.util.concurrent.TimeUnit;

import org.neo4j.collection.pool.Pool;
import org.neo4j.graphdb.TransactionTerminatedException;
import org.neo4j.helpers.FakeClock;
import org.neo4j.kernel.api.KernelTransaction;
import org.neo4j.kernel.api.exceptions.Status;
import org.neo4j.kernel.api.exceptions.TransactionFailureException;
import org.neo4j.kernel.api.txstate.LegacyIndexTransactionState;
import org.neo4j.kernel.impl.api.store.ProcedureCache;
import org.neo4j.kernel.impl.api.store.StoreReadLayer;
import org.neo4j.kernel.impl.api.store.StoreStatement;
import org.neo4j.kernel.impl.constraints.StandardConstraintSemantics;
import org.neo4j.kernel.impl.locking.LockGroup;
import org.neo4j.kernel.impl.locking.Locks;
import org.neo4j.kernel.impl.locking.NoOpLocks;
import org.neo4j.kernel.impl.store.MetaDataStore;
import org.neo4j.kernel.impl.store.NeoStores;
import org.neo4j.kernel.impl.transaction.TransactionHeaderInformationFactory;
import org.neo4j.kernel.impl.transaction.TransactionMonitor;
import org.neo4j.kernel.impl.transaction.TransactionRepresentation;
import org.neo4j.kernel.impl.transaction.command.Command;
import org.neo4j.kernel.impl.transaction.state.NeoStoreTransactionContext;
import org.neo4j.kernel.impl.transaction.state.TransactionRecordState;
import org.neo4j.kernel.impl.transaction.tracing.CommitEvent;
import org.neo4j.kernel.impl.transaction.tracing.TransactionTracer;
import org.neo4j.test.DoubleLatch;

import static java.util.concurrent.TimeUnit.MILLISECONDS;
import static org.hamcrest.Matchers.instanceOf;
import static org.junit.Assert.assertEquals;
import static org.junit.Assert.assertNull;
import static org.junit.Assert.assertThat;
import static org.junit.Assert.assertTrue;
import static org.junit.Assert.fail;
import static org.mockito.Matchers.any;
import static org.mockito.Matchers.anyListOf;
import static org.mockito.Mockito.doAnswer;
import static org.mockito.Mockito.mock;
import static org.mockito.Mockito.never;
import static org.mockito.Mockito.reset;
import static org.mockito.Mockito.spy;
import static org.mockito.Mockito.times;
import static org.mockito.Mockito.verify;
import static org.mockito.Mockito.verifyNoMoreInteractions;
import static org.mockito.Mockito.when;
import static org.neo4j.kernel.impl.transaction.log.TransactionIdStore.BASE_TX_COMMIT_TIMESTAMP;

public class KernelTransactionImplementationTest
{
    @Test
    public void shouldCommitSuccessfulTransaction() throws Exception
    {
        // GIVEN
        try ( KernelTransaction transaction = newInitializedTransaction() )
        {
            // WHEN
            transaction.success();
        }

        // THEN
        verify( transactionMonitor, times( 1 ) ).transactionFinished( true );
        verifyNoMoreInteractions( transactionMonitor );
    }

    @Test
    public void shouldRollbackUnsuccessfulTransaction() throws Exception
    {
        // GIVEN
        try ( KernelTransaction transaction = newInitializedTransaction() )
        {
            // WHEN
        }

        // THEN
        verify( transactionMonitor, times( 1 ) ).transactionFinished( false );
        verifyNoMoreInteractions( transactionMonitor );
    }

    @Test
    public void shouldRollbackFailedTransaction() throws Exception
    {
        // GIVEN
        try ( KernelTransaction transaction = newInitializedTransaction() )
        {
            // WHEN
            transaction.failure();
        }

        // THEN
        verify( transactionMonitor, times( 1 ) ).transactionFinished( false );
        verifyNoMoreInteractions( transactionMonitor );
    }

    @Test
    public void shouldRollbackAndThrowOnFailedAndSuccess() throws Exception
    {
        // GIVEN
        boolean exceptionReceived = false;
        try ( KernelTransaction transaction = newInitializedTransaction() )
        {
            // WHEN
            transaction.failure();
            transaction.success();
        }
        catch ( TransactionFailureException e )
        {
            // Expected.
            exceptionReceived = true;
        }

        // THEN
        assertTrue( exceptionReceived );
        verify( transactionMonitor, times( 1 ) ).transactionFinished( false );
        verifyNoMoreInteractions( transactionMonitor );
    }

    @Test
    public void shouldRollbackOnClosingTerminatedTransaction() throws Exception
    {
        // GIVEN
        KernelTransaction transaction = newInitializedTransaction();
        transaction.success();
        transaction.markForTermination();

        try
        {
            // WHEN
<<<<<<< HEAD
            transaction.success();
            transaction.markForTermination( Status.General.UnknownFailure );
=======
            transaction.close();
            fail( "Exception expected" );
>>>>>>> ed92ebe8
        }
        catch ( Exception e )
        {
            assertThat( e, instanceOf( TransactionTerminatedException.class ) );
        }

        // THEN
        verify( transactionMonitor, times( 1 ) ).transactionFinished( false );
        verify( transactionMonitor, times( 1 ) ).transactionTerminated();
        verifyNoMoreInteractions( transactionMonitor );
    }

    @Test
    public void shouldRollbackOnClosingSuccessfulButTerminatedTransaction() throws Exception
    {
        try ( KernelTransaction transaction = newInitializedTransaction() )
        {
            // WHEN
            transaction.markForTermination( Status.General.UnknownFailure );
            assertEquals( Status.General.UnknownFailure, transaction.shouldBeTerminated() );
        }

        // THEN
        verify( transactionMonitor, times( 1 ) ).transactionFinished( false );
        verify( transactionMonitor, times( 1 ) ).transactionTerminated();
        verifyNoMoreInteractions( transactionMonitor );
    }

    @Test
    public void shouldRollbackOnClosingTerminatedButSuccessfulTransaction() throws Exception
    {
        // GIVEN
        KernelTransaction transaction = newInitializedTransaction();
        transaction.markForTermination();
        transaction.success();

        assertTrue( transaction.shouldBeTerminated() );

        try
        {
<<<<<<< HEAD
            // WHEN
            transaction.markForTermination( Status.General.UnknownFailure );
            transaction.success();
            assertEquals( Status.General.UnknownFailure, transaction.shouldBeTerminated() );
=======
            transaction.close();
            fail( "Exception expected" );
>>>>>>> ed92ebe8
        }
        catch ( Exception e )
        {
            assertThat( e, instanceOf( TransactionTerminatedException.class ) );
        }

        // THEN
        verify( transactionMonitor, times( 1 ) ).transactionFinished( false );
        verify( transactionMonitor, times( 1 ) ).transactionTerminated();
        verifyNoMoreInteractions( transactionMonitor );
    }

    @Test
    public void shouldNotDowngradeFailureState() throws Exception
    {
        try ( KernelTransaction transaction = newInitializedTransaction() )
        {
            // WHEN
            transaction.markForTermination( Status.General.UnknownFailure );
            transaction.failure();
            assertEquals( Status.General.UnknownFailure, transaction.shouldBeTerminated() );
        }

        // THEN
        verify( transactionMonitor, times( 1 ) ).transactionFinished( false );
        verify( transactionMonitor, times( 1 ) ).transactionTerminated();
        verifyNoMoreInteractions( transactionMonitor );
    }

    @Test
    public void shouldIgnoreTerminateAfterCommit() throws Exception
    {
        Locks locks = mock( Locks.class );
        Locks.Client client = mock( Locks.Client.class );
        when( locks.newClient() ).thenReturn( client );

        KernelTransaction transaction = newInitializedTransaction( true, locks );
        transaction.success();
        transaction.close();
        transaction.markForTermination( Status.General.UnknownFailure );

        // THEN
        verify( transactionMonitor, times( 1 ) ).transactionFinished( true );
        verify( transactionMonitor, never() ).transactionTerminated();
        verify( client, never() ).stop();
        verifyNoMoreInteractions( transactionMonitor );
    }

    @Test
    public void shouldIgnoreTerminateAfterRollback() throws Exception
    {
        Locks locks = mock( Locks.class );
        Locks.Client client = mock( Locks.Client.class );
        when( locks.newClient() ).thenReturn( client );

        KernelTransaction transaction = newInitializedTransaction( true, locks );
        transaction.close();
        transaction.markForTermination( Status.General.UnknownFailure );

        // THEN
        verify( transactionMonitor, times( 1 ) ).transactionFinished( false );
        verify( transactionMonitor, never() ).transactionTerminated();
        verify( client, never() ).stop();
        verifyNoMoreInteractions( transactionMonitor );
    }

    @Test(expected = TransactionTerminatedException.class)
    public void shouldThrowOnTerminationInCommit() throws Exception
    {
        KernelTransaction transaction = newInitializedTransaction();
        transaction.success();
        transaction.markForTermination( Status.General.UnknownFailure );

        transaction.close();
    }

    @Test
    public void shouldIgnoreTerminationDuringRollback() throws Exception
    {
<<<<<<< HEAD
        KernelTransaction transaction = newTransaction();
        transaction.markForTermination( Status.General.UnknownFailure );
=======
        KernelTransaction transaction = newInitializedTransaction();
        transaction.markForTermination();
>>>>>>> ed92ebe8
        transaction.close();

        // THEN
        verify( transactionMonitor, times( 1 ) ).transactionFinished( false );
        verify( transactionMonitor, times( 1 ) ).transactionTerminated();
        verifyNoMoreInteractions( transactionMonitor );
    }

    @Test
    public void shouldAllowTerminatingFromADifferentThread() throws Exception
    {
        // GIVEN
        final DoubleLatch latch = new DoubleLatch( 1 );
        final KernelTransaction transaction = newInitializedTransaction();

        Future<?> terminationFuture = Executors.newSingleThreadExecutor().submit( new Runnable()
        {
            @Override
            public void run()
            {
<<<<<<< HEAD
                try
                {
                    latch.awaitStart();
                    transaction.markForTermination( Status.General.UnknownFailure );
                    latch.finish();
                }
                catch ( Exception e )
                {
                    childException.exception = e;
                }
=======
                latch.awaitStart();
                transaction.markForTermination();
                latch.finish();
>>>>>>> ed92ebe8
            }
        } );

        // WHEN
        transaction.success();
        latch.startAndAwaitFinish();

        assertNull( terminationFuture.get( 1, TimeUnit.MINUTES ) );

        try
        {
            transaction.close();
            fail( "Exception expected" );
        }
        catch ( Exception e )
        {
            assertThat( e, instanceOf( TransactionTerminatedException.class ) );
        }

        // THEN
        verify( transactionMonitor, times( 1 ) ).transactionFinished( false );
        verify( transactionMonitor, times( 1 ) ).transactionTerminated();
        verifyNoMoreInteractions( transactionMonitor );
    }

    @Test
    public void shouldUseStartTimeAndTxIdFromWhenStartingTxAsHeader() throws Exception
    {
        // GIVEN a transaction starting at one point in time
        long startingTime = clock.currentTimeMillis();
        when( recordState.hasChanges() ).thenReturn( true );
        doAnswer( new Answer<Void>()
        {
            @Override
            public Void answer( InvocationOnMock invocationOnMock ) throws Throwable
            {
                Collection<Command> commands = (Collection<Command>) invocationOnMock.getArguments()[0];
                commands.add( new Command.NodeCommand() );
                return null;
            }
        } ).when( recordState ).extractCommands( anyListOf( Command.class ) );
        try ( KernelTransactionImplementation transaction = newInitializedTransaction() )
        {
            transaction.initialize( 5L, BASE_TX_COMMIT_TIMESTAMP );

            // WHEN committing it at a later point
            clock.forward( 5, MILLISECONDS );
            // ...and simulating some other transaction being committed
            when( metaDataStore.getLastCommittedTransactionId() ).thenReturn( 7L );
            transaction.success();
        }

        // THEN start time and last tx when started should have been taken from when the transaction started
        assertEquals( 5L, commitProcess.transaction.getLatestCommittedTxWhenStarted() );
        assertEquals( startingTime, commitProcess.transaction.getTimeStarted() );
        assertEquals( startingTime+5, commitProcess.transaction.getTimeCommitted() );
    }

    @Test
    public void shouldStillReturnTransactionInstanceWithTerminationMarkToPool() throws Exception
    {
        // GIVEN
        KernelTransactionImplementation transaction = newInitializedTransaction();

        // WHEN
        transaction.markForTermination( Status.General.UnknownFailure );
        transaction.close();

        // THEN
        verify( pool ).release( transaction );
    }

    @Test
    public void shouldBeAbleToReuseTerminatedTransaction() throws Exception
    {
        // GIVEN
        KernelTransactionImplementation transaction = newInitializedTransaction();
        transaction.close();
        transaction.markForTermination( Status.General.UnknownFailure );

        // WHEN
        transaction.initialize( 10L, BASE_TX_COMMIT_TIMESTAMP );
        transaction.txState().nodeDoCreate( 11L );
        transaction.success();
        transaction.close();

        // THEN
        verify( commitProcess ).commit( any( TransactionRepresentation.class ), any( LockGroup.class ),
                any( CommitEvent.class ), any( TransactionApplicationMode.class ) );
    }

    @Test
    public void shouldAcquireNewLocksClientEveryTimeTransactionIsReused() throws Exception
    {
        // GIVEN
        KernelTransactionImplementation transaction = newInitializedTransaction();
        transaction.close();
        verify( locks ).newClient();
        reset( locks );

        // WHEN
        transaction.initialize( 10L, BASE_TX_COMMIT_TIMESTAMP );
        transaction.close();

        // THEN
        verify( locks ).newClient();
    }

    @Test
    public void shouldIncrementReuseCounterOnReuse() throws Exception
    {
        // GIVEN
        KernelTransactionImplementation transaction = newInitializedTransaction();
        int reuseCount = transaction.getReuseCount();

        // WHEN
        transaction.close();
        transaction.initialize( 1, BASE_TX_COMMIT_TIMESTAMP );

        // THEN
        assertEquals( reuseCount + 1, transaction.getReuseCount() );
    }

    @Test
    public void markForTerminationNotInitializedTransaction()
    {
        KernelTransactionImplementation transaction = newTransaction( true, new NoOpLocks() );

        transaction.markForTermination();

        assertTrue( transaction.shouldBeTerminated() );
    }

    @Test
    public void markForTerminationInitializedTransaction()
    {
        Locks locks = mock( Locks.class );
        Locks.Client client = mock( Locks.Client.class );
        when( locks.newClient() ).thenReturn( client );

        KernelTransactionImplementation transaction = newInitializedTransaction( true, locks );

        transaction.markForTermination();

        assertTrue( transaction.shouldBeTerminated() );
        verify( client ).stop();
    }

    @Test
    public void markForTerminationTerminatedTransaction()
    {
        Locks locks = mock( Locks.class );
        Locks.Client client = mock( Locks.Client.class );
        when( locks.newClient() ).thenReturn( client );

        KernelTransactionImplementation transaction = newInitializedTransaction( true, locks );

        transaction.markForTermination();
        transaction.markForTermination();
        transaction.markForTermination();

        assertTrue( transaction.shouldBeTerminated() );
        verify( client ).stop();
        verify( transactionMonitor ).transactionTerminated();
    }

    @Test
    public void terminatedTxMarkedNeitherSuccessNorFailureClosesWithoutThrowing() throws TransactionFailureException
    {
        Locks locks = mock( Locks.class );
        Locks.Client client = mock( Locks.Client.class );
        when( locks.newClient() ).thenReturn( client );

        KernelTransactionImplementation tx = newInitializedTransaction( true, locks );
        tx.markForTermination();

        tx.close();

        verify( client ).stop();
        verify( transactionMonitor ).transactionTerminated();
    }

    @Test
    public void terminatedTxMarkedForSuccessThrowsOnClose()
    {
        Locks locks = mock( Locks.class );
        Locks.Client client = mock( Locks.Client.class );
        when( locks.newClient() ).thenReturn( client );

        KernelTransactionImplementation tx = newInitializedTransaction( true, locks );
        tx.success();
        tx.markForTermination();

        try
        {
            tx.close();
            fail( "Exception expected" );
        }
        catch ( Exception e )
        {
            assertThat( e, instanceOf( TransactionTerminatedException.class ) );
        }
    }

    @Test
    public void terminatedTxMarkedForFailureClosesWithoutThrowing() throws TransactionFailureException
    {
        Locks locks = mock( Locks.class );
        Locks.Client client = mock( Locks.Client.class );
        when( locks.newClient() ).thenReturn( client );

        KernelTransactionImplementation tx = newInitializedTransaction( true, locks );
        tx.failure();
        tx.markForTermination();

        tx.close();

        verify( client ).stop();
        verify( transactionMonitor ).transactionTerminated();
    }

    @Test
    public void terminatedTxMarkedForBothSuccessAndFailureThrowsOnClose()
    {
        Locks locks = mock( Locks.class );
        Locks.Client client = mock( Locks.Client.class );
        when( locks.newClient() ).thenReturn( client );

        KernelTransactionImplementation tx = newInitializedTransaction( true, locks );
        tx.success();
        tx.failure();
        tx.markForTermination();

        try
        {
            tx.close();
        }
        catch ( Exception e )
        {
            assertThat( e, instanceOf( TransactionTerminatedException.class ) );
        }
    }

    @Test
    public void txMarkedForBothSuccessAndFailureThrowsOnClose()
    {
        Locks locks = mock( Locks.class );
        Locks.Client client = mock( Locks.Client.class );
        when( locks.newClient() ).thenReturn( client );

        KernelTransactionImplementation tx = newInitializedTransaction( true, locks );
        tx.success();
        tx.failure();

        try
        {
            tx.close();
        }
        catch ( Exception e )
        {
            assertThat( e, instanceOf( TransactionFailureException.class ) );
        }
    }

    private final NeoStores neoStores = mock( NeoStores.class );
    private final MetaDataStore metaDataStore = mock( MetaDataStore.class );
    private final TransactionHooks hooks = new TransactionHooks();
    private final TransactionRecordState recordState = mock( TransactionRecordState.class );
    private final LegacyIndexTransactionState legacyIndexState = mock( LegacyIndexTransactionState.class );
    private final TransactionMonitor transactionMonitor = mock( TransactionMonitor.class );
    private final CapturingCommitProcess commitProcess = spy( new CapturingCommitProcess() );
    private final TransactionHeaderInformation headerInformation = mock( TransactionHeaderInformation.class );
    private final TransactionHeaderInformationFactory headerInformationFactory = mock( TransactionHeaderInformationFactory.class );
    private final FakeClock clock = new FakeClock();
    private final Pool<KernelTransactionImplementation> pool = mock( Pool.class );
    private final Locks locks = spy( new NoOpLocks() );
    private final StoreReadLayer storeReadLayer = mock( StoreReadLayer.class );

    @Before
    public void before()
    {
        when( headerInformation.getAdditionalHeader() ).thenReturn( new byte[0] );
        when( headerInformationFactory.create() ).thenReturn( headerInformation );
        when( neoStores.getMetaDataStore() ).thenReturn( metaDataStore );
    }

    private KernelTransactionImplementation newInitializedTransaction()
    {
        return newInitializedTransaction( false, locks );
    }

<<<<<<< HEAD
        KernelTransactionImplementation transaction = new KernelTransactionImplementation(
                null, null, null, null, null, recordState, null, neoStores, locks,
                hooks, null, headerInformationFactory, commitProcess, transactionMonitor, storeReadLayer, legacyIndexState,
                pool, new StandardConstraintSemantics(), clock, TransactionTracer.NULL, new ProcedureCache(), mock( NeoStoreTransactionContext
                .class ) );
        transaction.initialize( 0, BASE_TX_COMMIT_TIMESTAMP );
=======
    private KernelTransactionImplementation newInitializedTransaction( boolean txTerminationAware, Locks locks )
    {
        KernelTransactionImplementation transaction = newTransaction( txTerminationAware, locks );
        transaction.initialize( 0 );
>>>>>>> ed92ebe8
        return transaction;
    }

    private KernelTransactionImplementation newTransaction( boolean txTerminationAware, Locks locks )
    {
        when( storeReadLayer.acquireStatement() ).thenReturn( mock( StoreStatement.class ) );

        return new KernelTransactionImplementation( null, null, null, null, null, recordState, null, neoStores, locks,
                hooks, null, headerInformationFactory, commitProcess, transactionMonitor, storeReadLayer,
                legacyIndexState, pool, new StandardConstraintSemantics(), clock, TransactionTracer.NULL,
                new ProcedureCache(), mock( NeoStoreTransactionContext.class ), txTerminationAware );
    }

    public class CapturingCommitProcess implements TransactionCommitProcess
    {
        private long txId = 1;
        private TransactionRepresentation transaction;

        @Override
        public long commit( TransactionRepresentation representation, LockGroup locks, CommitEvent commitEvent,
                            TransactionApplicationMode mode ) throws TransactionFailureException
        {
            assert transaction == null : "Designed to only allow one transaction";
            transaction = representation;
            return txId++;
        }
    }
}<|MERGE_RESOLUTION|>--- conflicted
+++ resolved
@@ -73,6 +73,7 @@
 import static org.mockito.Mockito.verify;
 import static org.mockito.Mockito.verifyNoMoreInteractions;
 import static org.mockito.Mockito.when;
+import static org.neo4j.kernel.api.exceptions.Status.General.UnknownFailure;
 import static org.neo4j.kernel.impl.transaction.log.TransactionIdStore.BASE_TX_COMMIT_TIMESTAMP;
 
 public class KernelTransactionImplementationTest
@@ -149,19 +150,14 @@
     {
         // GIVEN
         KernelTransaction transaction = newInitializedTransaction();
-        transaction.success();
-        transaction.markForTermination();
 
         try
         {
             // WHEN
-<<<<<<< HEAD
             transaction.success();
-            transaction.markForTermination( Status.General.UnknownFailure );
-=======
+            transaction.markForTermination( UnknownFailure );
             transaction.close();
             fail( "Exception expected" );
->>>>>>> ed92ebe8
         }
         catch ( Exception e )
         {
@@ -180,8 +176,8 @@
         try ( KernelTransaction transaction = newInitializedTransaction() )
         {
             // WHEN
-            transaction.markForTermination( Status.General.UnknownFailure );
-            assertEquals( Status.General.UnknownFailure, transaction.shouldBeTerminated() );
+            transaction.markForTermination( UnknownFailure );
+            assertEquals( UnknownFailure, transaction.shouldBeTerminated() );
         }
 
         // THEN
@@ -195,22 +191,15 @@
     {
         // GIVEN
         KernelTransaction transaction = newInitializedTransaction();
-        transaction.markForTermination();
-        transaction.success();
-
-        assertTrue( transaction.shouldBeTerminated() );
 
         try
         {
-<<<<<<< HEAD
-            // WHEN
-            transaction.markForTermination( Status.General.UnknownFailure );
+            // WHEN
+            transaction.markForTermination( UnknownFailure );
             transaction.success();
-            assertEquals( Status.General.UnknownFailure, transaction.shouldBeTerminated() );
-=======
+            assertEquals( UnknownFailure, transaction.shouldBeTerminated() );
             transaction.close();
             fail( "Exception expected" );
->>>>>>> ed92ebe8
         }
         catch ( Exception e )
         {
@@ -229,9 +218,9 @@
         try ( KernelTransaction transaction = newInitializedTransaction() )
         {
             // WHEN
-            transaction.markForTermination( Status.General.UnknownFailure );
+            transaction.markForTermination( UnknownFailure );
             transaction.failure();
-            assertEquals( Status.General.UnknownFailure, transaction.shouldBeTerminated() );
+            assertEquals( UnknownFailure, transaction.shouldBeTerminated() );
         }
 
         // THEN
@@ -250,7 +239,7 @@
         KernelTransaction transaction = newInitializedTransaction( true, locks );
         transaction.success();
         transaction.close();
-        transaction.markForTermination( Status.General.UnknownFailure );
+        transaction.markForTermination( UnknownFailure );
 
         // THEN
         verify( transactionMonitor, times( 1 ) ).transactionFinished( true );
@@ -268,7 +257,7 @@
 
         KernelTransaction transaction = newInitializedTransaction( true, locks );
         transaction.close();
-        transaction.markForTermination( Status.General.UnknownFailure );
+        transaction.markForTermination( UnknownFailure );
 
         // THEN
         verify( transactionMonitor, times( 1 ) ).transactionFinished( false );
@@ -282,7 +271,7 @@
     {
         KernelTransaction transaction = newInitializedTransaction();
         transaction.success();
-        transaction.markForTermination( Status.General.UnknownFailure );
+        transaction.markForTermination( UnknownFailure );
 
         transaction.close();
     }
@@ -290,13 +279,8 @@
     @Test
     public void shouldIgnoreTerminationDuringRollback() throws Exception
     {
-<<<<<<< HEAD
-        KernelTransaction transaction = newTransaction();
-        transaction.markForTermination( Status.General.UnknownFailure );
-=======
         KernelTransaction transaction = newInitializedTransaction();
-        transaction.markForTermination();
->>>>>>> ed92ebe8
+        transaction.markForTermination( UnknownFailure );
         transaction.close();
 
         // THEN
@@ -317,22 +301,9 @@
             @Override
             public void run()
             {
-<<<<<<< HEAD
-                try
-                {
-                    latch.awaitStart();
-                    transaction.markForTermination( Status.General.UnknownFailure );
-                    latch.finish();
-                }
-                catch ( Exception e )
-                {
-                    childException.exception = e;
-                }
-=======
                 latch.awaitStart();
-                transaction.markForTermination();
+                transaction.markForTermination( UnknownFailure );
                 latch.finish();
->>>>>>> ed92ebe8
             }
         } );
 
@@ -398,7 +369,7 @@
         KernelTransactionImplementation transaction = newInitializedTransaction();
 
         // WHEN
-        transaction.markForTermination( Status.General.UnknownFailure );
+        transaction.markForTermination( UnknownFailure );
         transaction.close();
 
         // THEN
@@ -411,7 +382,7 @@
         // GIVEN
         KernelTransactionImplementation transaction = newInitializedTransaction();
         transaction.close();
-        transaction.markForTermination( Status.General.UnknownFailure );
+        transaction.markForTermination( UnknownFailure );
 
         // WHEN
         transaction.initialize( 10L, BASE_TX_COMMIT_TIMESTAMP );
@@ -461,9 +432,9 @@
     {
         KernelTransactionImplementation transaction = newTransaction( true, new NoOpLocks() );
 
-        transaction.markForTermination();
-
-        assertTrue( transaction.shouldBeTerminated() );
+        transaction.markForTermination( UnknownFailure );
+
+        assertEquals( UnknownFailure, transaction.shouldBeTerminated() );
     }
 
     @Test
@@ -475,9 +446,9 @@
 
         KernelTransactionImplementation transaction = newInitializedTransaction( true, locks );
 
-        transaction.markForTermination();
-
-        assertTrue( transaction.shouldBeTerminated() );
+        transaction.markForTermination( UnknownFailure );
+
+        assertEquals( UnknownFailure, transaction.shouldBeTerminated() );
         verify( client ).stop();
     }
 
@@ -490,11 +461,11 @@
 
         KernelTransactionImplementation transaction = newInitializedTransaction( true, locks );
 
-        transaction.markForTermination();
-        transaction.markForTermination();
-        transaction.markForTermination();
-
-        assertTrue( transaction.shouldBeTerminated() );
+        transaction.markForTermination( UnknownFailure );
+        transaction.markForTermination( UnknownFailure );
+        transaction.markForTermination( UnknownFailure );
+
+        assertEquals( UnknownFailure, transaction.shouldBeTerminated() );
         verify( client ).stop();
         verify( transactionMonitor ).transactionTerminated();
     }
@@ -507,7 +478,7 @@
         when( locks.newClient() ).thenReturn( client );
 
         KernelTransactionImplementation tx = newInitializedTransaction( true, locks );
-        tx.markForTermination();
+        tx.markForTermination( UnknownFailure );
 
         tx.close();
 
@@ -524,7 +495,7 @@
 
         KernelTransactionImplementation tx = newInitializedTransaction( true, locks );
         tx.success();
-        tx.markForTermination();
+        tx.markForTermination( UnknownFailure );
 
         try
         {
@@ -546,7 +517,7 @@
 
         KernelTransactionImplementation tx = newInitializedTransaction( true, locks );
         tx.failure();
-        tx.markForTermination();
+        tx.markForTermination( UnknownFailure );
 
         tx.close();
 
@@ -564,7 +535,7 @@
         KernelTransactionImplementation tx = newInitializedTransaction( true, locks );
         tx.success();
         tx.failure();
-        tx.markForTermination();
+        tx.markForTermination( UnknownFailure );
 
         try
         {
@@ -624,19 +595,10 @@
         return newInitializedTransaction( false, locks );
     }
 
-<<<<<<< HEAD
-        KernelTransactionImplementation transaction = new KernelTransactionImplementation(
-                null, null, null, null, null, recordState, null, neoStores, locks,
-                hooks, null, headerInformationFactory, commitProcess, transactionMonitor, storeReadLayer, legacyIndexState,
-                pool, new StandardConstraintSemantics(), clock, TransactionTracer.NULL, new ProcedureCache(), mock( NeoStoreTransactionContext
-                .class ) );
+    private KernelTransactionImplementation newInitializedTransaction( boolean txTerminationAware, Locks locks )
+    {
+        KernelTransactionImplementation transaction = newTransaction( txTerminationAware, locks );
         transaction.initialize( 0, BASE_TX_COMMIT_TIMESTAMP );
-=======
-    private KernelTransactionImplementation newInitializedTransaction( boolean txTerminationAware, Locks locks )
-    {
-        KernelTransactionImplementation transaction = newTransaction( txTerminationAware, locks );
-        transaction.initialize( 0 );
->>>>>>> ed92ebe8
         return transaction;
     }
 

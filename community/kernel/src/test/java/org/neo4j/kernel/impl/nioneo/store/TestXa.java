--- conflicted
+++ resolved
@@ -20,412 +20,10 @@
 package org.neo4j.kernel.impl.nioneo.store;
 
 import org.junit.Test;
-<<<<<<< HEAD
+
 // TODO 2.2-future some tests here may be a good idea to reimplement.
-
 public class TestXa
 {
-=======
-import org.neo4j.graphdb.DependencyResolver;
-import org.neo4j.graphdb.DependencyResolver.Adapter;
-import org.neo4j.graphdb.Node;
-import org.neo4j.graphdb.Relationship;
-import org.neo4j.graphdb.RelationshipType;
-import org.neo4j.graphdb.factory.GraphDatabaseSettings;
-import org.neo4j.helpers.Function;
-import org.neo4j.helpers.Functions;
-import org.neo4j.helpers.Pair;
-import org.neo4j.helpers.collection.MapUtil;
-import org.neo4j.kernel.DefaultIdGeneratorFactory;
-import org.neo4j.kernel.InternalAbstractGraphDatabase;
-import org.neo4j.kernel.TransactionEventHandlers;
-import org.neo4j.kernel.TransactionInterceptorProviders;
-import org.neo4j.kernel.api.TokenNameLookup;
-import org.neo4j.kernel.api.index.SchemaIndexProvider;
-import org.neo4j.kernel.api.properties.DefinedProperty;
-import org.neo4j.kernel.configuration.Config;
-import org.neo4j.kernel.impl.api.KernelSchemaStateStore;
-import org.neo4j.kernel.impl.api.SchemaWriteGuard;
-import org.neo4j.kernel.impl.api.index.IndexingService;
-import org.neo4j.kernel.impl.api.scan.InMemoryLabelScanStore;
-import org.neo4j.kernel.impl.api.scan.LabelScanStoreProvider;
-import org.neo4j.kernel.impl.cache.AutoLoadingCache;
-import org.neo4j.kernel.impl.cache.Cache;
-import org.neo4j.kernel.impl.core.LabelTokenHolder;
-import org.neo4j.kernel.impl.core.NodeManager;
-import org.neo4j.kernel.impl.core.PropertyKeyTokenHolder;
-import org.neo4j.kernel.impl.core.RelationshipTypeTokenHolder;
-import org.neo4j.kernel.impl.core.Token;
-import org.neo4j.kernel.impl.locking.ReentrantLockService;
-import org.neo4j.kernel.impl.nioneo.xa.NeoStoreTransaction;
-import org.neo4j.kernel.impl.nioneo.xa.NeoStoreTransaction.PropertyReceiver;
-import org.neo4j.kernel.impl.nioneo.xa.NeoStoreXaConnection;
-import org.neo4j.kernel.impl.nioneo.xa.NeoStoreXaDataSource;
-import org.neo4j.kernel.impl.persistence.PersistenceManager;
-import org.neo4j.kernel.impl.storemigration.StoreUpgrader;
-import org.neo4j.kernel.impl.transaction.KernelHealth;
-import org.neo4j.kernel.impl.transaction.PlaceboTm;
-import org.neo4j.kernel.impl.transaction.TransactionStateFactory;
-import org.neo4j.kernel.impl.transaction.XidImpl;
-import org.neo4j.kernel.impl.transaction.xaframework.LogEntry;
-import org.neo4j.kernel.impl.transaction.xaframework.LogPruneStrategies;
-import org.neo4j.kernel.impl.transaction.xaframework.RecoveryVerifier;
-import org.neo4j.kernel.impl.transaction.xaframework.TransactionInterceptorProvider;
-import org.neo4j.kernel.impl.transaction.xaframework.TxIdGenerator;
-import org.neo4j.kernel.impl.transaction.xaframework.XaFactory;
-import org.neo4j.kernel.impl.util.StringLogger;
-import org.neo4j.kernel.logging.DevNullLoggingService;
-import org.neo4j.kernel.logging.SingleLoggingService;
-import org.neo4j.kernel.monitoring.Monitors;
-import org.neo4j.test.impl.EphemeralFileSystemAbstraction;
-
-public class TestXa
-{
-    private final EphemeralFileSystemAbstraction fileSystem = new EphemeralFileSystemAbstraction();
-    private NeoStoreXaDataSource ds;
-    private File logBaseFileName;
-    private NeoStoreXaConnection xaCon;
-    private Logger log;
-    private Level level;
-    private Map<String, Token> propertyKeyTokens;
-
-    private File path()
-    {
-        String path = "xatest";
-        File file = new File( path );
-        fileSystem.mkdirs( file );
-        return file;
-    }
-
-    private File file( String name )
-    {
-        return new File( path(), name);
-    }
-
-    @Before
-    public void setUpNeoStore() throws Exception
-    {
-        log = Logger
-                .getLogger( "org.neo4j.kernel.impl.transaction.xaframework.XaLogicalLog/"
-                        + "nioneo_logical.log" );
-        level = log.getLevel();
-        log.setLevel( Level.OFF );
-        log = Logger
-                .getLogger( "org.neo4j.kernel.impl.nioneo.xa.NeoStoreXaDataSource" );
-        log.setLevel( Level.OFF );
-        propertyKeyTokens = new HashMap<>();
-
-        StoreFactory sf = new StoreFactory( new Config( Collections.<String, String>emptyMap(),
-                GraphDatabaseSettings.class ), new DefaultIdGeneratorFactory(),
-                new DefaultWindowPoolFactory(), fileSystem, StringLogger.DEV_NULL, null );
-        sf.createNeoStore( file( "neo" ) ).close();
-
-        ds = newNeoStore();
-        xaCon = ds.getXaConnection();
-        logBaseFileName = ds.getXaContainer().getLogicalLog().getBaseFileName();
-    }
-
-    @After
-    public void tearDownNeoStore()
-    {
-        ds.stop();
-        log.setLevel( level );
-        log = Logger
-                .getLogger( "org.neo4j.kernel.impl.transaction.xaframework.XaLogicalLog/"
-                        + "nioneo_logical.log" );
-        log.setLevel( level );
-        log = Logger
-                .getLogger( "org.neo4j.kernel.impl.nioneo.xa.NeoStoreXaDataSource" );
-        log.setLevel( level );
-
-        for ( String file : new String[] {
-                "neo",
-                "neo.nodestore.db",
-                "neo.nodestore.db.labels",
-                "neo.propertystore.db",
-                "neo.propertystore.db.index",
-                "neo.propertystore.db.index.keys",
-                "neo.propertystore.db.strings",
-                "neo.propertystore.db.arrays",
-                "neo.relationshipstore.db",
-                "neo.relationshiptypestore.db",
-                "neo.relationshiptypestore.db.names",
-                "neo.schemastore.db",
-        } )
-        {
-            fileSystem.deleteFile( file( file ) );
-            fileSystem.deleteFile( file( file + ".id" ) );
-        }
-
-        File file = new File( "." );
-        for ( File nioFile : fileSystem.listFiles( file ) )
-        {
-            if ( nioFile.getName().startsWith( "nioneo_logical.log" ) )
-            {
-                assertTrue( "Couldn't delete '" + nioFile.getPath() + "'", fileSystem.deleteFile( nioFile ) );
-            }
-        }
-    }
-
-    private void deleteLogicalLogIfExist()
-    {
-        File file = new File( logBaseFileName.getPath() + ".1" );
-        if ( fileSystem.fileExists( file ) )
-        {
-            assertTrue( fileSystem.deleteFile( file ) );
-        }
-        file = new File( logBaseFileName.getPath() + ".2" );
-        if ( fileSystem.fileExists( file ) )
-        {
-            assertTrue( fileSystem.deleteFile( file ) );
-        }
-        file = new File( logBaseFileName.getPath() + ".active" );
-        assertTrue( fileSystem.deleteFile( file ) );
-
-        // Delete the last .v file
-        for ( int i = 5; i >= 0; i-- )
-        {
-            if ( fileSystem.deleteFile( new File( logBaseFileName.getPath() + ".v" + i ) ) )
-            {
-                break;
-            }
-        }
-    }
-
-    public static void renameCopiedLogicalLog( FileSystemAbstraction fileSystem,
-            Pair<Pair<File, File>, Pair<File, File>> files ) throws IOException
-    {
-        fileSystem.deleteFile( files.first().first() );
-        fileSystem.renameFile( files.first().other(), files.first().first() );
-
-        fileSystem.deleteFile( files.other().first() );
-        fileSystem.renameFile( files.other().other(), files.other().first() );
-    }
-
-    private void truncateLogicalLog( int size ) throws IOException
-    {
-        StoreChannel af = fileSystem.open( new File( logBaseFileName.getPath() + ".active" ), "r" );
-        ByteBuffer buffer = ByteBuffer.allocate( 1024 );
-        af.read( buffer );
-        af.close();
-        buffer.flip();
-        char active = buffer.asCharBuffer().get();
-        buffer.clear();
-        StoreChannel fileChannel = fileSystem.open( new File( logBaseFileName.getPath() + "." + active ), "rw" );
-        if ( fileChannel.size() > size )
-        {
-            fileChannel.truncate( size );
-        }
-        else
-        {
-            fileChannel.position( size );
-            ByteBuffer buf = ByteBuffer.allocate( 1 );
-            buf.put( (byte) 0 ).flip();
-            fileChannel.write( buf );
-        }
-        fileChannel.force( false );
-        fileChannel.close();
-    }
-
-    public static Pair<Pair<File, File>, Pair<File, File>> copyLogicalLog( FileSystemAbstraction fileSystem,
-            File logBaseFileName ) throws IOException
-    {
-        File activeLog = new File( logBaseFileName.getPath() + ".active" );
-        StoreChannel af = fileSystem.open( activeLog, "r" );
-        ByteBuffer buffer = ByteBuffer.allocate( 1024 );
-        af.read( buffer );
-        buffer.flip();
-        File activeLogBackup = new File( logBaseFileName.getPath() + ".bak.active" );
-        StoreChannel activeCopy = fileSystem.open( activeLogBackup, "rw" );
-        activeCopy.write( buffer );
-        activeCopy.close();
-        af.close();
-        buffer.flip();
-        char active = buffer.asCharBuffer().get();
-        buffer.clear();
-        File currentLog = new File( logBaseFileName.getPath() + "." + active );
-        StoreChannel source = fileSystem.open( currentLog, "r" );
-        File currentLogBackup = new File( logBaseFileName.getPath() + ".bak." + active );
-        StoreChannel dest = fileSystem.open( currentLogBackup, "rw" );
-        int read;
-        do
-        {
-            read = source.read( buffer );
-            buffer.flip();
-            dest.write( buffer );
-            buffer.clear();
-        }
-        while ( read == 1024 );
-        source.close();
-        dest.close();
-        return Pair.of( Pair.of( activeLog, activeLogBackup ), Pair.of( currentLog, currentLogBackup ) );
-    }
-
-    private int index( String key )
-    {
-        Token result = propertyKeyTokens.get( key );
-        if ( result != null )
-        {
-            return result.id();
-        }
-
-        int id = (int) ds.nextId( PropertyKeyTokenRecord.class );
-        Token index = new Token( key, id );
-        propertyKeyTokens.put( key, index );
-        xaCon.getTransaction().createPropertyKeyToken( key, id );
-        return id;
-    }
-
-    @Test
-    public void testLogicalLog() throws Exception
-    {
-        Xid xid = new XidImpl( new byte[1], new byte[1] );
-        XAResource xaRes = xaCon.getXaResource();
-        xaRes.start( xid, XAResource.TMNOFLAGS );
-        long node1 = ds.nextId( Node.class );
-        xaCon.getTransaction().nodeCreate( node1 );
-        long node2 = ds.nextId( Node.class );
-        xaCon.getTransaction().nodeCreate( node2 );
-        DefinedProperty n1prop1 = xaCon.getTransaction().nodeAddProperty(
-                node1, index( "prop1" ), "string1" );
-        xaCon.getTransaction().nodeLoadProperties( node1, false, VOID );
-        int relType1 = (int) ds.nextId( RelationshipType.class );
-        xaCon.getTransaction().createRelationshipTypeToken( relType1,
-                "relationshiptype1" );
-        long rel1 = ds.nextId( Relationship.class );
-        xaCon.getTransaction().relationshipCreate( rel1, relType1, node1, node2 );
-        DefinedProperty r1prop1 = xaCon.getTransaction().relAddProperty(
-                rel1, index( "prop1" ), "string1" );
-        n1prop1 = xaCon.getTransaction().nodeChangeProperty( node1,
-                n1prop1.propertyKeyId(), "string2" );
-        r1prop1 = xaCon.getTransaction().relChangeProperty( rel1, r1prop1.propertyKeyId(),
-                "string2" );
-        xaCon.getTransaction().nodeRemoveProperty( node1, n1prop1.propertyKeyId() );
-        xaCon.getTransaction().relRemoveProperty( rel1, r1prop1.propertyKeyId() );
-        xaCon.getTransaction().relDelete( rel1 );
-        xaCon.getTransaction().nodeDelete( node1 );
-        xaCon.getTransaction().nodeDelete( node2 );
-        xaRes.end( xid, XAResource.TMSUCCESS );
-        xaRes.commit( xid, true );
-        Pair<Pair<File, File>, Pair<File, File>> copies = copyLogicalLog( fileSystem, logBaseFileName );
-        xaCon.clearAllTransactions();
-        ds.stop();
-        deleteLogicalLogIfExist();
-        renameCopiedLogicalLog( fileSystem, copies );
-        ds = newNeoStore();
-        xaCon = ds.getXaConnection();
-        xaRes = xaCon.getXaResource();
-        assertEquals( 0, xaRes.recover( XAResource.TMNOFLAGS ).length );
-        xaCon.clearAllTransactions();
-    }
-
-    private static final PropertyReceiver VOID = new PropertyReceiver()
-    {
-        @Override
-        public void receive( DefinedProperty property, long propertyRecordId )
-        {   // Hand it over to the void
-        }
-    };
-
-    private NeoStoreXaDataSource newNeoStore() throws IOException
-    {
-        final Config config = new Config( MapUtil.stringMap(
-                        InternalAbstractGraphDatabase.Configuration.store_dir.name(), path().getPath(),
-                        InternalAbstractGraphDatabase.Configuration.neo_store.name(), file( "neo" ).getPath(),
-                        InternalAbstractGraphDatabase.Configuration.logical_log.name(),
-                        file( LOGICAL_LOG_DEFAULT_NAME ).getPath() ), GraphDatabaseSettings.class );
-
-        StoreFactory sf = new StoreFactory( config, new DefaultIdGeneratorFactory(), new DefaultWindowPoolFactory(),
-                fileSystem, StringLogger.DEV_NULL, null );
-
-        PlaceboTm txManager = new PlaceboTm( null, TxIdGenerator.DEFAULT );
-
-        // Since these tests fiddle with copying logical logs and such themselves
-        // make sure all history logs are removed before opening the store
-        for ( File file : fileSystem.listFiles( path() ) )
-        {
-            if ( file.isFile() && file.getName().startsWith( LOGICAL_LOG_DEFAULT_NAME + ".v" ) )
-            {
-                fileSystem.deleteFile( file );
-            }
-        }
-
-        NodeManager nodeManager = mock(NodeManager.class);
-        @SuppressWarnings( "rawtypes" )
-        List caches = Arrays.asList(
-                (Cache) mock( AutoLoadingCache.class ),
-                (Cache) mock( AutoLoadingCache.class ) );
-        when( nodeManager.caches() ).thenReturn( caches );
-
-        KernelHealth kernelHealth = mock( KernelHealth.class );
-        NeoStoreXaDataSource neoStoreXaDataSource = new NeoStoreXaDataSource(
-                config, new ReentrantLockService(), sf, StringLogger.DEV_NULL,
-                new XaFactory( config, TxIdGenerator.DEFAULT, txManager,
-                        fileSystem, new Monitors(), new DevNullLoggingService(), RecoveryVerifier.ALWAYS_VALID,
-                        LogPruneStrategies.NO_PRUNING, kernelHealth ), TransactionStateFactory.noStateFactory( new DevNullLoggingService() ),
-                        new TransactionInterceptorProviders(
-                                Collections.<TransactionInterceptorProvider>emptyList(), dependencyResolverForConfig( config ) ), null,
-                                new SingleLoggingService( DEV_NULL ),
-                                new KernelSchemaStateStore(),
-                mock(TokenNameLookup.class),
-                dependencyResolverForNoIndexProvider( nodeManager ), txManager,
-                mock( PropertyKeyTokenHolder.class ), mock(LabelTokenHolder.class),
-                mock( RelationshipTypeTokenHolder.class), mock(PersistenceManager.class),
-                mock( SchemaWriteGuard.class), mock( TransactionEventHandlers.class ), IndexingService.NO_MONITOR,
-                fileSystem,
-                new Function<NeoStore, Function<List<LogEntry>, List<LogEntry>>>()
-                {
-                    @Override
-                    public Function<List<LogEntry>, List<LogEntry>> apply( NeoStore neoStore )
-                    {
-                        return Functions.identity();
-                    }
-                }, mock( StoreUpgrader.class ));
-        neoStoreXaDataSource.init();
-        neoStoreXaDataSource.start();
-        return neoStoreXaDataSource;
-    }
-
-    private DependencyResolver dependencyResolverForNoIndexProvider( final NodeManager nodeManager )
-    {
-        return new DependencyResolver.Adapter()
-        {
-            private final LabelScanStoreProvider labelScanStoreProvider =
-                    new LabelScanStoreProvider( new InMemoryLabelScanStore(), 10 );
-
-            @Override
-            public <T> T resolveDependency( Class<T> type, SelectionStrategy selector ) throws IllegalArgumentException
-            {
-                if ( SchemaIndexProvider.class.isAssignableFrom( type ) )
-                {
-                    return type.cast( SchemaIndexProvider.NO_INDEX_PROVIDER );
-                }
-                else if ( NodeManager.class.isAssignableFrom( type ) )
-                {
-                    return type.cast( nodeManager );
-                }
-                else if ( LabelScanStoreProvider.class.isAssignableFrom( type ) )
-                {
-                    return type.cast( labelScanStoreProvider );
-                }
-                throw new IllegalArgumentException( type.toString() );
-            }
-        };
-    }
-
-    private Adapter dependencyResolverForConfig( final Config config )
-    {
-        return new DependencyResolver.Adapter()
-        {
-            @Override
-            public <T> T resolveDependency( Class<T> type, SelectionStrategy selector )
-            {
-                return type.cast( config );
-            }
-        };
-    }
-
->>>>>>> 67875d30
     @Test
     public void testLogicalLogPrepared() throws Exception
     {

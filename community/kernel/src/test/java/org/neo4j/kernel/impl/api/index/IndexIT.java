--- conflicted
+++ resolved
@@ -45,10 +45,7 @@
 import org.neo4j.kernel.api.TokenWriteOperations;
 import org.neo4j.kernel.api.index.PropertyAccessor;
 import org.neo4j.kernel.api.schema.SchemaDescriptorFactory;
-<<<<<<< HEAD
 import org.neo4j.kernel.api.schema.index.IndexDescriptor;
-=======
->>>>>>> 251e9a8d
 import org.neo4j.kernel.api.schema.index.SchemaIndexDescriptor;
 import org.neo4j.kernel.impl.api.integrationtest.KernelIntegrationTest;
 import org.neo4j.kernel.impl.api.state.ConstraintIndexCreator;
@@ -152,13 +149,8 @@
         // WHEN
         Statement statement = statementInNewTransaction( AUTH_DISABLED );
         SchemaIndexDescriptor addedRule = statement.schemaWriteOperations()
-<<<<<<< HEAD
-                                            .indexCreate( SchemaDescriptorFactory.forLabel( labelId, 10 ) );
+                                                   .indexCreate( SchemaDescriptorFactory.forLabel( labelId, 10 ) );
         Set<IndexDescriptor> indexRulesInTx = asSet( statement.readOperations().indexesGetForLabel( labelId ) );
-=======
-                                                   .indexCreate( SchemaDescriptorFactory.forLabel( labelId, 10 ) );
-        Set<SchemaIndexDescriptor> indexRulesInTx = asSet( statement.readOperations().indexesGetForLabel( labelId ) );
->>>>>>> 251e9a8d
         commit();
 
         // THEN
@@ -320,7 +312,7 @@
 
         // then/when
         ReadOperations readOperations = readOperationsInNewTransaction();
-        List<SchemaIndexDescriptor> indexes = Iterators.asList( readOperations.indexesGetAll() );
+        List<IndexDescriptor> indexes = Iterators.asList( readOperations.indexesGetAll() );
         assertThat( indexes, containsInAnyOrder( index1, index2 ) );
         commit();
     }

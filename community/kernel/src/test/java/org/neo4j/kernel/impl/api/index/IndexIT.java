/*
 * Copyright (c) 2002-2018 "Neo Technology,"
 * Network Engine for Objects in Lund AB [http://neotechnology.com]
 *
 * This file is part of Neo4j.
 *
 * Neo4j is free software: you can redistribute it and/or modify
 * it under the terms of the GNU General Public License as published by
 * the Free Software Foundation, either version 3 of the License, or
 * (at your option) any later version.
 *
 * This program is distributed in the hope that it will be useful,
 * but WITHOUT ANY WARRANTY; without even the implied warranty of
 * MERCHANTABILITY or FITNESS FOR A PARTICULAR PURPOSE.  See the
 * GNU General Public License for more details.
 *
 * You should have received a copy of the GNU General Public License
 * along with this program.  If not, see <http://www.gnu.org/licenses/>.
 */
package org.neo4j.kernel.impl.api.index;

import org.junit.After;
import org.junit.Before;
import org.junit.Test;

import java.util.List;
import java.util.Set;
import java.util.concurrent.ExecutorService;
import java.util.concurrent.Executors;
import java.util.concurrent.Future;
import java.util.concurrent.TimeUnit;

import org.neo4j.graphdb.Label;
import org.neo4j.graphdb.Transaction;
import org.neo4j.graphdb.schema.IndexDefinition;
import org.neo4j.helpers.collection.Iterables;
import org.neo4j.helpers.collection.Iterators;
import org.neo4j.internal.kernel.api.IndexReference;
import org.neo4j.internal.kernel.api.SchemaRead;
import org.neo4j.internal.kernel.api.SchemaWrite;
import org.neo4j.internal.kernel.api.TokenWrite;
import org.neo4j.internal.kernel.api.Write;
import org.neo4j.internal.kernel.api.exceptions.KernelException;
import org.neo4j.internal.kernel.api.exceptions.schema.SchemaKernelException;
import org.neo4j.internal.kernel.api.schema.LabelSchemaDescriptor;
import org.neo4j.kernel.api.KernelTransaction;
import org.neo4j.kernel.api.index.PropertyAccessor;
import org.neo4j.kernel.api.schema.SchemaDescriptorFactory;
<<<<<<< HEAD
import org.neo4j.kernel.api.schema.index.IndexDescriptor;
=======
import org.neo4j.kernel.api.schema.constaints.IndexBackedConstraintDescriptor;
>>>>>>> 678a860c
import org.neo4j.kernel.api.schema.index.SchemaIndexDescriptor;
import org.neo4j.kernel.impl.api.integrationtest.KernelIntegrationTest;
import org.neo4j.kernel.impl.api.state.ConstraintIndexCreator;
import org.neo4j.kernel.internal.GraphDatabaseAPI;

import static java.util.Collections.emptySet;
import static org.hamcrest.MatcherAssert.assertThat;
import static org.hamcrest.Matchers.containsInAnyOrder;
import static org.junit.Assert.assertEquals;
import static org.junit.Assert.assertTrue;
import static org.junit.Assert.fail;
import static org.mockito.Mockito.mock;
import static org.neo4j.helpers.collection.Iterators.asSet;
import static org.neo4j.internal.kernel.api.security.LoginContext.AUTH_DISABLED;
import static org.neo4j.kernel.impl.api.store.DefaultIndexReference.fromDescriptor;

public class IndexIT extends KernelIntegrationTest
{
    private static final String LABEL = "Label";
    private static final String PROPERTY_KEY = "prop";
    private static final String PROPERTY_KEY2 = "prop2";

    private int labelId;
    private int propertyKeyId;
    private LabelSchemaDescriptor descriptor;
    private LabelSchemaDescriptor descriptor2;
    private ExecutorService executorService;

    @Before
    public void createLabelAndProperty() throws Exception
    {
        TokenWrite tokenWrites = tokenWriteInNewTransaction();
        labelId = tokenWrites.labelGetOrCreateForName( LABEL );
        propertyKeyId = tokenWrites.propertyKeyGetOrCreateForName( PROPERTY_KEY );
        int propertyKeyId2 = tokenWrites.propertyKeyGetOrCreateForName( PROPERTY_KEY2 );
        descriptor = SchemaDescriptorFactory.forLabel( labelId, propertyKeyId );
        descriptor2 = SchemaDescriptorFactory.forLabel( labelId, propertyKeyId2 );
        commit();
        executorService = Executors.newCachedThreadPool();
    }

    @After
    public void tearDown()
    {
        executorService.shutdown();
    }

    @Test
    public void createIndexForAnotherLabelWhileHoldingSharedLockOnOtherLabel() throws KernelException
    {
        TokenWrite tokenWrite = tokenWriteInNewTransaction();
        int label2 = tokenWrite.labelGetOrCreateForName( "Label2" );

        Write write = dataWriteInNewTransaction();
        long nodeId = write.nodeCreate();
        write.nodeAddLabel( nodeId, label2 );

        schemaWriteInNewTransaction().indexCreate( descriptor );
        commit();
    }

    @Test( timeout = 10_000 )
    public void createIndexesForDifferentLabelsConcurrently() throws Throwable
    {
        TokenWrite tokenWrite = tokenWriteInNewTransaction();
        int label2 = tokenWrite.labelGetOrCreateForName( "Label2" );

        LabelSchemaDescriptor anotherLabelDescriptor = SchemaDescriptorFactory.forLabel( label2, propertyKeyId );
        schemaWriteInNewTransaction().indexCreate( anotherLabelDescriptor );

        Future<?> indexFuture = executorService.submit( createIndex( db, Label.label( LABEL ), PROPERTY_KEY ) );
        indexFuture.get();
        commit();
    }

    @Test
    public void addIndexRuleInATransaction() throws Exception
    {
        // GIVEN
        SchemaWrite schemaWriteOperations = schemaWriteInNewTransaction();

        // WHEN
        IndexReference expectedRule = schemaWriteOperations.indexCreate( descriptor );
        commit();

        // THEN
        SchemaRead schemaRead = newTransaction().schemaRead();
        assertEquals( asSet( expectedRule ), asSet( schemaRead.indexesGetForLabel( labelId ) ) );
        assertEquals( expectedRule, schemaRead.index( descriptor.getLabelId(), descriptor.getPropertyIds() ) );
        commit();
    }

    @Test
    public void committedAndTransactionalIndexRulesShouldBeMerged() throws Exception
    {
        // GIVEN
        SchemaWrite schemaWriteOperations = schemaWriteInNewTransaction();
        IndexReference existingRule = schemaWriteOperations.indexCreate( descriptor );
        commit();

        // WHEN
        KernelTransaction transaction = newTransaction( AUTH_DISABLED );
        IndexReference addedRule = transaction.schemaWrite()
                                                   .indexCreate( SchemaDescriptorFactory.forLabel( labelId, 10 ) );
<<<<<<< HEAD
        Set<IndexDescriptor> indexRulesInTx = asSet( statement.readOperations().indexesGetForLabel( labelId ) );
=======
        Set<IndexReference> indexRulesInTx = asSet( transaction.schemaRead().indexesGetForLabel( labelId ) );
>>>>>>> 678a860c
        commit();

        // THEN
        assertEquals( asSet( existingRule, addedRule ), indexRulesInTx );
    }

    @Test
    public void rollBackIndexRuleShouldNotBeCommitted() throws Exception
    {
        // GIVEN
        SchemaWrite schemaWrite = schemaWriteInNewTransaction();

        // WHEN
        schemaWrite.indexCreate( descriptor );
        // don't mark as success
        rollback();

        // THEN
        KernelTransaction transaction = newTransaction();
        assertEquals( emptySet(), asSet( transaction.schemaRead().indexesGetForLabel( labelId ) ) );
        commit();
    }

    @Test
    public void shouldBeAbleToRemoveAConstraintIndexWithoutOwner() throws Exception
    {
        // given
        PropertyAccessor propertyAccessor = mock( PropertyAccessor.class );
        ConstraintIndexCreator creator = new ConstraintIndexCreator( () -> kernel, indexingService, propertyAccessor );

        SchemaIndexDescriptor constraintIndex = creator.createConstraintIndex( descriptor );
        // then
        KernelTransaction transaction = newTransaction();
        assertEquals( emptySet(), asSet( transaction.schemaRead().constraintsGetForLabel( labelId ) ) );
        commit();

        // when
        SchemaWrite schemaWrite = schemaWriteInNewTransaction();
        schemaWrite.indexDrop( fromDescriptor( constraintIndex ) );
        commit();

        // then
        transaction = newTransaction();
        assertEquals( emptySet(), asSet( transaction.schemaRead().indexesGetForLabel( labelId ) ) );
        commit();
    }

    @Test
    public void shouldDisallowDroppingIndexThatDoesNotExist() throws Exception
    {
        // given
        IndexReference index;
        {
            SchemaWrite statement = schemaWriteInNewTransaction();
            index = statement.indexCreate( descriptor );
            commit();
        }
        {
            SchemaWrite statement = schemaWriteInNewTransaction();
            statement.indexDrop( index );
            commit();
        }

        // when
        try
        {
            SchemaWrite statement = schemaWriteInNewTransaction();
            statement.indexDrop( index );
            commit();
        }
        // then
        catch ( SchemaKernelException e )
        {
            assertEquals( "Unable to drop index on :label[" + labelId + "](property[" + propertyKeyId + "]): " +
                          "No such INDEX ON :label[" + labelId + "](property[" + propertyKeyId + "]).", e.getMessage() );
        }
        commit();
    }

    @Test
    public void shouldFailToCreateIndexWhereAConstraintAlreadyExists() throws Exception
    {
        // given
        {
            SchemaWrite statement = schemaWriteInNewTransaction();
            statement.uniquePropertyConstraintCreate( descriptor );
            commit();
        }

        // when
        try
        {
            SchemaWrite statement = schemaWriteInNewTransaction();
            statement.indexCreate( descriptor );
            commit();

            fail( "expected exception" );
        }
        // then
        catch ( SchemaKernelException e )
        {
            assertEquals( "Label '" + LABEL + "' and property '" + PROPERTY_KEY + "' have a unique constraint defined" +
                          " on them, so an index is already created that matches this.", e.getMessage() );
        }
        commit();
    }

    @Test
    public void shouldListConstraintIndexesInTheBeansAPI() throws Exception
    {
        // given
        KernelTransaction transaction = newTransaction( AUTH_DISABLED );
        transaction.schemaWrite().uniquePropertyConstraintCreate(
                SchemaDescriptorFactory.forLabel(
                        transaction.tokenWrite().labelGetOrCreateForName( "Label1" ),
                        transaction.tokenWrite().propertyKeyGetOrCreateForName( "property1" )
                ) );
        commit();

        // when
        try ( Transaction tx = db.beginTx() )
        {
            Set<IndexDefinition> indexes;
            IndexDefinition index;
            indexes = Iterables.asSet( db.schema().getIndexes() );

            // then
            assertEquals( 1, indexes.size() );
            index = indexes.iterator().next();
            assertEquals( "Label1", index.getLabel().name() );
            assertEquals( asSet( "property1" ), Iterables.asSet( index.getPropertyKeys() ) );
            assertTrue( "index should be a constraint index", index.isConstraintIndex() );

            // when
            try
            {
                index.drop();

                fail( "expected exception" );
            }
            // then
            catch ( IllegalStateException e )
            {
                assertEquals( "Constraint indexes cannot be dropped directly, " +
                        "instead drop the owning uniqueness constraint.", e.getMessage() );
            }
        }
    }

    @Test
    public void shouldListAll() throws Exception
    {
        // given
        SchemaWrite schemaWrite = schemaWriteInNewTransaction();
        IndexReference index1 = schemaWrite.indexCreate( descriptor );
        IndexReference index2 = fromDescriptor(
                ((IndexBackedConstraintDescriptor) schemaWrite.uniquePropertyConstraintCreate( descriptor2 )).ownedIndexDescriptor()) ;
        commit();

        // then/when
<<<<<<< HEAD
        ReadOperations readOperations = readOperationsInNewTransaction();
        List<IndexDescriptor> indexes = Iterators.asList( readOperations.indexesGetAll() );
=======
        SchemaRead schemaRead = newTransaction().schemaRead();
        List<IndexReference> indexes = Iterators.asList( schemaRead.indexesGetAll() );
>>>>>>> 678a860c
        assertThat( indexes, containsInAnyOrder( index1, index2 ) );
        commit();
    }

    private Runnable createIndex( GraphDatabaseAPI db, Label label, String propertyKey )
    {
        return () ->
        {
            try ( Transaction transaction = db.beginTx() )
            {
                db.schema().indexFor( label ).on( propertyKey ).create();
                transaction.success();
            }

            try ( Transaction transaction = db.beginTx() )
            {
                db.schema().awaitIndexesOnline( 1, TimeUnit.MINUTES );
                transaction.success();
            }
        };
    }
}<|MERGE_RESOLUTION|>--- conflicted
+++ resolved
@@ -46,11 +46,7 @@
 import org.neo4j.kernel.api.KernelTransaction;
 import org.neo4j.kernel.api.index.PropertyAccessor;
 import org.neo4j.kernel.api.schema.SchemaDescriptorFactory;
-<<<<<<< HEAD
-import org.neo4j.kernel.api.schema.index.IndexDescriptor;
-=======
 import org.neo4j.kernel.api.schema.constaints.IndexBackedConstraintDescriptor;
->>>>>>> 678a860c
 import org.neo4j.kernel.api.schema.index.SchemaIndexDescriptor;
 import org.neo4j.kernel.impl.api.integrationtest.KernelIntegrationTest;
 import org.neo4j.kernel.impl.api.state.ConstraintIndexCreator;
@@ -155,11 +151,7 @@
         KernelTransaction transaction = newTransaction( AUTH_DISABLED );
         IndexReference addedRule = transaction.schemaWrite()
                                                    .indexCreate( SchemaDescriptorFactory.forLabel( labelId, 10 ) );
-<<<<<<< HEAD
-        Set<IndexDescriptor> indexRulesInTx = asSet( statement.readOperations().indexesGetForLabel( labelId ) );
-=======
         Set<IndexReference> indexRulesInTx = asSet( transaction.schemaRead().indexesGetForLabel( labelId ) );
->>>>>>> 678a860c
         commit();
 
         // THEN
@@ -320,13 +312,8 @@
         commit();
 
         // then/when
-<<<<<<< HEAD
-        ReadOperations readOperations = readOperationsInNewTransaction();
-        List<IndexDescriptor> indexes = Iterators.asList( readOperations.indexesGetAll() );
-=======
         SchemaRead schemaRead = newTransaction().schemaRead();
         List<IndexReference> indexes = Iterators.asList( schemaRead.indexesGetAll() );
->>>>>>> 678a860c
         assertThat( indexes, containsInAnyOrder( index1, index2 ) );
         commit();
     }

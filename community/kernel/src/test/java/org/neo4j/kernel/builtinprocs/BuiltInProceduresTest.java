--- conflicted
+++ resolved
@@ -518,13 +518,8 @@
         when( schemaRead.constraintsGetForLabel( anyInt() ) ).thenReturn( emptyIterator() );
         when( read.countsForNode( anyInt() ) ).thenReturn( 1L );
         when( read.countsForRelationship( anyInt(), anyInt(), anyInt() ) ).thenReturn( 1L );
-<<<<<<< HEAD
-        when( read.indexGetState( any( SchemaIndexDescriptor.class ) ) ).thenReturn( InternalIndexState.ONLINE );
-        when( read.indexGetProviderDescriptor( any( SchemaIndexDescriptor.class ) ) )
-=======
-        when( readOperations.indexGetState( any( IndexDescriptor.class ) ) ).thenReturn( InternalIndexState.ONLINE );
-        when( readOperations.indexGetProviderDescriptor( any( IndexDescriptor.class ) ) )
->>>>>>> 1716c847
+        when( readOperations.indexGetState( any( SchemaIndexDescriptor.class ) ) ).thenReturn( InternalIndexState.ONLINE );
+        when( readOperations.indexGetProviderDescriptor( any( SchemaIndexDescriptor.class ) ) )
                 .thenReturn( InMemoryIndexProviderFactory.PROVIDER_DESCRIPTOR );
     }
 

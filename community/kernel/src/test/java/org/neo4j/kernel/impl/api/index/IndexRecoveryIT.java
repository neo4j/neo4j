--- conflicted
+++ resolved
@@ -50,16 +50,10 @@
 import org.neo4j.kernel.api.index.IndexPopulator;
 import org.neo4j.kernel.api.index.IndexProvider;
 import org.neo4j.kernel.api.index.IndexUpdater;
-<<<<<<< HEAD
 import org.neo4j.kernel.api.schema.SchemaDescriptorFactory;
 import org.neo4j.kernel.api.schema.index.IndexDescriptor;
 import org.neo4j.kernel.api.schema.index.SchemaIndexDescriptor;
 import org.neo4j.kernel.api.schema.index.SchemaIndexDescriptorFactory;
-=======
-import org.neo4j.kernel.api.index.IndexProvider;
-import org.neo4j.kernel.api.schema.SchemaDescriptorFactory;
-import org.neo4j.kernel.api.schema.index.SchemaIndexDescriptor;
->>>>>>> 251e9a8d
 import org.neo4j.kernel.extension.KernelExtensionFactory;
 import org.neo4j.kernel.impl.api.index.sampling.IndexSamplingConfig;
 import org.neo4j.kernel.impl.api.index.updater.SwallowingIndexUpdater;
@@ -119,7 +113,6 @@
                 .thenReturn( indexPopulatorWithControlledCompletionTiming( latch ) );
         startDb();
 
-<<<<<<< HEAD
         try
         {
             // Then
@@ -135,17 +128,6 @@
         {
             latch.countDown();
         }
-=======
-        // Then
-        assertThat( getIndexes( db, myLabel ), inTx( db, hasSize( 1 ) ) );
-        assertThat( getIndexes( db, myLabel ), inTx( db, haveState( db, Schema.IndexState.POPULATING ) ) );
-        verify( mockedIndexProvider, times( 2 ) )
-                .getPopulator( anyLong(), any( SchemaIndexDescriptor.class ), any( IndexSamplingConfig.class ) );
-        verify( mockedIndexProvider, times( 0 ) ).getOnlineAccessor(
-                anyLong(), any( SchemaIndexDescriptor.class ), any( IndexSamplingConfig.class )
-        );
-        latch.countDown();
->>>>>>> 251e9a8d
     }
 
     @Test
@@ -166,14 +148,9 @@
         latch.countDown();
         killFuture.get();
         latch = new CountDownLatch( 1 );
-<<<<<<< HEAD
         when( mockedIndexProvider.getPopulator( anyLong(), any( IndexDescriptor.class ), any( IndexSamplingConfig.class ) ) )
-=======
-        when( mockedIndexProvider
-                .getPopulator( anyLong(), any( SchemaIndexDescriptor.class ), any( IndexSamplingConfig.class ) ) )
->>>>>>> 251e9a8d
                 .thenReturn( indexPopulatorWithControlledCompletionTiming( latch ) );
-        when( mockedIndexProvider.getInitialState( anyLong(), any( SchemaIndexDescriptor.class ) ) )
+        when( mockedIndexProvider.getInitialState( anyLong(), any( IndexDescriptor.class ) ) )
                 .thenReturn( InternalIndexState.POPULATING );
 
         // When
@@ -182,15 +159,8 @@
         // Then
         assertThat( getIndexes( db, myLabel ), inTx( db, hasSize( 1 ) ) );
         assertThat( getIndexes( db, myLabel ), inTx( db, haveState( db, Schema.IndexState.POPULATING ) ) );
-<<<<<<< HEAD
         verify( mockedIndexProvider, times( 2 ) ).getPopulator( anyLong(), any( IndexDescriptor.class ), any( IndexSamplingConfig.class ) );
         verify( mockedIndexProvider, times( 0 ) ).getOnlineAccessor( anyLong(), any( IndexDescriptor.class ), any( IndexSamplingConfig.class )
-=======
-        verify( mockedIndexProvider, times( 2 ) )
-                .getPopulator( anyLong(), any( SchemaIndexDescriptor.class ), any( IndexSamplingConfig.class ) );
-        verify( mockedIndexProvider, times( 0 ) ).getOnlineAccessor(
-                anyLong(), any( SchemaIndexDescriptor.class ), any( IndexSamplingConfig.class )
->>>>>>> 251e9a8d
         );
         latch.countDown();
     }
@@ -283,8 +253,7 @@
     public void setUp()
     {
         when( mockedIndexProvider.getProviderDescriptor() )
-<<<<<<< HEAD
-                .thenReturn( TestSchemaIndexProviderDescriptor.PROVIDER_DESCRIPTOR );
+                .thenReturn( TestIndexProviderDescriptor.PROVIDER_DESCRIPTOR );
         when( mockedIndexProvider.compatible( any( IndexDescriptor.class ) ) ).thenReturn( true );
         when( mockedIndexProvider.indexDescriptorFor( any( SchemaDescriptor.class ), any( String.class ), any( String.class ) ) ).then(
                 new Answer<IndexDescriptor>()
@@ -295,9 +264,6 @@
                         return SchemaIndexDescriptorFactory.forSchema( invocationOnMock.getArgument( 0 ) );
                     }
                 } );
-=======
-                .thenReturn( TestIndexProviderDescriptor.PROVIDER_DESCRIPTOR );
->>>>>>> 251e9a8d
         when( mockedIndexProvider.compareTo( any( IndexProvider.class ) ) )
                 .thenReturn( 1 ); // always pretend to have highest priority
         when( mockedIndexProvider.storeMigrationParticipant( any( FileSystemAbstraction.class ),

/*
 * Copyright (c) 2002-2018 "Neo Technology,"
 * Network Engine for Objects in Lund AB [http://neotechnology.com]
 *
 * This file is part of Neo4j.
 *
 * Neo4j is free software: you can redistribute it and/or modify
 * it under the terms of the GNU General Public License as published by
 * the Free Software Foundation, either version 3 of the License, or
 * (at your option) any later version.
 *
 * This program is distributed in the hope that it will be useful,
 * but WITHOUT ANY WARRANTY; without even the implied warranty of
 * MERCHANTABILITY or FITNESS FOR A PARTICULAR PURPOSE.  See the
 * GNU General Public License for more details.
 *
 * You should have received a copy of the GNU General Public License
 * along with this program.  If not, see <http://www.gnu.org/licenses/>.
 */
package org.neo4j.kernel.impl.api.index;

import org.junit.After;
import org.junit.Before;
import org.junit.Rule;
import org.junit.Test;
import org.mockito.invocation.InvocationOnMock;
import org.mockito.stubbing.Answer;

import java.io.IOException;
import java.util.Arrays;
import java.util.HashSet;
import java.util.Set;
import java.util.concurrent.CountDownLatch;
import java.util.concurrent.ExecutorService;
import java.util.concurrent.Future;

import org.neo4j.graphdb.Label;
import org.neo4j.graphdb.Node;
import org.neo4j.graphdb.Transaction;
import org.neo4j.graphdb.schema.IndexDefinition;
import org.neo4j.graphdb.schema.Schema;
import org.neo4j.internal.kernel.api.InternalIndexState;
import org.neo4j.internal.kernel.api.schema.LabelSchemaDescriptor;
import org.neo4j.internal.kernel.api.schema.SchemaDescriptor;
import org.neo4j.io.fs.FileSystemAbstraction;
import org.neo4j.io.pagecache.PageCache;
import org.neo4j.kernel.api.KernelTransaction;
import org.neo4j.kernel.api.index.IndexAccessor;
import org.neo4j.kernel.api.index.IndexEntryUpdate;
import org.neo4j.kernel.api.index.IndexPopulator;
import org.neo4j.kernel.api.index.IndexProvider;
import org.neo4j.kernel.api.index.IndexUpdater;
import org.neo4j.kernel.api.schema.SchemaDescriptorFactory;
<<<<<<< HEAD
import org.neo4j.kernel.api.schema.index.IndexDescriptor;
import org.neo4j.kernel.api.schema.index.SchemaIndexDescriptor;
import org.neo4j.kernel.api.schema.index.SchemaIndexDescriptorFactory;
=======
import org.neo4j.kernel.api.schema.index.StoreIndexDescriptor;
>>>>>>> b9119223
import org.neo4j.kernel.extension.KernelExtensionFactory;
import org.neo4j.kernel.impl.api.index.sampling.IndexSamplingConfig;
import org.neo4j.kernel.impl.api.index.updater.SwallowingIndexUpdater;
import org.neo4j.kernel.impl.core.ThreadToStatementContextBridge;
import org.neo4j.kernel.impl.storemigration.StoreMigrationParticipant;
import org.neo4j.kernel.impl.transaction.log.checkpoint.CheckPointer;
import org.neo4j.kernel.impl.transaction.log.checkpoint.SimpleTriggerInfo;
import org.neo4j.kernel.impl.transaction.log.rotation.LogRotation;
import org.neo4j.kernel.internal.GraphDatabaseAPI;
import org.neo4j.storageengine.api.schema.IndexSample;
import org.neo4j.test.TestGraphDatabaseFactory;
import org.neo4j.test.rule.fs.EphemeralFileSystemRule;
import org.neo4j.values.storable.Values;

import static java.util.concurrent.Executors.newSingleThreadExecutor;
import static java.util.concurrent.TimeUnit.SECONDS;
import static org.junit.Assert.assertEquals;
import static org.junit.Assert.assertThat;
import static org.mockito.ArgumentMatchers.any;
import static org.mockito.Mockito.mock;
import static org.mockito.Mockito.never;
import static org.mockito.Mockito.times;
import static org.mockito.Mockito.verify;
import static org.mockito.Mockito.when;
import static org.neo4j.graphdb.Label.label;
import static org.neo4j.kernel.impl.api.index.SchemaIndexTestHelper.singleInstanceIndexProviderFactory;
import static org.neo4j.test.mockito.matcher.Neo4jMatchers.getIndexes;
import static org.neo4j.test.mockito.matcher.Neo4jMatchers.hasSize;
import static org.neo4j.test.mockito.matcher.Neo4jMatchers.haveState;
import static org.neo4j.test.mockito.matcher.Neo4jMatchers.inTx;

public class IndexRecoveryIT
{
    @Test
    public void shouldBeAbleToRecoverInTheMiddleOfPopulatingAnIndex() throws Exception
    {
        // Given
        startDb();

        CountDownLatch latch = new CountDownLatch( 1 );
        when( mockedIndexProvider
                .getPopulator( any( StoreIndexDescriptor.class ), any( IndexSamplingConfig.class ) ) )
                .thenReturn( indexPopulatorWithControlledCompletionTiming( latch ) );
        createIndex( myLabel );

        // And Given
        Future<Void> killFuture = killDbInSeparateThread();
        latch.countDown();
        killFuture.get();

        // When
        when( mockedIndexProvider.getInitialState( any( StoreIndexDescriptor.class ) ) )
                .thenReturn( InternalIndexState.POPULATING );
        latch = new CountDownLatch( 1 );
        when( mockedIndexProvider
                .getPopulator( any( StoreIndexDescriptor.class ), any( IndexSamplingConfig.class ) ) )
                .thenReturn( indexPopulatorWithControlledCompletionTiming( latch ) );
        startDb();

        // Then
        assertThat( getIndexes( db, myLabel ), inTx( db, hasSize( 1 ) ) );
        assertThat( getIndexes( db, myLabel ), inTx( db, haveState( db, Schema.IndexState.POPULATING ) ) );
        verify( mockedIndexProvider, times( 2 ) )
                .getPopulator( any( StoreIndexDescriptor.class ), any( IndexSamplingConfig.class ) );
        verify( mockedIndexProvider, never() ).getOnlineAccessor( any( StoreIndexDescriptor.class ), any( IndexSamplingConfig.class )
        );
        latch.countDown();
    }

    @Test
    public void shouldBeAbleToRecoverInTheMiddleOfPopulatingAnIndexWhereLogHasRotated() throws Exception
    {
        // Given
        startDb();

        CountDownLatch latch = new CountDownLatch( 1 );
        when( mockedIndexProvider
                .getPopulator( any( StoreIndexDescriptor.class ), any( IndexSamplingConfig.class ) ) )
                .thenReturn( indexPopulatorWithControlledCompletionTiming( latch ) );
        createIndex( myLabel );
        rotateLogsAndCheckPoint();

        // And Given
        Future<Void> killFuture = killDbInSeparateThread();
        latch.countDown();
        killFuture.get();
        latch = new CountDownLatch( 1 );
<<<<<<< HEAD
        when( mockedIndexProvider.getPopulator( anyLong(), any( IndexDescriptor.class ), any( IndexSamplingConfig.class ) ) )
                .thenReturn( indexPopulatorWithControlledCompletionTiming( latch ) );
        when( mockedIndexProvider.getInitialState( anyLong(), any( IndexDescriptor.class ) ) )
=======
        when( mockedIndexProvider
                .getPopulator( any( StoreIndexDescriptor.class ), any( IndexSamplingConfig.class ) ) )
                .thenReturn( indexPopulatorWithControlledCompletionTiming( latch ) );
        when( mockedIndexProvider.getInitialState( any( StoreIndexDescriptor.class ) ) )
>>>>>>> b9119223
                .thenReturn( InternalIndexState.POPULATING );

        // When
        startDb();

        // Then
        assertThat( getIndexes( db, myLabel ), inTx( db, hasSize( 1 ) ) );
        assertThat( getIndexes( db, myLabel ), inTx( db, haveState( db, Schema.IndexState.POPULATING ) ) );
<<<<<<< HEAD
        verify( mockedIndexProvider, times( 2 ) ).getPopulator( anyLong(), any( IndexDescriptor.class ), any( IndexSamplingConfig.class ) );
        verify( mockedIndexProvider, never() ).getOnlineAccessor( anyLong(), any( IndexDescriptor.class ), any( IndexSamplingConfig.class )
=======
        verify( mockedIndexProvider, times( 2 ) )
                .getPopulator( any( StoreIndexDescriptor.class ), any( IndexSamplingConfig.class ) );
        verify( mockedIndexProvider, never() ).getOnlineAccessor( any( StoreIndexDescriptor.class ), any( IndexSamplingConfig.class )
>>>>>>> b9119223
        );
        latch.countDown();
    }

    @Test
    public void shouldBeAbleToRecoverAndUpdateOnlineIndex() throws Exception
    {
        // Given
        startDb();

        IndexPopulator populator = mock( IndexPopulator.class );
        when( mockedIndexProvider
                .getPopulator( any( StoreIndexDescriptor.class ), any( IndexSamplingConfig.class ) ) )
                .thenReturn( populator );
        when( populator.sampleResult() ).thenReturn( new IndexSample() );
        IndexAccessor mockedAccessor = mock( IndexAccessor.class );
        when( mockedAccessor.newUpdater( any( IndexUpdateMode.class ) ) ).thenReturn( SwallowingIndexUpdater.INSTANCE );
        when( mockedIndexProvider.getOnlineAccessor( any( StoreIndexDescriptor.class ), any( IndexSamplingConfig.class ) )
        ).thenReturn( mockedAccessor );
        createIndexAndAwaitPopulation( myLabel );
        // rotate logs
        rotateLogsAndCheckPoint();
        // make updates
        Set<IndexEntryUpdate<?>> expectedUpdates = createSomeBananas( myLabel );

        // And Given
        killDb();
        when( mockedIndexProvider.getInitialState( any( StoreIndexDescriptor.class )) )
                .thenReturn( InternalIndexState.ONLINE );
        GatheringIndexWriter writer = new GatheringIndexWriter();
        when( mockedIndexProvider.getOnlineAccessor( any( StoreIndexDescriptor.class ), any( IndexSamplingConfig.class ) )
        ).thenReturn( writer );

        // When
        startDb();

        // Then
        assertThat( getIndexes( db, myLabel ), inTx( db, hasSize( 1 ) ) );
        assertThat( getIndexes( db, myLabel ), inTx( db, haveState( db, Schema.IndexState.ONLINE ) ) );
        verify( mockedIndexProvider, times( 1 ) )
                .getPopulator( any( StoreIndexDescriptor.class ), any( IndexSamplingConfig.class ) );
        int onlineAccessorInvocationCount = 2; // once when we create the index, and once when we restart the db
        verify( mockedIndexProvider, times( onlineAccessorInvocationCount ) )
                .getOnlineAccessor( any( StoreIndexDescriptor.class ), any( IndexSamplingConfig.class ) );
        assertEquals( expectedUpdates, writer.batchedUpdates );
    }

    @Test
    public void shouldKeepFailedIndexesAsFailedAfterRestart() throws Exception
    {
        // Given
        IndexPopulator indexPopulator = mock( IndexPopulator.class );
        when( mockedIndexProvider.getPopulator( any( StoreIndexDescriptor.class ), any( IndexSamplingConfig.class ) ) )
                .thenReturn( indexPopulator );
        IndexAccessor indexAccessor = mock( IndexAccessor.class );
        when( mockedIndexProvider.getOnlineAccessor( any( StoreIndexDescriptor.class ), any( IndexSamplingConfig.class ) ) )
                .thenReturn( indexAccessor );
        startDb();
        createIndex( myLabel );
        rotateLogsAndCheckPoint();

        // And Given
        killDb();
        when( mockedIndexProvider.getInitialState( any( StoreIndexDescriptor.class ) ) )
                .thenReturn( InternalIndexState.FAILED );

        // When
        startDb();

        // Then
        assertThat( getIndexes( db, myLabel ), inTx( db, hasSize( 1 ) ) );
        assertThat( getIndexes( db, myLabel ), inTx( db, haveState( db, Schema.IndexState.FAILED ) ) );
        verify( mockedIndexProvider, times( 2 ) )
                .getPopulator( any( StoreIndexDescriptor.class ), any( IndexSamplingConfig.class ) );
    }

    private GraphDatabaseAPI db;
    @Rule
    public EphemeralFileSystemRule fs = new EphemeralFileSystemRule();
    private final IndexProvider mockedIndexProvider = mock( IndexProvider.class );
    private final KernelExtensionFactory<?> mockedIndexProviderFactory =
            singleInstanceIndexProviderFactory( TestIndexProviderDescriptor.PROVIDER_DESCRIPTOR.getKey(),
                    mockedIndexProvider );
    private final String key = "number_of_bananas_owned";
    private final Label myLabel = label( "MyLabel" );

    @Before
    public void setUp()
    {
        when( mockedIndexProvider.getProviderDescriptor() )
                .thenReturn( TestIndexProviderDescriptor.PROVIDER_DESCRIPTOR );
        when( mockedIndexProvider.compatible( any( IndexDescriptor.class ) ) ).thenReturn( true );
        when( mockedIndexProvider.indexDescriptorFor( any( SchemaDescriptor.class ), any( IndexDescriptor.Type.class ), any( String.class ),
                any( String.class ) ) ).then(
                new Answer<IndexDescriptor>()
                {
                    @Override
                    public IndexDescriptor answer( InvocationOnMock invocationOnMock ) throws Throwable
                    {
                        return SchemaIndexDescriptorFactory.forSchema( invocationOnMock.getArgument( 0 ) );
                    }
                } );
        when( mockedIndexProvider.compareTo( any( IndexProvider.class ) ) )
                .thenReturn( 1 ); // always pretend to have highest priority
        when( mockedIndexProvider.storeMigrationParticipant( any( FileSystemAbstraction.class ),
                any( PageCache.class ) ) )
                .thenReturn( StoreMigrationParticipant.NOT_PARTICIPATING );
    }

    private void startDb()
    {
        if ( db != null )
        {
            db.shutdown();
        }

        TestGraphDatabaseFactory factory = new TestGraphDatabaseFactory();
        factory.setFileSystem( fs.get() );
        factory.setKernelExtensions( Arrays.asList( mockedIndexProviderFactory ) );
        db = (GraphDatabaseAPI) factory.newImpermanentDatabase();
    }

    private void killDb() throws Exception
    {
        if ( db != null )
        {
            fs.snapshot( () ->
            {
                db.shutdown();
                db = null;
            } );
        }
    }

    private Future<Void> killDbInSeparateThread()
    {
        ExecutorService executor = newSingleThreadExecutor();
        Future<Void> result = executor.submit( () ->
        {
            killDb();
            return null;
        } );
        executor.shutdown();
        return result;
    }

    @After
    public void after()
    {
        if ( db != null )
        {
            db.shutdown();
        }
    }

    private void rotateLogsAndCheckPoint() throws IOException
    {
        db.getDependencyResolver().resolveDependency( LogRotation.class ).rotateLogFile();
        db.getDependencyResolver().resolveDependency( CheckPointer.class ).forceCheckPoint(
                new SimpleTriggerInfo( "test" )
        );
    }

    private void createIndexAndAwaitPopulation( Label label )
    {
        IndexDefinition index = createIndex( label );
        try ( Transaction tx = db.beginTx() )
        {
            db.schema().awaitIndexOnline( index, 10, SECONDS );
            tx.success();
        }
    }

    private IndexDefinition createIndex( Label label )
    {
        try ( Transaction tx = db.beginTx() )
        {
            IndexDefinition index = db.schema().indexFor( label ).on( key ).create();
            tx.success();
            return index;
        }
    }

    private Set<IndexEntryUpdate<?>> createSomeBananas( Label label )
    {
        Set<IndexEntryUpdate<?>> updates = new HashSet<>();
        try ( Transaction tx = db.beginTx() )
        {
            ThreadToStatementContextBridge ctxSupplier = db.getDependencyResolver().resolveDependency(
                    ThreadToStatementContextBridge.class );
            KernelTransaction ktx =
                    ctxSupplier.getKernelTransactionBoundToThisThread( true );

            int labelId = ktx.tokenRead().nodeLabel( label.name() );
            int propertyKeyId = ktx.tokenRead().propertyKey( key );
            LabelSchemaDescriptor schemaDescriptor = SchemaDescriptorFactory.forLabel( labelId, propertyKeyId );
            for ( int number : new int[]{4, 10} )
            {
                Node node = db.createNode( label );
                node.setProperty( key, number );
                updates.add( IndexEntryUpdate.add( node.getId(), schemaDescriptor, Values.of( number ) ) );
            }
            tx.success();
            return updates;
        }
    }

    public static class GatheringIndexWriter extends IndexAccessor.Adapter
    {
        private final Set<IndexEntryUpdate<?>> regularUpdates = new HashSet<>();
        private final Set<IndexEntryUpdate<?>> batchedUpdates = new HashSet<>();

        @Override
        public IndexUpdater newUpdater( final IndexUpdateMode mode )
        {
            return new CollectingIndexUpdater()
            {
                @Override
                public void close()
                {
                    switch ( mode )
                    {
                        case ONLINE:
                            regularUpdates.addAll( updates );
                            break;

                        case RECOVERY:
                            batchedUpdates.addAll( updates );
                            break;

                        default:
                            throw new UnsupportedOperationException(  );
                    }
                }
            };
        }
    }

    private IndexPopulator indexPopulatorWithControlledCompletionTiming( final CountDownLatch latch )
    {
        return new IndexPopulator.Adapter()
        {
            @Override
            public void create()
            {
                try
                {
                    latch.await();
                }
                catch ( InterruptedException e )
                {
                    // fall through and return early
                }
                throw new RuntimeException( "this is expected" );
            }
        };
    }
}<|MERGE_RESOLUTION|>--- conflicted
+++ resolved
@@ -23,8 +23,6 @@
 import org.junit.Before;
 import org.junit.Rule;
 import org.junit.Test;
-import org.mockito.invocation.InvocationOnMock;
-import org.mockito.stubbing.Answer;
 
 import java.io.IOException;
 import java.util.Arrays;
@@ -41,7 +39,6 @@
 import org.neo4j.graphdb.schema.Schema;
 import org.neo4j.internal.kernel.api.InternalIndexState;
 import org.neo4j.internal.kernel.api.schema.LabelSchemaDescriptor;
-import org.neo4j.internal.kernel.api.schema.SchemaDescriptor;
 import org.neo4j.io.fs.FileSystemAbstraction;
 import org.neo4j.io.pagecache.PageCache;
 import org.neo4j.kernel.api.KernelTransaction;
@@ -51,13 +48,7 @@
 import org.neo4j.kernel.api.index.IndexProvider;
 import org.neo4j.kernel.api.index.IndexUpdater;
 import org.neo4j.kernel.api.schema.SchemaDescriptorFactory;
-<<<<<<< HEAD
-import org.neo4j.kernel.api.schema.index.IndexDescriptor;
-import org.neo4j.kernel.api.schema.index.SchemaIndexDescriptor;
-import org.neo4j.kernel.api.schema.index.SchemaIndexDescriptorFactory;
-=======
 import org.neo4j.kernel.api.schema.index.StoreIndexDescriptor;
->>>>>>> b9119223
 import org.neo4j.kernel.extension.KernelExtensionFactory;
 import org.neo4j.kernel.impl.api.index.sampling.IndexSamplingConfig;
 import org.neo4j.kernel.impl.api.index.updater.SwallowingIndexUpdater;
@@ -145,16 +136,10 @@
         latch.countDown();
         killFuture.get();
         latch = new CountDownLatch( 1 );
-<<<<<<< HEAD
-        when( mockedIndexProvider.getPopulator( anyLong(), any( IndexDescriptor.class ), any( IndexSamplingConfig.class ) ) )
-                .thenReturn( indexPopulatorWithControlledCompletionTiming( latch ) );
-        when( mockedIndexProvider.getInitialState( anyLong(), any( IndexDescriptor.class ) ) )
-=======
         when( mockedIndexProvider
                 .getPopulator( any( StoreIndexDescriptor.class ), any( IndexSamplingConfig.class ) ) )
                 .thenReturn( indexPopulatorWithControlledCompletionTiming( latch ) );
         when( mockedIndexProvider.getInitialState( any( StoreIndexDescriptor.class ) ) )
->>>>>>> b9119223
                 .thenReturn( InternalIndexState.POPULATING );
 
         // When
@@ -163,14 +148,9 @@
         // Then
         assertThat( getIndexes( db, myLabel ), inTx( db, hasSize( 1 ) ) );
         assertThat( getIndexes( db, myLabel ), inTx( db, haveState( db, Schema.IndexState.POPULATING ) ) );
-<<<<<<< HEAD
-        verify( mockedIndexProvider, times( 2 ) ).getPopulator( anyLong(), any( IndexDescriptor.class ), any( IndexSamplingConfig.class ) );
-        verify( mockedIndexProvider, never() ).getOnlineAccessor( anyLong(), any( IndexDescriptor.class ), any( IndexSamplingConfig.class )
-=======
         verify( mockedIndexProvider, times( 2 ) )
                 .getPopulator( any( StoreIndexDescriptor.class ), any( IndexSamplingConfig.class ) );
         verify( mockedIndexProvider, never() ).getOnlineAccessor( any( StoreIndexDescriptor.class ), any( IndexSamplingConfig.class )
->>>>>>> b9119223
         );
         latch.countDown();
     }
@@ -262,17 +242,6 @@
     {
         when( mockedIndexProvider.getProviderDescriptor() )
                 .thenReturn( TestIndexProviderDescriptor.PROVIDER_DESCRIPTOR );
-        when( mockedIndexProvider.compatible( any( IndexDescriptor.class ) ) ).thenReturn( true );
-        when( mockedIndexProvider.indexDescriptorFor( any( SchemaDescriptor.class ), any( IndexDescriptor.Type.class ), any( String.class ),
-                any( String.class ) ) ).then(
-                new Answer<IndexDescriptor>()
-                {
-                    @Override
-                    public IndexDescriptor answer( InvocationOnMock invocationOnMock ) throws Throwable
-                    {
-                        return SchemaIndexDescriptorFactory.forSchema( invocationOnMock.getArgument( 0 ) );
-                    }
-                } );
         when( mockedIndexProvider.compareTo( any( IndexProvider.class ) ) )
                 .thenReturn( 1 ); // always pretend to have highest priority
         when( mockedIndexProvider.storeMigrationParticipant( any( FileSystemAbstraction.class ),

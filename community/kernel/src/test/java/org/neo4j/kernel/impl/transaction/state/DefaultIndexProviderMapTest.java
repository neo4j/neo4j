/*
 * Copyright (c) 2002-2018 "Neo Technology,"
 * Network Engine for Objects in Lund AB [http://neotechnology.com]
 *
 * This file is part of Neo4j.
 *
 * Neo4j is free software: you can redistribute it and/or modify
 * it under the terms of the GNU General Public License as published by
 * the Free Software Foundation, either version 3 of the License, or
 * (at your option) any later version.
 *
 * This program is distributed in the hope that it will be useful,
 * but WITHOUT ANY WARRANTY; without even the implied warranty of
 * MERCHANTABILITY or FITNESS FOR A PARTICULAR PURPOSE.  See the
 * GNU General Public License for more details.
 *
 * You should have received a copy of the GNU General Public License
 * along with this program.  If not, see <http://www.gnu.org/licenses/>.
 */
package org.neo4j.kernel.impl.transaction.state;

import org.junit.Test;

import org.neo4j.kernel.api.index.IndexProvider;
import org.neo4j.kernel.impl.api.index.IndexProviderMap;

import static java.util.Arrays.asList;
import static org.junit.Assert.fail;
import static org.mockito.Mockito.mock;
import static org.mockito.Mockito.when;

public class DefaultIndexProviderMapTest
{
    @Test
    public void shouldNotSupportMultipleProvidersWithSameDescriptor()
    {
        // given
        IndexProvider.Descriptor descriptor = new IndexProvider.Descriptor( "provider", "1.2" );
        IndexProvider provider1 = mock( IndexProvider.class );
        when( provider1.getProviderDescriptor() ).thenReturn( descriptor );
        IndexProvider provider2 = mock( IndexProvider.class );
        when( provider2.getProviderDescriptor() ).thenReturn( descriptor );

        // when
        try
        {
            new DefaultIndexProviderMap( provider1, asList( provider2 ) );
            fail( "Should have failed" );
        }
        catch ( IllegalArgumentException e )
        {
            // then good
        }
    }

    @Test
    public void shouldThrowOnLookupOnUnknownProvider()
    {
        // given
        IndexProvider provider = mock( IndexProvider.class );
        when( provider.getProviderDescriptor() ).thenReturn( new IndexProvider.Descriptor( "provider", "1.2" ) );

        // when
        IndexProviderMap map = new DefaultIndexProviderMap( provider );
        try
        {
<<<<<<< HEAD
            new DefaultIndexProviderMap( provider ).get( new IndexProvider.Descriptor( "provider2", "1.2" ) );
=======
            new DefaultIndexProviderMap( provider ).lookup( new IndexProvider.Descriptor( "provider2", "1.2" ) );
>>>>>>> b9119223
            fail( "Should have failed" );
        }
        catch ( IllegalArgumentException e )
        {
            // then good
        }
    }
}<|MERGE_RESOLUTION|>--- conflicted
+++ resolved
@@ -64,11 +64,7 @@
         IndexProviderMap map = new DefaultIndexProviderMap( provider );
         try
         {
-<<<<<<< HEAD
-            new DefaultIndexProviderMap( provider ).get( new IndexProvider.Descriptor( "provider2", "1.2" ) );
-=======
             new DefaultIndexProviderMap( provider ).lookup( new IndexProvider.Descriptor( "provider2", "1.2" ) );
->>>>>>> b9119223
             fail( "Should have failed" );
         }
         catch ( IllegalArgumentException e )

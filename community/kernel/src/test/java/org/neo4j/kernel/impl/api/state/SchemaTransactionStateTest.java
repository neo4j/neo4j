--- conflicted
+++ resolved
@@ -34,10 +34,7 @@
 import org.neo4j.internal.kernel.api.InternalIndexState;
 import org.neo4j.internal.kernel.api.schema.LabelSchemaDescriptor;
 import org.neo4j.kernel.api.schema.SchemaDescriptorFactory;
-<<<<<<< HEAD
 import org.neo4j.kernel.api.schema.index.IndexDescriptor;
-=======
->>>>>>> 251e9a8d
 import org.neo4j.kernel.api.schema.index.SchemaIndexDescriptor;
 import org.neo4j.kernel.api.schema.index.SchemaIndexDescriptorFactory;
 import org.neo4j.kernel.api.txstate.TransactionState;
@@ -62,24 +59,20 @@
 public class SchemaTransactionStateTest
 {
     private static SchemaIndexDescriptor indexCreate( StateHandlingStatementOperations txContext, KernelStatement state,
-<<<<<<< HEAD
-            int labelId, int propertyKey )
-=======
                                                       int labelId, int propertyKey )
->>>>>>> 251e9a8d
     {
         return txContext.indexCreate( state, SchemaDescriptorFactory.forLabel( labelId, propertyKey ) );
     }
 
-    private static SchemaIndexDescriptor indexGetForLabelAndPropertyKey(
+    private static IndexDescriptor indexGetForLabelAndPropertyKey(
             StateHandlingStatementOperations txContext, KernelStatement state, int labelId, int propertyKey )
     {
         LabelSchemaDescriptor schemaDescriptor = SchemaDescriptorFactory.forLabel( labelId, propertyKey );
         return txContext.indexGetForSchema( state, schemaDescriptor );
     }
 
-    private static SchemaIndexDescriptor indexGetForLabelAndPropertyKey( StoreReadLayer store, int labelId,
-                                                                         int propertyKey )
+    private static IndexDescriptor indexGetForLabelAndPropertyKey( StoreReadLayer store, int labelId,
+            int propertyKey )
     {
         return store.indexGetForSchema( SchemaDescriptorFactory.forLabel( labelId, propertyKey ) );
     }
@@ -159,8 +152,8 @@
         indexCreate( txContext, state, labelId1, key1 );
 
         // WHEN
-        SchemaIndexDescriptor index = indexGetForLabelAndPropertyKey( txContext, state, labelId1, key1 );
-        Iterator<SchemaIndexDescriptor> labelRules = txContext.indexesGetForLabel( state, labelId1 );
+        IndexDescriptor index = indexGetForLabelAndPropertyKey( txContext, state, labelId1, key1 );
+        Iterator<IndexDescriptor> labelRules = txContext.indexesGetForLabel( state, labelId1 );
 
         // THEN
         SchemaIndexDescriptor expectedRule = SchemaIndexDescriptorFactory.forLabel( labelId1, key1 );
@@ -182,7 +175,7 @@
         indexCreate( txContext, state, labelId1, key2 );
 
         // WHEN
-        SchemaIndexDescriptor index = indexGetForLabelAndPropertyKey( txContext, state, labelId1, key2 );
+        IndexDescriptor index = indexGetForLabelAndPropertyKey( txContext, state, labelId1, key2 );
 
         // THEN
         assertEquals( SchemaIndexDescriptorFactory.forLabel( labelId1, key2 ), index );
@@ -202,8 +195,8 @@
         indexCreate( txContext, state, labelId1, key2 );
 
         // WHEN
-        SchemaIndexDescriptor lookupRule1 = indexGetForLabelAndPropertyKey( txContext, state, labelId1, key1 );
-        SchemaIndexDescriptor lookupRule2 = indexGetForLabelAndPropertyKey( txContext, state, labelId2, key2 );
+        IndexDescriptor lookupRule1 = indexGetForLabelAndPropertyKey( txContext, state, labelId1, key1 );
+        IndexDescriptor lookupRule2 = indexGetForLabelAndPropertyKey( txContext, state, labelId2, key2 );
 
         // THEN
         assertEquals( existingIndex1, lookupRule1 );
@@ -215,18 +208,14 @@
     {
         // GIVEN
         // -- a rule that exists in the store
-<<<<<<< HEAD
         IndexDescriptor index = SchemaIndexDescriptorFactory.forLabel( labelId1, key1 );
-=======
-        SchemaIndexDescriptor index = SchemaIndexDescriptorFactory.forLabel( labelId1, key1 );
->>>>>>> 251e9a8d
         when( store.indexesGetForLabel( labelId1 ) ).thenReturn( option( index ).iterator() );
         // -- that same rule dropped in the transaction
         txContext.indexDrop( state, index );
 
         // WHEN
         assertNull( indexGetForLabelAndPropertyKey( txContext, state, labelId1, key1 ) );
-        Iterator<SchemaIndexDescriptor> rulesByLabel = txContext.indexesGetForLabel( state, labelId1 );
+        Iterator<IndexDescriptor> rulesByLabel = txContext.indexesGetForLabel( state, labelId1 );
 
         // THEN
         assertEquals( emptySet(), asSet( rulesByLabel ) );

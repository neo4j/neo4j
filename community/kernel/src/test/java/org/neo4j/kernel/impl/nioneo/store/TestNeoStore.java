/**
 * Copyright (c) 2002-2014 "Neo Technology,"
 * Network Engine for Objects in Lund AB [http://neotechnology.com]
 *
 * This file is part of Neo4j.
 *
 * Neo4j is free software: you can redistribute it and/or modify
 * it under the terms of the GNU General Public License as published by
 * the Free Software Foundation, either version 3 of the License, or
 * (at your option) any later version.
 *
 * This program is distributed in the hope that it will be useful,
 * but WITHOUT ANY WARRANTY; without even the implied warranty of
 * MERCHANTABILITY or FITNESS FOR A PARTICULAR PURPOSE.  See the
 * GNU General Public License for more details.
 *
 * You should have received a copy of the GNU General Public License
 * along with this program.  If not, see <http://www.gnu.org/licenses/>.
 */
package org.neo4j.kernel.impl.nioneo.store;

import java.io.File;
import java.io.IOException;
import java.nio.ByteBuffer;
import java.util.ArrayList;
import java.util.Arrays;
import java.util.Collections;
import java.util.HashMap;
import java.util.Iterator;
import java.util.List;
import java.util.Map;

import org.junit.After;
import org.junit.Before;
import org.junit.ClassRule;
import org.junit.Ignore;
import org.junit.Rule;
import org.junit.Test;

import org.neo4j.graphdb.DependencyResolver;
import org.neo4j.graphdb.Node;
import org.neo4j.graphdb.Relationship;
import org.neo4j.graphdb.RelationshipType;
import org.neo4j.graphdb.factory.GraphDatabaseFactory;
import org.neo4j.graphdb.factory.GraphDatabaseSettings;
import org.neo4j.graphdb.mockfs.EphemeralFileSystemAbstraction;
import org.neo4j.helpers.Pair;
import org.neo4j.helpers.Provider;
import org.neo4j.helpers.UTF8;
import org.neo4j.helpers.collection.CombiningIterable;
import org.neo4j.helpers.collection.MapUtil;
import org.neo4j.io.fs.DefaultFileSystemAbstraction;
import org.neo4j.io.fs.FileSystemAbstraction;
import org.neo4j.io.fs.StoreChannel;
import org.neo4j.io.pagecache.PageCache;
import org.neo4j.kernel.DefaultIdGeneratorFactory;
import org.neo4j.kernel.InternalAbstractGraphDatabase;
import org.neo4j.kernel.TransactionEventHandlers;
import org.neo4j.kernel.api.KernelTransaction;
import org.neo4j.kernel.api.TokenNameLookup;
import org.neo4j.kernel.api.exceptions.EntityNotFoundException;
import org.neo4j.kernel.api.exceptions.TransactionFailureException;
import org.neo4j.kernel.api.index.SchemaIndexProvider;
import org.neo4j.kernel.api.properties.DefinedProperty;
import org.neo4j.kernel.configuration.Config;
import org.neo4j.kernel.impl.api.KernelSchemaStateStore;
import org.neo4j.kernel.impl.api.RelationshipVisitor;
import org.neo4j.kernel.impl.api.SchemaWriteGuard;
import org.neo4j.kernel.impl.api.TransactionHeaderInformation;
import org.neo4j.kernel.impl.api.index.IndexingService;
import org.neo4j.kernel.impl.api.scan.InMemoryLabelScanStore;
import org.neo4j.kernel.impl.api.scan.LabelScanStoreProvider;
import org.neo4j.kernel.impl.api.store.StoreReadLayer;
import org.neo4j.kernel.impl.cache.NoCacheProvider;
import org.neo4j.kernel.impl.core.DefaultCaches;
import org.neo4j.kernel.impl.core.LabelTokenHolder;
import org.neo4j.kernel.impl.core.NodeManager;
import org.neo4j.kernel.impl.core.PropertyKeyTokenHolder;
import org.neo4j.kernel.impl.core.RelationshipLoadingPosition;
import org.neo4j.kernel.impl.core.RelationshipTypeTokenHolder;
import org.neo4j.kernel.impl.core.StartupStatisticsProvider;
import org.neo4j.kernel.impl.core.ThreadToStatementContextBridge;
import org.neo4j.kernel.impl.core.Token;
import org.neo4j.kernel.impl.locking.Locks;
<<<<<<< HEAD
=======
import org.neo4j.kernel.impl.locking.community.LockManagerImpl;
import org.neo4j.kernel.impl.locking.community.RagManager;
import org.neo4j.kernel.impl.locking.ReentrantLockService;
import org.neo4j.kernel.impl.nioneo.xa.NeoStoreTransaction.PropertyReceiver;
import org.neo4j.kernel.impl.nioneo.xa.NeoStoreXaConnection;
>>>>>>> 67875d30
import org.neo4j.kernel.impl.nioneo.xa.NeoStoreXaDataSource;
import org.neo4j.kernel.impl.nioneo.xa.PropertyLoader;
import org.neo4j.kernel.impl.nioneo.xa.RelationshipChainLoader;
import org.neo4j.kernel.impl.nioneo.xa.TransactionRecordState;
import org.neo4j.kernel.impl.nioneo.xa.TransactionRecordState.PropertyReceiver;
import org.neo4j.kernel.impl.storemigration.StoreUpgrader;
import org.neo4j.kernel.impl.transaction.KernelHealth;
import org.neo4j.kernel.impl.transaction.xaframework.DefaultTxIdGenerator;
import org.neo4j.kernel.impl.transaction.xaframework.PhysicalLogFile;
import org.neo4j.kernel.impl.transaction.xaframework.TransactionHeaderInformationFactory;
import org.neo4j.kernel.impl.transaction.xaframework.TransactionMonitor;
import org.neo4j.kernel.impl.util.ArrayMap;
import org.neo4j.kernel.impl.util.RelIdArray.DirectionWrapper;
import org.neo4j.kernel.impl.util.StringLogger;
import org.neo4j.kernel.lifecycle.LifeSupport;
import org.neo4j.kernel.logging.DevNullLoggingService;
import org.neo4j.kernel.monitoring.Monitors;
import org.neo4j.test.EphemeralFileSystemRule;
import org.neo4j.test.PageCacheRule;
import org.neo4j.test.TargetDirectory;
import org.neo4j.test.TestGraphDatabaseFactory;

import static org.junit.Assert.assertEquals;
import static org.junit.Assert.assertFalse;
import static org.junit.Assert.assertNotEquals;
import static org.junit.Assert.assertTrue;
import static org.mockito.Mockito.mock;
import static org.mockito.Mockito.when;

import static org.neo4j.helpers.collection.MapUtil.stringMap;
import static org.neo4j.kernel.impl.nioneo.store.StoreFactory.configForStoreDir;
import static org.neo4j.kernel.impl.pagecache.StandalonePageCacheFactory.createPageCache;

public class TestNeoStore
{
    private PropertyStore pStore;
    private RelationshipTypeTokenStore rtStore;
    private NeoStoreXaDataSource ds;
    private TargetDirectory targetDirectory;
    private File path;

    @ClassRule
    public static PageCacheRule pageCacheRule = new PageCacheRule();
    @Rule public EphemeralFileSystemRule fs = new EphemeralFileSystemRule();
    @Rule public TargetDirectory.TestDirectory testDir = TargetDirectory.testDirForTest( getClass() );
    private PageCache pageCache;

    private File file( String name )
    {
        return new File( path, name);
    }

    @Before
    public void setUpNeoStore() throws Exception
    {
        targetDirectory = TargetDirectory.forTest( fs.get(), getClass() );
        path = targetDirectory.cleanDirectory( "dir" );
        Config config = StoreFactory.configForStoreDir(
                new Config( new HashMap<String, String>(), GraphDatabaseSettings.class ), path );
        Monitors monitors = new Monitors();
        pageCache = pageCacheRule.getPageCache( fs.get(), config );
        StoreFactory sf = new StoreFactory(
                config,
                new DefaultIdGeneratorFactory(),
                pageCache,
                fs.get(),
                StringLogger.DEV_NULL,
                monitors );
        sf.createNeoStore().close();
    }

    private static class MyPropertyKeyToken extends Token
    {
        private static Map<String, Token> stringToIndex = new HashMap<>();
        private static Map<Integer, Token> intToIndex = new HashMap<>();

        protected MyPropertyKeyToken( String key, int keyId )
        {
            super( key, keyId );
        }

        public static Iterable<Token> index( String key )
        {
            if ( stringToIndex.containsKey( key ) )
            {
                return Arrays.asList( stringToIndex.get( key ) );
            }
            return Collections.emptyList();
        }

        public static Token getIndexFor( int index )
        {
            return intToIndex.get( index );
        }

        public static void add( MyPropertyKeyToken index )
        {
            stringToIndex.put( index.name(), index );
            intToIndex.put( index.id(), index );
        }
    }

    private Token createDummyIndex( int id, String key )
    {
        MyPropertyKeyToken index = new MyPropertyKeyToken( key, id );
        MyPropertyKeyToken.add( index );
        return index;
    }

    private void initializeStores( Map<String, String> additionalConfig ) throws IOException
    {
        final Config config = new Config( MapUtil.stringMap( additionalConfig,
                InternalAbstractGraphDatabase.Configuration.store_dir.name(), path.getPath(),
                InternalAbstractGraphDatabase.Configuration.neo_store.name(), "neo" ),
                GraphDatabaseSettings.class );
        EphemeralFileSystemAbstraction fs = this.fs.get();
        Monitors monitors = new Monitors();
        StoreFactory sf = new StoreFactory(
                config,
                new DefaultIdGeneratorFactory(),
                pageCache,
                fs,
                StringLogger.DEV_NULL,
                monitors );
        KernelHealth kernelHealth = mock( KernelHealth.class );

        Locks locks = mock( Locks.class );
        Locks.Client lockClient = mock(Locks.Client.class);
        TransactionHeaderInformation headerInformation = new TransactionHeaderInformation( -1, 1, new byte[0] );
        when(locks.newClient()).thenReturn( lockClient );
<<<<<<< HEAD
        DefaultCaches caches = new DefaultCaches( StringLogger.DEV_NULL, new Monitors() );
        caches.configure( new NoCacheProvider(), config );
        NodeManager nodeManager = new NodeManager( null, null, new ThreadToStatementContextBridge() );
        ds = new NeoStoreXaDataSource(config, sf, StringLogger.DEV_NULL,
                null, DevNullLoggingService.DEV_NULL,
=======
        ds = new NeoStoreXaDataSource(config, new ReentrantLockService(), sf, StringLogger.DEV_NULL,
                new XaFactory( config, TxIdGenerator.DEFAULT, new PlaceboTm( lockManager, TxIdGenerator.DEFAULT ),
                        // Could be new TransactionStateFactory( new DevNullLoggingService() )
                        fs, new Monitors(), DevNullLoggingService.DEV_NULL, RecoveryVerifier.ALWAYS_VALID,
                        LogPruneStrategies.NO_PRUNING, kernelHealth ), noStateFactory( DevNullLoggingService.DEV_NULL ),
                new TransactionInterceptorProviders( Collections.<TransactionInterceptorProvider>emptyList(),
                        dependencyResolverForConfig( config ) ), null, new DevNullLoggingService(),
>>>>>>> 67875d30
                new KernelSchemaStateStore(),
                mock(TokenNameLookup.class),
                dependencyResolverForNoIndexProvider(),
                mock( PropertyKeyTokenHolder.class ), mock(LabelTokenHolder.class),
                mock( RelationshipTypeTokenHolder.class), locks,
                mock( SchemaWriteGuard.class), mock( TransactionEventHandlers.class), IndexingService.NO_MONITOR, fs,
                mock( StoreUpgrader.class ), mock( TransactionMonitor.class ), kernelHealth,
                new DefaultTxIdGenerator( new Provider<TransactionIdStore>()
                {
                    @Override
                    public TransactionIdStore instance()
                    {
                        return ds.evaluate();
                    }
                } ), TransactionHeaderInformationFactory.DEFAULT, new StartupStatisticsProvider(), caches, nodeManager,
                null, null, InternalAbstractGraphDatabase.defaultCommitProcessFactory );
        ds.init();
        ds.start();

        NeoStore neoStore = ds.evaluate();
        pStore = neoStore.getPropertyStore();
        rtStore = neoStore.getRelationshipTypeTokenStore();
        storeLayer = ds.getStoreLayer();
        relationshipLoader = new RelationshipChainLoader( neoStore );
        propertyLoader = new PropertyLoader( neoStore );
    }

    private DependencyResolver dependencyResolverForNoIndexProvider()
    {
        return new DependencyResolver.Adapter()
        {
            private final LabelScanStoreProvider labelScanStoreProvider =
                    new LabelScanStoreProvider( new InMemoryLabelScanStore(), 10 );

            @Override
            public <T> T resolveDependency( Class<T> type, SelectionStrategy selector ) throws IllegalArgumentException
            {
                if ( SchemaIndexProvider.class.isAssignableFrom( type ) )
                {
                    return type.cast( SchemaIndexProvider.NO_INDEX_PROVIDER );
                }
                else if ( LabelScanStoreProvider.class.isAssignableFrom( type ) )
                {
                    return type.cast( labelScanStoreProvider );
                }
                throw new IllegalArgumentException( type.toString() );
            }
        };
    }

    private byte txCount = (byte) 0;
    private KernelTransaction tx;
    private TransactionRecordState transaction;
    private StoreReadLayer storeLayer;
    private RelationshipChainLoader relationshipLoader;
    private PropertyLoader propertyLoader;

    private void startTx() throws TransactionFailureException
    {
        txCount++;
        tx = ds.getKernel().newTransaction();
        transaction = tx.getTransactionRecordState();
    }

    private void commitTx() throws TransactionFailureException
    {
        tx.success();
        tx.close();
    }

    @After
    public void tearDownNeoStore()
    {
        for ( String file : new String[] {
                "neo",
                "neo.nodestore.db",
                "neo.nodestore.db.labels",
                "neo.propertystore.db",
                "neo.propertystore.db.index",
                "neo.propertystore.db.index.keys",
                "neo.propertystore.db.strings",
                "neo.propertystore.db.arrays",
                "neo.relationshipstore.db",
                "neo.relationshiptypestore.db",
                "neo.relationshiptypestore.db.names",
                "neo.schemastore.db",
        } )
        {
            fs.get().deleteFile( file( file ) );
            fs.get().deleteFile( file( file + ".id" ) );
        }

        File file = new File( "." );
        for ( File nioFile : fs.get().listFiles( file ) )
        {
            if ( nioFile.getName().startsWith( PhysicalLogFile.DEFAULT_NAME ) )
            {
                fs.get().deleteFile( nioFile );
            }
        }
    }

    private int index( String key )
    {
        Iterator<Token> itr = MyPropertyKeyToken.index( key ).iterator();
        if ( !itr.hasNext() )
        {
            int id = (int) nextId( PropertyKeyTokenRecord.class );
            createDummyIndex( id, key );
            transaction.createPropertyKeyToken( key, id );
            return id;
        }
        return itr.next().id();
    }

    private long nextId( Class<?> clazz )
    {
        NeoStore neoStore = ds.evaluate();
        if ( clazz.equals( PropertyKeyTokenRecord.class ) )
        {
            return neoStore.getPropertyKeyTokenStore().nextId();
        }
        if ( clazz.equals( RelationshipType.class ) )
        {
            return neoStore.getRelationshipTypeTokenStore().nextId();
        }
        if ( clazz.equals( Node.class ) )
        {
            return neoStore.getNodeStore().nextId();
        }
        if ( clazz.equals( Relationship.class ) )
        {
            return neoStore.getRelationshipStore().nextId();
        }
        throw new IllegalArgumentException( clazz.getName() );
    }

    @Test
    public void testCreateNeoStore() throws Exception
    {
        initializeStores( stringMap() );
        startTx();
        // setup test population
        long node1 = nextId( Node.class );
        transaction.nodeCreate( node1 );
        long node2 = nextId( Node.class );
        transaction.nodeCreate( node2 );
        DefinedProperty n1prop1 = transaction.nodeAddProperty(
                node1, index( "prop1" ), "string1" );
        DefinedProperty n1prop2 = transaction.nodeAddProperty(
                node1, index( "prop2" ), 1 );
        DefinedProperty n1prop3 = transaction.nodeAddProperty(
                node1, index( "prop3" ), true );

        DefinedProperty n2prop1 = transaction.nodeAddProperty(
                node2, index( "prop1" ), "string2" );
        DefinedProperty n2prop2 = transaction.nodeAddProperty(
                node2, index( "prop2" ), 2 );
        DefinedProperty n2prop3 = transaction.nodeAddProperty(
                node2, index( "prop3" ), false );

        int relType1 = (int) nextId( RelationshipType.class );
        String typeName1 = "relationshiptype1";
        transaction.createRelationshipTypeToken( relType1, typeName1 );
        int relType2 = (int) nextId( RelationshipType.class );
        String typeName2 = "relationshiptype2";
        transaction.createRelationshipTypeToken( relType2, typeName2 );
        long rel1 = nextId( Relationship.class );
        transaction.relCreate( rel1, relType1, node1, node2 );
        long rel2 = nextId( Relationship.class );
        transaction.relCreate( rel2, relType2, node2, node1 );

        DefinedProperty r1prop1 = transaction.relAddProperty(
                rel1, index( "prop1" ), "string1" );
        DefinedProperty r1prop2 = transaction.relAddProperty(
                rel1, index( "prop2" ), 1 );
        DefinedProperty r1prop3 = transaction.relAddProperty(
                rel1, index( "prop3" ), true );

        DefinedProperty r2prop1 = transaction.relAddProperty(
                rel2, index( "prop1" ), "string2" );
        DefinedProperty r2prop2 = transaction.relAddProperty(
                rel2, index( "prop2" ), 2 );
        DefinedProperty r2prop3 = transaction.relAddProperty(
                rel2, index( "prop3" ), false );
        commitTx();
        ds.stop();

        initializeStores( stringMap() );
        startTx();
        // validate node
        validateNodeRel1( node1, n1prop1, n1prop2, n1prop3, rel1, rel2,
                relType1, relType2 );
        validateNodeRel2( node2, n2prop1, n2prop2, n2prop3, rel1, rel2,
                relType1, relType2 );
        // validate rels
        validateRel1( rel1, r1prop1, r1prop2, r1prop3, node1, node2, relType1 );
        validateRel2( rel2, r2prop1, r2prop2, r2prop3, node2, node1, relType2 );
        validateRelTypes( relType1, relType2 );
        // validate reltypes
        validateRelTypes( relType1, relType2 );
        commitTx();
        ds.stop();

        initializeStores( stringMap() );
        startTx();
        // validate and delete rels
        deleteRel1( rel1, r1prop1, r1prop2, r1prop3, node1, node2, relType1 );
        deleteRel2( rel2, r2prop1, r2prop2, r2prop3, node2, node1, relType2 );
        // validate and delete nodes
        deleteNode1( node1, n1prop1, n1prop2, n1prop3 );
        deleteNode2( node2, n2prop1, n2prop2, n2prop3 );
        commitTx();
        ds.stop();

        initializeStores( stringMap() );
        startTx();
        assertFalse( storeLayer.nodeExists( node1 ) );
        assertFalse( storeLayer.nodeExists( node2 ) );
        testGetRels( new long[]{rel1, rel2} );
        // testGetProps( neoStore, new int[] {
        // n1prop1, n1prop2, n1prop3, n2prop1, n2prop2, n2prop3,
        // r1prop1, r1prop2, r1prop3, r2prop1, r2prop2, r2prop3
        // } );
        long nodeIds[] = new long[10];
        for ( int i = 0; i < 3; i++ )
        {
            nodeIds[i] = nextId( Node.class );
            transaction.nodeCreate( nodeIds[i] );
            transaction.nodeAddProperty( nodeIds[i],
                    index( "nisse" ), new Integer( 10 - i ) );
        }
        for ( int i = 0; i < 2; i++ )
        {
            long id = nextId( Relationship.class );
            transaction.relCreate( id, relType1, nodeIds[i], nodeIds[i + 1] );
            transaction.relDelete( id );
        }
        for ( int i = 0; i < 3; i++ )
        {
            MutableRelationshipLoadingPosition pos = getPosition( nodeIds[i] );
            for ( RelationshipRecord rel : getMore( nodeIds[i], pos ) )
            {
                transaction.relDelete( rel.getId() );
            }
            transaction.nodeDelete( nodeIds[i] );
        }
        commitTx();
        ds.stop();
    }

    private MutableRelationshipLoadingPosition getPosition( long node )
    {
        return new MutableRelationshipLoadingPosition(
                relationshipLoader.getRelationshipChainPosition( node ) );
    }

    private static class MutableRelationshipLoadingPosition implements RelationshipLoadingPosition
    {
        private RelationshipLoadingPosition actual;

        MutableRelationshipLoadingPosition( RelationshipLoadingPosition actual )
        {
            this.actual = actual;
        }

        void setActual( RelationshipLoadingPosition actual )
        {
            this.actual = actual;
        }

        @Override
        public void updateFirst( long first )
        {
            actual.updateFirst( first );
        }

        @Override
        public long position( DirectionWrapper direction, int[] types )
        {
            return actual.position( direction, types );
        }

        @Override
        public long nextPosition( long position, DirectionWrapper direction, int[] types )
        {
            return actual.nextPosition( position, direction, types );
        }

        @Override
        public boolean hasMore( DirectionWrapper direction, int[] types )
        {
            return actual.hasMore( direction, types );
        }

        @Override
        public void compareAndAdvance( long relIdDeleted, long nextRelId )
        {
            actual.compareAndAdvance( relIdDeleted, nextRelId );
        }

        @Override
        public RelationshipLoadingPosition clone()
        {
            return actual.clone();
        }
    }

    private Iterable<RelationshipRecord> getMore( long node, MutableRelationshipLoadingPosition position )
    {
        Pair<Map<DirectionWrapper, Iterable<RelationshipRecord>>, RelationshipLoadingPosition> rels =
                relationshipLoader.getMoreRelationships( node, position, DirectionWrapper.BOTH,
                        new int[0] );
        List<Iterable<RelationshipRecord>> list = new ArrayList<>();
        for ( Map.Entry<DirectionWrapper, Iterable<RelationshipRecord>> entry : rels.first().entrySet() )
        {
            list.add( entry.getValue() );
        }
        position.setActual( rels.other() );
        return new CombiningIterable<>( list );
    }

    private void validateNodeRel1( long node, DefinedProperty prop1,
            DefinedProperty prop2, DefinedProperty prop3, long rel1, long rel2,
            int relType1, int relType2 ) throws IOException
    {
        assertTrue( storeLayer.nodeExists( node ) );
        ArrayMap<Integer, Pair<DefinedProperty,Long>> props = new ArrayMap<>();
        PropertyReceiver receiver = newPropertyReceiver( props );
        propertyLoader.nodeLoadProperties( node, receiver );
        int count = 0;
        for ( int keyId : props.keySet() )
        {
            long id = props.get( keyId ).other();
            PropertyRecord record = pStore.getRecord( id );
            PropertyBlock block = record.getPropertyBlock( props.get( keyId ).first().propertyKeyId() );
            DefinedProperty data = block.newPropertyData( pStore );
            if ( data.propertyKeyId() == prop1.propertyKeyId() )
            {
                assertEquals( "prop1", MyPropertyKeyToken.getIndexFor(
                        keyId ).name() );
                assertEquals( "string1", data.value() );
                transaction.nodeChangeProperty( node, prop1.propertyKeyId(), "-string1" );
            }
            else if ( data.propertyKeyId() == prop2.propertyKeyId() )
            {
                assertEquals( "prop2", MyPropertyKeyToken.getIndexFor(
                        keyId ).name() );
                assertEquals( 1, data.value() );
                transaction.nodeChangeProperty( node, prop2.propertyKeyId(), new Integer( -1 ) );
            }
            else if ( data.propertyKeyId() == prop3.propertyKeyId() )
            {
                assertEquals( "prop3", MyPropertyKeyToken.getIndexFor(
                        keyId ).name() );
                assertEquals( true, data.value() );
                transaction.nodeChangeProperty( node, prop3.propertyKeyId(), false );
            }
            else
            {
                throw new IOException();
            }
            count++;
        }
        assertEquals( 3, count );
        count = 0;
        MutableRelationshipLoadingPosition pos = getPosition( node );
        while ( true )
        {
            Iterable<RelationshipRecord> relData = getMore( node, pos );
            if ( !relData.iterator().hasNext() )
            {
                break;
            }
            for ( RelationshipRecord rel : relData )
            {
                if ( rel.getId() == rel1 )
                {
                    assertEquals( node, rel.getFirstNode() );
                    assertEquals( relType1, rel.getType() );
                }
                else if ( rel.getId() == rel2 )
                {
                    assertEquals( node, rel.getSecondNode() );
                    assertEquals( relType2, rel.getType() );
                }
                else
                {
                    throw new IOException();
                }
                count++;
            }
        }
        assertEquals( 2, count );
    }

    private PropertyReceiver newPropertyReceiver( final ArrayMap<Integer, Pair<DefinedProperty, Long>> props )
    {
        return new PropertyReceiver()
        {
            @Override
            public void receive( DefinedProperty property, long propertyRecordId )
            {
                props.put( property.propertyKeyId(), Pair.of( property, propertyRecordId ) );
            }
        };
    }

    private void validateNodeRel2( long node, DefinedProperty prop1,
            DefinedProperty prop2, DefinedProperty prop3,
            long rel1, long rel2, int relType1, int relType2 ) throws IOException
    {
        assertTrue( storeLayer.nodeExists( node ) );
        ArrayMap<Integer, Pair<DefinedProperty,Long>> props = new ArrayMap<>();
        propertyLoader.nodeLoadProperties( node, newPropertyReceiver( props ) );
        int count = 0;
        for ( int keyId : props.keySet() )
        {
            long id = props.get( keyId ).other();
            PropertyRecord record = pStore.getRecord( id );
            PropertyBlock block = record.getPropertyBlock( props.get( keyId ).first().propertyKeyId() );
            DefinedProperty data = block.newPropertyData( pStore );
            if ( data.propertyKeyId() == prop1.propertyKeyId() )
            {
                assertEquals( "prop1", MyPropertyKeyToken.getIndexFor(
                        keyId ).name() );
                assertEquals( "string2", data.value() );
                transaction.nodeChangeProperty( node, prop1.propertyKeyId(), "-string2" );
            }
            else if ( data.propertyKeyId() == prop2.propertyKeyId() )
            {
                assertEquals( "prop2", MyPropertyKeyToken.getIndexFor(
                        keyId ).name() );
                assertEquals( 2, data.value() );
                transaction.nodeChangeProperty( node, prop2.propertyKeyId(), new Integer( -2 ) );
            }
            else if ( data.propertyKeyId() == prop3.propertyKeyId() )
            {
                assertEquals( "prop3", MyPropertyKeyToken.getIndexFor(
                        keyId ).name() );
                assertEquals( false, data.value() );
                transaction.nodeChangeProperty( node, prop3.propertyKeyId(), true );
            }
            else
            {
                throw new IOException();
            }
            count++;
        }
        assertEquals( 3, count );
        count = 0;

        MutableRelationshipLoadingPosition pos = getPosition( node );
        while ( true )
        {
            Iterable<RelationshipRecord> relData = getMore( node, pos );
            if ( !relData.iterator().hasNext() )
            {
                break;
            }
            for ( RelationshipRecord rel : relData )
            {
                if ( rel.getId() == rel1 )
                {
                    assertEquals( node, rel.getSecondNode() );
                    assertEquals( relType1, rel.getType() );
                }
                else if ( rel.getId() == rel2 )
                {
                    assertEquals( node, rel.getFirstNode() );
                    assertEquals( relType2, rel.getType() );
                }
                else
                {
                    throw new IOException();
                }
                count++;
            }
        }
        assertEquals( 2, count );
    }

    private void validateRel1( long rel, DefinedProperty prop1,
            DefinedProperty prop2, DefinedProperty prop3, long firstNode, long secondNode,
            int relType ) throws IOException
    {
        ArrayMap<Integer, Pair<DefinedProperty,Long>> props = new ArrayMap<>();
        propertyLoader.relLoadProperties( rel, newPropertyReceiver( props ) );
        int count = 0;
        for ( int keyId : props.keySet() )
        {
            long id = props.get( keyId ).other();
            PropertyRecord record = pStore.getRecord( id );
            PropertyBlock block = record.getPropertyBlock( props.get( keyId ).first().propertyKeyId() );
            DefinedProperty data = block.newPropertyData( pStore );
            if ( data.propertyKeyId() == prop1.propertyKeyId() )
            {
                assertEquals( "prop1", MyPropertyKeyToken.getIndexFor(
                        keyId ).name() );
                assertEquals( "string1", data.value() );
                transaction.relChangeProperty( rel, prop1.propertyKeyId(), "-string1" );
            }
            else if ( data.propertyKeyId() == prop2.propertyKeyId() )
            {
                assertEquals( "prop2", MyPropertyKeyToken.getIndexFor(
                        keyId ).name() );
                assertEquals( 1, data.value() );
                transaction.relChangeProperty( rel, prop2.propertyKeyId(), new Integer( -1 ) );
            }
            else if ( data.propertyKeyId() == prop3.propertyKeyId() )
            {
                assertEquals( "prop3", MyPropertyKeyToken.getIndexFor(
                        keyId ).name() );
                assertEquals( true, data.value() );
                transaction.relChangeProperty( rel, prop3.propertyKeyId(), false );
            }
            else
            {
                throw new IOException();
            }
            count++;
        }
        assertEquals( 3, count );
        assertRelationshipData( rel, firstNode, secondNode, relType );
    }

    private void assertRelationshipData( long rel, final long firstNode, final long secondNode,
            final int relType )
    {
        try
        {
            storeLayer.relationshipVisit( rel, new RelationshipVisitor<RuntimeException>()
            {
                @Override
                public void visit( long relId, int type, long startNode, long endNode )
                {
                    assertEquals( firstNode, startNode );
                    assertEquals( secondNode, endNode );
                    assertEquals( relType, type );
                }
            } );
        }
        catch ( EntityNotFoundException e )
        {
            throw new RuntimeException( e );
        }
    }

    private void validateRel2( long rel, DefinedProperty prop1,
            DefinedProperty prop2, DefinedProperty prop3,
            long firstNode, long secondNode, int relType ) throws IOException
    {
        ArrayMap<Integer, Pair<DefinedProperty,Long>> props = new ArrayMap<>();
        propertyLoader.relLoadProperties( rel, newPropertyReceiver( props ) );
        int count = 0;
        for ( int keyId : props.keySet() )
        {
            long id = props.get( keyId ).other();
            PropertyRecord record = pStore.getRecord( id );
            PropertyBlock block = record.getPropertyBlock( props.get( keyId ).first().propertyKeyId() );
            DefinedProperty data = block.newPropertyData( pStore );
            if ( data.propertyKeyId() == prop1.propertyKeyId() )
            {
                assertEquals( "prop1", MyPropertyKeyToken.getIndexFor(
                        keyId ).name() );
                assertEquals( "string2", data.value() );
                transaction.relChangeProperty( rel, prop1.propertyKeyId(), "-string2" );
            }
            else if ( data.propertyKeyId() == prop2.propertyKeyId() )
            {
                assertEquals( "prop2", MyPropertyKeyToken.getIndexFor(
                        keyId ).name() );
                assertEquals( 2, data.value() );
                transaction.relChangeProperty( rel, prop2.propertyKeyId(), new Integer( -2 ) );
            }
            else if ( data.propertyKeyId() == prop3.propertyKeyId() )
            {
                assertEquals( "prop3", MyPropertyKeyToken.getIndexFor(
                        keyId ).name() );
                assertEquals( false, data.value() );
                transaction.relChangeProperty( rel, prop3.propertyKeyId(), true );
            }
            else
            {
                throw new IOException();
            }
            count++;
        }
        assertEquals( 3, count );
        assertRelationshipData( rel, firstNode, secondNode, relType );
    }

    private void validateRelTypes( int relType1, int relType2 )
            throws IOException
    {
        Token data = rtStore.getToken( relType1 );
        assertEquals( relType1, data.id() );
        assertEquals( "relationshiptype1", data.name() );
        data = rtStore.getToken( relType2 );
        assertEquals( relType2, data.id() );
        assertEquals( "relationshiptype2", data.name() );
        Token allData[] = rtStore.getTokens( Integer.MAX_VALUE );
        assertEquals( 2, allData.length );
        for ( int i = 0; i < 2; i++ )
        {
            if ( allData[i].id() == relType1 )
            {
                assertEquals( relType1, allData[i].id() );
                assertEquals( "relationshiptype1", allData[i].name() );
            }
            else if ( allData[i].id() == relType2 )
            {
                assertEquals( relType2, allData[i].id() );
                assertEquals( "relationshiptype2", allData[i].name() );
            }
            else
            {
                throw new IOException();
            }
        }
    }

    private void deleteRel1( long rel, DefinedProperty prop1, DefinedProperty prop2,
            DefinedProperty prop3, long firstNode, long secondNode, int relType )
                    throws IOException
    {
        ArrayMap<Integer, Pair<DefinedProperty,Long>> props = new ArrayMap<>();
        propertyLoader.relLoadProperties( rel, newPropertyReceiver( props ) );
        int count = 0;
        for ( int keyId : props.keySet() )
        {
            long id = props.get( keyId ).other();
            PropertyRecord record = pStore.getRecord( id );
            PropertyBlock block = record.getPropertyBlock( props.get( keyId ).first().propertyKeyId() );
            DefinedProperty data = block.newPropertyData( pStore );
            if ( data.propertyKeyId() == prop1.propertyKeyId() )
            {
                assertEquals( "prop1", MyPropertyKeyToken.getIndexFor(
                        keyId ).name() );
                assertEquals( "-string1", data.value() );
            }
            else if ( data.propertyKeyId() == prop2.propertyKeyId() )
            {
                assertEquals( "prop2", MyPropertyKeyToken.getIndexFor(
                        keyId ).name() );
                assertEquals( -1, data.value() );
            }
            else if ( data.propertyKeyId() == prop3.propertyKeyId() )
            {
                assertEquals( "prop3", MyPropertyKeyToken.getIndexFor(
                        keyId ).name() );
                assertEquals( false, data.value() );
                transaction.relRemoveProperty( rel, prop3.propertyKeyId() );
            }
            else
            {
                throw new IOException();
            }
            count++;
        }
        assertEquals( 3, count );
        CountingPropertyReceiver propertyCounter = new CountingPropertyReceiver();
        propertyLoader.relLoadProperties( rel, propertyCounter );
        assertEquals( 3, propertyCounter.count );
        assertRelationshipData( rel, firstNode, secondNode, relType );;
        transaction.relDelete( rel );
        MutableRelationshipLoadingPosition firstPos = getPosition( firstNode );
        Iterator<RelationshipRecord> first = getMore( firstNode, firstPos ).iterator();
        first.next();
        MutableRelationshipLoadingPosition secondPos = getPosition( secondNode );
        Iterator<RelationshipRecord> second = getMore( secondNode, secondPos ).iterator();
        second.next();
        assertTrue( first.hasNext() );
        assertTrue( second.hasNext() );
    }

    private static class CountingPropertyReceiver implements PropertyReceiver
    {
        private int count;

        @Override
        public void receive( DefinedProperty property, long propertyRecordId )
        {
            count++;
        }
    }

    private void deleteRel2( long rel, DefinedProperty prop1, DefinedProperty prop2,
            DefinedProperty prop3, long firstNode, long secondNode, int relType ) throws IOException
    {
        ArrayMap<Integer, Pair<DefinedProperty,Long>> props = new ArrayMap<>();
        propertyLoader.relLoadProperties( rel, newPropertyReceiver( props ) );
        int count = 0;
        for ( int keyId : props.keySet() )
        {
            long id = props.get( keyId ).other();
            PropertyRecord record = pStore.getRecord( id );
            PropertyBlock block = record.getPropertyBlock( props.get( keyId ).first().propertyKeyId() );
            DefinedProperty data = block.newPropertyData( pStore );
            if ( data.propertyKeyId() == prop1.propertyKeyId() )
            {
                assertEquals( "prop1", MyPropertyKeyToken.getIndexFor(
                        keyId ).name() );
                assertEquals( "-string2", data.value() );
            }
            else if ( data.propertyKeyId() == prop2.propertyKeyId() )
            {
                assertEquals( "prop2", MyPropertyKeyToken.getIndexFor(
                        keyId ).name() );
                assertEquals( -2, data.value() );
            }
            else if ( data.propertyKeyId() == prop3.propertyKeyId() )
            {
                assertEquals( "prop3", MyPropertyKeyToken.getIndexFor(
                        keyId ).name() );
                assertEquals( true, data.value() );
                transaction.relRemoveProperty( rel, prop3.propertyKeyId() );
            }
            else
            {
                throw new IOException();
            }
            count++;
        }
        assertEquals( 3, count );
        CountingPropertyReceiver propertyCounter = new CountingPropertyReceiver();
        propertyLoader.relLoadProperties( rel, propertyCounter );
        assertEquals( 3, propertyCounter.count );
        assertRelationshipData( rel, firstNode, secondNode, relType );
        transaction.relDelete( rel );
        MutableRelationshipLoadingPosition firstPos = getPosition( firstNode );
        Iterator<RelationshipRecord> first = getMore( firstNode, firstPos ).iterator();
        MutableRelationshipLoadingPosition secondPos = getPosition( secondNode );
        Iterator<RelationshipRecord> second = getMore( secondNode, secondPos ).iterator();
        assertTrue( first.hasNext() );
        assertTrue( second.hasNext() );
    }

    private void deleteNode1( long node, DefinedProperty prop1,
            DefinedProperty prop2, DefinedProperty prop3 )
            throws IOException
    {
        ArrayMap<Integer, Pair<DefinedProperty,Long>> props = new ArrayMap<>();
        propertyLoader.nodeLoadProperties( node, newPropertyReceiver( props ) );
        int count = 0;
        for ( int keyId : props.keySet() )
        {
            long id = props.get( keyId ).other();
            PropertyRecord record = pStore.getRecord( id );
            PropertyBlock block = record.getPropertyBlock( props.get( keyId ).first().propertyKeyId() );
            DefinedProperty data = block.newPropertyData( pStore );
            if ( data.propertyKeyId() == prop1.propertyKeyId() )
            {
                assertEquals( "prop1", MyPropertyKeyToken.getIndexFor(
                        keyId ).name() );
                assertEquals( "-string1", data.value() );
            }
            else if ( data.propertyKeyId() == prop2.propertyKeyId() )
            {
                assertEquals( "prop2", MyPropertyKeyToken.getIndexFor(
                        keyId ).name() );
                assertEquals( -1, data.value() );
            }
            else if ( data.propertyKeyId() == prop3.propertyKeyId() )
            {
                assertEquals( "prop3", MyPropertyKeyToken.getIndexFor(
                        keyId ).name() );
                assertEquals( false, data.value() );
                transaction.nodeRemoveProperty( node, prop3.propertyKeyId() );
            }
            else
            {
                throw new IOException();
            }
            count++;
        }
        assertEquals( 3, count );
        CountingPropertyReceiver propertyCounter = new CountingPropertyReceiver();
        propertyLoader.nodeLoadProperties( node, propertyCounter );
        assertEquals( 3, propertyCounter.count );
        MutableRelationshipLoadingPosition pos = getPosition( node );
        Iterator<RelationshipRecord> rels = getMore( node, pos ).iterator();
        assertTrue( rels.hasNext() );
        transaction.nodeDelete( node );
    }

    private void deleteNode2( long node, DefinedProperty prop1,
            DefinedProperty prop2, DefinedProperty prop3 )
            throws IOException
    {
        ArrayMap<Integer, Pair<DefinedProperty,Long>> props = new ArrayMap<>();
        propertyLoader.nodeLoadProperties( node, newPropertyReceiver( props ) );
        int count = 0;
        for ( int keyId : props.keySet() )
        {
            long id = props.get( keyId ).other();
            PropertyRecord record = pStore.getRecord( id );
            PropertyBlock block = record.getPropertyBlock( props.get( keyId ).first().propertyKeyId() );
            DefinedProperty data = block.newPropertyData( pStore );
            if ( data.propertyKeyId() == prop1.propertyKeyId() )
            {
                assertEquals( "prop1", MyPropertyKeyToken.getIndexFor(
                        keyId ).name() );
                assertEquals( "-string2", data.value() );
            }
            else if ( data.propertyKeyId() == prop2.propertyKeyId() )
            {
                assertEquals( "prop2", MyPropertyKeyToken.getIndexFor(
                        keyId ).name() );
                assertEquals( -2, data.value() );
            }
            else if ( data.propertyKeyId() == prop3.propertyKeyId() )
            {
                assertEquals( "prop3", MyPropertyKeyToken.getIndexFor(
                        keyId ).name() );
                assertEquals( true, data.value() );
                transaction.nodeRemoveProperty( node, prop3.propertyKeyId() );
            }
            else
            {
                throw new IOException();
            }
            count++;
        }
        assertEquals( 3, count );
        CountingPropertyReceiver propertyCounter = new CountingPropertyReceiver();
        propertyLoader.nodeLoadProperties( node, propertyCounter );
        assertEquals( 3, propertyCounter.count );
        MutableRelationshipLoadingPosition pos = getPosition( node );
        Iterator<RelationshipRecord> rels = getMore( node, pos ).iterator();
        assertTrue( rels.hasNext() );
        transaction.nodeDelete( node );
    }

    private void testGetRels( long relIds[] )
    {
        for ( long relId : relIds )
        {
            assertFalse( storeLayer.relationshipExists( relId ) );
        }
    }

    @Test
    public void testRels1() throws Exception
    {
        initializeStores( stringMap() );
        startTx();
        int relType1 = (int) nextId( RelationshipType.class );
        String typeName = "relationshiptype1";
        transaction.createRelationshipTypeToken( relType1, typeName );
        long nodeIds[] = new long[3];
        for ( int i = 0; i < 3; i++ )
        {
            nodeIds[i] = nextId( Node.class );
            transaction.nodeCreate( nodeIds[i] );
            transaction.nodeAddProperty( nodeIds[i],
                    index( "nisse" ), new Integer( 10 - i ) );
        }
        for ( int i = 0; i < 2; i++ )
        {
            transaction.relCreate( nextId( Relationship.class ),
                    relType1, nodeIds[i], nodeIds[i + 1] );
        }
        commitTx();
        startTx();
        for ( int i = 0; i < 3; i += 2 )
        {
            MutableRelationshipLoadingPosition pos = getPosition( nodeIds[i] );
            for ( RelationshipRecord rel : getMore( nodeIds[i], pos ) )
            {
                transaction.relDelete( rel.getId() );
            }
            transaction.nodeDelete( nodeIds[i] );
        }
        commitTx();
        ds.stop();
    }

    @Test
    @Ignore
    public void testRels2() throws Exception
    {
        initializeStores( stringMap() );
        startTx();
        int relType1 = (int) nextId( RelationshipType.class );
        String typeName = "relationshiptype1";
        transaction.createRelationshipTypeToken( relType1, typeName );
        long nodeIds[] = new long[3];
        for ( int i = 0; i < 3; i++ )
        {
            nodeIds[i] = nextId( Node.class );
            transaction.nodeCreate( nodeIds[i] );
            transaction.nodeAddProperty( nodeIds[i],
                    index( "nisse" ), new Integer( 10 - i ) );
        }
        for ( int i = 0; i < 2; i++ )
        {
            transaction.relCreate( nextId( Relationship.class ),
                    relType1, nodeIds[i], nodeIds[i + 1] );
        }
        transaction.relCreate( nextId( Relationship.class ),
                relType1, nodeIds[0], nodeIds[2] );
        commitTx();
        startTx();
        for ( int i = 0; i < 3; i++ )
        {
            MutableRelationshipLoadingPosition pos = getPosition( nodeIds[i] );
            for ( RelationshipRecord rel : getMore( nodeIds[i], pos ) )
            {
                transaction.relDelete( rel.getId() );
            }
            transaction.nodeDelete( nodeIds[i] );
        }
        commitTx();
        ds.stop();
    }

    @Test
    public void testRels3() throws Exception
    {
        // test linked list stuff during relationship delete
        initializeStores( stringMap() );
        startTx();
        int relType1 = (int) nextId( RelationshipType.class );
        transaction.createRelationshipTypeToken( relType1, "relationshiptype1" );
        long nodeIds[] = new long[8];
        for ( int i = 0; i < nodeIds.length; i++ )
        {
            nodeIds[i] = nextId( Node.class );
            transaction.nodeCreate( nodeIds[i] );
        }
        for ( int i = 0; i < nodeIds.length / 2; i++ )
        {
            transaction.relCreate( nextId( Relationship.class ),
                    relType1, nodeIds[i], nodeIds[i * 2] );
        }
        long rel5 = nextId( Relationship.class );
        transaction.relCreate( rel5, relType1, nodeIds[0], nodeIds[5] );
        long rel2 = nextId( Relationship.class );
        transaction.relCreate( rel2, relType1, nodeIds[1], nodeIds[2] );
        long rel3 = nextId( Relationship.class );
        transaction.relCreate( rel3, relType1, nodeIds[1], nodeIds[3] );
        long rel6 = nextId( Relationship.class );
        transaction.relCreate( rel6, relType1, nodeIds[1], nodeIds[6] );
        long rel1 = nextId( Relationship.class );
        transaction.relCreate( rel1, relType1, nodeIds[0], nodeIds[1] );
        long rel4 = nextId( Relationship.class );
        transaction.relCreate( rel4, relType1, nodeIds[0], nodeIds[4] );
        long rel7 = nextId( Relationship.class );
        transaction.relCreate( rel7, relType1, nodeIds[0], nodeIds[7] );
        commitTx();
        startTx();
        transaction.relDelete( rel7 );
        transaction.relDelete( rel4 );
        transaction.relDelete( rel1 );
        transaction.relDelete( rel6 );
        transaction.relDelete( rel3 );
        transaction.relDelete( rel2 );
        transaction.relDelete( rel5 );
        commitTx();
        ds.stop();
    }

    @Test
    public void testProps1() throws Exception
    {
        initializeStores( stringMap() );
        startTx();
        long nodeId = nextId( Node.class );
        transaction.nodeCreate( nodeId );
        pStore.nextId();
        DefinedProperty prop = transaction.nodeAddProperty(
                nodeId, index( "nisse" ),
                new Integer( 10 ) );
        commitTx();
        ds.stop();
        initializeStores( stringMap() );
        startTx();
        transaction.nodeChangeProperty( nodeId, prop.propertyKeyId(), new Integer( 5 ) );
        transaction.nodeRemoveProperty( nodeId, prop.propertyKeyId() );
        transaction.nodeDelete( nodeId );
        commitTx();
        ds.stop();
    }

    @Test
    public void testSetBlockSize() throws Exception
    {
        targetDirectory.cleanup();

        initializeStores( stringMap( "string_block_size", "62", "array_block_size", "302" ) );
        assertEquals( 62 + AbstractDynamicStore.BLOCK_HEADER_SIZE,
                pStore.getStringBlockSize() );
        assertEquals( 302 + AbstractDynamicStore.BLOCK_HEADER_SIZE,
                pStore.getArrayBlockSize() );
        ds.stop();
    }

    @Test
    public void setVersion() throws Exception
    {
        FileSystemAbstraction fileSystem = fs.get();
        File storeDir = new File("target/test-data/set-version");
        new TestGraphDatabaseFactory().setFileSystem( fileSystem ).newImpermanentDatabase( storeDir.getAbsolutePath() ).shutdown();
        assertEquals( 1, NeoStore.setVersion( fileSystem, new File( storeDir, NeoStore.DEFAULT_NAME ).getAbsoluteFile(), 10 ) );
        assertEquals( 10, NeoStore.setVersion( fileSystem, new File( storeDir, NeoStore.DEFAULT_NAME ).getAbsoluteFile(), 12 ) );

        Monitors monitors = new Monitors();
        Config config = new Config( new HashMap<String, String>(), GraphDatabaseSettings.class );
        StoreFactory sf = new StoreFactory(
                configForStoreDir( config, storeDir ),
                new DefaultIdGeneratorFactory(),
                pageCache,
                fileSystem,
                StringLogger.DEV_NULL,
                monitors );

        NeoStore neoStore = sf.newNeoStore( false );
        assertEquals( 12, neoStore.getCurrentLogVersion() );
        neoStore.close();
    }

    @Test
    public void testSetLatestConstraintTx() throws Exception
    {
        // given
        new GraphDatabaseFactory().newEmbeddedDatabase( testDir.absolutePath() ).shutdown();
        Monitors monitors = new Monitors();
        Config config = new Config( new HashMap<String, String>(), GraphDatabaseSettings.class );
        DefaultFileSystemAbstraction fileSystemAbstraction = new DefaultFileSystemAbstraction();
        LifeSupport life = new LifeSupport();
        life.start();
        StoreFactory sf = new StoreFactory(
                configForStoreDir( config, testDir.directory() ),
                new DefaultIdGeneratorFactory(),
                createPageCache( fileSystemAbstraction, getClass().getName(), life ),
                fileSystemAbstraction,
                StringLogger.DEV_NULL,
                monitors );

        // when
        NeoStore neoStore = sf.newNeoStore( true );

        // then the default is 0
        assertEquals( 0l, neoStore.getLatestConstraintIntroducingTx() );

        // when
        neoStore.setLatestConstraintIntroducingTx( 10l );

        // then
        assertEquals( 10l, neoStore.getLatestConstraintIntroducingTx() );

        // when
        neoStore.flush();
        neoStore.close();
        neoStore = sf.newNeoStore( false );

        // then the value should have been stored
        assertEquals( 10l, neoStore.getLatestConstraintIntroducingTx() );
        neoStore.close();
        life.shutdown();
    }

    @Test
    public void shouldInitializeTheTxIdToOne()
    {
        StoreFactory factory =
                new StoreFactory( fs.get(), new File( "graph.db/neostore" ), pageCache, StringLogger.DEV_NULL,
                        new Monitors() );

        NeoStore neoStore = factory.newNeoStore( true );
        neoStore.close();

        neoStore = factory.newNeoStore( false );
        long lastCommittedTransactionId = neoStore.getLastCommittedTransactionId();
        neoStore.close();

        assertEquals( TransactionIdStore.BASE_TX_ID, lastCommittedTransactionId );
    }

    @Test
    public void shouldAddUpgradeFieldsToTheNeoStoreIfNotPresent() throws IOException
    {
        FileSystemAbstraction fileSystem = fs.get();
        File neoStoreDir = new File( "/tmp/graph.db/neostore" );
        StoreFactory factory =
                new StoreFactory( fileSystem, neoStoreDir, pageCache, StringLogger.DEV_NULL, new Monitors() );
        NeoStore neoStore = factory.newNeoStore( true );
        neoStore.setCreationTime( 3 );
        neoStore.setRandomNumber( 4 );
        neoStore.setCurrentLogVersion( 5 );
        neoStore.setLastCommittedAndClosedTransactionId( 6 );
        neoStore.setStoreVersion( 7 );
        neoStore.setGraphNextProp( 8 );
        neoStore.setLatestConstraintIntroducingTx( 9 );
        neoStore.flush();
        neoStore.close();

        File file = new File( neoStoreDir, NeoStore.DEFAULT_NAME );
        try ( StoreChannel channel = fileSystem.open( file, "rw" ) )
        {
            byte[] trailer = UTF8.encode( CommonAbstractStore.buildTypeDescriptorAndVersion( neoStore
                    .getTypeDescriptor() ) );
            channel.truncate( channel.size() - 2 * NeoStore.RECORD_SIZE );
            channel.position( channel.size() - trailer.length );
            channel.write( ByteBuffer.wrap( trailer ) );
        }

        assertNotEquals( 10, neoStore.getUpgradeId() );
        assertNotEquals( 11, neoStore.getUpgradeTime() );

        NeoStore.setOrAddUpgradeIdOnMigration( fileSystem, file, 10 );
        NeoStore.setOrAddUpgradeTimeOnMigration( fileSystem, file, 11 );

        neoStore = factory.newNeoStore( false );
        assertEquals( 3, neoStore.getCreationTime() );
        assertEquals( 4, neoStore.getRandomNumber() );
        assertEquals( 5, neoStore.getCurrentLogVersion() );
        assertEquals( 6, neoStore.getLastCommittedTransactionId() );
        assertEquals( 7, neoStore.getStoreVersion() );
        assertEquals( 8, neoStore.getGraphNextProp() );
        assertEquals( 9, neoStore.getLatestConstraintIntroducingTx() );
        assertEquals( 10, neoStore.getUpgradeId() );
        assertEquals( 11, neoStore.getUpgradeTime() );
        neoStore.close();
    }
}<|MERGE_RESOLUTION|>--- conflicted
+++ resolved
@@ -82,14 +82,7 @@
 import org.neo4j.kernel.impl.core.ThreadToStatementContextBridge;
 import org.neo4j.kernel.impl.core.Token;
 import org.neo4j.kernel.impl.locking.Locks;
-<<<<<<< HEAD
-=======
-import org.neo4j.kernel.impl.locking.community.LockManagerImpl;
-import org.neo4j.kernel.impl.locking.community.RagManager;
 import org.neo4j.kernel.impl.locking.ReentrantLockService;
-import org.neo4j.kernel.impl.nioneo.xa.NeoStoreTransaction.PropertyReceiver;
-import org.neo4j.kernel.impl.nioneo.xa.NeoStoreXaConnection;
->>>>>>> 67875d30
 import org.neo4j.kernel.impl.nioneo.xa.NeoStoreXaDataSource;
 import org.neo4j.kernel.impl.nioneo.xa.PropertyLoader;
 import org.neo4j.kernel.impl.nioneo.xa.RelationshipChainLoader;
@@ -220,21 +213,12 @@
         Locks.Client lockClient = mock(Locks.Client.class);
         TransactionHeaderInformation headerInformation = new TransactionHeaderInformation( -1, 1, new byte[0] );
         when(locks.newClient()).thenReturn( lockClient );
-<<<<<<< HEAD
         DefaultCaches caches = new DefaultCaches( StringLogger.DEV_NULL, new Monitors() );
         caches.configure( new NoCacheProvider(), config );
+        ReentrantLockService lockService = new ReentrantLockService();
         NodeManager nodeManager = new NodeManager( null, null, new ThreadToStatementContextBridge() );
-        ds = new NeoStoreXaDataSource(config, sf, StringLogger.DEV_NULL,
+        ds = new NeoStoreXaDataSource(config, lockService, sf, StringLogger.DEV_NULL,
                 null, DevNullLoggingService.DEV_NULL,
-=======
-        ds = new NeoStoreXaDataSource(config, new ReentrantLockService(), sf, StringLogger.DEV_NULL,
-                new XaFactory( config, TxIdGenerator.DEFAULT, new PlaceboTm( lockManager, TxIdGenerator.DEFAULT ),
-                        // Could be new TransactionStateFactory( new DevNullLoggingService() )
-                        fs, new Monitors(), DevNullLoggingService.DEV_NULL, RecoveryVerifier.ALWAYS_VALID,
-                        LogPruneStrategies.NO_PRUNING, kernelHealth ), noStateFactory( DevNullLoggingService.DEV_NULL ),
-                new TransactionInterceptorProviders( Collections.<TransactionInterceptorProvider>emptyList(),
-                        dependencyResolverForConfig( config ) ), null, new DevNullLoggingService(),
->>>>>>> 67875d30
                 new KernelSchemaStateStore(),
                 mock(TokenNameLookup.class),
                 dependencyResolverForNoIndexProvider(),

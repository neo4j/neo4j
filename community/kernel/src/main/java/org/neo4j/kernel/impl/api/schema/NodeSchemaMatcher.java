/*
 * Copyright (c) 2002-2018 "Neo Technology,"
 * Network Engine for Objects in Lund AB [http://neotechnology.com]
 *
 * This file is part of Neo4j.
 *
 * Neo4j is free software: you can redistribute it and/or modify
 * it under the terms of the GNU General Public License as published by
 * the Free Software Foundation, either version 3 of the License, or
 * (at your option) any later version.
 *
 * This program is distributed in the hope that it will be useful,
 * but WITHOUT ANY WARRANTY; without even the implied warranty of
 * MERCHANTABILITY or FITNESS FOR A PARTICULAR PURPOSE.  See the
 * GNU General Public License for more details.
 *
 * You should have received a copy of the GNU General Public License
 * along with this program.  If not, see <http://www.gnu.org/licenses/>.
 */
package org.neo4j.kernel.impl.api.schema;

import java.util.Iterator;
import java.util.stream.IntStream;

import org.neo4j.collection.primitive.Primitive;
import org.neo4j.collection.primitive.PrimitiveIntSet;
import org.neo4j.function.ThrowingBiConsumer;
import org.neo4j.internal.kernel.api.schema.SchemaDescriptor;
import org.neo4j.internal.kernel.api.schema.SchemaDescriptorSupplier;
import org.neo4j.kernel.impl.api.KernelStatement;
import org.neo4j.kernel.impl.api.operations.EntityReadOperations;
import org.neo4j.storageengine.api.NodeItem;

/**
 * This class holds functionality to match LabelSchemaDescriptors to nodes
 */
public class NodeSchemaMatcher
{
    private final EntityReadOperations readOps;

    public NodeSchemaMatcher( EntityReadOperations readOps )
    {
        this.readOps = readOps;
    }

    /**
     * Iterate over some schema suppliers, and invoke a callback for every supplier that matches the node. To match the
     * node N the supplier must supply a LabelSchemaDescriptor D, such that N has the label of D, and values for all
     * the properties of D.
     *
     * To avoid unnecessary store lookups, this implementation only gets propertyKeyIds for the node if some
     * descriptor has a valid label.
     *
<<<<<<< HEAD
     * @param <SUPPLIER> the type to match. Must implement LabelSchemaDescriptorSupplier
=======
     * @param <SUPPLIER> the type to match. Must implement SchemaDescriptorSupplier
>>>>>>> 678a860c
     * @param <EXCEPTION> The type of exception that can be thrown when taking the action
     * @param state The current statement
     * @param schemaSuppliers The suppliers to match
     * @param node The node
     * @param specialPropertyId This property id will always count as a match for the descriptor, regardless of
     *                          whether the node has this property or not
     * @param callback The action to take on match
     * @throws EXCEPTION This exception is propagated from the action
     */
    public <SUPPLIER extends SchemaDescriptorSupplier,EXCEPTION extends Exception> void onMatchingSchema(
            KernelStatement state,
            Iterator<SUPPLIER> schemaSuppliers,
            NodeItem node,
            int specialPropertyId,
            ThrowingBiConsumer<SUPPLIER,PrimitiveIntSet,EXCEPTION> callback
    ) throws EXCEPTION
    {
        PrimitiveIntSet nodePropertyIds = null;
        while ( schemaSuppliers.hasNext() )
        {
            SUPPLIER schemaSupplier = schemaSuppliers.next();
            SchemaDescriptor schema = schemaSupplier.schema();
<<<<<<< HEAD
            if ( IntStream.of(schema.getEntityTokenIds()).anyMatch( node.labels()::contains ) )
=======
            if ( node.labels().contains( schema.keyId() ) )
>>>>>>> 678a860c
            {
                if ( nodePropertyIds == null )
                {
                    nodePropertyIds = Primitive.intSet();
                    nodePropertyIds.addAll( readOps.nodeGetPropertyKeys( state, node ).iterator() );
                }

                if ( nodeHasSchemaProperties( nodePropertyIds, schema.getPropertyIds(), specialPropertyId ) )
                {
                    callback.accept( schemaSupplier, nodePropertyIds );
                }
            }
        }
    }

    public static boolean nodeHasSchemaProperties(
            PrimitiveIntSet nodeProperties, int[] indexPropertyIds, int changedPropertyId )
    {
        for ( int indexPropertyId : indexPropertyIds )
        {
            if ( indexPropertyId != changedPropertyId && !nodeProperties.contains( indexPropertyId ) )
            {
                return false;
            }
        }
        return true;
    }
}<|MERGE_RESOLUTION|>--- conflicted
+++ resolved
@@ -51,11 +51,7 @@
      * To avoid unnecessary store lookups, this implementation only gets propertyKeyIds for the node if some
      * descriptor has a valid label.
      *
-<<<<<<< HEAD
-     * @param <SUPPLIER> the type to match. Must implement LabelSchemaDescriptorSupplier
-=======
      * @param <SUPPLIER> the type to match. Must implement SchemaDescriptorSupplier
->>>>>>> 678a860c
      * @param <EXCEPTION> The type of exception that can be thrown when taking the action
      * @param state The current statement
      * @param schemaSuppliers The suppliers to match
@@ -78,11 +74,7 @@
         {
             SUPPLIER schemaSupplier = schemaSuppliers.next();
             SchemaDescriptor schema = schemaSupplier.schema();
-<<<<<<< HEAD
             if ( IntStream.of(schema.getEntityTokenIds()).anyMatch( node.labels()::contains ) )
-=======
-            if ( node.labels().contains( schema.keyId() ) )
->>>>>>> 678a860c
             {
                 if ( nodePropertyIds == null )
                 {

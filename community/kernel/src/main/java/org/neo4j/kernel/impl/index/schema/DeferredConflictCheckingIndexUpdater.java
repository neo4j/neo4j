--- conflicted
+++ resolved
@@ -113,14 +113,10 @@
     private IndexQuery[] queryOf( ValueTuple tuple )
     {
         IndexQuery[] predicates = new IndexQuery[tuple.size()];
-        int[] propertyIds = schemaIndexDescriptor.schema().getPropertyIds();
+        int[] propertyIds = indexDescriptor.schema().getPropertyIds();
         for ( int i = 0; i < predicates.length; i++ )
         {
-<<<<<<< HEAD
-            predicates[i] = exact( indexDescriptor.schema().getPropertyIds()[i], tuple.valueAt( i ) );
-=======
             predicates[i] = exact( propertyIds[i], tuple.valueAt( i ) );
->>>>>>> 678a860c
         }
         return predicates;
     }

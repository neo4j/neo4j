--- conflicted
+++ resolved
@@ -28,7 +28,6 @@
 import java.util.Collections;
 import java.util.Iterator;
 
-import org.neo4j.graphdb.Resource;
 import org.neo4j.internal.kernel.api.IndexOrder;
 import org.neo4j.internal.kernel.api.IndexQuery;
 import org.neo4j.internal.kernel.api.NodeCursor;
@@ -93,11 +92,7 @@
         this.needsValues = needsValues;
         this.query = query;
 
-<<<<<<< HEAD
-        if ( !indexIncludesTransactionState && read.hasTxStateWithChanges() )
-=======
-        if ( read.hasTxStateWithChanges() && query.length > 0 )
->>>>>>> dbf121ec
+        if ( !indexIncludesTransactionState && read.hasTxStateWithChanges() && query.length > 0 )
         {
             IndexQuery firstPredicate = query[0];
             switch ( firstPredicate.type() )

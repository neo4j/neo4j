--- conflicted
+++ resolved
@@ -19,13 +19,10 @@
  */
 package org.neo4j.kernel.impl.newapi;
 
-<<<<<<< HEAD
-=======
 import org.eclipse.collections.api.set.primitive.IntSet;
 import org.eclipse.collections.api.set.primitive.MutableIntSet;
 import org.eclipse.collections.impl.set.mutable.primitive.IntHashSet;
 
->>>>>>> b9119223
 import java.util.Iterator;
 
 import org.neo4j.function.ThrowingBiConsumer;
@@ -75,11 +72,7 @@
         {
             SUPPLIER schemaSupplier = schemaSuppliers.next();
             SchemaDescriptor schema = schemaSupplier.schema();
-<<<<<<< HEAD
             if ( node.labels().containsAny( schema.getEntityTokenIds() ) )
-=======
-            if ( node.hasLabel( schema.keyId() ) )
->>>>>>> b9119223
             {
                 if ( nodePropertyIds == null )
                 {

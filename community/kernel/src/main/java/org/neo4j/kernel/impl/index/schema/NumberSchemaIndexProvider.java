/*
 * Copyright (c) 2002-2018 "Neo Technology,"
 * Network Engine for Objects in Lund AB [http://neotechnology.com]
 *
 * This file is part of Neo4j.
 *
 * Neo4j is free software: you can redistribute it and/or modify
 * it under the terms of the GNU General Public License as published by
 * the Free Software Foundation, either version 3 of the License, or
 * (at your option) any later version.
 *
 * This program is distributed in the hope that it will be useful,
 * but WITHOUT ANY WARRANTY; without even the implied warranty of
 * MERCHANTABILITY or FITNESS FOR A PARTICULAR PURPOSE.  See the
 * GNU General Public License for more details.
 *
 * You should have received a copy of the GNU General Public License
 * along with this program.  If not, see <http://www.gnu.org/licenses/>.
 */
package org.neo4j.kernel.impl.index.schema;

import java.io.File;
import java.io.IOException;

import org.neo4j.index.internal.gbptree.GBPTree;
import org.neo4j.index.internal.gbptree.Layout;
import org.neo4j.index.internal.gbptree.RecoveryCleanupWorkCollector;
import org.neo4j.internal.kernel.api.IndexCapability;
import org.neo4j.internal.kernel.api.IndexOrder;
import org.neo4j.internal.kernel.api.IndexValueCapability;
import org.neo4j.io.fs.FileSystemAbstraction;
import org.neo4j.io.pagecache.PageCache;
import org.neo4j.kernel.api.index.IndexAccessor;
import org.neo4j.kernel.api.index.IndexDirectoryStructure;
<<<<<<< HEAD
import org.neo4j.kernel.api.index.IndexProvider;
import org.neo4j.kernel.api.schema.index.SchemaIndexDescriptor;
=======
import org.neo4j.kernel.api.index.IndexPopulator;
import org.neo4j.kernel.api.schema.index.IndexDescriptor;
>>>>>>> bce708a1
import org.neo4j.kernel.impl.api.index.sampling.IndexSamplingConfig;
import org.neo4j.values.storable.ValueGroup;

/**
 * Schema index provider for native indexes backed by e.g. {@link GBPTree}.
 */
public class NumberSchemaIndexProvider extends NativeSchemaIndexProvider<NumberSchemaKey,NativeSchemaValue>
{
    public static final String KEY = "native";
    public static final IndexProvider.Descriptor NATIVE_PROVIDER_DESCRIPTOR = new IndexProvider.Descriptor( KEY, "1.0" );
    static final IndexCapability CAPABILITY = new NumberIndexCapability();

    public NumberSchemaIndexProvider( PageCache pageCache, FileSystemAbstraction fs,
                                      IndexDirectoryStructure.Factory directoryStructure,
                                      IndexProvider.Monitor monitor,
                                      RecoveryCleanupWorkCollector recoveryCleanupWorkCollector,
                                      boolean readOnly )
    {
        super( NATIVE_PROVIDER_DESCRIPTOR, 0, directoryStructure, pageCache, fs, monitor, recoveryCleanupWorkCollector, readOnly );
    }

    @Override
    protected NumberLayoutUnique layoutUnique()
    {
        return new NumberLayoutUnique();
    }

    @Override
    protected NumberLayoutNonUnique layoutNonUnique()
    {
        return new NumberLayoutNonUnique();
    }

    @Override
<<<<<<< HEAD
    protected IndexAccessor newIndexAccessor( File storeFile, Layout<NumberSchemaKey,NativeSchemaValue> layout,
                                              SchemaIndexDescriptor descriptor, long indexId,
                                              IndexSamplingConfig samplingConfig ) throws IOException
=======
    protected IndexPopulator newIndexPopulator( File storeFile, Layout<NumberSchemaKey,NativeSchemaValue> layout, IndexDescriptor descriptor, long indexId,
            IndexSamplingConfig samplingConfig )
    {
        return new NumberSchemaIndexPopulator( pageCache, fs, storeFile, layout, monitor, descriptor, indexId, samplingConfig );
    }

    @Override
    protected IndexAccessor newIndexAccessor( File storeFile, Layout<NumberSchemaKey,NativeSchemaValue> layout, IndexDescriptor descriptor,
            long indexId, IndexSamplingConfig samplingConfig ) throws IOException
>>>>>>> bce708a1
    {
        return new NumberSchemaIndexAccessor( pageCache, fs, storeFile, layout, recoveryCleanupWorkCollector, monitor, descriptor,
                indexId, samplingConfig );
    }

    @Override
    public IndexCapability getCapability( SchemaIndexDescriptor schemaIndexDescriptor )
    {
        return CAPABILITY;
    }

    /**
     * For single property number queries capabilities are
     * Order: ASCENDING
     * Value: YES (can provide exact value)
     *
     * For other queries there is no support
     */
    private static class NumberIndexCapability implements IndexCapability
    {
        private static final IndexOrder[] SUPPORTED_ORDER = {IndexOrder.ASCENDING};
        private static final IndexOrder[] EMPTY_ORDER = new IndexOrder[0];

        @Override
        public IndexOrder[] orderCapability( ValueGroup... valueGroups )
        {
            if ( support( valueGroups ) )
            {
                return SUPPORTED_ORDER;
            }
            return EMPTY_ORDER;
        }

        @Override
        public IndexValueCapability valueCapability( ValueGroup... valueGroups )
        {
            if ( support( valueGroups ) )
            {
                return IndexValueCapability.YES;
            }
            if ( singleWildcard( valueGroups ) )
            {
                return IndexValueCapability.PARTIAL;
            }
            return IndexValueCapability.NO;
        }

        private boolean singleWildcard( ValueGroup[] valueGroups )
        {
            return valueGroups.length == 1 && valueGroups[0] == ValueGroup.UNKNOWN;
        }

        private boolean support( ValueGroup[] valueGroups )
        {
            return valueGroups.length == 1 && valueGroups[0] == ValueGroup.NUMBER;
        }
    }
}<|MERGE_RESOLUTION|>--- conflicted
+++ resolved
@@ -32,13 +32,9 @@
 import org.neo4j.io.pagecache.PageCache;
 import org.neo4j.kernel.api.index.IndexAccessor;
 import org.neo4j.kernel.api.index.IndexDirectoryStructure;
-<<<<<<< HEAD
 import org.neo4j.kernel.api.index.IndexProvider;
+import org.neo4j.kernel.api.index.IndexPopulator;
 import org.neo4j.kernel.api.schema.index.SchemaIndexDescriptor;
-=======
-import org.neo4j.kernel.api.index.IndexPopulator;
-import org.neo4j.kernel.api.schema.index.IndexDescriptor;
->>>>>>> bce708a1
 import org.neo4j.kernel.impl.api.index.sampling.IndexSamplingConfig;
 import org.neo4j.values.storable.ValueGroup;
 
@@ -73,21 +69,17 @@
     }
 
     @Override
-<<<<<<< HEAD
-    protected IndexAccessor newIndexAccessor( File storeFile, Layout<NumberSchemaKey,NativeSchemaValue> layout,
-                                              SchemaIndexDescriptor descriptor, long indexId,
-                                              IndexSamplingConfig samplingConfig ) throws IOException
-=======
-    protected IndexPopulator newIndexPopulator( File storeFile, Layout<NumberSchemaKey,NativeSchemaValue> layout, IndexDescriptor descriptor, long indexId,
-            IndexSamplingConfig samplingConfig )
+    protected IndexPopulator newIndexPopulator( File storeFile, Layout<NumberSchemaKey,NativeSchemaValue> layout,
+                                                SchemaIndexDescriptor descriptor, long indexId,
+                                                IndexSamplingConfig samplingConfig )
     {
         return new NumberSchemaIndexPopulator( pageCache, fs, storeFile, layout, monitor, descriptor, indexId, samplingConfig );
     }
 
     @Override
-    protected IndexAccessor newIndexAccessor( File storeFile, Layout<NumberSchemaKey,NativeSchemaValue> layout, IndexDescriptor descriptor,
-            long indexId, IndexSamplingConfig samplingConfig ) throws IOException
->>>>>>> bce708a1
+    protected IndexAccessor newIndexAccessor( File storeFile, Layout<NumberSchemaKey,NativeSchemaValue> layout,
+                                              SchemaIndexDescriptor descriptor, long indexId,
+                                              IndexSamplingConfig samplingConfig ) throws IOException
     {
         return new NumberSchemaIndexAccessor( pageCache, fs, storeFile, layout, recoveryCleanupWorkCollector, monitor, descriptor,
                 indexId, samplingConfig );

/*
 * Copyright (c) 2002-2018 "Neo Technology,"
 * Network Engine for Objects in Lund AB [http://neotechnology.com]
 *
 * This file is part of Neo4j.
 *
 * Neo4j is free software: you can redistribute it and/or modify
 * it under the terms of the GNU General Public License as published by
 * the Free Software Foundation, either version 3 of the License, or
 * (at your option) any later version.
 *
 * This program is distributed in the hope that it will be useful,
 * but WITHOUT ANY WARRANTY; without even the implied warranty of
 * MERCHANTABILITY or FITNESS FOR A PARTICULAR PURPOSE.  See the
 * GNU General Public License for more details.
 *
 * You should have received a copy of the GNU General Public License
 * along with this program.  If not, see <http://www.gnu.org/licenses/>.
 */
package org.neo4j.kernel.impl.transaction.state;

import java.util.Collections;
import java.util.HashMap;
import java.util.Map;
import java.util.Objects;
import java.util.function.Consumer;

import org.neo4j.kernel.api.index.IndexProvider;
import org.neo4j.kernel.api.index.IndexProvider.Descriptor;
import org.neo4j.kernel.api.schema.index.IndexDescriptor;
import org.neo4j.kernel.api.schema.index.SchemaIndexDescriptor;
import org.neo4j.kernel.impl.api.index.IndexProviderMap;

public class DefaultIndexProviderMap implements IndexProviderMap
{
    private final IndexProvider<SchemaIndexDescriptor> defaultIndexProvider;
    private final Map<IndexProvider.Descriptor,IndexProvider> indexProviders = new HashMap<>();

    public DefaultIndexProviderMap( IndexProvider<SchemaIndexDescriptor> defaultIndexProvider )
    {
        this( defaultIndexProvider, Collections.emptyList() );
    }

    public DefaultIndexProviderMap( IndexProvider<SchemaIndexDescriptor> defaultIndexProvider, Iterable<IndexProvider<?>> additionalIndexProviders )
    {
        this.defaultIndexProvider = defaultIndexProvider;
        indexProviders.put( defaultIndexProvider.getProviderDescriptor(), defaultIndexProvider );
        for ( IndexProvider provider : additionalIndexProviders )
        {
            Descriptor providerDescriptor = provider.getProviderDescriptor();
            Objects.requireNonNull( providerDescriptor );
            IndexProvider existing = indexProviders.putIfAbsent( providerDescriptor, provider );
            if ( existing != null )
            {
                throw new IllegalArgumentException(
                        "Tried to load multiple index providers with the same provider descriptor " + providerDescriptor + ". First loaded " + existing +
                                " then " + provider );
            }
        }
    }

    @Override
<<<<<<< HEAD
    public IndexProvider getDefaultProvider()
=======
    public IndexProvider<SchemaIndexDescriptor> getDefaultSchemaIndexProvider()
>>>>>>> dc2c4771
    {
        return defaultIndexProvider;
    }

    @Override
    public IndexProvider getProviderFor( IndexDescriptor descriptor )
    {
        if ( defaultIndexProvider.compatible( descriptor ) )
        {
            return defaultIndexProvider;
        }
        for ( IndexProvider indexProvider : indexProviders.values() )
        {
            if ( indexProvider.compatible( descriptor ) )
            {
                return indexProvider;
            }
        }
        return IndexProvider.NO_INDEX_PROVIDER;
    }

    @Override
    public IndexProvider get( IndexProvider.Descriptor descriptor )
    {
        IndexProvider provider = indexProviders.get( descriptor );
        if ( provider != null )
        {
            return provider;
        }

        throw new IllegalArgumentException(
                "Tried to get index provider for an existing index with provider " + descriptor + " whereas available providers in this session being " +
                        indexProviders + ", and default being " + defaultIndexProvider );
    }

    @Override
    public void accept( Consumer<IndexProvider> visitor )
    {
        indexProviders.values().forEach( visitor );
    }
}<|MERGE_RESOLUTION|>--- conflicted
+++ resolved
@@ -60,11 +60,7 @@
     }
 
     @Override
-<<<<<<< HEAD
-    public IndexProvider getDefaultProvider()
-=======
-    public IndexProvider<SchemaIndexDescriptor> getDefaultSchemaIndexProvider()
->>>>>>> dc2c4771
+    public IndexProvider<SchemaIndexDescriptor> getDefaultProvider()
     {
         return defaultIndexProvider;
     }

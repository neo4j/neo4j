--- conflicted
+++ resolved
@@ -149,11 +149,7 @@
     }
 
     @Override
-<<<<<<< HEAD
-    public void loadProperties( long nodeId, EntityType type, PrimitiveIntSet propertyIds, PropertyLoadSink sink )
-=======
     public void loadProperties( long nodeId, MutableIntSet propertyIds, PropertyLoadSink sink )
->>>>>>> b9119223
     {
         neoStoreIndexStoreView.loadProperties( nodeId, type, propertyIds, sink );
     }

/*
 * Copyright (c) 2002-2018 "Neo Technology,"
 * Network Engine for Objects in Lund AB [http://neotechnology.com]
 *
 * This file is part of Neo4j.
 *
 * Neo4j is free software: you can redistribute it and/or modify
 * it under the terms of the GNU General Public License as published by
 * the Free Software Foundation, either version 3 of the License, or
 * (at your option) any later version.
 *
 * This program is distributed in the hope that it will be useful,
 * but WITHOUT ANY WARRANTY; without even the implied warranty of
 * MERCHANTABILITY or FITNESS FOR A PARTICULAR PURPOSE.  See the
 * GNU General Public License for more details.
 *
 * You should have received a copy of the GNU General Public License
 * along with this program.  If not, see <http://www.gnu.org/licenses/>.
 */
package org.neo4j.kernel.api.index;

import java.util.Map;
import java.util.StringJoiner;

<<<<<<< HEAD
=======
import org.neo4j.kernel.api.schema.index.StoreIndexDescriptor;
>>>>>>> b9119223
import org.neo4j.kernel.api.schema.index.IndexDescriptor;
import org.neo4j.logging.Log;

import static java.lang.String.format;

public class LoggingMonitor implements IndexProvider.Monitor
{
    private final Log log;

    public LoggingMonitor( Log log )
    {
        this.log = log;
    }

    @Override
<<<<<<< HEAD
    public void failedToOpenIndex( long indexId, IndexDescriptor indexDescriptor, String action, Exception cause )
=======
    public void failedToOpenIndex( StoreIndexDescriptor descriptor, String action, Exception cause )
>>>>>>> b9119223
    {
        log.error( "Failed to open index:" + descriptor.getId() + ". " + action, cause );
    }

    @Override
<<<<<<< HEAD
    public void recoveryCompleted( long indexId, IndexDescriptor indexDescriptor, Map<String,Object> data )
    {
        StringBuilder builder =
                new StringBuilder(
                        "Schema index recovery completed: indexId: " + indexId + " descriptor: " + indexDescriptor
                                .toString() );
        data.forEach( ( key, value ) -> builder.append( format( " %s: %s", key, value ) ) );
        log.info( builder.toString() );
=======
    public void recoveryCompleted( IndexDescriptor schemaIndexDescriptor, String indexFile, Map<String,Object> data )
    {
        StringJoiner joiner = new StringJoiner( ", ", "Schema index recovery completed: ", "" );
        joiner.add( "descriptor=" + schemaIndexDescriptor );
        joiner.add( "file=" + indexFile );
        data.forEach( ( key, value ) -> joiner.add( format( "%s=%s", key, value ) ) );
        log.info( joiner.toString() );
>>>>>>> b9119223
    }
}<|MERGE_RESOLUTION|>--- conflicted
+++ resolved
@@ -22,10 +22,7 @@
 import java.util.Map;
 import java.util.StringJoiner;
 
-<<<<<<< HEAD
-=======
 import org.neo4j.kernel.api.schema.index.StoreIndexDescriptor;
->>>>>>> b9119223
 import org.neo4j.kernel.api.schema.index.IndexDescriptor;
 import org.neo4j.logging.Log;
 
@@ -41,26 +38,12 @@
     }
 
     @Override
-<<<<<<< HEAD
-    public void failedToOpenIndex( long indexId, IndexDescriptor indexDescriptor, String action, Exception cause )
-=======
     public void failedToOpenIndex( StoreIndexDescriptor descriptor, String action, Exception cause )
->>>>>>> b9119223
     {
         log.error( "Failed to open index:" + descriptor.getId() + ". " + action, cause );
     }
 
     @Override
-<<<<<<< HEAD
-    public void recoveryCompleted( long indexId, IndexDescriptor indexDescriptor, Map<String,Object> data )
-    {
-        StringBuilder builder =
-                new StringBuilder(
-                        "Schema index recovery completed: indexId: " + indexId + " descriptor: " + indexDescriptor
-                                .toString() );
-        data.forEach( ( key, value ) -> builder.append( format( " %s: %s", key, value ) ) );
-        log.info( builder.toString() );
-=======
     public void recoveryCompleted( IndexDescriptor schemaIndexDescriptor, String indexFile, Map<String,Object> data )
     {
         StringJoiner joiner = new StringJoiner( ", ", "Schema index recovery completed: ", "" );
@@ -68,6 +51,5 @@
         joiner.add( "file=" + indexFile );
         data.forEach( ( key, value ) -> joiner.add( format( "%s=%s", key, value ) ) );
         log.info( joiner.toString() );
->>>>>>> b9119223
     }
 }
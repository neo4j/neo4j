--- conflicted
+++ resolved
@@ -19,40 +19,21 @@
  */
 package org.neo4j.kernel.impl.api.index;
 
-<<<<<<< HEAD
-import org.neo4j.kernel.api.index.IndexProvider;
-import org.neo4j.kernel.api.index.IndexProvider.Descriptor;
-import org.neo4j.kernel.api.schema.index.IndexDescriptor;
-=======
 import org.neo4j.kernel.api.schema.index.StoreIndexDescriptor;
->>>>>>> b9119223
 
 /**
  * Small class for holding a bunch of information about an index that we need to rebuild during recovery.
  */
 public class RebuildingIndexDescriptor
 {
-<<<<<<< HEAD
-    private final IndexDescriptor indexDescriptor;
-    private final Descriptor providerDescriptor;
-
-    RebuildingIndexDescriptor( IndexDescriptor indexDescriptor, IndexProvider.Descriptor providerDescriptor )
-    {
-        this.indexDescriptor = indexDescriptor;
-        this.providerDescriptor = providerDescriptor;
-    }
-
-    public IndexDescriptor getIndexDescriptor()
-=======
     private final StoreIndexDescriptor schemaIndexDescriptor;
 
     RebuildingIndexDescriptor( StoreIndexDescriptor schemaIndexDescriptor )
     {
-        this.schemaIndexDescriptor = schemaIndexDescriptor;
+        this.indexDescriptor = indexDescriptor;
     }
 
     public StoreIndexDescriptor getIndexDescriptor()
->>>>>>> b9119223
     {
         return indexDescriptor;
     }

/*
 * Copyright (c) 2002-2018 "Neo Technology,"
 * Network Engine for Objects in Lund AB [http://neotechnology.com]
 *
 * This file is part of Neo4j.
 *
 * Neo4j is free software: you can redistribute it and/or modify
 * it under the terms of the GNU General Public License as published by
 * the Free Software Foundation, either version 3 of the License, or
 * (at your option) any later version.
 *
 * This program is distributed in the hope that it will be useful,
 * but WITHOUT ANY WARRANTY; without even the implied warranty of
 * MERCHANTABILITY or FITNESS FOR A PARTICULAR PURPOSE.  See the
 * GNU General Public License for more details.
 *
 * You should have received a copy of the GNU General Public License
 * along with this program.  If not, see <http://www.gnu.org/licenses/>.
 */
package org.neo4j.kernel.impl.index.schema.fusion;

import java.io.IOException;
import java.util.Arrays;

import org.neo4j.internal.kernel.api.IndexCapability;
import org.neo4j.internal.kernel.api.IndexOrder;
import org.neo4j.internal.kernel.api.InternalIndexState;
import org.neo4j.internal.kernel.api.schema.SchemaDescriptor;
import org.neo4j.io.fs.FileSystemAbstraction;
import org.neo4j.io.pagecache.PageCache;
import org.neo4j.kernel.api.index.IndexAccessor;
import org.neo4j.kernel.api.index.IndexDirectoryStructure;
import org.neo4j.kernel.api.index.IndexPopulator;
import org.neo4j.kernel.api.index.IndexProvider;
import org.neo4j.kernel.api.schema.index.IndexDescriptor;
import org.neo4j.kernel.api.schema.index.SchemaIndexDescriptor;
import org.neo4j.kernel.api.schema.index.SchemaIndexDescriptorFactory;
import org.neo4j.kernel.impl.api.index.sampling.IndexSamplingConfig;
import org.neo4j.kernel.impl.newapi.UnionIndexCapability;
import org.neo4j.kernel.impl.storemigration.StoreMigrationParticipant;
import org.neo4j.storageengine.api.schema.IndexSample;
import org.neo4j.values.storable.Value;
import org.neo4j.values.storable.ValueGroup;

import static org.neo4j.internal.kernel.api.InternalIndexState.FAILED;
import static org.neo4j.internal.kernel.api.InternalIndexState.POPULATING;

/**
 * This {@link IndexProvider index provider} act as one logical index but is backed by two physical
 * indexes, the native index and the lucene index. All index entries that can be handled by the native index will be directed
 * there and the rest will be directed to the lucene index.
 */
public class FusionSchemaIndexProvider extends IndexProvider<SchemaIndexDescriptor>
{
    interface Selector
    {
        <T> T select( T nativeInstance, T spatialInstance, T temporalInstance, T luceneInstance, Value... values );
    }

<<<<<<< HEAD
    private final IndexProvider nativeProvider;
    private final IndexProvider luceneProvider;
    private final Selector selector;
    private final DropAction dropAction;

    public FusionSchemaIndexProvider( IndexProvider nativeProvider,
            IndexProvider luceneProvider, Selector selector, IndexProvider.Descriptor descriptor,
            int priority, IndexDirectoryStructure.Factory directoryStructure, FileSystemAbstraction fs )
=======
    private final SchemaIndexProvider numberProvider;
    private final SchemaIndexProvider spatialProvider;
    private final SchemaIndexProvider temporalProvider;
    private final SchemaIndexProvider luceneProvider;
    private final Selector selector;
    private final DropAction dropAction;

    public FusionSchemaIndexProvider( SchemaIndexProvider numberProvider,
            SchemaIndexProvider spatialProvider,
            SchemaIndexProvider temporalProvider,
            SchemaIndexProvider luceneProvider,
            Selector selector,
            Descriptor descriptor,
            int priority,
            IndexDirectoryStructure.Factory directoryStructure,
            FileSystemAbstraction fs )
>>>>>>> b13182ac
    {
        super( descriptor, priority, directoryStructure );
        this.numberProvider = numberProvider;
        this.spatialProvider = spatialProvider;
        this.temporalProvider = temporalProvider;
        this.luceneProvider = luceneProvider;
        this.selector = selector;
        this.dropAction = new FileSystemDropAction( fs, directoryStructure() );
    }

    @Override
    public SchemaIndexDescriptor indexDescriptorFor( SchemaDescriptor schema, String name, String metadata )
    {
        return SchemaIndexDescriptorFactory.forSchema( schema );
    }

    @Override
    public IndexPopulator getPopulator( long indexId, SchemaIndexDescriptor descriptor, IndexSamplingConfig samplingConfig )
    {
        return new FusionIndexPopulator(
                numberProvider.getPopulator( indexId, descriptor, samplingConfig ),
                spatialProvider.getPopulator( indexId, descriptor, samplingConfig ),
                temporalProvider.getPopulator( indexId, descriptor, samplingConfig ),
                luceneProvider.getPopulator( indexId, descriptor, samplingConfig ), selector, indexId, dropAction );
    }

    @Override
    public IndexAccessor getOnlineAccessor( long indexId, SchemaIndexDescriptor descriptor,
            IndexSamplingConfig samplingConfig ) throws IOException
    {
        return new FusionIndexAccessor(
                numberProvider.getOnlineAccessor( indexId, descriptor, samplingConfig ),
                spatialProvider.getOnlineAccessor( indexId, descriptor, samplingConfig ),
                temporalProvider.getOnlineAccessor( indexId, descriptor, samplingConfig ),
                luceneProvider.getOnlineAccessor( indexId, descriptor, samplingConfig ), selector, indexId, descriptor, dropAction );
    }

    @Override
    public String getPopulationFailure( long indexId, IndexDescriptor descriptor ) throws IllegalStateException
    {
        StringBuilder builder = new StringBuilder();
        writeFailure( "number", builder, numberProvider, indexId, descriptor );
        writeFailure( "spatial", builder, spatialProvider, indexId, descriptor );
        writeFailure( "temporal", builder, temporalProvider, indexId, descriptor );
        writeFailure( "lucene", builder, luceneProvider, indexId, descriptor );
        String failure = builder.toString();
        if ( !failure.isEmpty() )
        {
            return failure;
        }
        throw new IllegalStateException( "None of the indexes were in a failed state" );
    }

    private void writeFailure( String indexName, StringBuilder builder, SchemaIndexProvider provider, long indexId, IndexDescriptor descriptor )
    {
        try
        {
            String failure = provider.getPopulationFailure( indexId, descriptor );
            builder.append( indexName );
            builder.append( ": " );
            builder.append( failure );
            builder.append( ' ' );
        }
        catch ( IllegalStateException e )
        {   // Just catch
        }
    }

    @Override
    public InternalIndexState getInitialState( long indexId, SchemaIndexDescriptor descriptor )
    {
        InternalIndexState numberState = numberProvider.getInitialState( indexId, descriptor );
        InternalIndexState spatialState = spatialProvider.getInitialState( indexId, descriptor );
        InternalIndexState temporalState = temporalProvider.getInitialState( indexId, descriptor );
        InternalIndexState luceneState = luceneProvider.getInitialState( indexId, descriptor );
        if ( numberState == FAILED || spatialState == FAILED  || temporalState == FAILED || luceneState == FAILED )
        {
            // One of the state is FAILED, the whole state must be considered FAILED
            return FAILED;
        }
        if ( numberState == POPULATING || spatialState == POPULATING || temporalState == POPULATING || luceneState == POPULATING )
        {
            // No state is FAILED and one of the state is POPULATING, the whole state must be considered POPULATING
            return POPULATING;
        }
        // This means that all parts are ONLINE
        return InternalIndexState.ONLINE;
    }

    @Override
    public IndexCapability getCapability( SchemaIndexDescriptor schemaIndexDescriptor )
    {
<<<<<<< HEAD
        IndexCapability nativeCapability = nativeProvider.getCapability( schemaIndexDescriptor );
        IndexCapability luceneCapability = luceneProvider.getCapability( schemaIndexDescriptor );
        return new UnionIndexCapability( nativeCapability, luceneCapability )
=======
        IndexCapability numberCapability = numberProvider.getCapability( indexDescriptor );
        IndexCapability spatialCapability = spatialProvider.getCapability( indexDescriptor );
        IndexCapability temporalCapability = temporalProvider.getCapability( indexDescriptor );
        IndexCapability luceneCapability = luceneProvider.getCapability( indexDescriptor );
        return new UnionIndexCapability( numberCapability, spatialCapability, temporalCapability, luceneCapability )
>>>>>>> b13182ac
        {
            @Override
            public IndexOrder[] orderCapability( ValueGroup... valueGroups )
            {
                // No order capability when combining results from different indexes
                if ( valueGroups.length == 1 && valueGroups[0] == ValueGroup.UNKNOWN )
                {
                    return new IndexOrder[0];
                }
                // Otherwise union of capabilities
                return super.orderCapability( valueGroups );
            }
        };
    }

    @Override
    public boolean compatible( IndexDescriptor indexDescriptor )
    {
        return nativeProvider.compatible( indexDescriptor ) && luceneProvider.compatible( indexDescriptor );
    }

    @Override
    public StoreMigrationParticipant storeMigrationParticipant( FileSystemAbstraction fs, PageCache pageCache )
    {
        // TODO implementation of this depends on decisions around defaults and migration. Coming soon.
        return StoreMigrationParticipant.NOT_PARTICIPATING;
    }

    static IndexSample combineSamples( IndexSample... samples )
    {
        long indexSize = Arrays.stream(samples).mapToLong( IndexSample::indexSize ).sum();
        long uniqueValues = Arrays.stream(samples).mapToLong( IndexSample::uniqueValues ).sum();
        long sampleSize = Arrays.stream(samples).mapToLong( IndexSample::sampleSize ).sum();
        return new IndexSample( indexSize, uniqueValues, sampleSize );
    }

    /**
     * As an interface because this is actually dependent on whether or not an index lives on a {@link FileSystemAbstraction}
     * or a page cache. At the time of writing this there's only the possibility to put these on the file system,
     * but there will be a possibility to put these in the page cache file management instead and having this abstracted
     * will help when making that switch/decision.
     */
    @FunctionalInterface
    interface DropAction
    {
        /**
         * Deletes the index directory and everything in it, as last part of dropping an index.
         *
         * @param indexId the index id, for which directory to drop.
         * @throws IOException on I/O error.
         */
        void drop( long indexId ) throws IOException;
    }

    private static class FileSystemDropAction implements DropAction
    {
        private final FileSystemAbstraction fs;
        private final IndexDirectoryStructure directoryStructure;

        FileSystemDropAction( FileSystemAbstraction fs, IndexDirectoryStructure directoryStructure )
        {
            this.fs = fs;
            this.directoryStructure = directoryStructure;
        }

        @Override
        public void drop( long indexId ) throws IOException
        {
            fs.deleteRecursively( directoryStructure.directoryForIndex( indexId ) );
        }
    }
}<|MERGE_RESOLUTION|>--- conflicted
+++ resolved
@@ -21,6 +21,7 @@
 
 import java.io.IOException;
 import java.util.Arrays;
+import java.util.stream.Stream;
 
 import org.neo4j.internal.kernel.api.IndexCapability;
 import org.neo4j.internal.kernel.api.IndexOrder;
@@ -57,33 +58,23 @@
         <T> T select( T nativeInstance, T spatialInstance, T temporalInstance, T luceneInstance, Value... values );
     }
 
-<<<<<<< HEAD
-    private final IndexProvider nativeProvider;
+    private final IndexProvider numberProvider;
+    private final IndexProvider spatialProvider;
+    private final IndexProvider temporalProvider;
     private final IndexProvider luceneProvider;
     private final Selector selector;
     private final DropAction dropAction;
 
-    public FusionSchemaIndexProvider( IndexProvider nativeProvider,
-            IndexProvider luceneProvider, Selector selector, IndexProvider.Descriptor descriptor,
-            int priority, IndexDirectoryStructure.Factory directoryStructure, FileSystemAbstraction fs )
-=======
-    private final SchemaIndexProvider numberProvider;
-    private final SchemaIndexProvider spatialProvider;
-    private final SchemaIndexProvider temporalProvider;
-    private final SchemaIndexProvider luceneProvider;
-    private final Selector selector;
-    private final DropAction dropAction;
-
-    public FusionSchemaIndexProvider( SchemaIndexProvider numberProvider,
-            SchemaIndexProvider spatialProvider,
-            SchemaIndexProvider temporalProvider,
-            SchemaIndexProvider luceneProvider,
+    public FusionSchemaIndexProvider(
+            IndexProvider numberProvider,
+            IndexProvider spatialProvider,
+            IndexProvider temporalProvider,
+            IndexProvider luceneProvider,
             Selector selector,
             Descriptor descriptor,
             int priority,
             IndexDirectoryStructure.Factory directoryStructure,
             FileSystemAbstraction fs )
->>>>>>> b13182ac
     {
         super( descriptor, priority, directoryStructure );
         this.numberProvider = numberProvider;
@@ -122,7 +113,7 @@
     }
 
     @Override
-    public String getPopulationFailure( long indexId, IndexDescriptor descriptor ) throws IllegalStateException
+    public String getPopulationFailure( long indexId, SchemaIndexDescriptor descriptor ) throws IllegalStateException
     {
         StringBuilder builder = new StringBuilder();
         writeFailure( "number", builder, numberProvider, indexId, descriptor );
@@ -137,7 +128,7 @@
         throw new IllegalStateException( "None of the indexes were in a failed state" );
     }
 
-    private void writeFailure( String indexName, StringBuilder builder, SchemaIndexProvider provider, long indexId, IndexDescriptor descriptor )
+    private void writeFailure( String indexName, StringBuilder builder, IndexProvider provider, long indexId, SchemaIndexDescriptor descriptor )
     {
         try
         {
@@ -176,17 +167,11 @@
     @Override
     public IndexCapability getCapability( SchemaIndexDescriptor schemaIndexDescriptor )
     {
-<<<<<<< HEAD
-        IndexCapability nativeCapability = nativeProvider.getCapability( schemaIndexDescriptor );
+        IndexCapability numberCapability = numberProvider.getCapability( schemaIndexDescriptor );
+        IndexCapability spatialCapability = spatialProvider.getCapability( schemaIndexDescriptor );
+        IndexCapability temporalCapability = temporalProvider.getCapability( schemaIndexDescriptor );
         IndexCapability luceneCapability = luceneProvider.getCapability( schemaIndexDescriptor );
-        return new UnionIndexCapability( nativeCapability, luceneCapability )
-=======
-        IndexCapability numberCapability = numberProvider.getCapability( indexDescriptor );
-        IndexCapability spatialCapability = spatialProvider.getCapability( indexDescriptor );
-        IndexCapability temporalCapability = temporalProvider.getCapability( indexDescriptor );
-        IndexCapability luceneCapability = luceneProvider.getCapability( indexDescriptor );
         return new UnionIndexCapability( numberCapability, spatialCapability, temporalCapability, luceneCapability )
->>>>>>> b13182ac
         {
             @Override
             public IndexOrder[] orderCapability( ValueGroup... valueGroups )
@@ -205,7 +190,8 @@
     @Override
     public boolean compatible( IndexDescriptor indexDescriptor )
     {
-        return nativeProvider.compatible( indexDescriptor ) && luceneProvider.compatible( indexDescriptor );
+        return Stream.of( luceneProvider, numberProvider, spatialProvider, temporalProvider )
+                     .allMatch( p -> p.compatible( indexDescriptor ) );
     }
 
     @Override

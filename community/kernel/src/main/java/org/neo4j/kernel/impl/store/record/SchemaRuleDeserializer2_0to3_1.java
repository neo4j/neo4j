/*
 * Copyright (c) 2002-2018 "Neo Technology,"
 * Network Engine for Objects in Lund AB [http://neotechnology.com]
 *
 * This file is part of Neo4j.
 *
 * Neo4j is free software: you can redistribute it and/or modify
 * it under the terms of the GNU General Public License as published by
 * the Free Software Foundation, either version 3 of the License, or
 * (at your option) any later version.
 *
 * This program is distributed in the hope that it will be useful,
 * but WITHOUT ANY WARRANTY; without even the implied warranty of
 * MERCHANTABILITY or FITNESS FOR A PARTICULAR PURPOSE.  See the
 * GNU General Public License for more details.
 *
 * You should have received a copy of the GNU General Public License
 * along with this program.  If not, see <http://www.gnu.org/licenses/>.
 */
package org.neo4j.kernel.impl.store.record;

import java.nio.ByteBuffer;
import java.util.Optional;

import org.neo4j.kernel.api.exceptions.schema.MalformedSchemaRuleException;
import org.neo4j.kernel.api.index.IndexProvider;
import org.neo4j.kernel.api.schema.LabelSchemaDescriptor;
import org.neo4j.kernel.api.schema.SchemaDescriptorFactory;
import org.neo4j.kernel.api.schema.constaints.ConstraintDescriptorFactory;
import org.neo4j.kernel.api.schema.index.IndexDescriptor;
import org.neo4j.kernel.api.schema.index.IndexDescriptorFactory;
import org.neo4j.kernel.api.schema.index.StoreIndexDescriptor;
import org.neo4j.storageengine.api.schema.SchemaRule;
import org.neo4j.storageengine.api.schema.SchemaRule.Kind;

import static org.neo4j.helpers.Numbers.safeCastLongToInt;
import static org.neo4j.string.UTF8.getDecodedStringFrom;

/**
 * Deserializes SchemaRules from a ByteBuffer.
 */
public class SchemaRuleDeserializer2_0to3_1
{
    private static final Long NO_OWNED_INDEX_RULE = null;

    private SchemaRuleDeserializer2_0to3_1()
    {
    }

    static boolean isLegacySchemaRule( byte schemaRuleType )
    {
        return schemaRuleType >= 1 && schemaRuleType <= SchemaRule.Kind.values().length;
    }

    static SchemaRule deserialize( long id, int labelId, byte kindByte, ByteBuffer buffer ) throws
            MalformedSchemaRuleException
    {
        Kind kind = Kind.forId( kindByte );
        try
        {
            SchemaRule rule = newRule( kind, id, labelId, buffer );
            if ( null == rule )
            {
                throw new MalformedSchemaRuleException( null,
                        "Deserialized null schema rule for id %d with kind %s", id, kind.name() );
            }
            return rule;
        }
        catch ( Exception e )
        {
            throw new MalformedSchemaRuleException( e,
                    "Could not deserialize schema rule for id %d with kind %s", id, kind.name() );
        }
    }

    private static SchemaRule newRule( Kind kind, long id, int labelId, ByteBuffer buffer )
    {
        switch ( kind )
        {
        case INDEX_RULE:
            return readIndexRule( id, false, labelId, buffer );
        case CONSTRAINT_INDEX_RULE:
            return readIndexRule( id, true, labelId, buffer );
        case UNIQUENESS_CONSTRAINT:
            return readUniquenessConstraintRule( id, labelId, buffer );
        case NODE_PROPERTY_EXISTENCE_CONSTRAINT:
            return readNodePropertyExistenceConstraintRule( id, labelId, buffer );
        case RELATIONSHIP_PROPERTY_EXISTENCE_CONSTRAINT:
            return readRelPropertyExistenceConstraintRule( id, labelId, buffer );
        default:
            throw new IllegalArgumentException( kind.name() );
        }
    }

    // === INDEX RULES ===

    private static StoreIndexDescriptor readIndexRule( long id, boolean constraintIndex, int label, ByteBuffer serialized )
    {
        IndexProvider.Descriptor providerDescriptor = readIndexProviderDescriptor( serialized );
        int[] propertyKeyIds = readIndexPropertyKeys( serialized );
<<<<<<< HEAD
        SchemaIndexDescriptor descriptor = constraintIndex ?
                                           SchemaIndexDescriptorFactory.uniqueForLabel( label, propertyKeyIds ) :
                                           SchemaIndexDescriptorFactory.forLabel( label, propertyKeyIds );
        long owningConstraint = constraintIndex ? readOwningConstraint( serialized ) : NO_OWNING_CONSTRAINT;
        return IndexRule.forIndex( id, descriptor ).withOwingConstraint( owningConstraint ).withProvider( providerDescriptor ).build();
=======
        LabelSchemaDescriptor schema = SchemaDescriptorFactory.forLabel( label, propertyKeyIds );
        Optional<String> name = Optional.empty();
        IndexDescriptor descriptor = constraintIndex ?
                                     IndexDescriptorFactory.uniqueForSchema( schema, name, providerDescriptor ) :
                                     IndexDescriptorFactory.forSchema( schema, name, providerDescriptor );
        StoreIndexDescriptor storeIndexDescriptor = constraintIndex
                                                    ? descriptor.withIds( id, readOwningConstraint( serialized ) )
                                                    : descriptor.withId( id );
        return storeIndexDescriptor;
>>>>>>> b9119223
    }

    private static IndexProvider.Descriptor readIndexProviderDescriptor( ByteBuffer serialized )
    {
        String providerKey = getDecodedStringFrom( serialized );
        String providerVersion = getDecodedStringFrom( serialized );
        return new IndexProvider.Descriptor( providerKey, providerVersion );
    }

    private static int[] readIndexPropertyKeys( ByteBuffer serialized )
    {
        // Currently only one key is supported although the data format supports multiple
        int count = serialized.getShort();
        assert count >= 1;

        // Changed from being a long to an int 2013-09-10, but keeps reading a long to not change the store format.
        int[] props = new int[count];
        for ( int i = 0; i < count; i++ )
        {
            props[i] = safeCastLongToInt( serialized.getLong() );
        }
        return props;
    }

    private static long readOwningConstraint( ByteBuffer serialized )
    {
        return serialized.getLong();
    }

    // === CONSTRAINT RULES ===

    public static ConstraintRule readUniquenessConstraintRule( long id, int labelId, ByteBuffer buffer )
    {
        return new ConstraintRule( id,
                ConstraintDescriptorFactory.uniqueForLabel( labelId, readConstraintPropertyKeys( buffer ) ),
                readOwnedIndexRule( buffer ) );
    }

    public static ConstraintRule readNodePropertyExistenceConstraintRule( long id, int labelId, ByteBuffer buffer )
    {
        return new ConstraintRule( id,
                ConstraintDescriptorFactory.existsForLabel( labelId, readPropertyKey( buffer ) ),
                NO_OWNED_INDEX_RULE );
    }

    public static ConstraintRule readRelPropertyExistenceConstraintRule( long id, int relTypeId, ByteBuffer buffer )
    {
        return new ConstraintRule( id,
                ConstraintDescriptorFactory.existsForRelType( relTypeId, readPropertyKey( buffer ) ),
                NO_OWNED_INDEX_RULE );
    }

    private static int readPropertyKey( ByteBuffer buffer )
    {
        return buffer.getInt();
    }

    private static int[] readConstraintPropertyKeys( ByteBuffer buffer )
    {
        int[] keys = new int[buffer.get()];
        for ( int i = 0; i < keys.length; i++ )
        {
            keys[i] = safeCastLongToInt( buffer.getLong() );
        }
        return keys;
    }

    private static Long readOwnedIndexRule( ByteBuffer buffer )
    {
        return buffer.getLong();
    }
}<|MERGE_RESOLUTION|>--- conflicted
+++ resolved
@@ -98,13 +98,6 @@
     {
         IndexProvider.Descriptor providerDescriptor = readIndexProviderDescriptor( serialized );
         int[] propertyKeyIds = readIndexPropertyKeys( serialized );
-<<<<<<< HEAD
-        SchemaIndexDescriptor descriptor = constraintIndex ?
-                                           SchemaIndexDescriptorFactory.uniqueForLabel( label, propertyKeyIds ) :
-                                           SchemaIndexDescriptorFactory.forLabel( label, propertyKeyIds );
-        long owningConstraint = constraintIndex ? readOwningConstraint( serialized ) : NO_OWNING_CONSTRAINT;
-        return IndexRule.forIndex( id, descriptor ).withOwingConstraint( owningConstraint ).withProvider( providerDescriptor ).build();
-=======
         LabelSchemaDescriptor schema = SchemaDescriptorFactory.forLabel( label, propertyKeyIds );
         Optional<String> name = Optional.empty();
         IndexDescriptor descriptor = constraintIndex ?
@@ -114,7 +107,6 @@
                                                     ? descriptor.withIds( id, readOwningConstraint( serialized ) )
                                                     : descriptor.withId( id );
         return storeIndexDescriptor;
->>>>>>> b9119223
     }
 
     private static IndexProvider.Descriptor readIndexProviderDescriptor( ByteBuffer serialized )

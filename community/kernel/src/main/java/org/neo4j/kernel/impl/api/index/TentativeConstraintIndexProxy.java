--- conflicted
+++ resolved
@@ -161,11 +161,7 @@
     {
         if ( !failures.isEmpty() )
         {
-<<<<<<< HEAD
-            LabelSchemaDescriptor descriptor = (LabelSchemaDescriptor) getDescriptor().schema();
-=======
             SchemaDescriptor descriptor = getDescriptor().schema();
->>>>>>> 678a860c
             throw new UniquePropertyValueValidationException(
                     ConstraintDescriptorFactory.uniqueForLabel( descriptor.keyId(), descriptor.getPropertyIds() ),
                     ConstraintValidationException.Phase.VERIFICATION,

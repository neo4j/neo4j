--- conflicted
+++ resolved
@@ -39,12 +39,8 @@
 import org.neo4j.internal.kernel.api.schema.SchemaDescriptor;
 import org.neo4j.internal.kernel.api.schema.SchemaDescriptorPredicates;
 import org.neo4j.internal.kernel.api.schema.constraints.ConstraintDescriptor;
-<<<<<<< HEAD
-import org.neo4j.kernel.api.schema.index.IndexDescriptor;
-=======
 import org.neo4j.kernel.api.schema.index.CapableIndexDescriptor;
 import org.neo4j.kernel.api.schema.index.StoreIndexDescriptor;
->>>>>>> b9119223
 import org.neo4j.kernel.impl.api.index.IndexProviderMap;
 import org.neo4j.kernel.impl.constraints.ConstraintSemantics;
 import org.neo4j.kernel.impl.store.record.ConstraintRule;
@@ -62,13 +58,7 @@
     private final IndexProviderMap indexProviderMap;
     private volatile SchemaCacheState schemaCacheState;
 
-<<<<<<< HEAD
     public SchemaCache( ConstraintSemantics constraintSemantics, Iterator<SchemaRule> initialRules, IndexProviderMap indexProviderMap )
-=======
-    public SchemaCache( ConstraintSemantics constraintSemantics,
-                        Iterable<SchemaRule> initialRules,
-                        IndexProviderMap indexProviderMap )
->>>>>>> b9119223
     {
         this.indexProviderMap = indexProviderMap;
         this.schemaCacheState = new SchemaCacheState( constraintSemantics, initialRules, indexProviderMap );
@@ -130,11 +120,7 @@
         try
         {
             ConstraintSemantics constraintSemantics = schemaCacheState.constraintSemantics;
-<<<<<<< HEAD
-            this.schemaCacheState = new SchemaCacheState( constraintSemantics, rules.iterator(), indexProviderMap );
-=======
             this.schemaCacheState = new SchemaCacheState( constraintSemantics, rules, indexProviderMap );
->>>>>>> b9119223
         }
         finally
         {
@@ -172,29 +158,17 @@
         }
     }
 
-<<<<<<< HEAD
-    public IndexDescriptor indexDescriptor( SchemaDescriptor descriptor )
-=======
     public CapableIndexDescriptor indexDescriptor( SchemaDescriptor descriptor )
->>>>>>> b9119223
     {
         return schemaCacheState.indexDescriptor( descriptor );
     }
 
-<<<<<<< HEAD
-    public Iterator<IndexDescriptor> indexDescriptorsForLabel( int labelId )
-=======
     public Iterator<CapableIndexDescriptor> indexDescriptorsForLabel( int labelId )
->>>>>>> b9119223
     {
         return schemaCacheState.indexDescriptorsForLabel( labelId );
     }
 
-<<<<<<< HEAD
-    public Iterator<IndexDescriptor> indexesByProperty( int propertyId )
-=======
     public Iterator<CapableIndexDescriptor> indexesByProperty( int propertyId )
->>>>>>> b9119223
     {
         return schemaCacheState.indexesByProperty( propertyId );
     }
@@ -212,25 +186,14 @@
         private final MutableLongObjectMap<CapableIndexDescriptor> indexDescriptorById;
         private final MutableLongObjectMap<ConstraintRule> constraintRuleById;
 
-<<<<<<< HEAD
-        private final Map<SchemaDescriptor,IndexDescriptor> indexDescriptors;
-        private final PrimitiveIntObjectMap<Set<IndexDescriptor>> indexDescriptorsByLabel;
-        private final Map<String,IndexDescriptor> indexDescriptorsByName;
-
-        private final Map<Class<?>,Object> dependantState;
-        private final PrimitiveIntObjectMap<List<IndexDescriptor>> indexByProperty;
-
-        SchemaCacheState( ConstraintSemantics constraintSemantics, Iterator<SchemaRule> rules, IndexProviderMap indexProviderMap )
-=======
         private final Map<SchemaDescriptor,CapableIndexDescriptor> indexDescriptors;
         private final MutableIntObjectMap<Set<CapableIndexDescriptor>> indexDescriptorsByLabel;
+        private final Map<String,IndexDescriptor> indexDescriptorsByName;
 
         private final Map<Class<?>,Object> dependantState;
         private final MutableIntObjectMap<List<CapableIndexDescriptor>> indexByProperty;
 
-        SchemaCacheState( ConstraintSemantics constraintSemantics, Iterable<SchemaRule> rules,
-                          IndexProviderMap indexProviderMap )
->>>>>>> b9119223
+        SchemaCacheState( ConstraintSemantics constraintSemantics, Iterator<SchemaRule> rules, IndexProviderMap indexProviderMap )
         {
             this.constraintSemantics = constraintSemantics;
             this.indexProviderMap = indexProviderMap;
@@ -239,12 +202,8 @@
             this.constraintRuleById = new LongObjectHashMap<>();
 
             this.indexDescriptors = new HashMap<>();
-<<<<<<< HEAD
-            this.indexDescriptorsByLabel = Primitive.intObjectMap();
+            this.indexDescriptorsByLabel = new IntObjectHashMap<>();
             this.indexDescriptorsByName = new HashMap<>();
-=======
-            this.indexDescriptorsByLabel = new IntObjectHashMap<>();
->>>>>>> b9119223
             this.dependantState = new HashMap<>();
             this.indexByProperty = new IntObjectHashMap<>();
             load( rules );
@@ -253,23 +212,14 @@
         SchemaCacheState( SchemaCacheState schemaCacheState )
         {
             this.constraintSemantics = schemaCacheState.constraintSemantics;
-<<<<<<< HEAD
             this.indexProviderMap = schemaCacheState.indexProviderMap;
-            this.indexRuleById = PrimitiveLongCollections.copy( schemaCacheState.indexRuleById );
-            this.constraintRuleById = PrimitiveLongCollections.copy( schemaCacheState.constraintRuleById );
-            this.constraints = new HashSet<>( schemaCacheState.constraints );
-
-            this.indexDescriptors = new HashMap<>( schemaCacheState.indexDescriptors );
-            this.indexDescriptorsByLabel = PrimitiveIntCollections.copy( schemaCacheState.indexDescriptorsByLabel );
-            this.indexDescriptorsByName = new HashMap<>( schemaCacheState.indexDescriptorsByName );
-=======
             this.indexDescriptorById = LongObjectHashMap.newMap( schemaCacheState.indexDescriptorById );
             this.constraintRuleById = LongObjectHashMap.newMap( schemaCacheState.constraintRuleById );
             this.constraints = new HashSet<>( schemaCacheState.constraints );
 
             this.indexDescriptors = new HashMap<>( schemaCacheState.indexDescriptors );
             this.indexDescriptorsByLabel = IntObjectHashMap.newMap( schemaCacheState.indexDescriptorsByLabel );
->>>>>>> b9119223
+            this.indexDescriptorsByName = new HashMap<>( schemaCacheState.indexDescriptorsByName );
             this.dependantState = new HashMap<>();
             this.indexByProperty = IntObjectHashMap.newMap( schemaCacheState.indexByProperty );
             this.indexProviderMap = schemaCacheState.indexProviderMap;
@@ -310,18 +260,14 @@
             return constraints.iterator();
         }
 
-<<<<<<< HEAD
-        IndexDescriptor indexDescriptor( SchemaDescriptor descriptor )
-=======
         CapableIndexDescriptor indexDescriptor( SchemaDescriptor descriptor )
->>>>>>> b9119223
         {
             return indexDescriptors.get( descriptor );
         }
 
-<<<<<<< HEAD
-        IndexDescriptor indexDescriptorByName( String name )
-        {
+        Iterator<CapableIndexDescriptor> indexesByProperty( int propertyId )
+        {
+            List<CapableIndexDescriptor> indexes = indexByProperty.get( propertyId );
             return indexDescriptorsByName.get( name );
         }
 
@@ -331,20 +277,9 @@
             return (indexes == null) ? emptyIterator() : indexes.iterator();
         }
 
-        Iterator<IndexDescriptor> indexDescriptorsForLabel( int labelId )
-        {
-            Set<IndexDescriptor> forLabel = indexDescriptorsByLabel.get( labelId );
-=======
-        Iterator<CapableIndexDescriptor> indexesByProperty( int propertyId )
-        {
-            List<CapableIndexDescriptor> indexes = indexByProperty.get( propertyId );
-            return (indexes == null) ? emptyIterator() : indexes.iterator();
-        }
-
         Iterator<CapableIndexDescriptor> indexDescriptorsForLabel( int labelId )
         {
             Set<CapableIndexDescriptor> forLabel = indexDescriptorsByLabel.get( labelId );
->>>>>>> b9119223
             return forLabel == null ? emptyIterator() : forLabel.iterator();
         }
 
@@ -363,12 +298,10 @@
             }
             else if ( rule instanceof StoreIndexDescriptor )
             {
-<<<<<<< HEAD
-                IndexRule indexRule = (IndexRule) rule;
-                indexRuleById.put( indexRule.getId(), indexRule );
-                SchemaDescriptor schemaDescriptor = indexRule.schema();
-                IndexDescriptor indexDescriptor = indexRule.getIndexDescriptor( indexProviderMap );
-                indexDescriptors.put( schemaDescriptor, indexDescriptor );
+                CapableIndexDescriptor index = ((StoreIndexDescriptor) rule).withCapabilities( indexProviderMap );
+                indexDescriptorById.put( index.getId(), index );
+                SchemaDescriptor schemaDescriptor = index.schema();
+                indexDescriptors.put( schemaDescriptor, index );
                 indexDescriptorsByName.put( rule.getName(), indexDescriptor );
                 for ( int entityTokenId : schemaDescriptor.getEntityTokenIds() )
                 {
@@ -376,28 +309,17 @@
                             indexDescriptorsByLabel.computeIfAbsent( entityTokenId, k -> new HashSet<>() );
                     forLabel.add( indexDescriptor );
                 }
-=======
-                CapableIndexDescriptor index = ((StoreIndexDescriptor) rule).withCapabilities( indexProviderMap );
-                indexDescriptorById.put( index.getId(), index );
-                SchemaDescriptor schemaDescriptor = index.schema();
-                indexDescriptors.put( schemaDescriptor, index );
+
 
                 Set<CapableIndexDescriptor> forLabel =
                         indexDescriptorsByLabel.getIfAbsentPut( schemaDescriptor.keyId(), HashSet::new );
                 forLabel.add( index );
->>>>>>> b9119223
 
                 for ( int propertyId : index.schema().getPropertyIds() )
                 {
-<<<<<<< HEAD
-                    List<IndexDescriptor> indexesForProperty =
-                            indexByProperty.computeIfAbsent( propertyId, k -> new ArrayList<>() );
-                    indexesForProperty.add( indexDescriptor );
-=======
                     List<CapableIndexDescriptor> indexesForProperty =
                             indexByProperty.getIfAbsentPut( propertyId, ArrayList::new );
                     indexesForProperty.add( index );
->>>>>>> b9119223
                 }
             }
         }
@@ -417,13 +339,7 @@
                 indexDescriptorsByName.remove( rule.getName() );
                 IndexDescriptor indexDescriptor = rule.getIndexDescriptor( indexProviderMap );
 
-<<<<<<< HEAD
                 for ( int entityTokenId : schema.getEntityTokenIds() )
-=======
-                Set<CapableIndexDescriptor> forLabel = indexDescriptorsByLabel.get( schema.keyId() );
-                forLabel.remove( index );
-                if ( forLabel.isEmpty() )
->>>>>>> b9119223
                 {
                     Set<IndexDescriptor> forLabel = indexDescriptorsByLabel.get( entityTokenId );
                     forLabel.remove( indexDescriptor );
@@ -435,13 +351,8 @@
 
                 for ( int propertyId : index.schema().getPropertyIds() )
                 {
-<<<<<<< HEAD
-                    List<IndexDescriptor> forProperty = indexByProperty.get( propertyId );
-                    forProperty.remove( indexDescriptor );
-=======
                     List<CapableIndexDescriptor> forProperty = indexByProperty.get( propertyId );
                     forProperty.remove( index );
->>>>>>> b9119223
                     if ( forProperty.isEmpty() )
                     {
                         indexByProperty.remove( propertyId );

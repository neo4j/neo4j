--- conflicted
+++ resolved
@@ -213,11 +213,7 @@
             this.indexByProperty = PrimitiveIntCollections.copy( schemaCacheState.indexByProperty );
         }
 
-<<<<<<< HEAD
-        public void load( Iterator<SchemaRule> schemaRuleIterator )
-=======
-        private void load( Iterable<SchemaRule> schemaRuleIterator )
->>>>>>> b13182ac
+        private void load( Iterator<SchemaRule> schemaRuleIterator )
         {
             schemaRuleIterator.forEachRemaining( this::addSchemaRule );
         }

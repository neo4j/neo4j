/*
 * Copyright (c) 2002-2018 "Neo Technology,"
 * Network Engine for Objects in Lund AB [http://neotechnology.com]
 *
 * This file is part of Neo4j.
 *
 * Neo4j is free software: you can redistribute it and/or modify
 * it under the terms of the GNU General Public License as published by
 * the Free Software Foundation, either version 3 of the License, or
 * (at your option) any later version.
 *
 * This program is distributed in the hope that it will be useful,
 * but WITHOUT ANY WARRANTY; without even the implied warranty of
 * MERCHANTABILITY or FITNESS FOR A PARTICULAR PURPOSE.  See the
 * GNU General Public License for more details.
 *
 * You should have received a copy of the GNU General Public License
 * along with this program.  If not, see <http://www.gnu.org/licenses/>.
 */
package org.neo4j.kernel.impl.index.schema;

import java.io.File;
import java.io.IOException;

import org.neo4j.index.internal.gbptree.GBPTree;
import org.neo4j.index.internal.gbptree.Layout;
import org.neo4j.index.internal.gbptree.RecoveryCleanupWorkCollector;
import org.neo4j.internal.kernel.api.IndexCapability;
import org.neo4j.internal.kernel.api.IndexOrder;
import org.neo4j.internal.kernel.api.IndexValueCapability;
import org.neo4j.io.fs.FileSystemAbstraction;
import org.neo4j.io.pagecache.PageCache;
import org.neo4j.kernel.api.index.IndexAccessor;
import org.neo4j.kernel.api.index.IndexDirectoryStructure;
import org.neo4j.kernel.api.index.IndexPopulator;
<<<<<<< HEAD
import org.neo4j.kernel.api.schema.index.IndexDescriptor;
import org.neo4j.kernel.api.schema.index.SchemaIndexDescriptor;
=======
import org.neo4j.kernel.api.schema.index.StoreIndexDescriptor;
>>>>>>> b9119223
import org.neo4j.kernel.impl.api.index.sampling.IndexSamplingConfig;
import org.neo4j.values.storable.ValueCategory;

/**
 * Schema index provider for native indexes backed by e.g. {@link GBPTree}.
 */
public class StringIndexProvider extends NativeIndexProvider<StringSchemaKey,NativeSchemaValue>
{
    public static final String KEY = "string";
    static final IndexCapability CAPABILITY = new StringIndexCapability();
    private static final Descriptor STRING_PROVIDER_DESCRIPTOR = new Descriptor( KEY, "1.0" );

    public StringIndexProvider( PageCache pageCache, FileSystemAbstraction fs,
            IndexDirectoryStructure.Factory directoryStructure, Monitor monitor, RecoveryCleanupWorkCollector recoveryCleanupWorkCollector,
            boolean readOnly )
    {
        super( STRING_PROVIDER_DESCRIPTOR, 0, directoryStructure, pageCache, fs, monitor, recoveryCleanupWorkCollector, readOnly );
    }

    @Override
    Layout<StringSchemaKey,NativeSchemaValue> layout( StoreIndexDescriptor descriptor )
    {
        return new StringLayout();
    }

    @Override
    protected IndexPopulator newIndexPopulator( File storeFile, Layout<StringSchemaKey,NativeSchemaValue> layout, StoreIndexDescriptor descriptor,
            IndexSamplingConfig samplingConfig )
    {
        return new StringSchemaIndexPopulator( pageCache, fs, storeFile, layout, monitor, descriptor, samplingConfig );
    }

    @Override
<<<<<<< HEAD
    protected IndexAccessor newIndexAccessor( File storeFile, Layout<StringSchemaKey,NativeSchemaValue> layout,
                                              SchemaIndexDescriptor descriptor, long indexId,
                                              IndexSamplingConfig samplingConfig ) throws IOException
=======
    protected IndexAccessor newIndexAccessor( File storeFile, Layout<StringSchemaKey,NativeSchemaValue> layout, StoreIndexDescriptor descriptor,
            IndexSamplingConfig samplingConfig ) throws IOException
>>>>>>> b9119223
    {
        return new StringSchemaIndexAccessor( pageCache, fs, storeFile, layout, recoveryCleanupWorkCollector, monitor, descriptor, samplingConfig );
    }

    @Override
<<<<<<< HEAD
    public IndexCapability getCapability( IndexDescriptor indexDescriptor )
=======
    public IndexCapability getCapability()
>>>>>>> b9119223
    {
        return CAPABILITY;
    }

    /**
     * For single property string queries capabilities are
     * Order: ASCENDING
     * Value: YES (can provide exact value)
     *
     * For other queries there is no support
     */
    private static class StringIndexCapability implements IndexCapability
    {
        @Override
        public IndexOrder[] orderCapability( ValueCategory... valueCategories )
        {
            if ( support( valueCategories ) )
            {
                return ORDER_ASC;
            }
            return ORDER_NONE;
        }

        @Override
        public IndexValueCapability valueCapability( ValueCategory... valueCategories )
        {
            if ( support( valueCategories ) )
            {
                return IndexValueCapability.YES;
            }
            if ( singleWildcard( valueCategories ) )
            {
                return IndexValueCapability.PARTIAL;
            }
            return IndexValueCapability.NO;
        }

        private boolean support( ValueCategory[] valueCategories )
        {
            return valueCategories.length == 1 && valueCategories[0] == ValueCategory.TEXT;
        }
    }
}<|MERGE_RESOLUTION|>--- conflicted
+++ resolved
@@ -33,12 +33,7 @@
 import org.neo4j.kernel.api.index.IndexAccessor;
 import org.neo4j.kernel.api.index.IndexDirectoryStructure;
 import org.neo4j.kernel.api.index.IndexPopulator;
-<<<<<<< HEAD
-import org.neo4j.kernel.api.schema.index.IndexDescriptor;
-import org.neo4j.kernel.api.schema.index.SchemaIndexDescriptor;
-=======
 import org.neo4j.kernel.api.schema.index.StoreIndexDescriptor;
->>>>>>> b9119223
 import org.neo4j.kernel.impl.api.index.sampling.IndexSamplingConfig;
 import org.neo4j.values.storable.ValueCategory;
 
@@ -72,24 +67,14 @@
     }
 
     @Override
-<<<<<<< HEAD
-    protected IndexAccessor newIndexAccessor( File storeFile, Layout<StringSchemaKey,NativeSchemaValue> layout,
-                                              SchemaIndexDescriptor descriptor, long indexId,
-                                              IndexSamplingConfig samplingConfig ) throws IOException
-=======
     protected IndexAccessor newIndexAccessor( File storeFile, Layout<StringSchemaKey,NativeSchemaValue> layout, StoreIndexDescriptor descriptor,
             IndexSamplingConfig samplingConfig ) throws IOException
->>>>>>> b9119223
     {
         return new StringSchemaIndexAccessor( pageCache, fs, storeFile, layout, recoveryCleanupWorkCollector, monitor, descriptor, samplingConfig );
     }
 
     @Override
-<<<<<<< HEAD
-    public IndexCapability getCapability( IndexDescriptor indexDescriptor )
-=======
     public IndexCapability getCapability()
->>>>>>> b9119223
     {
         return CAPABILITY;
     }

/*
 * Copyright (c) 2002-2018 "Neo Technology,"
 * Network Engine for Objects in Lund AB [http://neotechnology.com]
 *
 * This file is part of Neo4j.
 *
 * Neo4j is free software: you can redistribute it and/or modify
 * it under the terms of the GNU General Public License as published by
 * the Free Software Foundation, either version 3 of the License, or
 * (at your option) any later version.
 *
 * This program is distributed in the hope that it will be useful,
 * but WITHOUT ANY WARRANTY; without even the implied warranty of
 * MERCHANTABILITY or FITNESS FOR A PARTICULAR PURPOSE.  See the
 * GNU General Public License for more details.
 *
 * You should have received a copy of the GNU General Public License
 * along with this program.  If not, see <http://www.gnu.org/licenses/>.
 */
package org.neo4j.kernel.impl.api;

import org.apache.commons.lang3.ArrayUtils;

import java.util.Iterator;

import org.neo4j.collection.primitive.PrimitiveIntCollections;
import org.neo4j.collection.primitive.PrimitiveIntIterator;
import org.neo4j.collection.primitive.PrimitiveIntSet;
import org.neo4j.collection.primitive.PrimitiveLongIterator;
import org.neo4j.collection.primitive.PrimitiveLongResourceIterator;
import org.neo4j.cursor.Cursor;
import org.neo4j.helpers.collection.CastingIterator;
import org.neo4j.helpers.collection.Iterators;
import org.neo4j.internal.kernel.api.IndexQuery;
import org.neo4j.internal.kernel.api.IndexQuery.ExactPredicate;
import org.neo4j.internal.kernel.api.exceptions.EntityNotFoundException;
import org.neo4j.internal.kernel.api.exceptions.InvalidTransactionTypeKernelException;
import org.neo4j.internal.kernel.api.exceptions.KernelException;
import org.neo4j.internal.kernel.api.exceptions.explicitindex.AutoIndexingKernelException;
import org.neo4j.internal.kernel.api.exceptions.schema.ConstraintValidationException;
import org.neo4j.internal.kernel.api.schema.LabelSchemaDescriptor;
import org.neo4j.internal.kernel.api.schema.RelationTypeSchemaDescriptor;
import org.neo4j.internal.kernel.api.schema.SchemaDescriptor;
import org.neo4j.internal.kernel.api.schema.constraints.ConstraintDescriptor;
import org.neo4j.kernel.api.StatementConstants;
import org.neo4j.kernel.api.exceptions.index.IndexEntryConflictException;
import org.neo4j.kernel.api.exceptions.index.IndexNotApplicableKernelException;
import org.neo4j.kernel.api.exceptions.index.IndexNotFoundKernelException;
import org.neo4j.kernel.api.exceptions.schema.AlreadyConstrainedException;
import org.neo4j.kernel.api.exceptions.schema.AlreadyIndexedException;
import org.neo4j.kernel.api.exceptions.schema.CreateConstraintFailureException;
import org.neo4j.kernel.api.exceptions.schema.DropConstraintFailureException;
import org.neo4j.kernel.api.exceptions.schema.DropIndexFailureException;
import org.neo4j.kernel.api.exceptions.schema.IndexBrokenKernelException;
import org.neo4j.kernel.api.exceptions.schema.RepeatedPropertyInCompositeSchemaException;
import org.neo4j.kernel.api.exceptions.schema.UnableToValidateConstraintException;
import org.neo4j.kernel.api.exceptions.schema.UniquePropertyValueValidationException;
import org.neo4j.kernel.api.schema.constaints.IndexBackedConstraintDescriptor;
import org.neo4j.kernel.api.schema.constaints.NodeExistenceConstraintDescriptor;
import org.neo4j.kernel.api.schema.constaints.NodeKeyConstraintDescriptor;
import org.neo4j.kernel.api.schema.constaints.RelExistenceConstraintDescriptor;
import org.neo4j.kernel.api.schema.constaints.UniquenessConstraintDescriptor;
import org.neo4j.kernel.api.schema.index.IndexDescriptor;
import org.neo4j.kernel.api.schema.index.SchemaIndexDescriptor;
import org.neo4j.kernel.impl.api.operations.EntityOperations;
import org.neo4j.kernel.impl.api.operations.EntityReadOperations;
import org.neo4j.kernel.impl.api.operations.EntityWriteOperations;
import org.neo4j.kernel.impl.api.operations.SchemaReadOperations;
import org.neo4j.kernel.impl.api.operations.SchemaWriteOperations;
import org.neo4j.kernel.impl.api.schema.NodeSchemaMatcher;
import org.neo4j.kernel.impl.api.store.NodeLoadingIterator;
import org.neo4j.kernel.impl.constraints.ConstraintSemantics;
import org.neo4j.kernel.impl.locking.LockTracer;
import org.neo4j.kernel.impl.locking.Locks;
import org.neo4j.kernel.impl.locking.ResourceTypes;
import org.neo4j.storageengine.api.Direction;
import org.neo4j.storageengine.api.NodeItem;
import org.neo4j.storageengine.api.PropertyItem;
import org.neo4j.storageengine.api.RelationshipItem;
import org.neo4j.values.storable.Value;
import org.neo4j.values.storable.Values;

import static java.lang.String.format;
import static org.neo4j.internal.kernel.api.exceptions.schema.ConstraintValidationException.Phase.VALIDATION;
import static org.neo4j.internal.kernel.api.schema.SchemaDescriptorPredicates.hasProperty;
import static org.neo4j.kernel.api.StatementConstants.NO_SUCH_NODE;
import static org.neo4j.kernel.api.StatementConstants.NO_SUCH_PROPERTY_KEY;
import static org.neo4j.kernel.impl.locking.ResourceTypes.INDEX_ENTRY;
import static org.neo4j.kernel.impl.locking.ResourceTypes.indexEntryResourceId;

public class ConstraintEnforcingEntityOperations implements EntityOperations, SchemaWriteOperations
{
    private final EntityWriteOperations entityWriteOperations;
    private final EntityReadOperations entityReadOperations;
    private final SchemaWriteOperations schemaWriteOperations;
    private final SchemaReadOperations schemaReadOperations;
    private final ConstraintSemantics constraintSemantics;
    private final NodeSchemaMatcher nodeSchemaMatcher;

    public ConstraintEnforcingEntityOperations(
            ConstraintSemantics constraintSemantics, EntityWriteOperations entityWriteOperations,
            EntityReadOperations entityReadOperations,
            SchemaWriteOperations schemaWriteOperations,
            SchemaReadOperations schemaReadOperations )
    {
        this.constraintSemantics = constraintSemantics;
        this.entityWriteOperations = entityWriteOperations;
        this.entityReadOperations = entityReadOperations;
        this.schemaWriteOperations = schemaWriteOperations;
        this.schemaReadOperations = schemaReadOperations;
        nodeSchemaMatcher = new NodeSchemaMatcher( entityReadOperations );
    }

    @Override
    public boolean nodeAddLabel( KernelStatement state, long nodeId, int labelId )
            throws EntityNotFoundException, ConstraintValidationException
    {
        try ( Cursor<NodeItem> cursor = nodeCursorById( state, nodeId ) )
        {
            NodeItem node = cursor.get();
            if ( !node.hasLabel( labelId ) )
            {
                // no need to verify if the node already had the label
                Iterator<ConstraintDescriptor> constraints = schemaReadOperations.constraintsGetForLabel( state, labelId );
                while ( constraints.hasNext() )
                {
                    ConstraintDescriptor constraint = constraints.next();
                    if ( constraint.enforcesUniqueness() )
                    {
                        IndexBackedConstraintDescriptor uniqueConstraint = (IndexBackedConstraintDescriptor) constraint;
                        ExactPredicate[] propertyValues = getAllPropertyValues( state, uniqueConstraint.schema(), node );
                        if ( propertyValues != null )
                        {
                            validateNoExistingNodeWithExactValues( state, uniqueConstraint, propertyValues, node.id() );
                        }
                    }
                }
            }
        }
        return entityWriteOperations.nodeAddLabel( state, nodeId, labelId );
    }

    @Override
    public Value nodeSetProperty( KernelStatement state, long nodeId, int propertyKeyId, Value value )
            throws EntityNotFoundException, AutoIndexingKernelException,
                   InvalidTransactionTypeKernelException, ConstraintValidationException
    {
        try ( Cursor<NodeItem> cursor = nodeCursorById( state, nodeId ) )
        {
            NodeItem node = cursor.get();
            state.locks().optimistic().acquireShared( state.lockTracer(), ResourceTypes.LABEL,
                    PrimitiveIntCollections.asLongArray( node.labels() ) );
            Iterator<ConstraintDescriptor> constraints =
                    getConstraintsInvolvingProperty( state, propertyKeyId );
            Iterator<IndexBackedConstraintDescriptor> uniquenessConstraints =
                    new CastingIterator<>( constraints, IndexBackedConstraintDescriptor.class );

            nodeSchemaMatcher.onMatchingSchema( state, uniquenessConstraints, node, propertyKeyId,
                    ( constraint, propertyIds ) ->
                    {
                        if ( propertyIds.contains( propertyKeyId ) )
                        {
                            Value previousValue = nodeGetProperty( state, node, propertyKeyId );
                            if ( value.equals( previousValue ) )
                            {
                                // since we are changing to the same value, there is no need to check
                                return;
                            }
                        }
                        validateNoExistingNodeWithExactValues( state, constraint,
                                getAllPropertyValues( state, constraint.schema(), node, propertyKeyId, value ),
                                node.id() );
                    } );
        }

        return entityWriteOperations.nodeSetProperty( state, nodeId, propertyKeyId, value );
    }

    private Iterator<ConstraintDescriptor> getConstraintsInvolvingProperty( KernelStatement state, int propertyId )
    {
        Iterator<ConstraintDescriptor> allConstraints = schemaReadOperations.constraintsGetAll( state );

        return Iterators.filter( hasProperty( propertyId ), allConstraints );
    }

    private ExactPredicate[] getAllPropertyValues( KernelStatement state, SchemaDescriptor schema, NodeItem node )
    {
        return getAllPropertyValues( state, schema, node, StatementConstants.NO_SUCH_PROPERTY_KEY, Values.NO_VALUE );
    }

    /**
     * Fetch the property values for all properties in schema for a given node. Return these as an exact predicate
     * array.
     *
     * The changedProperty is used to override the store/txState value of the property. This is used when we intend
     * to change a property, and that to verify that the post-change values do not validate some constraint.
     */
    private ExactPredicate[] getAllPropertyValues( KernelStatement state, SchemaDescriptor schema, NodeItem node,
            int changedPropertyKeyId, Value changedValue )
    {
        int[] schemaPropertyIds = schema.getPropertyIds();
        ExactPredicate[] values = new ExactPredicate[schemaPropertyIds.length];

        int nMatched = 0;
        Cursor<PropertyItem> nodePropertyCursor = nodeGetProperties( state, node );
        while ( nodePropertyCursor.next() )
        {
            PropertyItem property = nodePropertyCursor.get();

            int nodePropertyId = property.propertyKeyId();
            int k = ArrayUtils.indexOf( schemaPropertyIds, nodePropertyId );
            if ( k >= 0 )
            {
                if ( nodePropertyId != changedPropertyKeyId )
                {
                    values[k] = IndexQuery.exact( nodePropertyId, property.value() );
                }
                nMatched++;
            }
        }

        if ( changedPropertyKeyId != NO_SUCH_PROPERTY_KEY )
        {
            int k = ArrayUtils.indexOf( schemaPropertyIds, changedPropertyKeyId );
            if ( k >= 0 )
            {
                values[k] = IndexQuery.exact( changedPropertyKeyId, changedValue );
                nMatched++;
            }
        }
        if ( nMatched < values.length )
        {
            return null;
        }
        return values;
    }

    private void validateNoExistingNodeWithExactValues(
            KernelStatement state,
            IndexBackedConstraintDescriptor constraint,
            ExactPredicate[] propertyValues,
            long modifiedNode
    ) throws ConstraintValidationException
    {
        try
        {
            SchemaIndexDescriptor index = constraint.ownedIndexDescriptor();
            assertIndexOnline( state, index );

            int labelId = index.schema().keyId();
            state.locks().optimistic().acquireExclusive(
                    state.lockTracer(),
                    INDEX_ENTRY,
                    indexEntryResourceId( labelId, propertyValues )
                );

            long existing = entityReadOperations.nodeGetFromUniqueIndexSeek( state, index, propertyValues );
            if ( existing != NO_SUCH_NODE && existing != modifiedNode )
            {
                throw new UniquePropertyValueValidationException( constraint, VALIDATION,
                        new IndexEntryConflictException( existing, NO_SUCH_NODE, IndexQuery.asValueTuple( propertyValues ) ) );
            }
        }
        catch ( IndexNotFoundKernelException | IndexBrokenKernelException | IndexNotApplicableKernelException e )
        {
            throw new UnableToValidateConstraintException( constraint, e );
        }
    }

    private void assertIndexOnline( KernelStatement state, IndexDescriptor schemaIndexDescriptor )
            throws IndexNotFoundKernelException, IndexBrokenKernelException
    {
        switch ( schemaReadOperations.indexGetState( state, schemaIndexDescriptor ) )
        {
            case ONLINE:
                return;
            default:
                throw new IndexBrokenKernelException( schemaReadOperations.indexGetFailure( state, schemaIndexDescriptor ) );
        }
    }

    // Simply delegate the rest of the invocations

    @Override
    public void nodeDelete( KernelStatement state, long nodeId )
            throws EntityNotFoundException, AutoIndexingKernelException, InvalidTransactionTypeKernelException
    {
        entityWriteOperations.nodeDelete( state, nodeId );
    }

    @Override
    public int nodeDetachDelete( KernelStatement state, long nodeId ) throws KernelException
    {
        return entityWriteOperations.nodeDetachDelete( state, nodeId );
    }

    @Override
    public long relationshipCreate( KernelStatement statement,
            int relationshipTypeId,
            long startNodeId,
            long endNodeId )
            throws EntityNotFoundException
    {
        return entityWriteOperations.relationshipCreate( statement, relationshipTypeId, startNodeId, endNodeId );
    }

    @Override
    public void relationshipDelete( KernelStatement state, long relationshipId )
            throws EntityNotFoundException, AutoIndexingKernelException, InvalidTransactionTypeKernelException
    {
        entityWriteOperations.relationshipDelete( state, relationshipId );
    }

    @Override
    public boolean nodeRemoveLabel( KernelStatement state, long nodeId, int labelId ) throws EntityNotFoundException
    {
        return entityWriteOperations.nodeRemoveLabel( state, nodeId, labelId );
    }

    @Override
    public Value relationshipSetProperty( KernelStatement state, long relationshipId, int propertyKeyId, Value value )
            throws EntityNotFoundException, AutoIndexingKernelException, InvalidTransactionTypeKernelException
    {
        return entityWriteOperations.relationshipSetProperty( state, relationshipId, propertyKeyId, value );
    }

    @Override
    public Value graphSetProperty( KernelStatement state, int propertyKeyId, Value value )
    {
        return entityWriteOperations.graphSetProperty( state, propertyKeyId, value );
    }

    @Override
    public Value nodeRemoveProperty( KernelStatement state, long nodeId, int propertyKeyId )
            throws EntityNotFoundException, AutoIndexingKernelException, InvalidTransactionTypeKernelException
    {
        return entityWriteOperations.nodeRemoveProperty( state, nodeId, propertyKeyId );
    }

    @Override
    public Value relationshipRemoveProperty( KernelStatement state,
            long relationshipId,
            int propertyKeyId ) throws EntityNotFoundException, AutoIndexingKernelException, InvalidTransactionTypeKernelException
    {
        return entityWriteOperations.relationshipRemoveProperty( state, relationshipId, propertyKeyId );
    }

    @Override
    public Value graphRemoveProperty( KernelStatement state, int propertyKeyId )
    {
        return entityWriteOperations.graphRemoveProperty( state, propertyKeyId );
    }

    @Override
    public PrimitiveLongResourceIterator nodesGetForLabel( KernelStatement state, int labelId )
    {
        return entityReadOperations.nodesGetForLabel( state, labelId );
    }

    @Override
    public PrimitiveLongResourceIterator indexQuery( KernelStatement statement, IndexDescriptor index,
            IndexQuery[] predicates )
            throws IndexNotFoundKernelException, IndexNotApplicableKernelException
    {
        return entityReadOperations.indexQuery( statement, index, predicates );
    }

    @Override
    public long nodeGetFromUniqueIndexSeek(
            KernelStatement state,
            IndexDescriptor index,
            ExactPredicate... predicates )
            throws IndexNotFoundKernelException, IndexBrokenKernelException, IndexNotApplicableKernelException
    {
        int labelId = assertIndexHasOneEntityTokenAndFetchIt( index.schema() );
        assertIndexOnline( state, index );
        assertPredicatesMatchSchema( index.schema(), predicates );
<<<<<<< HEAD
        // This is fine because of the assertion above
=======
        int labelId = index.schema().keyId();
>>>>>>> 678a860c

        // If we find the node - hold a shared lock. If we don't find a node - hold an exclusive lock.
        // If locks are deferred than both shared and exclusive locks will be taken only at commit time.
        Locks.Client locks = state.locks().optimistic();
        LockTracer lockTracer = state.lockTracer();
        long indexEntryId = indexEntryResourceId( labelId, predicates );

        locks.acquireShared( lockTracer, INDEX_ENTRY, indexEntryId );

        long nodeId = entityReadOperations.nodeGetFromUniqueIndexSeek( state, index, predicates );
        if ( NO_SUCH_NODE == nodeId )
        {
            locks.releaseShared( INDEX_ENTRY, indexEntryId );
            locks.acquireExclusive( lockTracer, INDEX_ENTRY, indexEntryId );

            nodeId = entityReadOperations.nodeGetFromUniqueIndexSeek( state, index, predicates );
            if ( NO_SUCH_NODE != nodeId ) // we found it under the exclusive lock
            {
                // downgrade to a shared lock
                locks.acquireShared( lockTracer, INDEX_ENTRY, indexEntryId );
                locks.releaseExclusive( INDEX_ENTRY, indexEntryId );
            }
        }
        return nodeId;
    }

<<<<<<< HEAD
    private int assertIndexHasOneEntityTokenAndFetchIt( SchemaDescriptor schema ) throws IndexNotApplicableKernelException
    {
        if ( schema.getEntityTokenIds().length != 1 )
        {
            throw new IndexNotApplicableKernelException( "The index indexes more than one entity token, and is thus not suitable for direct lookups" );
        }
        return schema.getEntityTokenIds()[0];
    }

=======
>>>>>>> 678a860c
    private void assertPredicatesMatchSchema( SchemaDescriptor schema, ExactPredicate[] predicates )
            throws IndexNotApplicableKernelException
    {
        int[] propertyIds = schema.getPropertyIds();
        if ( propertyIds.length != predicates.length )
        {
            throw new IndexNotApplicableKernelException(
                    format( "The index specifies %d properties, but only %d lookup predicates were given.",
                            propertyIds.length, predicates.length ) );
        }
        for ( int i = 0; i < predicates.length; i++ )
        {
            if ( predicates[i].propertyKeyId() != propertyIds[i] )
            {
                throw new IndexNotApplicableKernelException(
                        format( "The index has the property id %d in position %d, but the lookup property id was %d.",
                                propertyIds[i], i, predicates[i].propertyKeyId() ) );
            }
        }
    }

    @Override
    public long nodesCountIndexed( KernelStatement statement, SchemaIndexDescriptor index, long nodeId, Value value )
            throws IndexNotFoundKernelException, IndexBrokenKernelException
    {
        return entityReadOperations.nodesCountIndexed( statement, index, nodeId, value );
    }

    @Override
    public boolean graphHasProperty( KernelStatement state, int propertyKeyId )
    {
        return entityReadOperations.graphHasProperty( state, propertyKeyId );
    }

    @Override
    public Value graphGetProperty( KernelStatement state, int propertyKeyId )
    {
        return entityReadOperations.graphGetProperty( state, propertyKeyId );
    }

    @Override
    public PrimitiveIntIterator graphGetPropertyKeys( KernelStatement state )
    {
        return entityReadOperations.graphGetPropertyKeys( state );
    }

    @Override
    public long nodeCreate( KernelStatement statement )
    {
        return entityWriteOperations.nodeCreate( statement );
    }

    @Override
    public PrimitiveLongIterator nodesGetAll( KernelStatement state )
    {
        return entityReadOperations.nodesGetAll( state );
    }

    @Override
    public PrimitiveLongIterator relationshipsGetAll( KernelStatement state )
    {
        return entityReadOperations.relationshipsGetAll( state );
    }

    @Override
    public <EXCEPTION extends Exception> void relationshipVisit( KernelStatement statement,
            long relId, RelationshipVisitor<EXCEPTION> visitor )
            throws EntityNotFoundException, EXCEPTION
    {
        entityReadOperations.relationshipVisit( statement, relId, visitor );
    }

    @Override
    public Cursor<NodeItem> nodeCursorById( KernelStatement statement, long nodeId ) throws EntityNotFoundException
    {
        return entityReadOperations.nodeCursorById( statement, nodeId );
    }

    @Override
    public Cursor<RelationshipItem> relationshipCursorById( KernelStatement statement, long relId ) throws EntityNotFoundException
    {
        return entityReadOperations.relationshipCursorById( statement, relId );
    }

    @Override
    public Cursor<RelationshipItem> relationshipCursorGetAll( KernelStatement statement )
    {
        return entityReadOperations.relationshipCursorGetAll( statement );
    }

    @Override
    public Cursor<PropertyItem> nodeGetProperties( KernelStatement statement, NodeItem node )
    {
        return entityReadOperations.nodeGetProperties( statement, node );
    }

    @Override
    public Value nodeGetProperty( KernelStatement statement, NodeItem node, int propertyKeyId )
    {
        return entityReadOperations.nodeGetProperty( statement, node, propertyKeyId );
    }

    @Override
    public boolean nodeHasProperty( KernelStatement statement, NodeItem node, int propertyKeyId )
    {
        return entityReadOperations.nodeHasProperty( statement, node, propertyKeyId );
    }

    @Override
    public PrimitiveIntSet nodeGetPropertyKeys( KernelStatement statement, NodeItem node )
    {
        return entityReadOperations.nodeGetPropertyKeys( statement, node );
    }

    @Override
    public Cursor<PropertyItem> relationshipGetProperties( KernelStatement statement, RelationshipItem relationship )
    {
        return entityReadOperations.relationshipGetProperties( statement, relationship );
    }

    @Override
    public Value relationshipGetProperty( KernelStatement statement, RelationshipItem relationship, int propertyKeyId )
    {
        return entityReadOperations.relationshipGetProperty( statement, relationship, propertyKeyId );
    }

    @Override
    public boolean relationshipHasProperty( KernelStatement statement, RelationshipItem relationship,
            int propertyKeyId )
    {
        return entityReadOperations.relationshipHasProperty( statement, relationship, propertyKeyId );
    }

    @Override
    public PrimitiveIntSet relationshipGetPropertyKeys( KernelStatement statement,
            RelationshipItem relationship )
    {
        return entityReadOperations.relationshipGetPropertyKeys( statement, relationship );
    }

    @Override
    public Cursor<RelationshipItem> nodeGetRelationships( KernelStatement statement, NodeItem node,
            Direction direction )
    {
        return entityReadOperations.nodeGetRelationships( statement, node, direction );
    }

    @Override
    public Cursor<RelationshipItem> nodeGetRelationships( KernelStatement statement, NodeItem node, Direction direction,
            int[] relTypes )
    {
        return entityReadOperations.nodeGetRelationships( statement, node, direction, relTypes );
    }

    @Override
    public SchemaIndexDescriptor indexCreate( KernelStatement state, SchemaDescriptor descriptor )
            throws AlreadyIndexedException, AlreadyConstrainedException, RepeatedPropertyInCompositeSchemaException
    {
        return schemaWriteOperations.indexCreate( state, descriptor );
    }

    @Override
    public IndexDescriptor nonSchemaIndexCreate( KernelStatement statement, IndexDescriptor indexDescriptor )
            throws AlreadyConstrainedException, AlreadyIndexedException, RepeatedPropertyInCompositeSchemaException
    {
        return schemaWriteOperations.nonSchemaIndexCreate( statement, indexDescriptor );
    }

    @Override
    public void indexDrop( KernelStatement state, IndexDescriptor descriptor ) throws DropIndexFailureException
    {
        schemaWriteOperations.indexDrop( state, descriptor );
    }

    @Override
    public void uniqueIndexDrop( KernelStatement state, SchemaIndexDescriptor descriptor ) throws DropIndexFailureException
    {
        schemaWriteOperations.uniqueIndexDrop( state, descriptor );
    }

    @Override
    public NodeKeyConstraintDescriptor nodeKeyConstraintCreate( KernelStatement state, LabelSchemaDescriptor descriptor )
            throws AlreadyConstrainedException, CreateConstraintFailureException, AlreadyIndexedException,
            RepeatedPropertyInCompositeSchemaException
    {
        Iterator<Cursor<NodeItem>> nodes = new NodeLoadingIterator( nodesGetForLabel( state, descriptor.getLabelId() ),
                id -> nodeCursorById( state, id ) );
        constraintSemantics.validateNodeKeyConstraint( nodes, descriptor,
                ( node, propertyKey ) -> entityReadOperations.nodeHasProperty( state, node, propertyKey ) );
        return schemaWriteOperations.nodeKeyConstraintCreate( state, descriptor );
    }

    @Override
    public UniquenessConstraintDescriptor uniquePropertyConstraintCreate( KernelStatement state, SchemaDescriptor descriptor )
            throws AlreadyConstrainedException, CreateConstraintFailureException, AlreadyIndexedException,
            RepeatedPropertyInCompositeSchemaException
    {
        return schemaWriteOperations.uniquePropertyConstraintCreate( state, descriptor );
    }

    @Override
    public NodeExistenceConstraintDescriptor nodePropertyExistenceConstraintCreate(
                KernelStatement state,
                LabelSchemaDescriptor descriptor
    ) throws AlreadyConstrainedException, CreateConstraintFailureException, RepeatedPropertyInCompositeSchemaException
    {
        Iterator<Cursor<NodeItem>> nodes = new NodeLoadingIterator( nodesGetForLabel( state, descriptor.getLabelId() ),
                id -> nodeCursorById( state, id ) );
        constraintSemantics.validateNodePropertyExistenceConstraint( nodes, descriptor,
                ( node, propertyKey ) -> entityReadOperations.nodeHasProperty( state, node, propertyKey ) );
        return schemaWriteOperations.nodePropertyExistenceConstraintCreate( state, descriptor );
    }

    @Override
    public RelExistenceConstraintDescriptor relationshipPropertyExistenceConstraintCreate(
                KernelStatement state,
                RelationTypeSchemaDescriptor descriptor
    ) throws AlreadyConstrainedException, CreateConstraintFailureException, RepeatedPropertyInCompositeSchemaException
    {
        try ( Cursor<RelationshipItem> cursor = relationshipCursorGetAll( state ) )
        {
            constraintSemantics.validateRelationshipPropertyExistenceConstraint( cursor, descriptor,
                    ( relationship, propertyKey ) -> entityReadOperations
                            .relationshipHasProperty( state, relationship, propertyKey ) );
        }
        return schemaWriteOperations.relationshipPropertyExistenceConstraintCreate( state, descriptor );
    }

    @Override
    public void constraintDrop( KernelStatement state, ConstraintDescriptor constraint )
            throws DropConstraintFailureException
    {
        schemaWriteOperations.constraintDrop( state, constraint );
    }

    @Override
    public long nodesGetCount( KernelStatement statement )
    {
        return entityReadOperations.nodesGetCount( statement );
    }

    @Override
    public long relationshipsGetCount( KernelStatement statement )
    {
        return entityReadOperations.relationshipsGetCount( statement );
    }

    @Override
    public boolean nodeExists( KernelStatement statement, long id )
    {
        return entityReadOperations.nodeExists( statement, id );
    }

    @Override
    public PrimitiveIntSet relationshipTypes( KernelStatement statement, NodeItem nodeItem )
    {
        return entityReadOperations.relationshipTypes( statement, nodeItem );
    }

    @Override
    public int degree( KernelStatement statement, NodeItem nodeItem, Direction direction )
    {
        return entityReadOperations.degree( statement, nodeItem, direction );
    }

    @Override
    public int degree( KernelStatement statement, NodeItem nodeItem, Direction direction, int relType )
    {
        return entityReadOperations.degree( statement, nodeItem, direction, relType );
    }
}<|MERGE_RESOLUTION|>--- conflicted
+++ resolved
@@ -375,11 +375,6 @@
         int labelId = assertIndexHasOneEntityTokenAndFetchIt( index.schema() );
         assertIndexOnline( state, index );
         assertPredicatesMatchSchema( index.schema(), predicates );
-<<<<<<< HEAD
-        // This is fine because of the assertion above
-=======
-        int labelId = index.schema().keyId();
->>>>>>> 678a860c
 
         // If we find the node - hold a shared lock. If we don't find a node - hold an exclusive lock.
         // If locks are deferred than both shared and exclusive locks will be taken only at commit time.
@@ -406,7 +401,6 @@
         return nodeId;
     }
 
-<<<<<<< HEAD
     private int assertIndexHasOneEntityTokenAndFetchIt( SchemaDescriptor schema ) throws IndexNotApplicableKernelException
     {
         if ( schema.getEntityTokenIds().length != 1 )
@@ -416,8 +410,6 @@
         return schema.getEntityTokenIds()[0];
     }
 
-=======
->>>>>>> 678a860c
     private void assertPredicatesMatchSchema( SchemaDescriptor schema, ExactPredicate[] predicates )
             throws IndexNotApplicableKernelException
     {
@@ -573,7 +565,7 @@
     }
 
     @Override
-    public SchemaIndexDescriptor indexCreate( KernelStatement state, SchemaDescriptor descriptor )
+    public SchemaIndexDescriptor indexCreate( KernelStatement state, LabelSchemaDescriptor descriptor )
             throws AlreadyIndexedException, AlreadyConstrainedException, RepeatedPropertyInCompositeSchemaException
     {
         return schemaWriteOperations.indexCreate( state, descriptor );

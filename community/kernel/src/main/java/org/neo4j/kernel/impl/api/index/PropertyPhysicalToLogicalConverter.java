/*
 * Copyright (c) 2002-2018 "Neo Technology,"
 * Network Engine for Objects in Lund AB [http://neotechnology.com]
 *
 * This file is part of Neo4j.
 *
 * Neo4j is free software: you can redistribute it and/or modify
 * it under the terms of the GNU General Public License as published by
 * the Free Software Foundation, either version 3 of the License, or
 * (at your option) any later version.
 *
 * This program is distributed in the hope that it will be useful,
 * but WITHOUT ANY WARRANTY; without even the implied warranty of
 * MERCHANTABILITY or FITNESS FOR A PARTICULAR PURPOSE.  See the
 * GNU General Public License for more details.
 *
 * You should have received a copy of the GNU General Public License
 * along with this program.  If not, see <http://www.gnu.org/licenses/>.
 */
package org.neo4j.kernel.impl.api.index;

import org.eclipse.collections.api.iterator.IntIterator;
import org.eclipse.collections.api.map.primitive.IntObjectMap;
import org.eclipse.collections.api.map.primitive.MutableIntObjectMap;
import org.eclipse.collections.api.set.primitive.MutableIntSet;
import org.eclipse.collections.impl.map.mutable.primitive.IntObjectHashMap;
import org.eclipse.collections.impl.set.mutable.primitive.IntHashSet;

import org.neo4j.kernel.impl.store.PropertyStore;
import org.neo4j.kernel.impl.store.record.PropertyBlock;
import org.neo4j.kernel.impl.store.record.PropertyRecord;
import org.neo4j.kernel.impl.transaction.state.PropertyRecordChange;
import org.neo4j.values.storable.Value;

public class PropertyPhysicalToLogicalConverter
{
    private final PropertyStore propertyStore;

    public PropertyPhysicalToLogicalConverter( PropertyStore propertyStore )
    {
        this.propertyStore = propertyStore;
    }

    /**
     * Converts physical changes to PropertyRecords for a entity into logical updates
     */
    public void convertPropertyRecord( long entityId, Iterable<PropertyRecordChange> changes,
            EntityUpdates.Builder properties )
    {
<<<<<<< HEAD
        PrimitiveIntObjectMap<PropertyBlock> beforeMap = Primitive.intObjectMap();
        PrimitiveIntObjectMap<PropertyBlock> afterMap = Primitive.intObjectMap();
        mapBlocks( entityId, changes, beforeMap, afterMap );
=======
        MutableIntObjectMap<PropertyBlock> beforeMap = new IntObjectHashMap<>();
        MutableIntObjectMap<PropertyBlock> afterMap = new IntObjectHashMap<>();
        mapBlocks( nodeId, changes, beforeMap, afterMap );
>>>>>>> b9119223

        final IntIterator uniqueIntIterator = uniqueIntIterator( beforeMap, afterMap );
        while ( uniqueIntIterator.hasNext() )
        {
            int key = uniqueIntIterator.next();
            PropertyBlock beforeBlock = beforeMap.get( key );
            PropertyBlock afterBlock = afterMap.get( key );

            if ( beforeBlock != null && afterBlock != null )
            {
                // CHANGE
                if ( !beforeBlock.hasSameContentsAs( afterBlock ) )
                {
                    Value beforeVal = valueOf( beforeBlock );
                    Value afterVal = valueOf( afterBlock );
                    properties.changed( key, beforeVal, afterVal );
                }
            }
            else
            {
                // ADD/REMOVE
                if ( afterBlock != null )
                {
                    properties.added( key, valueOf( afterBlock ) );
                }
                else if ( beforeBlock != null )
                {
                    properties.removed( key, valueOf( beforeBlock ) );
                }
                else
                {
                    throw new IllegalStateException( "Weird, an update with no property value for before or after" );
                }
            }
        }
    }

    private IntIterator uniqueIntIterator( IntObjectMap<PropertyBlock> beforeMap, IntObjectMap<PropertyBlock> afterMap )
    {
        final MutableIntSet keys = new IntHashSet();
        keys.addAll( beforeMap.keySet() );
        keys.addAll( afterMap.keySet() );
        return keys.intIterator();
    }

<<<<<<< HEAD
    private void mapBlocks( long entityId, Iterable<PropertyRecordChange> changes,
            PrimitiveIntObjectMap<PropertyBlock> beforeMap, PrimitiveIntObjectMap<PropertyBlock> afterMap )
=======
    private void mapBlocks( long nodeId, Iterable<PropertyRecordChange> changes,
            MutableIntObjectMap<PropertyBlock> beforeMap, MutableIntObjectMap<PropertyBlock> afterMap )
>>>>>>> b9119223
    {
        for ( PropertyRecordChange change : changes )
        {
            equalCheck( change.getBefore().getEntityId(), entityId );
            equalCheck( change.getAfter().getEntityId(), entityId );
            mapBlocks( change.getBefore(), beforeMap );
            mapBlocks( change.getAfter(), afterMap );
        }
    }

    private void equalCheck( long entityId, long expectedEntityId )
    {
        assert entityId == expectedEntityId : "Entity id differs expected " + expectedEntityId + ", but was " + entityId;
    }

    private void mapBlocks( PropertyRecord record, MutableIntObjectMap<PropertyBlock> blocks )
    {
        for ( PropertyBlock block : record )
        {
            blocks.put( block.getKeyIndexId(), block );
        }
    }

    private Value valueOf( PropertyBlock block )
    {
        if ( block == null )
        {
            return null;
        }
        return block.getType().value( block, propertyStore );
    }
}<|MERGE_RESOLUTION|>--- conflicted
+++ resolved
@@ -47,15 +47,9 @@
     public void convertPropertyRecord( long entityId, Iterable<PropertyRecordChange> changes,
             EntityUpdates.Builder properties )
     {
-<<<<<<< HEAD
-        PrimitiveIntObjectMap<PropertyBlock> beforeMap = Primitive.intObjectMap();
-        PrimitiveIntObjectMap<PropertyBlock> afterMap = Primitive.intObjectMap();
-        mapBlocks( entityId, changes, beforeMap, afterMap );
-=======
         MutableIntObjectMap<PropertyBlock> beforeMap = new IntObjectHashMap<>();
         MutableIntObjectMap<PropertyBlock> afterMap = new IntObjectHashMap<>();
-        mapBlocks( nodeId, changes, beforeMap, afterMap );
->>>>>>> b9119223
+        mapBlocks( entityId, changes, beforeMap, afterMap );
 
         final IntIterator uniqueIntIterator = uniqueIntIterator( beforeMap, afterMap );
         while ( uniqueIntIterator.hasNext() )
@@ -101,13 +95,8 @@
         return keys.intIterator();
     }
 
-<<<<<<< HEAD
     private void mapBlocks( long entityId, Iterable<PropertyRecordChange> changes,
-            PrimitiveIntObjectMap<PropertyBlock> beforeMap, PrimitiveIntObjectMap<PropertyBlock> afterMap )
-=======
-    private void mapBlocks( long nodeId, Iterable<PropertyRecordChange> changes,
             MutableIntObjectMap<PropertyBlock> beforeMap, MutableIntObjectMap<PropertyBlock> afterMap )
->>>>>>> b9119223
     {
         for ( PropertyRecordChange change : changes )
         {

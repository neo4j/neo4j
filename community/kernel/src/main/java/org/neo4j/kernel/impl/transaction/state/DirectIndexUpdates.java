/*
 * Copyright (c) 2002-2018 "Neo Technology,"
 * Network Engine for Objects in Lund AB [http://neotechnology.com]
 *
 * This file is part of Neo4j.
 *
 * Neo4j is free software: you can redistribute it and/or modify
 * it under the terms of the GNU General Public License as published by
 * the Free Software Foundation, either version 3 of the License, or
 * (at your option) any later version.
 *
 * This program is distributed in the hope that it will be useful,
 * but WITHOUT ANY WARRANTY; without even the implied warranty of
 * MERCHANTABILITY or FITNESS FOR A PARTICULAR PURPOSE.  See the
 * GNU General Public License for more details.
 *
 * You should have received a copy of the GNU General Public License
 * along with this program.  If not, see <http://www.gnu.org/licenses/>.
 */
package org.neo4j.kernel.impl.transaction.state;

import org.eclipse.collections.api.map.primitive.LongObjectMap;

import java.util.Iterator;
import java.util.List;

import org.neo4j.internal.kernel.api.schema.SchemaDescriptor;
import org.neo4j.kernel.api.index.IndexEntryUpdate;
import org.neo4j.kernel.impl.transaction.command.Command;
import org.neo4j.kernel.impl.transaction.command.Command.NodeCommand;
import org.neo4j.kernel.impl.transaction.command.Command.PropertyCommand;

/**
 * Provides direct access to updates.
 */
public class DirectIndexUpdates implements IndexUpdates
{
    private final Iterable<IndexEntryUpdate<SchemaDescriptor>> updates;

    public DirectIndexUpdates( Iterable<IndexEntryUpdate<SchemaDescriptor>> updates )
    {
        this.updates = updates;
    }

    @Override
    public Iterator<IndexEntryUpdate<SchemaDescriptor>> iterator()
    {
        return updates.iterator();
    }

    @Override
<<<<<<< HEAD
    public void feed( PrimitiveLongObjectMap<List<PropertyCommand>> propCommandsByNodeId,
            PrimitiveLongObjectMap<List<PropertyCommand>> propCommandsByRelationshipId, PrimitiveLongObjectMap<NodeCommand> nodeCommands,
            PrimitiveLongObjectMap<Command.RelationshipCommand> relationshipCommandPrimitiveLongObjectMap )
=======
    public void feed( LongObjectMap<List<PropertyCommand>> propCommands, LongObjectMap<NodeCommand> nodeCommands )
>>>>>>> b9119223
    {
        throw new UnsupportedOperationException();
    }

    @Override
    public boolean hasUpdates()
    {
        return true;
    }
}<|MERGE_RESOLUTION|>--- conflicted
+++ resolved
@@ -49,13 +49,7 @@
     }
 
     @Override
-<<<<<<< HEAD
-    public void feed( PrimitiveLongObjectMap<List<PropertyCommand>> propCommandsByNodeId,
-            PrimitiveLongObjectMap<List<PropertyCommand>> propCommandsByRelationshipId, PrimitiveLongObjectMap<NodeCommand> nodeCommands,
-            PrimitiveLongObjectMap<Command.RelationshipCommand> relationshipCommandPrimitiveLongObjectMap )
-=======
     public void feed( LongObjectMap<List<PropertyCommand>> propCommands, LongObjectMap<NodeCommand> nodeCommands )
->>>>>>> b9119223
     {
         throw new UnsupportedOperationException();
     }

--- conflicted
+++ resolved
@@ -194,13 +194,6 @@
     private final NeoStoreTransactionContext context;
     private volatile int reuseCount;
 
-    /**
-     * Lock prevents transaction {@link #markForTermination() transction termination} from interfering with {@link
-     * #close() transaction commit} and specifically with {@link #release()}.
-     * Termination can run concurrently with commit and we need to make sure that it terminates the right lock client
-     * and the right transaction (with the right {@link #reuseCount}) because {@link KernelTransactionImplementation}
-     * instances are pooled.
-     */
     private final Lock terminationReleaseLock = new ReentrantLock();
 
     public KernelTransactionImplementation( StatementOperationParts operations,
@@ -326,19 +319,14 @@
                 {
                     locks.stop();
                 }
-                transactionMonitor.transactionTerminated();
             }
         }
         finally
         {
-<<<<<<< HEAD
-            failure = true;
             terminationReason = reason;
             terminated = true;
             transactionMonitor.transactionTerminated();
-=======
             terminationReleaseLock.unlock();
->>>>>>> ed92ebe8
         }
     }
 
@@ -508,8 +496,7 @@
             if ( failure || !success || terminated )
             {
                 rollback();
-<<<<<<< HEAD
-                if ( CHECK_TERMINATION_ON_CLOSE && terminated )
+                if ( CHECK_TERMINATION_ON_CLOSE && success && terminated )
                 {
                     TransactionTermination.throwCorrectExceptionBasedOnTerminationReason( terminationReason );
                 }
@@ -522,9 +509,6 @@
                     throw new TransactionFailureException( Status.Transaction.MarkedAsFailed,
                             "Transaction rolled back even if marked as successful" );
                 }
-=======
-                failOnNonExplicitRollbackIfNeeded();
->>>>>>> ed92ebe8
             }
             else
             {
@@ -554,37 +538,6 @@
             {
                 release();
             }
-        }
-    }
-
-    /**
-     * Throws exception if this transaction was marked as successful but failure flag has also been set to true.
-     * <p>
-     * This could happen when:
-     * <ul>
-     * <li>caller explicitly calls both {@link #success()} and {@link #failure()}</li>
-     * <li>caller explicitly calls {@link #success()} but transaction execution fails</li>
-     * <li>caller explicitly calls {@link #success()} but transaction is terminated</li>
-     * </ul>
-     * <p>
-     *
-     * @throws TransactionFailureException when execution failed
-     * @throws TransactionTerminatedException when transaction was terminated
-     */
-    private void failOnNonExplicitRollbackIfNeeded() throws TransactionFailureException
-    {
-        if ( success && terminated )
-        {
-            throw new TransactionTerminatedException();
-        }
-        if ( success )
-        {
-            // Success was called, but also failure which means that the client code using this
-            // transaction passed through a happy path, but the transaction was still marked as
-            // failed for one or more reasons. Tell the user that although it looked happy it
-            // wasn't committed, but was instead rolled back.
-            throw new TransactionFailureException( Status.Transaction.MarkedAsFailed,
-                    "Transaction rolled back even if marked as successful" );
         }
     }
 
@@ -776,8 +729,6 @@
 
     /**
      * Release resources held up by this transaction & return it to the transaction pool.
-     * This method is guarded by {@link #terminationReleaseLock} to coordinate concurrent
-     * {@link #markForTermination()} calls.
      */
     private void release()
     {
@@ -801,11 +752,11 @@
         }
     }
 
-<<<<<<< HEAD
     public long lastTransactionTimestampWhenStarted()
     {
         return lastTransactionTimestampWhenStarted;
-=======
+    }
+
     /**
      * Transaction can be terminated only when it is not closed and not already terminated.
      * Otherwise termination does not make sense.
@@ -813,7 +764,6 @@
     private boolean canBeTerminated()
     {
         return !closed && !terminated;
->>>>>>> ed92ebe8
     }
 
     private class TransactionToRecordStateVisitor extends TxStateVisitor.Adapter

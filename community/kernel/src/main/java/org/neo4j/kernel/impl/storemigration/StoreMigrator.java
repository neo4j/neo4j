--- conflicted
+++ resolved
@@ -83,16 +83,10 @@
 
     // TODO progress meter should be an aspect of StoreUpgrader, not specific to this participant.
 
-<<<<<<< HEAD
     public StoreMigrator( MigrationProgressMonitor progressMonitor, FileSystemAbstraction fileSystem, Logging logging )
     {
         this( progressMonitor, new UpgradableDatabase( new StoreVersionCheck( fileSystem ) ),
                 new Config(), logging );
-=======
-    public StoreMigrator(MigrationProgressMonitor progressMonitor, FileSystemAbstraction fileSystem) {
-        this(progressMonitor, new UpgradableDatabase(new StoreVersionCheck(fileSystem)),
-                new Config(), new SystemOutLogging());
->>>>>>> 84788edd
     }
 
     public StoreMigrator(MigrationProgressMonitor progressMonitor, UpgradableDatabase upgradableDatabase,
@@ -150,35 +144,14 @@
                 progressMonitor.percentComplete(percent);
             }
         };
-<<<<<<< HEAD
-        BatchImporter importer = new ParallelBatchImporter( migrationDir.getAbsolutePath(), fileSystem,
-                new Configuration.OverrideFromConfig( config ), logging,
-                executionMonitor );
-        Iterable<InputNode> nodes = legacyNodesAsInput( legacyStore );
-        Iterable<InputRelationship> relationships = legacyRelationshipsAsInput( legacyStore );
-=======
         BatchImporter importer = new ParallelBatchImporter(migrationDir.getAbsolutePath(), fileSystem,
                 new Configuration.OverrideFromConfig(config), logging, executionMonitor);
         Iterable<InputNode> nodes = legacyNodesAsInput(legacyStore);
         Iterable<InputRelationship> relationships = legacyRelationshipsAsInput(legacyStore);
->>>>>>> 84788edd
         IdMapper idMapper = IdMappers.actualIds();
         importer.doImport(nodes, relationships, idMapper);
 
         // Finish the import of nodes and relationships
-<<<<<<< HEAD
-        if ( legacyStore instanceof Legacy19Store )
-        { // we may need to upgrade the property keys
-            StandardPageCache pageCache = new StandardPageCache( fileSystem, 1000, 8192 );
-            PropertyStore propertyStore = storeFactory( fileSystem, pageCache, migrationDir, dependencyResolver ).newPropertyStore();
-            try
-            {
-                migratePropertyKeys( (Legacy19Store) legacyStore, propertyStore );
-            }
-            finally
-            {
-=======
-        importer.shutdown();
         if (legacyStore instanceof Legacy19Store) {
             // we may need to upgrade the property keys
             Legacy19Store legacy19Store = (Legacy19Store) legacyStore;
@@ -191,7 +164,16 @@
             try {
                 migratePropertyKeys(legacy19Store, propertyStore);
             } finally {
->>>>>>> 84788edd
+        if ( legacyStore instanceof Legacy19Store )
+        { // we may need to upgrade the property keys
+            StandardPageCache pageCache = new StandardPageCache( fileSystem, 1000, 8192 );
+            PropertyStore propertyStore = storeFactory( fileSystem, pageCache, migrationDir, dependencyResolver ).newPropertyStore();
+            try
+            {
+                migratePropertyKeys( (Legacy19Store) legacyStore, propertyStore );
+            }
+            finally
+            {
                 propertyStore.close();
                 pageCache.close();
             }

/*
 * Copyright (c) 2002-2019 "Neo4j,"
 * Neo4j Sweden AB [http://neo4j.com]
 *
 * This file is part of Neo4j.
 *
 * Neo4j is free software: you can redistribute it and/or modify
 * it under the terms of the GNU General Public License as published by
 * the Free Software Foundation, either version 3 of the License, or
 * (at your option) any later version.
 *
 * This program is distributed in the hope that it will be useful,
 * but WITHOUT ANY WARRANTY; without even the implied warranty of
 * MERCHANTABILITY or FITNESS FOR A PARTICULAR PURPOSE.  See the
 * GNU General Public License for more details.
 *
 * You should have received a copy of the GNU General Public License
 * along with this program.  If not, see <http://www.gnu.org/licenses/>.
 */
package org.neo4j.kernel.impl.util;

import java.io.BufferedReader;
import java.io.IOException;
import java.io.PrintStream;
import java.io.PrintWriter;
import java.io.StringReader;
import java.io.StringWriter;
import java.util.HashMap;
import java.util.Map;
import java.util.concurrent.TimeUnit;
import java.util.concurrent.atomic.AtomicInteger;
import java.util.function.Predicate;

import static java.lang.String.format;
import static java.lang.System.currentTimeMillis;
import static java.lang.System.lineSeparator;
import static java.lang.System.nanoTime;
import static org.neo4j.internal.helpers.Exceptions.stringify;
import static org.neo4j.internal.helpers.Format.duration;

public class DebugUtil
{
    private DebugUtil()
    {
    }

    public static void logTrace( String fmt, Object... args )
    {
        logTrace( 2, 5, fmt, args );
    }

    public static void logTrace( int skip, int limit, String fmt, Object... args )
    {
        if ( enabledAssertions() )
        {
            Thread thread = Thread.currentThread();
            String threadName = thread.getName();
            ThreadGroup group = thread.getThreadGroup();
            String groupPart = group != null ? " in group " + group.getName() : "";
            String message = "[" + threadName + groupPart + "] " + String.format( fmt, args );
            TraceLog traceLog = new TraceLog( message );
            printLimitedStackTrace( System.err, traceLog, skip, limit );
        }
    }

    private static void printLimitedStackTrace( PrintStream out, Throwable cause, int skip, int limit )
    {
        synchronized ( out )
        {
            String[] lines = stringify( cause ).split( lineSeparator() );
            for ( String line : lines )
            {
                if ( line.startsWith( "\tat " ) )
                {
                    if ( skip > 0 )
                    {
                        skip--;
                    }
                    else if ( limit > 0 )
                    {
                        limit--;
                        out.println( line );
                    }
                    else
                    {
                        break;
                    }
                }
                else
                {
                    out.println( line );
                }
            }
        }
    }

    public static void printShortStackTrace( Throwable cause, int maxNumberOfStackLines )
    {
        System.out.println( firstLinesOf( stringify( cause ), maxNumberOfStackLines + 1 ) );
    }

    public static String firstLinesOf( String string, int maxNumberOfLines )
    {
        // Totally verbose implementation of this functionality :)
        StringWriter stringWriter = new StringWriter();
        PrintWriter writer = new PrintWriter( stringWriter );
        try
        {
<<<<<<< HEAD
            BufferedReader reader = new BufferedReader( new StringReader( string ) );
            String line;
            for ( int count = 0; ( line = reader.readLine() ) != null && count < maxNumberOfLines;
                    count++ )
=======
            try ( BufferedReader reader = new BufferedReader( new StringReader( string ) ) )
>>>>>>> da459921
            {
                String line = null;
                for ( int count = 0; (line = reader.readLine()) != null && count < maxNumberOfLines;
                      count++ )
                {
                    writer.println( line );
                }
            }
            writer.close();
            return stringWriter.getBuffer().toString();
        }
        catch ( IOException e )
        {
            throw new RuntimeException( "Can't happen", e );
        }
    }

    public static boolean stackTraceContains( Thread thread, Predicate<StackTraceElement> predicate )
    {
        for ( StackTraceElement element : thread.getStackTrace() )
        {
            if ( predicate.test( element ) )
            {
                return true;
            }
        }
        return false;
    }

    public static boolean currentStackTraceContains( Predicate<StackTraceElement> predicate )
    {
        return stackTraceContains( Thread.currentThread(), predicate );
    }

    public static Predicate<StackTraceElement> classNameIs( final String className )
    {
        return item -> item.getClassName().equals( className );
    }

    public static Predicate<StackTraceElement> classNameContains( final String classNamePart )
    {
        return item -> item.getClassName().contains( classNamePart );
    }

    public static Predicate<StackTraceElement> classIs( final Class<?> cls )
    {
        return item -> item.getClassName().equals( cls.getName() );
    }

    public static Predicate<StackTraceElement> classNameAndMethodAre( final String className,
            final String methodName )
    {
        return item -> item.getClassName().equals( className ) && item.getMethodName().equals( methodName );
    }

    public static Predicate<StackTraceElement> classAndMethodAre( final Class<?> cls, final String methodName )
    {
        return item -> item.getClassName().equals( cls.getName() ) && item.getMethodName().equals( methodName );
    }

    public static Predicate<StackTraceElement> methodIs( String methodName )
    {
        return item -> item.getMethodName().equals( methodName );
    }

    public static class StackTracer
    {
        private final Map<CallStack, AtomicInteger> uniqueStackTraces = new HashMap<>();
        private boolean considerMessages = true;

        /**
         * Returns {@link AtomicInteger} for the unique stack trace provided. It gets updated
         * as more are added.
         */
        public AtomicInteger add( Throwable t )
        {
            CallStack key = new CallStack( t, considerMessages );
            AtomicInteger count = uniqueStackTraces.computeIfAbsent( key, k -> new AtomicInteger() );
            count.incrementAndGet();
            return count;
        }

        public void print( PrintStream out, int interestThreshold )
        {
            System.out.println( "Printing stack trace counts:" );
            long total = 0;
            for ( Map.Entry<CallStack, AtomicInteger> entry : uniqueStackTraces.entrySet() )
            {
                if ( entry.getValue().get() >= interestThreshold )
                {
                    out.println( entry.getValue() + " times:" );
                    entry.getKey().stackTrace.printStackTrace( out );
                }
                total += entry.getValue().get();
            }
            out.println( "------" );
            out.println( "Total:" + total );
        }

        public StackTracer printAtShutdown( final PrintStream out, final int interestThreshold )
        {
            Runtime.getRuntime().addShutdownHook( new Thread( () -> print( out, interestThreshold ) ) );
            return this;
        }

        public StackTracer ignoreMessages()
        {
            considerMessages = false;
            return this;
        }
    }

    public static class CallStack
    {
        private final String message;
        private final Throwable stackTrace;
        private final StackTraceElement[] elements;
        private final boolean considerMessage;

        public CallStack( Throwable stackTrace, boolean considerMessage )
        {
            this.message = stackTrace.getMessage();
            this.stackTrace = stackTrace;
            this.considerMessage = considerMessage;
            this.elements = stackTrace.getStackTrace();
        }

        public CallStack( StackTraceElement[] elements, String message )
        {
            this.message = message;
            this.stackTrace = null;
            this.elements = elements;
            this.considerMessage = true;
        }

        @Override
        public int hashCode()
        {
            int hashCode = message == null || !considerMessage ? 31 : message.hashCode();
            for ( StackTraceElement element : elements )
            {
                hashCode = hashCode * 9 + element.hashCode();
            }
            return hashCode;
        }

        @Override
        public boolean equals( Object obj )
        {
            if ( !( obj instanceof CallStack) )
            {
                return false;
            }

            CallStack o = (CallStack) obj;
            if ( considerMessage )
            {
                if ( message == null )
                {
                    if ( o.message != null )
                    {
                        return false;
                    }
                }
                else if ( !message.equals( o.message ) )
                {
                    return false;
                }
            }
            if ( elements.length != o.elements.length )
            {
                return false;
            }
            for ( int i = 0; i < elements.length; i++ )
            {
                if ( !elements[i].equals( o.elements[i] ) )
                {
                    return false;
                }
            }
            return true;
        }

        @Override
        public String toString()
        {
            StringBuilder builder = new StringBuilder();
            builder.append( stackTrace != null ? stackTrace.getClass().getName() + ": " : "" )
                    .append( message != null ? message : "" );
            for ( StackTraceElement element : elements )
            {
                builder.append( format( "%n" ) ).append( "    at " ).append( element.toString() );
            }
            return builder.toString();
        }
    }

    private static boolean enabledAssertions()
    {
        boolean enabled = false;
        //noinspection AssertWithSideEffects,ConstantConditions
        assert enabled = true : "A trick to set this variable to true if assertions are enabled";
        //noinspection ConstantConditions
        return enabled;
    }

    /**
     * Super simple utility for determining where most time is spent when you don't know where to even start.
     * It could be used to home in on right place in a test or in a sequence of operations or similar.
     */
    public abstract static class Timer
    {
        private final TimeUnit unit;
        private long startTime;

        protected Timer( TimeUnit unit )
        {
            this.unit = unit;
            this.startTime = currentTime();
        }

        protected abstract long currentTime();

        public void reset()
        {
            startTime = currentTime();
        }

        public void at( String point )
        {
            long duration = currentTime() - startTime;
            System.out.println( duration( unit.toMillis( duration ) ) + " @ " + point );
            startTime = currentTime();
        }

        public static Timer millis()
        {
            return new Millis();
        }

        private static class Millis extends Timer
        {
            Millis()
            {
                super( TimeUnit.MILLISECONDS );
            }

            @Override
            protected long currentTime()
            {
                return currentTimeMillis();
            }
        }

        public static Timer nanos()
        {
            return new Nanos();
        }

        private static class Nanos extends Timer
        {
            Nanos()
            {
                super( TimeUnit.NANOSECONDS );
            }

            @Override
            protected long currentTime()
            {
                return nanoTime();
            }
        }
    }

    public static long time( long startTime, String message )
    {
        System.out.println( duration( currentTimeMillis() - startTime ) + ": " + message );
        return currentTimeMillis();
    }
}<|MERGE_RESOLUTION|>--- conflicted
+++ resolved
@@ -106,16 +106,9 @@
         PrintWriter writer = new PrintWriter( stringWriter );
         try
         {
-<<<<<<< HEAD
-            BufferedReader reader = new BufferedReader( new StringReader( string ) );
-            String line;
-            for ( int count = 0; ( line = reader.readLine() ) != null && count < maxNumberOfLines;
-                    count++ )
-=======
             try ( BufferedReader reader = new BufferedReader( new StringReader( string ) ) )
->>>>>>> da459921
-            {
-                String line = null;
+            {
+                String line;
                 for ( int count = 0; (line = reader.readLine()) != null && count < maxNumberOfLines;
                       count++ )
                 {

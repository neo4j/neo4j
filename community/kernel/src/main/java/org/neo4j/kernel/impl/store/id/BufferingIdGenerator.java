--- conflicted
+++ resolved
@@ -34,7 +34,6 @@
         super( delegate );
     }
 
-<<<<<<< HEAD
     void initialize( Supplier<KernelTransactionsSnapshot> boundaries, final IdReuseEligibility eligibleForReuse )
     {
         buffer = new DelayedBuffer<>( boundaries, new Predicate<KernelTransactionsSnapshot>()
@@ -42,15 +41,9 @@
             @Override
             public boolean test( KernelTransactionsSnapshot snapshot )
             {
-                return snapshot.allClosed() && eligibleForReuse.test( snapshot );
+                return snapshot.allClosed() && eligibleForReuse.isEligible( snapshot );
             }
         }, 10_000, new Consumer<long[]>()
-=======
-    void initialize( Supplier<KernelTransactionsSnapshot> boundaries,
-            Predicate<KernelTransactionsSnapshot> safeThreshold )
-    {
-        buffer = new DelayedBuffer<>( boundaries, safeThreshold, 10_000, new Consumer<long[]>()
->>>>>>> ed92ebe8
         {
             @Override
             public void accept( long[] freedIds )
@@ -83,7 +76,6 @@
     {
         buffer.clear();
     }
-<<<<<<< HEAD
 
     @Override
     public void close()
@@ -94,6 +86,4 @@
         }
         super.close();
     }
-=======
->>>>>>> ed92ebe8
 }
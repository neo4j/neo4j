/*
 * Copyright (c) 2002-2015 "Neo Technology,"
 * Network Engine for Objects in Lund AB [http://neotechnology.com]
 *
 * This file is part of Neo4j.
 *
 * Neo4j is free software: you can redistribute it and/or modify
 * it under the terms of the GNU General Public License as published by
 * the Free Software Foundation, either version 3 of the License, or
 * (at your option) any later version.
 *
 * This program is distributed in the hope that it will be useful,
 * but WITHOUT ANY WARRANTY; without even the implied warranty of
 * MERCHANTABILITY or FITNESS FOR A PARTICULAR PURPOSE.  See the
 * GNU General Public License for more details.
 *
 * You should have received a copy of the GNU General Public License
 * along with this program.  If not, see <http://www.gnu.org/licenses/>.
 */
package org.neo4j.kernel;

import java.util.regex.Matcher;
import java.util.regex.Pattern;

import org.neo4j.helpers.Service;

/**
 * @deprecated This will be moved to internal packages in the next major release.
 */
@Deprecated
public class Version extends Service
{

    public static Version getKernel()
    {
        return KERNEL_VERSION;
    }

    public static String getKernelVersion()
    {
        return getKernel().getVersion();
    }

    private final String artifactId;
    private final String title;
    private final String vendor;
    private final String version;
    private final String releaseVersion;

    @Override
    public String toString()
    {
        StringBuilder result = new StringBuilder();
        if ( title != null )
        {
            result.append( title );
            if ( artifactId == null || !artifactId.equals( title ) )
            {
                result.append( " (" ).append( artifactId ).append( ')' );
            }
        }
        else if ( artifactId != null )
        {
            result.append( artifactId );
        }
        else
        {
            result.append( "Unknown Component" );
        }
        result.append( ", " );
        if ( title == null )
        {
            result.append( "unpackaged " );
        }
        result.append( "version: " ).append( getVersion() );
        return result.toString();
    }

    /**
     * @return a detailed version string, including source control revision information if that is available, suitable
     *         for internal use, logging and debugging.
     */
    public final String getVersion()
    {
        return version;
    }

    /**
     * @return a user-friendly version string, like "1.0.0-M01" or "2.0.0", suitable for end-user display
     */
    public String getReleaseVersion()
    {
        return releaseVersion;
    }

    /**
     * @return the source control revision information, if that is available
     */
    public final String getRevision()
    {
        StringBuilder result = new StringBuilder( getReleaseVersion() );
        result.append( ':' ).append( getBranchName() ).append( ':' );
        String build = getBuildNumber();
        if ( !(build.startsWith( "${" ) || build.startsWith( "{" )) )
        {
            result.append( build ).append( '/' );
        }
        result.append( getCommitId() );
        return result.toString();
    }

    protected String getBuildNumber()
    {
        return "{BuildNumber}";
    }

    protected String getCommitId()
    {
        return "{CommitId}";
    }

    protected String getBranchName()
    {
        return "{BranchName}";
    }

    protected Version( String artifactId, String version )
    {
        super( artifactId );
        this.artifactId = artifactId;
        this.title = artifactId;
        this.vendor = "Neo Technology";
        this.version = version == null ? "dev" : version;
        this.releaseVersion = parseReleaseVersion( this.version );
    }

    /**
     * This reads out the user friendly part of the version, for public display.
     */
    private String parseReleaseVersion( String fullVersion )
    {
        // Generally, a version we extract from the jar manifest will look like:
        //   1.2.3-M01,abcdef-dirty
        // Parse out the first part of it:
        Pattern pattern = Pattern.compile(
                "(\\d+" +                  // Major version
                "\\.\\d+" +                // Minor version
                "(\\.\\d+)?" +             // Optional patch version
                "(\\-?[^,]+)?)" +          // Optional marker, like M01, GA, SNAPSHOT - anything other than a comma
                ".*"                       // Anything else, such as git revision
        );

        Matcher matcher = pattern.matcher( fullVersion );
        if(matcher.matches())
        {
            return matcher.group( 1 );
        }

        // If we don't recognize the version pattern, do the safe thing and keep it in full
        return version;
    }

    /**
     * A very nice to have main-method for quickly checking the version of a neo4j kernel,
     * for example given a kernel jar file.
     */
    public static void main( String[] args )
    {
        Version kernelVersion = getKernel();
        System.out.println( kernelVersion );
        System.out.println( "Title: " + kernelVersion.title );
        System.out.println( "Vendor: " + kernelVersion.vendor );
        System.out.println( "ArtifactId: " + kernelVersion.artifactId );
        System.out.println( "Version: " + kernelVersion.getVersion() );
<<<<<<< HEAD
=======
        System.out.println( "ReleaseVersion: " + kernelVersion.getReleaseVersion() );
        System.out.println( "Revision: " + kernelVersion.getRevision() );
        System.out.println( "BuildNumber: " + kernelVersion.getBuildNumber() );
        System.out.println( "BranchName: " + kernelVersion.getBranchName() );
        System.out.println( "CommitId: " + kernelVersion.getCommitId() );
>>>>>>> 6ec9b801
    }

    static final String KERNEL_ARTIFACT_ID = "neo4j-kernel";
    private static final Version KERNEL_VERSION = new Version( KERNEL_ARTIFACT_ID,
            Version.class.getPackage().getImplementationVersion() );
}<|MERGE_RESOLUTION|>--- conflicted
+++ resolved
@@ -172,14 +172,6 @@
         System.out.println( "Vendor: " + kernelVersion.vendor );
         System.out.println( "ArtifactId: " + kernelVersion.artifactId );
         System.out.println( "Version: " + kernelVersion.getVersion() );
-<<<<<<< HEAD
-=======
-        System.out.println( "ReleaseVersion: " + kernelVersion.getReleaseVersion() );
-        System.out.println( "Revision: " + kernelVersion.getRevision() );
-        System.out.println( "BuildNumber: " + kernelVersion.getBuildNumber() );
-        System.out.println( "BranchName: " + kernelVersion.getBranchName() );
-        System.out.println( "CommitId: " + kernelVersion.getCommitId() );
->>>>>>> 6ec9b801
     }
 
     static final String KERNEL_ARTIFACT_ID = "neo4j-kernel";

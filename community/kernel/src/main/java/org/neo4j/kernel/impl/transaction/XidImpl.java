/**
 * Copyright (c) 2002-2013 "Neo Technology,"
 * Network Engine for Objects in Lund AB [http://neotechnology.com]
 *
 * This file is part of Neo4j.
 *
 * Neo4j is free software: you can redistribute it and/or modify
 * it under the terms of the GNU General Public License as published by
 * the Free Software Foundation, either version 3 of the License, or
 * (at your option) any later version.
 *
 * This program is distributed in the hope that it will be useful,
 * but WITHOUT ANY WARRANTY; without even the implied warranty of
 * MERCHANTABILITY or FITNESS FOR A PARTICULAR PURPOSE.  See the
 * GNU General Public License for more details.
 *
 * You should have received a copy of the GNU General Public License
 * along with this program.  If not, see <http://www.gnu.org/licenses/>.
 */
package org.neo4j.kernel.impl.transaction;

import java.nio.ByteBuffer;
import java.util.Arrays;
import java.util.Random;

import javax.transaction.xa.Xid;

import static java.nio.ByteBuffer.wrap;

public class XidImpl implements Xid
{
    interface Seed
    {
        long nextRandomLong();
        
        long nextSequenceId();
    }
    
    public static final Seed DEFAULT_SEED = new Seed()
    {
        private long nextSequenceId = 0;
        private final Random r = new Random();

        @Override
        public synchronized long nextSequenceId()
        {
            return nextSequenceId++;
        }
        
        @Override
        public long nextRandomLong()
        {
            return r.nextLong();
        }
    };
    
    // Neo4j ('N' 'E' 'O') format identifier
    private static final int FORMAT_ID = 0x4E454E31;

    private static final byte INSTANCE_ID[] = new byte[] { 'N', 'E', 'O', 'K',
        'E', 'R', 'N', 'L', '\0' };

    // INSTANCE_ID + millitime(long) + seqnumber(long)
    private final byte globalId[];
    // branchId assumes Xid.MAXBQUALSIZE >= 4
    private final byte branchId[];
<<<<<<< HEAD

    private static final Random r = new Random( System.currentTimeMillis() );

    // resourceId.length = 4, unique for each XAResource
    public static byte[] getNewGlobalId()
=======
    private final int formatId;
    
    /**
     * Generates a new global id byte[] for use as one part that makes up a Xid. A global id is made up of:
     * - INSTANCE_ID: fixed number of bytes and content
     * - 8b: current time millis
     * - 8b: sequence id, incremented for each new generated global id
     * - 4b: local id, an id fixed for and local to the instance generating this global id
     * 
     * resourceId.length = 4, unique for each XAResource
     * @param localId
     * @return
     */
    public static byte[] getNewGlobalId( Seed seed, int localId )
>>>>>>> fffb1b25
    {
        byte globalId[] = Arrays.copyOf( INSTANCE_ID, INSTANCE_ID.length + 20 );
        wrap( globalId, INSTANCE_ID.length, 20 )
               .putLong( seed.nextRandomLong() )
               .putLong( seed.nextSequenceId() )
               .putInt( localId );
        return globalId;
    }

    static boolean isThisTm( byte globalId[] )
    {
        if ( globalId.length < INSTANCE_ID.length )
        {
            return false;
        }
        for ( int i = 0; i < INSTANCE_ID.length; i++ )
        {
            if ( globalId[i] != INSTANCE_ID[i] )
            {
                return false;
            }
        }
        return true;
    }
    
    public XidImpl( byte globalId[], byte resourceId[] )
    {
        if ( globalId.length > Xid.MAXGTRIDSIZE )
        {
            throw new IllegalArgumentException(
                    "GlobalId length to long: " + globalId.length + ". Max is " + Xid.MAXGTRIDSIZE );
        }
        if ( resourceId.length > Xid.MAXBQUALSIZE )
        {
            throw new IllegalArgumentException(
                "BranchId (resource id) to long, " + resourceId.length );
        }
        this.globalId = globalId;
        this.branchId = resourceId;
    }

    @Override
    public byte[] getGlobalTransactionId()
    {
        return globalId.clone();
    }

    @Override
    public byte[] getBranchQualifier()
    {
        return branchId.clone();
    }

    @Override
    public int getFormatId()
    {
        return FORMAT_ID;
    }

    @Override
    public boolean equals( Object o )
    {
        if ( !(o instanceof Xid) )
        {
            return false;
        }
        
        return Arrays.equals( globalId, ((Xid) o).getGlobalTransactionId() ) &&
               Arrays.equals( branchId, ((Xid) o).getBranchQualifier() );
    }

    private volatile int hashCode = 0;

    @Override
    public int hashCode()
    {
        if ( hashCode == 0 )
        {
            int calcHash = 0;
            for ( int i = 0; i < 3 && i < globalId.length; i++ )
            {
                calcHash += globalId[globalId.length - i - 1] << i * 8;
            }
            if ( branchId.length > 0 )
            {
                calcHash += branchId[0] << 3 * 8;
            }
            hashCode = 3217 * calcHash;
        }
        return hashCode;
    }

    @Override
    public String toString()
    {
        StringBuffer buf = new StringBuffer( "GlobalId[" );
        int baseLength = INSTANCE_ID.length + 8 + 8;
        if ( globalId.length == baseLength || globalId.length == baseLength+4 )
        {
            for ( int i = 0; i < INSTANCE_ID.length - 1; i++ )
            {
                buf.append( (char) globalId[i] );
            }
            ByteBuffer byteBuf = ByteBuffer.wrap( globalId );
            byteBuf.position( INSTANCE_ID.length );
            long time = byteBuf.getLong();
            long sequence = byteBuf.getLong();
            buf.append( '|' );
            buf.append( time );
            buf.append( '|' );
            buf.append( sequence );
            
            /* MP 2013-11-27: 4b added to the globalId, consisting of the serverId value. This if-statement
             * keeps things backwards compatible and nice. */
            if ( byteBuf.hasRemaining() )
            {
                buf.append( '|' ).append( byteBuf.getInt() );
            }
        }
        else
        {
            buf.append( "UNKNOWN_ID" );
        }
        buf.append( "], BranchId[ " );
        for ( int i = 0; i < branchId.length; i++ )
        {
            buf.append( branchId[i] + " " );
        }
        buf.append( "]" );
        return buf.toString();
    }
}<|MERGE_RESOLUTION|>--- conflicted
+++ resolved
@@ -64,15 +64,7 @@
     private final byte globalId[];
     // branchId assumes Xid.MAXBQUALSIZE >= 4
     private final byte branchId[];
-<<<<<<< HEAD
-
-    private static final Random r = new Random( System.currentTimeMillis() );
-
-    // resourceId.length = 4, unique for each XAResource
-    public static byte[] getNewGlobalId()
-=======
-    private final int formatId;
-    
+
     /**
      * Generates a new global id byte[] for use as one part that makes up a Xid. A global id is made up of:
      * - INSTANCE_ID: fixed number of bytes and content
@@ -85,13 +77,12 @@
      * @return
      */
     public static byte[] getNewGlobalId( Seed seed, int localId )
->>>>>>> fffb1b25
     {
         byte globalId[] = Arrays.copyOf( INSTANCE_ID, INSTANCE_ID.length + 20 );
         wrap( globalId, INSTANCE_ID.length, 20 )
-               .putLong( seed.nextRandomLong() )
-               .putLong( seed.nextSequenceId() )
-               .putInt( localId );
+              .putLong( seed.nextRandomLong() )
+              .putLong( seed.nextSequenceId() )
+              .putInt( localId );
         return globalId;
     }
 

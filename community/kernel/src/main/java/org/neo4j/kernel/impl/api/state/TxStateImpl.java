--- conflicted
+++ resolved
@@ -563,24 +563,16 @@
     @Override
     public void relationshipDoRemoveProperty( long relationshipId, DefinedProperty removedProperty )
     {
-<<<<<<< HEAD
-        getOrCreateRelationshipState( relationshipId ).removeProperty( removedProperty.propertyKeyId() );
-=======
         getOrCreateRelationshipState( relationshipId ).removeProperty( removedProperty );
-        legacyState.relationshipRemoveProperty( relationshipId, removedProperty );
->>>>>>> 67875d30
+        //legacyState.relationshipRemoveProperty( relationshipId, removedProperty );
         hasChanges = true;
     }
 
     @Override
     public void graphDoRemoveProperty( DefinedProperty removedProperty )
     {
-<<<<<<< HEAD
-        getOrCreateGraphState().removeProperty( removedProperty.propertyKeyId() );
-=======
         getOrCreateGraphState().removeProperty( removedProperty );
-        legacyState.graphRemoveProperty( removedProperty );
->>>>>>> 67875d30
+        //legacyState.graphRemoveProperty( removedProperty );
         hasChanges = true;
     }
 

--- conflicted
+++ resolved
@@ -48,13 +48,8 @@
     private final SpatialLayout spatial;
     private final SpaceFillingCurveConfiguration configuration;
 
-<<<<<<< HEAD
     SpatialSchemaIndexReader( GBPTree<KEY,VALUE> tree, Layout<KEY,VALUE> layout, IndexSamplingConfig samplingConfig,
-                              SchemaIndexDescriptor descriptor,
-=======
-    SpatialSchemaIndexReader( GBPTree<KEY,VALUE> tree, Layout<KEY,VALUE> layout, IndexSamplingConfig samplingConfig, SchemaIndexDescriptor descriptor,
->>>>>>> 251e9a8d
-            SpaceFillingCurveConfiguration configuration )
+                              SchemaIndexDescriptor descriptor, SpaceFillingCurveConfiguration configuration )
     {
         super( tree, layout, samplingConfig, descriptor );
         spatial = (SpatialLayout) layout;

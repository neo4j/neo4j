/*
 * Copyright (c) 2002-2018 "Neo Technology,"
 * Network Engine for Objects in Lund AB [http://neotechnology.com]
 *
 * This file is part of Neo4j.
 *
 * Neo4j is free software: you can redistribute it and/or modify
 * it under the terms of the GNU General Public License as published by
 * the Free Software Foundation, either version 3 of the License, or
 * (at your option) any later version.
 *
 * This program is distributed in the hope that it will be useful,
 * but WITHOUT ANY WARRANTY; without even the implied warranty of
 * MERCHANTABILITY or FITNESS FOR A PARTICULAR PURPOSE.  See the
 * GNU General Public License for more details.
 *
 * You should have received a copy of the GNU General Public License
 * along with this program.  If not, see <http://www.gnu.org/licenses/>.
 */
package org.neo4j.kernel.impl.api.store;

import java.util.Arrays;

import org.neo4j.internal.kernel.api.CapableIndexReference;
import org.neo4j.internal.kernel.api.IndexCapability;
import org.neo4j.internal.kernel.api.IndexOrder;
import org.neo4j.internal.kernel.api.IndexReference;
import org.neo4j.internal.kernel.api.IndexValueCapability;
import org.neo4j.internal.kernel.api.schema.SchemaDescriptor;
import org.neo4j.kernel.api.index.IndexProvider;
<<<<<<< HEAD
import org.neo4j.kernel.api.schema.index.IndexDescriptor;
=======
>>>>>>> 678a860c
import org.neo4j.kernel.api.schema.index.SchemaIndexDescriptor;
import org.neo4j.values.storable.ValueGroup;

public class DefaultCapableIndexReference implements CapableIndexReference
{
    private final int label;
    private final int[] properties;
    private final boolean unique;
    private final IndexProvider.Descriptor providerDescriptor;
    private final IndexCapability capability;

    public DefaultCapableIndexReference( boolean unique, IndexCapability indexCapability,
                IndexProvider.Descriptor providerDescriptor, int label, int... properties )
    {
        this.unique = unique;
        this.capability = indexCapability;
        this.label = label;
        this.providerDescriptor = providerDescriptor;
        this.properties = properties;
    }

    @Override
    public boolean isUnique()
    {
        return unique;
    }

    @Override
    public int label()
    {
        return label;
    }

    @Override
    public int[] properties()
    {
        return properties;
    }

    @Override
    public String providerKey()
    {
        return providerDescriptor.getKey();
    }

    @Override
    public String providerVersion()
    {
        return providerDescriptor.getVersion();
    }

    @Override
    public IndexOrder[] orderCapability( ValueGroup... valueGroups )
    {
        return capability.orderCapability( valueGroups );
    }

    @Override
    public IndexValueCapability valueCapability( ValueGroup... valueGroups )
    {
        return capability.valueCapability( valueGroups );
    }

    @Override
    public boolean equals( Object o )
    {
        if ( this == o )
        {
            return true;
        }
        if ( o == null || !(o instanceof IndexReference) )
        {
            return false;
        }

        IndexReference that = (IndexReference) o;

        return label == that.label() && unique == that.isUnique() && Arrays.equals( properties, that.properties() );
    }

    @Override
    public String toString()
    {
        return String.format( "Index(%d:%s)", label, Arrays.toString( properties ) );
    }

    @Override
    public int hashCode()
    {
        int result = label;
        result = 31 * result + Arrays.hashCode( properties );
        result = 31 * result + (unique ? 1 : 0);
        result = 31 * result + (providerDescriptor != null ? providerDescriptor.hashCode() : 0);
        return result;
    }

    public static CapableIndexReference fromDescriptor( IndexDescriptor descriptor )
    {
<<<<<<< HEAD
        boolean unique =  descriptor.type() == IndexDescriptor.Type.UNIQUE;
        final SchemaDescriptor schema = descriptor.schema();
        // TODO multi-token support
        return new DefaultCapableIndexReference( unique, IndexCapability.NO_CAPABILITY, null,
                schema.getEntityTokenIds()[0], schema.getPropertyIds() );
    }

    public static SchemaIndexDescriptor fromReference( CapableIndexReference index )
    {
        if ( index.isUnique() )
        {
            return SchemaIndexDescriptorFactory.uniqueForLabel( index.label(), index.properties() );
        }
        else
        {
            return SchemaIndexDescriptorFactory.forLabel( index.label(), index.properties() );
        }
=======
        boolean unique =  descriptor.type() == SchemaIndexDescriptor.Type.UNIQUE;
        final SchemaDescriptor schema = descriptor.schema();
        return new DefaultCapableIndexReference( unique, IndexCapability.NO_CAPABILITY, null,
                schema.keyId(), schema.getPropertyIds() );
>>>>>>> 678a860c
    }
}<|MERGE_RESOLUTION|>--- conflicted
+++ resolved
@@ -28,10 +28,7 @@
 import org.neo4j.internal.kernel.api.IndexValueCapability;
 import org.neo4j.internal.kernel.api.schema.SchemaDescriptor;
 import org.neo4j.kernel.api.index.IndexProvider;
-<<<<<<< HEAD
 import org.neo4j.kernel.api.schema.index.IndexDescriptor;
-=======
->>>>>>> 678a860c
 import org.neo4j.kernel.api.schema.index.SchemaIndexDescriptor;
 import org.neo4j.values.storable.ValueGroup;
 
@@ -130,29 +127,9 @@
 
     public static CapableIndexReference fromDescriptor( IndexDescriptor descriptor )
     {
-<<<<<<< HEAD
-        boolean unique =  descriptor.type() == IndexDescriptor.Type.UNIQUE;
-        final SchemaDescriptor schema = descriptor.schema();
-        // TODO multi-token support
-        return new DefaultCapableIndexReference( unique, IndexCapability.NO_CAPABILITY, null,
-                schema.getEntityTokenIds()[0], schema.getPropertyIds() );
-    }
-
-    public static SchemaIndexDescriptor fromReference( CapableIndexReference index )
-    {
-        if ( index.isUnique() )
-        {
-            return SchemaIndexDescriptorFactory.uniqueForLabel( index.label(), index.properties() );
-        }
-        else
-        {
-            return SchemaIndexDescriptorFactory.forLabel( index.label(), index.properties() );
-        }
-=======
         boolean unique =  descriptor.type() == SchemaIndexDescriptor.Type.UNIQUE;
         final SchemaDescriptor schema = descriptor.schema();
         return new DefaultCapableIndexReference( unique, IndexCapability.NO_CAPABILITY, null,
                 schema.keyId(), schema.getPropertyIds() );
->>>>>>> 678a860c
     }
 }
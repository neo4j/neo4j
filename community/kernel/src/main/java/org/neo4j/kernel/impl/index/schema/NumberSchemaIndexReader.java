--- conflicted
+++ resolved
@@ -46,22 +46,7 @@
             throw new UnsupportedOperationException();
         }
 
-<<<<<<< HEAD
-        if ( indexOrder != IndexOrder.NONE )
-        {
-            ValueGroup valueGroup = predicates[0].valueGroup();
-            IndexOrder[] capability = NumberIndexProvider.CAPABILITY.orderCapability( valueGroup );
-            if ( !ArrayUtil.contains( capability, indexOrder ) )
-            {
-                capability = ArrayUtils.add( capability, IndexOrder.NONE );
-                throw new UnsupportedOperationException(
-                        format( "Tried to query index with unsupported order %s. Supported orders for query %s are %s.", indexOrder,
-                                Arrays.toString( predicates ), Arrays.toString( capability ) ) );
-            }
-        }
-=======
         CapabilityValidator.validateQuery( NumberSchemaIndexProvider.CAPABILITY, indexOrder, predicates );
->>>>>>> b13182ac
     }
 
     @Override

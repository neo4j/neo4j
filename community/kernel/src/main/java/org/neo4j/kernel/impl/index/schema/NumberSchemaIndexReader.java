/*
 * Copyright (c) 2002-2018 "Neo Technology,"
 * Network Engine for Objects in Lund AB [http://neotechnology.com]
 *
 * This file is part of Neo4j.
 *
 * Neo4j is free software: you can redistribute it and/or modify
 * it under the terms of the GNU General Public License as published by
 * the Free Software Foundation, either version 3 of the License, or
 * (at your option) any later version.
 *
 * This program is distributed in the hope that it will be useful,
 * but WITHOUT ANY WARRANTY; without even the implied warranty of
 * MERCHANTABILITY or FITNESS FOR A PARTICULAR PURPOSE.  See the
 * GNU General Public License for more details.
 *
 * You should have received a copy of the GNU General Public License
 * along with this program.  If not, see <http://www.gnu.org/licenses/>.
 */
package org.neo4j.kernel.impl.index.schema;

import org.neo4j.index.internal.gbptree.GBPTree;
import org.neo4j.index.internal.gbptree.Layout;
import org.neo4j.internal.kernel.api.IndexOrder;
import org.neo4j.internal.kernel.api.IndexQuery;
import org.neo4j.internal.kernel.api.IndexQuery.ExactPredicate;
import org.neo4j.internal.kernel.api.IndexQuery.NumberRangePredicate;
import org.neo4j.kernel.api.schema.index.SchemaIndexDescriptor;
import org.neo4j.kernel.impl.api.index.sampling.IndexSamplingConfig;
import org.neo4j.values.storable.Value;
import org.neo4j.values.storable.ValueGroup;

class NumberSchemaIndexReader<KEY extends NumberSchemaKey, VALUE extends NativeSchemaValue> extends NativeSchemaIndexReader<KEY,VALUE>
{
<<<<<<< HEAD

    NumberSchemaIndexReader( GBPTree<KEY,VALUE> tree, Layout<KEY,VALUE> layout, IndexSamplingConfig samplingConfig, SchemaIndexDescriptor descriptor )
=======
    NumberSchemaIndexReader( GBPTree<KEY,VALUE> tree, Layout<KEY,VALUE> layout, IndexSamplingConfig samplingConfig, IndexDescriptor descriptor )
>>>>>>> bce708a1
    {
        super( tree, layout, samplingConfig, descriptor );
    }

    @Override
    void validateQuery( IndexOrder indexOrder, IndexQuery[] predicates )
    {
        if ( predicates.length != 1 )
        {
            throw new UnsupportedOperationException();
        }

        CapabilityValidator.validateQuery( NumberSchemaIndexProvider.CAPABILITY, indexOrder, predicates );
    }

    @Override
    void initializeRangeForQuery( KEY treeKeyFrom, KEY treeKeyTo, IndexQuery[] predicates )
    {
        IndexQuery predicate = predicates[0];
        switch ( predicate.type() )
        {
        case exists:
            treeKeyFrom.initAsLowest();
            treeKeyTo.initAsHighest();
            break;
        case exact:
            ExactPredicate exactPredicate = (ExactPredicate) predicate;
            treeKeyFrom.from( Long.MIN_VALUE, exactPredicate.value() );
            treeKeyTo.from( Long.MAX_VALUE, exactPredicate.value() );
            break;
        case rangeNumeric:
            NumberRangePredicate rangePredicate = (NumberRangePredicate) predicate;
            initFromForRange( rangePredicate, treeKeyFrom );
            initToForRange( rangePredicate, treeKeyTo );
            break;
        default:
            throw new IllegalArgumentException( "IndexQuery of type " + predicate.type() + " is not supported." );
        }
    }

    private void initToForRange( NumberRangePredicate rangePredicate, KEY treeKeyTo )
    {
        Value toValue = rangePredicate.toAsValue();
        if ( toValue.valueGroup() == ValueGroup.NO_VALUE )
        {
            treeKeyTo.initAsHighest();
        }
        else
        {
            treeKeyTo.from( rangePredicate.toInclusive() ? Long.MAX_VALUE : Long.MIN_VALUE, toValue );
            treeKeyTo.setCompareId( true );
        }
    }

    private void initFromForRange( NumberRangePredicate rangePredicate, KEY treeKeyFrom )
    {
        Value fromValue = rangePredicate.fromAsValue();
        if ( fromValue.valueGroup() == ValueGroup.NO_VALUE )
        {
            treeKeyFrom.initAsLowest();
        }
        else
        {
            treeKeyFrom.from( rangePredicate.fromInclusive() ? Long.MIN_VALUE : Long.MAX_VALUE, fromValue );
            treeKeyFrom.setCompareId( true );
        }
    }

    @Override
    public boolean hasFullValuePrecision( IndexQuery... predicates )
    {
        return true;
    }
}<|MERGE_RESOLUTION|>--- conflicted
+++ resolved
@@ -32,12 +32,7 @@
 
 class NumberSchemaIndexReader<KEY extends NumberSchemaKey, VALUE extends NativeSchemaValue> extends NativeSchemaIndexReader<KEY,VALUE>
 {
-<<<<<<< HEAD
-
     NumberSchemaIndexReader( GBPTree<KEY,VALUE> tree, Layout<KEY,VALUE> layout, IndexSamplingConfig samplingConfig, SchemaIndexDescriptor descriptor )
-=======
-    NumberSchemaIndexReader( GBPTree<KEY,VALUE> tree, Layout<KEY,VALUE> layout, IndexSamplingConfig samplingConfig, IndexDescriptor descriptor )
->>>>>>> bce708a1
     {
         super( tree, layout, samplingConfig, descriptor );
     }

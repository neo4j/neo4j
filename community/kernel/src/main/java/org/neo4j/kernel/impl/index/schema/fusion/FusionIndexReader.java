--- conflicted
+++ resolved
@@ -32,11 +32,8 @@
 import org.neo4j.internal.kernel.api.IndexQuery.NumberRangePredicate;
 import org.neo4j.kernel.api.exceptions.index.IndexNotApplicableKernelException;
 import org.neo4j.kernel.api.schema.index.IndexDescriptor;
-<<<<<<< HEAD
 import org.neo4j.kernel.api.schema.index.SchemaIndexDescriptor;
-=======
 import org.neo4j.kernel.impl.api.schema.BridgingIndexProgressor;
->>>>>>> b13182ac
 import org.neo4j.kernel.impl.index.schema.fusion.FusionSchemaIndexProvider.Selector;
 import org.neo4j.storageengine.api.schema.IndexProgressor;
 import org.neo4j.storageengine.api.schema.IndexReader;
@@ -55,17 +52,10 @@
     private final Selector selector;
     private final SchemaIndexDescriptor descriptor;
 
-<<<<<<< HEAD
-    FusionIndexReader( IndexReader nativeReader, IndexReader luceneReader, Selector selector,
-            SchemaIndexDescriptor descriptor )
-=======
     FusionIndexReader( IndexReader numberReader,
                        IndexReader spatialReader,
-                       IndexReader temporalReader,
-                       IndexReader luceneReader,
-                       Selector selector,
-                       IndexDescriptor descriptor )
->>>>>>> b13182ac
+                       IndexReader temporalReader, IndexReader luceneReader, Selector selector,
+            SchemaIndexDescriptor descriptor )
     {
         this.numberReader = numberReader;
         this.spatialReader = spatialReader;

/*
 * Copyright (c) 2002-2018 "Neo Technology,"
 * Network Engine for Objects in Lund AB [http://neotechnology.com]
 *
 * This file is part of Neo4j.
 *
 * Neo4j is free software: you can redistribute it and/or modify
 * it under the terms of the GNU General Public License as published by
 * the Free Software Foundation, either version 3 of the License, or
 * (at your option) any later version.
 *
 * This program is distributed in the hope that it will be useful,
 * but WITHOUT ANY WARRANTY; without even the implied warranty of
 * MERCHANTABILITY or FITNESS FOR A PARTICULAR PURPOSE.  See the
 * GNU General Public License for more details.
 *
 * You should have received a copy of the GNU General Public License
 * along with this program.  If not, see <http://www.gnu.org/licenses/>.
 */
package org.neo4j.kernel.impl.store;

import java.util.Collection;
import java.util.Iterator;
import java.util.function.Predicate;

import org.neo4j.function.Predicates;
import org.neo4j.helpers.collection.PrefetchingIterator;
import org.neo4j.internal.kernel.api.schema.SchemaDescriptor;
import org.neo4j.internal.kernel.api.schema.SchemaDescriptorPredicates;
import org.neo4j.internal.kernel.api.schema.constraints.ConstraintDescriptor;
import org.neo4j.kernel.api.exceptions.schema.DuplicateSchemaRuleException;
import org.neo4j.kernel.api.exceptions.schema.MalformedSchemaRuleException;
import org.neo4j.kernel.api.exceptions.schema.SchemaRuleNotFoundException;
import org.neo4j.kernel.api.schema.index.IndexDescriptor;
<<<<<<< HEAD
import org.neo4j.kernel.impl.api.index.IndexProviderMap;
=======
>>>>>>> b9119223
import org.neo4j.kernel.impl.store.record.ConstraintRule;
import org.neo4j.kernel.impl.store.record.DynamicRecord;
import org.neo4j.kernel.api.schema.index.StoreIndexDescriptor;
import org.neo4j.kernel.impl.store.record.RecordLoad;
import org.neo4j.storageengine.api.schema.SchemaRule;

public class SchemaStorage implements SchemaRuleAccess
{
    private final RecordStore<DynamicRecord> schemaStore;
    private IndexProviderMap indexProviderMap;

    public SchemaStorage( RecordStore<DynamicRecord> schemaStore, IndexProviderMap indexProviderMap )
    {
        this.schemaStore = schemaStore;

        this.indexProviderMap = indexProviderMap;
    }

    /**
     * Find the IndexRule that matches the given IndexDescriptor.
     *
     * @return  the matching IndexRule, or null if no matching IndexRule was found
     * @throws  IllegalStateException if more than one matching rule.
     * @param descriptor the target IndexDescriptor
     */
<<<<<<< HEAD
    public IndexRule indexGetForSchema( final IndexDescriptor descriptor )
    {
        Iterator<IndexRule> rules = loadAllSchemaRules( ( supplier ) -> descriptor.isSame( supplier, indexProviderMap ), IndexRule.class, false );
=======
    public StoreIndexDescriptor indexGetForSchema( final IndexDescriptor descriptor )
    {
        Iterator<StoreIndexDescriptor> indexes = loadAllSchemaRules( descriptor::equals, StoreIndexDescriptor.class, false );
>>>>>>> b9119223

        StoreIndexDescriptor foundRule = null;

        while ( indexes.hasNext() )
        {
            StoreIndexDescriptor candidate = indexes.next();
            if ( foundRule != null )
            {
                throw new IllegalStateException( String.format(
                        "Found more than one matching index, %s and %s", foundRule, candidate ) );
            }
            foundRule = candidate;
        }

        return foundRule;
    }

    public Iterator<StoreIndexDescriptor> indexesGetAll()
    {
        return loadAllSchemaRules( Predicates.alwaysTrue(), StoreIndexDescriptor.class, false );
    }

    public Iterator<ConstraintRule> constraintsGetAll()
    {
        return loadAllSchemaRules( Predicates.alwaysTrue(), ConstraintRule.class, false );
    }

    public Iterator<ConstraintRule> constraintsGetAllIgnoreMalformed()
    {
        return loadAllSchemaRules( Predicates.alwaysTrue(), ConstraintRule.class, true );
    }

    public Iterator<ConstraintRule> constraintsGetForRelType( int relTypeId )
    {
        return loadAllSchemaRules( rule -> SchemaDescriptorPredicates.hasRelType( rule, relTypeId ),
                ConstraintRule.class, false );
    }

    public Iterator<ConstraintRule> constraintsGetForLabel( int labelId )
    {
        return loadAllSchemaRules( rule -> SchemaDescriptorPredicates.hasLabel( rule, labelId ),
                ConstraintRule.class, false );
    }

    public Iterator<ConstraintRule> constraintsGetForSchema( SchemaDescriptor schemaDescriptor )
    {
        return loadAllSchemaRules( SchemaDescriptor.equalTo( schemaDescriptor ), ConstraintRule.class, false );
    }

    /**
     * Get the constraint rule that matches the given ConstraintDescriptor
     * @param descriptor the ConstraintDescriptor to match
     * @return the matching ConstrainRule
     * @throws SchemaRuleNotFoundException if no ConstraintRule matches the given descriptor
     * @throws DuplicateSchemaRuleException if two or more ConstraintRules match the given descriptor
     */
    public ConstraintRule constraintsGetSingle( final ConstraintDescriptor descriptor )
            throws SchemaRuleNotFoundException, DuplicateSchemaRuleException
    {
        Iterator<ConstraintRule> rules = loadAllSchemaRules( descriptor::isSame, ConstraintRule.class, false );

        if ( !rules.hasNext() )
        {
            throw new SchemaRuleNotFoundException( SchemaRule.Kind.map( descriptor ), descriptor.schema() );
        }

        ConstraintRule rule = rules.next();

        if ( rules.hasNext() )
        {
            throw new DuplicateSchemaRuleException( SchemaRule.Kind.map( descriptor ), descriptor.schema() );
        }
        return rule;
    }

    public Iterator<SchemaRule> loadAllSchemaRules()
    {
        return loadAllSchemaRules( Predicates.alwaysTrue(), SchemaRule.class, false );
    }

    @Override
    public SchemaRule loadSingleSchemaRule( long ruleId ) throws MalformedSchemaRuleException
    {
        Collection<DynamicRecord> records;
        try
        {
            records = schemaStore.getRecords( ruleId, RecordLoad.NORMAL );
        }
        catch ( Exception e )
        {
            throw new MalformedSchemaRuleException( e.getMessage(), e );
        }
        return SchemaStore.readSchemaRule( ruleId, records, newRecordBuffer(), indexProviderMap );
    }

    /**
     * Scans the schema store and loads all {@link SchemaRule rules} in it. This method is written with the assumption
     * that there's no id reuse on schema records.
     *
     * @param predicate filter when loading.
     * @param returnType type of {@link SchemaRule} to load.
     * @param ignoreMalformed whether or not to ignore inconsistent records (used in concsistency checking).
     * @return {@link Iterator} of the loaded schema rules, lazily loaded when advancing the iterator.
     */
    <ReturnType extends SchemaRule> Iterator<ReturnType> loadAllSchemaRules(
            final Predicate<ReturnType> predicate,
            final Class<ReturnType> returnType,
            final boolean ignoreMalformed )
    {
        return new PrefetchingIterator<ReturnType>()
        {
            private final long highestId = schemaStore.getHighestPossibleIdInUse();
            private long currentId = 1; /*record 0 contains the block size*/
            private final byte[] scratchData = newRecordBuffer();
            private final DynamicRecord record = schemaStore.newRecord();

            @Override
            protected ReturnType fetchNextOrNull()
            {
                while ( currentId <= highestId )
                {
                    long id = currentId++;
                    schemaStore.getRecord( id, record, RecordLoad.FORCE );
                    if ( record.inUse() && record.isStartRecord() )
                    {
                        // It may be that concurrently to our reading there's a transaction dropping the schema rule
                        // that we're reading and that rule may have spanned multiple dynamic records.
                        try
                        {
                            Collection<DynamicRecord> records;
                            try
                            {
                                records = schemaStore.getRecords( id, RecordLoad.NORMAL );
                            }
                            catch ( InvalidRecordException e )
                            {
                                // This may have been due to a concurrent drop of this rule.
                                continue;
                            }

                            SchemaRule schemaRule = SchemaStore.readSchemaRule( id, records, scratchData, indexProviderMap );
                            if ( returnType.isInstance( schemaRule ) )
                            {
                                ReturnType returnRule = returnType.cast( schemaRule );
                                if ( predicate.test( returnRule ) )
                                {
                                    return returnRule;
                                }
                            }
                        }
                        catch ( MalformedSchemaRuleException e )
                        {
                            if ( !ignoreMalformed )
                            {
                                throw new RuntimeException( e );
                            }
                        }
                    }
                }
                return null;
            }
        };
    }

    public long newRuleId()
    {
        return schemaStore.nextId();
    }

    private byte[] newRecordBuffer()
    {
        return new byte[schemaStore.getRecordSize() * 4];
    }
}<|MERGE_RESOLUTION|>--- conflicted
+++ resolved
@@ -32,10 +32,6 @@
 import org.neo4j.kernel.api.exceptions.schema.MalformedSchemaRuleException;
 import org.neo4j.kernel.api.exceptions.schema.SchemaRuleNotFoundException;
 import org.neo4j.kernel.api.schema.index.IndexDescriptor;
-<<<<<<< HEAD
-import org.neo4j.kernel.impl.api.index.IndexProviderMap;
-=======
->>>>>>> b9119223
 import org.neo4j.kernel.impl.store.record.ConstraintRule;
 import org.neo4j.kernel.impl.store.record.DynamicRecord;
 import org.neo4j.kernel.api.schema.index.StoreIndexDescriptor;
@@ -45,13 +41,10 @@
 public class SchemaStorage implements SchemaRuleAccess
 {
     private final RecordStore<DynamicRecord> schemaStore;
-    private IndexProviderMap indexProviderMap;
-
-    public SchemaStorage( RecordStore<DynamicRecord> schemaStore, IndexProviderMap indexProviderMap )
+
+    public SchemaStorage( RecordStore<DynamicRecord> schemaStore )
     {
         this.schemaStore = schemaStore;
-
-        this.indexProviderMap = indexProviderMap;
     }
 
     /**
@@ -61,15 +54,9 @@
      * @throws  IllegalStateException if more than one matching rule.
      * @param descriptor the target IndexDescriptor
      */
-<<<<<<< HEAD
-    public IndexRule indexGetForSchema( final IndexDescriptor descriptor )
-    {
-        Iterator<IndexRule> rules = loadAllSchemaRules( ( supplier ) -> descriptor.isSame( supplier, indexProviderMap ), IndexRule.class, false );
-=======
     public StoreIndexDescriptor indexGetForSchema( final IndexDescriptor descriptor )
     {
         Iterator<StoreIndexDescriptor> indexes = loadAllSchemaRules( descriptor::equals, StoreIndexDescriptor.class, false );
->>>>>>> b9119223
 
         StoreIndexDescriptor foundRule = null;
 
@@ -162,7 +149,7 @@
         {
             throw new MalformedSchemaRuleException( e.getMessage(), e );
         }
-        return SchemaStore.readSchemaRule( ruleId, records, newRecordBuffer(), indexProviderMap );
+        return SchemaStore.readSchemaRule( ruleId, records, newRecordBuffer() );
     }
 
     /**
@@ -210,7 +197,7 @@
                                 continue;
                             }
 
-                            SchemaRule schemaRule = SchemaStore.readSchemaRule( id, records, scratchData, indexProviderMap );
+                            SchemaRule schemaRule = SchemaStore.readSchemaRule( id, records, scratchData );
                             if ( returnType.isInstance( schemaRule ) )
                             {
                                 ReturnType returnRule = returnType.cast( schemaRule );

--- conflicted
+++ resolved
@@ -179,11 +179,7 @@
         List<IndexEntryUpdate<?>> updates = new ArrayList<>();
 
         PartPopulator( PageCache pageCache, FileSystemAbstraction fs, TemporalIndexFiles.FileLayout<KEY> fileLayout,
-<<<<<<< HEAD
-                       IndexProvider.Monitor monitor, SchemaIndexDescriptor descriptor, long indexId )
-=======
-                SchemaIndexProvider.Monitor monitor, IndexDescriptor descriptor, long indexId, IndexSamplingConfig samplingConfig )
->>>>>>> bce708a1
+                       IndexProvider.Monitor monitor, SchemaIndexDescriptor descriptor, long indexId, IndexSamplingConfig samplingConfig )
         {
             super( pageCache, fs, fileLayout.indexFile, fileLayout.layout, monitor, descriptor, indexId, samplingConfig );
         }
@@ -230,20 +226,12 @@
         private final FileSystemAbstraction fs;
         private final TemporalIndexFiles temporalIndexFiles;
         private final long indexId;
-<<<<<<< HEAD
         private final SchemaIndexDescriptor descriptor;
+        private final IndexSamplingConfig samplingConfig;
         private final IndexProvider.Monitor monitor;
 
         PartFactory( PageCache pageCache, FileSystemAbstraction fs, TemporalIndexFiles temporalIndexFiles, long indexId,
-                     SchemaIndexDescriptor descriptor, IndexProvider.Monitor monitor )
-=======
-        private final IndexDescriptor descriptor;
-        private final IndexSamplingConfig samplingConfig;
-        private final SchemaIndexProvider.Monitor monitor;
-
-        PartFactory( PageCache pageCache, FileSystemAbstraction fs, TemporalIndexFiles temporalIndexFiles, long indexId,
-                IndexDescriptor descriptor, IndexSamplingConfig samplingConfig, SchemaIndexProvider.Monitor monitor )
->>>>>>> bce708a1
+                     SchemaIndexDescriptor descriptor, IndexSamplingConfig samplingConfig, IndexProvider.Monitor monitor )
         {
             this.pageCache = pageCache;
             this.fs = fs;

/*
 * Copyright (c) 2002-2018 "Neo Technology,"
 * Network Engine for Objects in Lund AB [http://neotechnology.com]
 *
 * This file is part of Neo4j.
 *
 * Neo4j is free software: you can redistribute it and/or modify
 * it under the terms of the GNU General Public License as published by
 * the Free Software Foundation, either version 3 of the License, or
 * (at your option) any later version.
 *
 * This program is distributed in the hope that it will be useful,
 * but WITHOUT ANY WARRANTY; without even the implied warranty of
 * MERCHANTABILITY or FITNESS FOR A PARTICULAR PURPOSE.  See the
 * GNU General Public License for more details.
 *
 * You should have received a copy of the GNU General Public License
 * along with this program.  If not, see <http://www.gnu.org/licenses/>.
 */
package org.neo4j.kernel.impl.index.schema;

import java.io.IOException;
import java.util.ArrayList;
import java.util.Collection;
import java.util.List;

import org.neo4j.io.fs.FileSystemAbstraction;
import org.neo4j.io.pagecache.PageCache;
import org.neo4j.kernel.api.exceptions.index.IndexEntryConflictException;
import org.neo4j.kernel.api.index.IndexEntryUpdate;
import org.neo4j.kernel.api.index.IndexPopulator;
import org.neo4j.kernel.api.index.IndexProvider;
import org.neo4j.kernel.api.index.IndexUpdater;
import org.neo4j.kernel.api.index.PropertyAccessor;
<<<<<<< HEAD
import org.neo4j.kernel.api.schema.index.IndexDescriptor;
=======
import org.neo4j.kernel.api.index.IndexProvider;
>>>>>>> 251e9a8d
import org.neo4j.kernel.api.schema.index.SchemaIndexDescriptor;
import org.neo4j.kernel.impl.api.index.sampling.DefaultNonUniqueIndexSampler;
import org.neo4j.kernel.impl.api.index.sampling.IndexSamplingConfig;
import org.neo4j.kernel.impl.api.index.sampling.UniqueIndexSampler;
import org.neo4j.storageengine.api.schema.IndexReader;
import org.neo4j.storageengine.api.schema.IndexSample;
import org.neo4j.values.storable.Value;

import static org.neo4j.kernel.impl.index.schema.fusion.FusionIndexUtils.forAll;

class TemporalIndexPopulator extends TemporalIndexCache<TemporalIndexPopulator.PartPopulator<?>, IOException> implements IndexPopulator
{
    private final IndexSamplerWrapper sampler;

    TemporalIndexPopulator( long indexId,
                            SchemaIndexDescriptor descriptor,
                            IndexSamplingConfig samplingConfig,
                            TemporalIndexFiles temporalIndexFiles,
                            PageCache pageCache,
                            FileSystemAbstraction fs,
                            IndexProvider.Monitor monitor )
    {
        super( new PartFactory( pageCache, fs, temporalIndexFiles, indexId, descriptor, samplingConfig, monitor ) );
        this.sampler = new IndexSamplerWrapper( descriptor, samplingConfig );
    }

    @Override
    public synchronized void create() throws IOException
    {
        forAll( NativeSchemaIndexPopulator::clear, this );
    }

    @Override
    public synchronized void drop() throws IOException
    {
        forAll( NativeSchemaIndexPopulator::drop, this );
    }

    @Override
    public void add( Collection<? extends IndexEntryUpdate<?>> updates ) throws IndexEntryConflictException, IOException
    {
        for ( IndexEntryUpdate<?> update : updates )
        {
            select( update.values()[0].valueGroup() ).batchUpdate( update );
        }
        for ( PartPopulator part : this )
        {
            part.applyUpdateBatch();
        }
    }

    @Override
    public void verifyDeferredConstraints( PropertyAccessor propertyAccessor )
            throws IndexEntryConflictException, IOException
    {
        // No-op, uniqueness is checked for each update in add(IndexEntryUpdate)
    }

    @Override
    public IndexUpdater newPopulatingUpdater( PropertyAccessor accessor )
    {
        return new TemporalIndexPopulatingUpdater( this, accessor );
    }

    @Override
    public synchronized void close( boolean populationCompletedSuccessfully ) throws IOException
    {
        for ( NativeSchemaIndexPopulator part : this )
        {
            part.close( populationCompletedSuccessfully );
        }
    }

    @Override
    public synchronized void markAsFailed( String failure )
    {
        for ( NativeSchemaIndexPopulator part : this )
        {
            part.markAsFailed( failure );
        }
    }

    @Override
    public void includeSample( IndexEntryUpdate<?> update )
    {
        sampler.includeSample( update.values() );
    }

    @Override
    public IndexSample sampleResult()
    {
        return sampler.sampleResult();
    }

    private static class IndexSamplerWrapper
    {
        private final DefaultNonUniqueIndexSampler generalSampler;
        private final UniqueIndexSampler uniqueSampler;

        IndexSamplerWrapper( SchemaIndexDescriptor descriptor, IndexSamplingConfig samplingConfig )
        {
            switch ( descriptor.type() )
            {
            case GENERAL:
                generalSampler = new DefaultNonUniqueIndexSampler( samplingConfig.sampleSizeLimit() );
                uniqueSampler = null;
                break;
            case UNIQUE:
                generalSampler = null;
                uniqueSampler = new UniqueIndexSampler();
                break;
            default:
                throw new UnsupportedOperationException( "Unexpected index type " + descriptor.type() );
            }
        }

        void includeSample( Value[] values )
        {
            if ( uniqueSampler != null )
            {
                uniqueSampler.increment( 1 );
            }
            else
            {
                generalSampler.include( SamplingUtil.encodedStringValuesForSampling( (Object[]) values ) );
            }
        }

        IndexSample sampleResult()
        {
            if ( uniqueSampler != null )
            {
                return uniqueSampler.result();
            }
            else
            {
                return generalSampler.result();
            }
        }
    }

    static class PartPopulator<KEY extends NativeSchemaKey> extends NativeSchemaIndexPopulator<KEY, NativeSchemaValue>
    {
        List<IndexEntryUpdate<?>> updates = new ArrayList<>();

        PartPopulator( PageCache pageCache, FileSystemAbstraction fs, TemporalIndexFiles.FileLayout<KEY> fileLayout,
                       IndexProvider.Monitor monitor, SchemaIndexDescriptor descriptor, long indexId, IndexSamplingConfig samplingConfig )
        {
            super( pageCache, fs, fileLayout.indexFile, fileLayout.layout, monitor, descriptor, indexId, samplingConfig );
        }

        void batchUpdate( IndexEntryUpdate<?> update )
        {
            updates.add( update );
        }

        void applyUpdateBatch() throws IOException, IndexEntryConflictException
        {
            try
            {
                add( updates );
            }
            finally
            {
                updates = new ArrayList<>();
            }
        }

        @Override
        IndexReader newReader()
        {
            return new TemporalIndexPartReader<>( tree, layout, samplingConfig, descriptor );
        }

        @Override
        public void includeSample( IndexEntryUpdate<?> update )
        {
            throw new UnsupportedOperationException( "please to not get here!" );
        }

        @Override
        public IndexSample sampleResult()
        {
            throw new UnsupportedOperationException( "this sampling code needs a rewrite." );
        }
    }

    static class PartFactory implements TemporalIndexCache.Factory<PartPopulator<?>, IOException>
    {
        private final PageCache pageCache;
        private final FileSystemAbstraction fs;
        private final TemporalIndexFiles temporalIndexFiles;
        private final long indexId;
        private final SchemaIndexDescriptor descriptor;
        private final IndexSamplingConfig samplingConfig;
        private final IndexProvider.Monitor monitor;

        PartFactory( PageCache pageCache, FileSystemAbstraction fs, TemporalIndexFiles temporalIndexFiles, long indexId,
                     SchemaIndexDescriptor descriptor, IndexSamplingConfig samplingConfig, IndexProvider.Monitor monitor )
        {
            this.pageCache = pageCache;
            this.fs = fs;
            this.temporalIndexFiles = temporalIndexFiles;
            this.indexId = indexId;
            this.descriptor = descriptor;
            this.samplingConfig = samplingConfig;
            this.monitor = monitor;
        }

        @Override
        public PartPopulator<?> newDate() throws IOException
        {
            return create( temporalIndexFiles.date() );
        }

        @Override
        public PartPopulator<?> newLocalDateTime() throws IOException
        {
            return create( temporalIndexFiles.localDateTime() );
        }

        @Override
        public PartPopulator<?> newZonedDateTime() throws IOException
        {
            return create( temporalIndexFiles.zonedDateTime() );
        }

        @Override
        public PartPopulator<?> newLocalTime() throws IOException
        {
            return create( temporalIndexFiles.localTime() );
        }

        @Override
        public PartPopulator<?> newZonedTime() throws IOException
        {
            return create( temporalIndexFiles.zonedTime() );
        }

        @Override
        public PartPopulator<?> newDuration() throws IOException
        {
            return create( temporalIndexFiles.duration() );
        }

        private <KEY extends NativeSchemaKey> PartPopulator<KEY> create( TemporalIndexFiles.FileLayout<KEY> fileLayout ) throws IOException
        {
            PartPopulator<KEY> populator = new PartPopulator<>( pageCache, fs, fileLayout, monitor, descriptor, indexId, samplingConfig );
            populator.create();
            return populator;
        }
    }
}<|MERGE_RESOLUTION|>--- conflicted
+++ resolved
@@ -32,11 +32,7 @@
 import org.neo4j.kernel.api.index.IndexProvider;
 import org.neo4j.kernel.api.index.IndexUpdater;
 import org.neo4j.kernel.api.index.PropertyAccessor;
-<<<<<<< HEAD
 import org.neo4j.kernel.api.schema.index.IndexDescriptor;
-=======
-import org.neo4j.kernel.api.index.IndexProvider;
->>>>>>> 251e9a8d
 import org.neo4j.kernel.api.schema.index.SchemaIndexDescriptor;
 import org.neo4j.kernel.impl.api.index.sampling.DefaultNonUniqueIndexSampler;
 import org.neo4j.kernel.impl.api.index.sampling.IndexSamplingConfig;
@@ -136,7 +132,7 @@
         private final DefaultNonUniqueIndexSampler generalSampler;
         private final UniqueIndexSampler uniqueSampler;
 
-        IndexSamplerWrapper( SchemaIndexDescriptor descriptor, IndexSamplingConfig samplingConfig )
+        IndexSamplerWrapper( IndexDescriptor descriptor, IndexSamplingConfig samplingConfig )
         {
             switch ( descriptor.type() )
             {

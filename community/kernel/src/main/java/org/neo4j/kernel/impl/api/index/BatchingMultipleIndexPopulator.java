/*
 * Copyright (c) 2002-2019 "Neo4j,"
 * Neo4j Sweden AB [http://neo4j.com]
 *
 * This file is part of Neo4j.
 *
 * Neo4j is free software: you can redistribute it and/or modify
 * it under the terms of the GNU General Public License as published by
 * the Free Software Foundation, either version 3 of the License, or
 * (at your option) any later version.
 *
 * This program is distributed in the hope that it will be useful,
 * but WITHOUT ANY WARRANTY; without even the implied warranty of
 * MERCHANTABILITY or FITNESS FOR A PARTICULAR PURPOSE.  See the
 * GNU General Public License for more details.
 *
 * You should have received a copy of the GNU General Public License
 * along with this program.  If not, see <http://www.gnu.org/licenses/>.
 */
package org.neo4j.kernel.impl.api.index;

import java.util.Collection;
import java.util.concurrent.BlockingQueue;
import java.util.concurrent.ExecutorService;
import java.util.concurrent.LinkedBlockingQueue;
import java.util.concurrent.RejectedExecutionHandler;
import java.util.concurrent.ThreadFactory;
import java.util.concurrent.ThreadPoolExecutor;
import java.util.concurrent.TimeUnit;
import java.util.concurrent.TimeoutException;
import java.util.concurrent.atomic.AtomicLong;
import java.util.function.BooleanSupplier;

import org.neo4j.common.EntityType;
import org.neo4j.function.Predicates;
import org.neo4j.helpers.Exceptions;
import org.neo4j.kernel.api.exceptions.index.IndexPopulationFailedKernelException;
import org.neo4j.kernel.impl.api.SchemaState;
import org.neo4j.kernel.impl.api.index.stats.IndexStatisticsStore;
import org.neo4j.logging.LogProvider;
import org.neo4j.storageengine.api.IndexEntryUpdate;
import org.neo4j.util.FeatureToggles;

import static java.util.stream.Collectors.joining;
import static org.neo4j.helpers.NamedThreadFactory.daemon;

/**
 * A {@link MultipleIndexPopulator} that gathers all incoming updates from the {@link IndexStoreView} in batches of
 * size {@link #BATCH_SIZE_SCAN} and then flushes each batch from different thread using {@link ExecutorService executor}.
 * <p>
 * It is possible for concurrent updates from transactions to arrive while index population is in progress. Such
 * updates are inserted in the queue. When store scan notices that queue size has reached {@link #QUEUE_THRESHOLD} than
 * it drains all batched updates and waits for all submitted to the executor tasks to complete and flushes updates from
 * the queue using {@link MultipleIndexUpdater}. If queue size never reaches {@link #QUEUE_THRESHOLD} than all queued
 * concurrent updates are flushed after the store scan in {@link MultipleIndexPopulator#flipAfterPopulation(boolean)}.
 * <p>
 * Inner {@link ExecutorService executor} is shut down after the store scan completes.
 */
public class BatchingMultipleIndexPopulator extends MultipleIndexPopulator
{
    static final String TASK_QUEUE_SIZE_NAME = "task_queue_size";
    static final String AWAIT_TIMEOUT_MINUTES_NAME = "await_timeout_minutes";
    private static final String MAXIMUM_NUMBER_OF_WORKERS_NAME = "population_workers_maximum";

    private static final String EOL = System.lineSeparator();
    private static final String FLUSH_THREAD_NAME_PREFIX = "Index Population Flush Thread";

    private final int MAXIMUM_NUMBER_OF_WORKERS = FeatureToggles.getInteger( getClass(), MAXIMUM_NUMBER_OF_WORKERS_NAME,
            Runtime.getRuntime().availableProcessors() - 1 );
    private final int TASK_QUEUE_SIZE = FeatureToggles.getInteger( getClass(), TASK_QUEUE_SIZE_NAME,
            getNumberOfPopulationWorkers() * 2 );
    private final int AWAIT_TIMEOUT_MINUTES = FeatureToggles.getInteger( getClass(), AWAIT_TIMEOUT_MINUTES_NAME, 30 );

    private final AtomicLong activeTasks = new AtomicLong();
    private final ExecutorService executor;

    /**
     * Creates a new multi-threaded populator for the given store view.
     *
     * @param storeView the view of the store as a visitable of nodes
     * @param logProvider the log provider
     * @param type entity type to populate
     * @param schemaState the schema state
     */
    BatchingMultipleIndexPopulator( IndexStoreView storeView, LogProvider logProvider, EntityType type, SchemaState schemaState,
            IndexStatisticsStore indexStatisticsStore )
    {
        super( storeView, logProvider, type, schemaState, indexStatisticsStore );
        this.executor = createThreadPool();
    }

    /**
     * Creates a new multi-threaded populator with the specified thread pool.
     * <p>
     * <b>NOTE:</b> for testing only.
     *
     * @param storeView the view of the store as a visitable of nodes
     * @param executor the thread pool to use for batched index insertions
     * @param logProvider the log provider
     * @param schemaState the schema state
     */
    BatchingMultipleIndexPopulator( IndexStoreView storeView, ExecutorService executor, LogProvider logProvider, SchemaState schemaState,
            IndexStatisticsStore indexStatisticsStore )
    {
        super( storeView, logProvider, EntityType.NODE, schemaState, indexStatisticsStore );
        this.executor = executor;
    }

    @Override
    public StoreScan<IndexPopulationFailedKernelException> indexAllEntities()
    {
        StoreScan<IndexPopulationFailedKernelException> storeScan = super.indexAllEntities();
        return new BatchingStoreScan<>( storeScan );
    }

    @Override
    protected void applyBatchesFromAllScans()
    {
        super.applyBatchesFromAllScans();
        awaitCompletion();
    }

    @Override
    public String toString()
    {
        String updatesString = populations
                .stream()
                .map( population -> population.batchedUpdatesFromScan.size() + " updates" )
                .collect( joining( ", ", "[", "]" ) );

        return "BatchingMultipleIndexPopulator{activeTasks=" + activeTasks + ", executor=" + executor + ", " +
               "batchedUpdatesFromScan = " + updatesString + ", concurrentUpdateQueue = " + concurrentUpdateQueue.size() + "}";
    }

    /**
     * Awaits {@link #AWAIT_TIMEOUT_MINUTES} minutes for all previously submitted batch-flush tasks to complete.
     * Restores the interrupted status and exits normally when interrupted during waiting.
     *
     * @throws IllegalStateException if tasks did not complete in {@link #AWAIT_TIMEOUT_MINUTES} minutes.
     */
    private void awaitCompletion()
    {
        try
        {
            log.debug( "Waiting " + AWAIT_TIMEOUT_MINUTES + " minutes for all submitted and active " +
                       "flush tasks to complete." + EOL + this );

            BooleanSupplier allSubmittedTasksCompleted = () -> activeTasks.get() == 0;
            Predicates.await( allSubmittedTasksCompleted, AWAIT_TIMEOUT_MINUTES, TimeUnit.MINUTES );
        }
        catch ( TimeoutException e )
        {
            handleTimeout();
        }
    }

    /**
     * Insert the given batch of updates into the index defined by the given {@link IndexPopulation}.
     * Called from {@link MultipleIndexPopulator#flush(IndexPopulation)}.
     *
     * @param population the index population.
     */
    @Override
<<<<<<< HEAD
    protected void applyBatchFromScan( IndexPopulation population )
=======
    void doFlush( IndexPopulation population )
>>>>>>> 93bdae38
    {
        activeTasks.incrementAndGet();
        Collection<IndexEntryUpdate<?>> batch = population.takeCurrentBatchFromScan();

        executor.execute( () ->
        {
            try
            {
                population.populator.add( batch );
            }
            catch ( Throwable failure )
            {
                fail( population, failure );
            }
            finally
            {
                activeTasks.decrementAndGet();
            }
        } );
    }

    /**
     * Shuts down the executor waiting {@link #AWAIT_TIMEOUT_MINUTES} minutes for it's termination.
     * Restores the interrupted status and exits normally when interrupted during waiting.
     *
     * @param now <code>true</code> if {@link ExecutorService#shutdownNow()} should be used and <code>false</code> if
     * {@link ExecutorService#shutdown()} should be used.
     * @throws IllegalStateException if tasks did not complete in {@link #AWAIT_TIMEOUT_MINUTES} minutes.
     */
    private void shutdownExecutor( boolean now )
    {
        log.info( (now ? "Forcefully shutting" : "Shutting") + " down executor." + EOL + this );
        if ( now )
        {
            executor.shutdownNow();
        }
        else
        {
            executor.shutdown();
        }

        try
        {
            boolean tasksCompleted = executor.awaitTermination( AWAIT_TIMEOUT_MINUTES, TimeUnit.MINUTES );
            if ( !tasksCompleted )
            {
                handleTimeout();
            }
        }
        catch ( InterruptedException e )
        {
            handleInterrupt();
        }
    }

    private void handleTimeout()
    {
        throw new IllegalStateException( "Index population tasks were not able to complete in " +
                                         AWAIT_TIMEOUT_MINUTES + " minutes." + EOL + this + EOL + allStackTraces() );
    }

    private void handleInterrupt()
    {
        Thread.currentThread().interrupt();
        log.warn( "Interrupted while waiting for index population tasks to complete." + EOL + this );
    }

    private ExecutorService createThreadPool()
    {
        int threads = getNumberOfPopulationWorkers();
        BlockingQueue<Runnable> workQueue = new LinkedBlockingQueue<>( TASK_QUEUE_SIZE );
        ThreadFactory threadFactory = daemon( FLUSH_THREAD_NAME_PREFIX );
        RejectedExecutionHandler rejectedExecutionHandler = new ThreadPoolExecutor.CallerRunsPolicy();
        return new ThreadPoolExecutor( threads, threads, 0L, TimeUnit.MILLISECONDS, workQueue, threadFactory,
                rejectedExecutionHandler );
    }

    /**
     * Finds all threads and corresponding stack traces which can potentially cause the
     * {@link ExecutorService executor} to not terminate in {@link #AWAIT_TIMEOUT_MINUTES} minutes.
     *
     * @return thread dump as string.
     */
    private static String allStackTraces()
    {
        return Thread.getAllStackTraces()
                .entrySet()
                .stream()
                .map( entry -> Exceptions.stringify( entry.getKey(), entry.getValue() ) )
                .collect( joining() );
    }

    /**
     * Calculate number of workers that will perform index population
     *
     * @return number of threads that will be used for index population
     */
    private int getNumberOfPopulationWorkers()
    {
        return Math.max( 2, MAXIMUM_NUMBER_OF_WORKERS );
    }

    @Override
    public void close( boolean populationCompletedSuccessfully )
    {
        super.close( populationCompletedSuccessfully );
        shutdownExecutor( !populationCompletedSuccessfully );
    }

    /**
     * A delegating {@link StoreScan} implementation that flushes all pending updates and terminates the executor after
     * the delegate store scan completes.
     *
     * @param <E> type of the exception this store scan might get.
     */
    private class BatchingStoreScan<E extends Exception> extends DelegatingStoreScan<E>
    {
        BatchingStoreScan( StoreScan<E> delegate )
        {
            super( delegate );
        }

        @Override
        public void run() throws E
        {
            super.run();
            log.info( "Completed node store scan. " +
                      "Flushing all pending updates." + EOL + BatchingMultipleIndexPopulator.this );
            applyBatchesFromAllScans();
        }
    }
}<|MERGE_RESOLUTION|>--- conflicted
+++ resolved
@@ -156,16 +156,12 @@
 
     /**
      * Insert the given batch of updates into the index defined by the given {@link IndexPopulation}.
-     * Called from {@link MultipleIndexPopulator#flush(IndexPopulation)}.
+     * Called from {@link MultipleIndexPopulator#applyBatchesFromAllScans()}.
      *
      * @param population the index population.
      */
     @Override
-<<<<<<< HEAD
     protected void applyBatchFromScan( IndexPopulation population )
-=======
-    void doFlush( IndexPopulation population )
->>>>>>> 93bdae38
     {
         activeTasks.incrementAndGet();
         Collection<IndexEntryUpdate<?>> batch = population.takeCurrentBatchFromScan();

/*
 * Copyright (c) 2002-2018 "Neo Technology,"
 * Network Engine for Objects in Lund AB [http://neotechnology.com]
 *
 * This file is part of Neo4j.
 *
 * Neo4j is free software: you can redistribute it and/or modify
 * it under the terms of the GNU General Public License as published by
 * the Free Software Foundation, either version 3 of the License, or
 * (at your option) any later version.
 *
 * This program is distributed in the hope that it will be useful,
 * but WITHOUT ANY WARRANTY; without even the implied warranty of
 * MERCHANTABILITY or FITNESS FOR A PARTICULAR PURPOSE.  See the
 * GNU General Public License for more details.
 *
 * You should have received a copy of the GNU General Public License
 * along with this program.  If not, see <http://www.gnu.org/licenses/>.
 */
package org.neo4j.kernel.api.index;

import java.io.IOException;
import java.util.Collection;

import org.neo4j.internal.kernel.api.InternalIndexState;
import org.neo4j.kernel.api.exceptions.index.IndexEntryConflictException;
<<<<<<< HEAD
import org.neo4j.kernel.api.schema.index.IndexDescriptor;
=======
import org.neo4j.kernel.api.schema.index.StoreIndexDescriptor;
>>>>>>> b9119223
import org.neo4j.kernel.impl.api.index.UpdateMode;
import org.neo4j.kernel.impl.api.index.updater.SwallowingIndexUpdater;
import org.neo4j.storageengine.api.schema.IndexSample;

/**
 * Used for initial population of an index.
 */
public interface IndexPopulator
{
    /**
     * Remove all data in the index and paves the way for populating an index.
     *
     * @throws IOException on I/O error.
     */
    void create() throws IOException;

    /**
     * Closes and deletes this index.
     */
    void drop();

    /**
     * Called when initially populating an index over existing data. Guaranteed to be
     * called by the same thread every time. All data coming in here is guaranteed to not
     * have been added to this index previously, so no checks needs to be performed before applying it.
     * Implementations may verify constraints at this time, or defer them until the first verification
     * of {@link #verifyDeferredConstraints(PropertyAccessor)}.
     *
     * @param updates batch of node property updates that needs to be inserted. Node ids will be retrieved using
     * {@link IndexEntryUpdate#getEntityId()} method and property values will be retrieved using
     * {@link IndexEntryUpdate#values()} method.
     * @throws IndexEntryConflictException if this is a uniqueness index and any of the updates are detected
     * to violate that constraint. Implementations may choose to not detect in this call, but instead do one efficient
     * pass over the index in {@link #verifyDeferredConstraints(PropertyAccessor)}.
     * @throws IOException on I/O error.
     */
    void add( Collection<? extends IndexEntryUpdate<?>> updates )
            throws IndexEntryConflictException, IOException;

    /**
     * Verifies that each value in this index is unique.
     * This method is called after the index has been fully populated and is guaranteed to not have
     * concurrent changes while executing.
     *
     * @param propertyAccessor {@link PropertyAccessor} for accessing properties from database storage
     * in the event of conflicting values.
     * @throws IndexEntryConflictException for first detected uniqueness conflict, if any.
     * @throws IOException on error reading from source files.
     */
    void verifyDeferredConstraints( PropertyAccessor propertyAccessor ) throws IndexEntryConflictException, IOException;

    /**
     * Return an updater for applying a set of changes to this index, generally this will be a set of changes from a
     * transaction.
     *
     * Index population goes through the existing data in the graph and feeds relevant data to this populator.
     * Simultaneously as population progresses there might be incoming updates
     * from committing transactions, which needs to be applied as well. This populator will only receive updates
     * for nodes that it already has seen. Updates coming in here must be applied idempotently as the same data
     * may have been {@link #add(Collection) added previously}.
     * Updates can come in two different {@link IndexEntryUpdate#updateMode()} modes}.
     * <ol>
     *   <li>{@link UpdateMode#ADDED} means that there's an added property to a node already seen by this
     *   populator and so needs to be added. Note that this addition needs to be applied idempotently.
     *   <li>{@link UpdateMode#CHANGED} means that there's a change to a property for a node already seen by
     *   this populator and that this new change needs to be applied. Note that this change needs to be
     *   applied idempotently.</li>
     *   <li>{@link UpdateMode#REMOVED} means that a property already seen by this populator or even the node itself
     *   has been removed and need to be removed from this index as well. Note that this removal needs to be
     *   applied idempotently.</li>
     * </ol>
     *
     * @param accessor accesses property data if implementation needs to be able look up property values while populating.
     * @return an {@link IndexUpdater} which will funnel changes that happen concurrently with index population
     * into the population and incorporating them as part of the index population.
     * @throws IOException on I/O error.
     */
    IndexUpdater newPopulatingUpdater( PropertyAccessor accessor ) throws IOException;

    /**
     * Close this populator and releases any resources related to it.
     * If {@code populationCompletedSuccessfully} is {@code true} then it must mark this index
     * as {@link InternalIndexState#ONLINE} so that future invocations of its parent
<<<<<<< HEAD
     * {@link IndexProvider#getInitialState(long, IndexDescriptor)} also returns {@link InternalIndexState#ONLINE}.
=======
     * {@link IndexProvider#getInitialState(StoreIndexDescriptor)} also returns {@link InternalIndexState#ONLINE}.
>>>>>>> b9119223
     *
     * @param populationCompletedSuccessfully {@code true} if the index population was successful, where the index should
     * be marked as {@link InternalIndexState#ONLINE}, otherwise {@code false} where index should be marked as
     * {@link InternalIndexState#FAILED} and the failure, previously handed to this populator using {@link #markAsFailed(String)}
<<<<<<< HEAD
     * should be stored and made available for later requests from {@link IndexProvider#getPopulationFailure(long, IndexDescriptor)}.
=======
     * should be stored and made available for later requests from {@link IndexProvider#getPopulationFailure(StoreIndexDescriptor)}.
>>>>>>> b9119223
     * @throws IOException on I/O error.
     */
    void close( boolean populationCompletedSuccessfully ) throws IOException;

    /**
     * Called then a population failed. The failure string should be stored for future retrieval by
<<<<<<< HEAD
     * {@link IndexProvider#getPopulationFailure(long, IndexDescriptor)}. Called before {@link #close(boolean)}
=======
     * {@link IndexProvider#getPopulationFailure(StoreIndexDescriptor)}. Called before {@link #close(boolean)}
>>>>>>> b9119223
     * if there was a failure during population.
     *
     * @param failure the description of the failure.
     * @throws IOException if marking failed.
     */
    void markAsFailed( String failure ) throws IOException;

    /**
     * Add the given {@link IndexEntryUpdate update} to the sampler for this index.
     *
     * @param update update to include in sample
     */
    void includeSample( IndexEntryUpdate<?> update );

    /**
     * @return {@link IndexSample} from samples collected by {@link #includeSample(IndexEntryUpdate)} calls.
     */
    IndexSample sampleResult();

    IndexPopulator EMPTY = new Adapter();

    class Adapter implements IndexPopulator
    {
        @Override
        public void create() throws IOException
        {
        }

        @Override
        public void drop()
        {
        }

        @Override
        public void add( Collection<? extends IndexEntryUpdate<?>> updates )
        {
        }

        @Override
        public IndexUpdater newPopulatingUpdater( PropertyAccessor accessor )
        {
            return SwallowingIndexUpdater.INSTANCE;
        }

        @Override
        public void close( boolean populationCompletedSuccessfully ) throws IOException
        {
        }

        @Override
        public void markAsFailed( String failure )
        {
        }

        @Override
        public void includeSample( IndexEntryUpdate<?> update )
        {
        }

        @Override
        public IndexSample sampleResult()
        {
            return new IndexSample();
        }

        @Override
        public void verifyDeferredConstraints( PropertyAccessor propertyAccessor )
                throws IndexEntryConflictException, IOException
        {
        }
    }
}<|MERGE_RESOLUTION|>--- conflicted
+++ resolved
@@ -24,11 +24,7 @@
 
 import org.neo4j.internal.kernel.api.InternalIndexState;
 import org.neo4j.kernel.api.exceptions.index.IndexEntryConflictException;
-<<<<<<< HEAD
-import org.neo4j.kernel.api.schema.index.IndexDescriptor;
-=======
 import org.neo4j.kernel.api.schema.index.StoreIndexDescriptor;
->>>>>>> b9119223
 import org.neo4j.kernel.impl.api.index.UpdateMode;
 import org.neo4j.kernel.impl.api.index.updater.SwallowingIndexUpdater;
 import org.neo4j.storageengine.api.schema.IndexSample;
@@ -112,31 +108,19 @@
      * Close this populator and releases any resources related to it.
      * If {@code populationCompletedSuccessfully} is {@code true} then it must mark this index
      * as {@link InternalIndexState#ONLINE} so that future invocations of its parent
-<<<<<<< HEAD
-     * {@link IndexProvider#getInitialState(long, IndexDescriptor)} also returns {@link InternalIndexState#ONLINE}.
-=======
      * {@link IndexProvider#getInitialState(StoreIndexDescriptor)} also returns {@link InternalIndexState#ONLINE}.
->>>>>>> b9119223
      *
      * @param populationCompletedSuccessfully {@code true} if the index population was successful, where the index should
      * be marked as {@link InternalIndexState#ONLINE}, otherwise {@code false} where index should be marked as
      * {@link InternalIndexState#FAILED} and the failure, previously handed to this populator using {@link #markAsFailed(String)}
-<<<<<<< HEAD
-     * should be stored and made available for later requests from {@link IndexProvider#getPopulationFailure(long, IndexDescriptor)}.
-=======
      * should be stored and made available for later requests from {@link IndexProvider#getPopulationFailure(StoreIndexDescriptor)}.
->>>>>>> b9119223
      * @throws IOException on I/O error.
      */
     void close( boolean populationCompletedSuccessfully ) throws IOException;
 
     /**
      * Called then a population failed. The failure string should be stored for future retrieval by
-<<<<<<< HEAD
-     * {@link IndexProvider#getPopulationFailure(long, IndexDescriptor)}. Called before {@link #close(boolean)}
-=======
      * {@link IndexProvider#getPopulationFailure(StoreIndexDescriptor)}. Called before {@link #close(boolean)}
->>>>>>> b9119223
      * if there was a failure during population.
      *
      * @param failure the description of the failure.

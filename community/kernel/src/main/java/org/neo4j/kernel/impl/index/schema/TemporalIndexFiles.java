/*
 * Copyright (c) 2002-2018 "Neo Technology,"
 * Network Engine for Objects in Lund AB [http://neotechnology.com]
 *
 * This file is part of Neo4j.
 *
 * Neo4j is free software: you can redistribute it and/or modify
 * it under the terms of the GNU General Public License as published by
 * the Free Software Foundation, either version 3 of the License, or
 * (at your option) any later version.
 *
 * This program is distributed in the hope that it will be useful,
 * but WITHOUT ANY WARRANTY; without even the implied warranty of
 * MERCHANTABILITY or FITNESS FOR A PARTICULAR PURPOSE.  See the
 * GNU General Public License for more details.
 *
 * You should have received a copy of the GNU General Public License
 * along with this program.  If not, see <http://www.gnu.org/licenses/>.
 */
package org.neo4j.kernel.impl.index.schema;

import java.io.File;
import java.io.IOException;
import java.util.ArrayList;
import java.util.List;

import org.neo4j.index.internal.gbptree.Layout;
import org.neo4j.io.fs.FileSystemAbstraction;
import org.neo4j.kernel.api.index.IndexDirectoryStructure;
<<<<<<< HEAD
import org.neo4j.kernel.api.schema.index.IndexDescriptor;
=======
import org.neo4j.kernel.api.schema.index.StoreIndexDescriptor;
>>>>>>> b9119223
import org.neo4j.values.storable.ValueGroup;

class TemporalIndexFiles
{
    private final FileSystemAbstraction fs;
    private FileLayout<DateSchemaKey> date;
    private FileLayout<LocalDateTimeSchemaKey> localDateTime;
    private FileLayout<ZonedDateTimeSchemaKey> zonedDateTime;
    private FileLayout<LocalTimeSchemaKey> localTime;
    private FileLayout<ZonedTimeSchemaKey> zonedTime;
    private FileLayout<DurationSchemaKey> duration;

<<<<<<< HEAD
    TemporalIndexFiles( IndexDirectoryStructure directoryStructure, long indexId, IndexDescriptor descriptor, FileSystemAbstraction fs )
=======
    TemporalIndexFiles( IndexDirectoryStructure directoryStructure, StoreIndexDescriptor descriptor, FileSystemAbstraction fs )
>>>>>>> b9119223
    {
        this.fs = fs;
        File indexDirectory = directoryStructure.directoryForIndex( descriptor.getId() );
        this.date = new FileLayout<>( new File( indexDirectory, "date" ), new DateLayout(), ValueGroup.DATE );
        this.localTime = new FileLayout<>( new File( indexDirectory, "localTime" ), new LocalTimeLayout(), ValueGroup.LOCAL_TIME );
        this.zonedTime = new FileLayout<>( new File( indexDirectory, "zonedTime" ), new ZonedTimeLayout(), ValueGroup.ZONED_TIME );
        this.localDateTime = new FileLayout<>( new File( indexDirectory, "localDateTime" ), new LocalDateTimeLayout(), ValueGroup.LOCAL_DATE_TIME );
        this.zonedDateTime = new FileLayout<>( new File( indexDirectory, "zonedDateTime" ), new ZonedDateTimeLayout(), ValueGroup.ZONED_DATE_TIME );
        this.duration = new FileLayout<>( new File( indexDirectory, "duration" ), new DurationLayout(), ValueGroup.DURATION );
    }

    Iterable<FileLayout> existing()
    {
        List<FileLayout> existing = new ArrayList<>();
        addIfExists( existing, date );
        addIfExists( existing, localDateTime );
        addIfExists( existing, zonedDateTime );
        addIfExists( existing, localTime );
        addIfExists( existing, zonedTime );
        addIfExists( existing, duration );
        return existing;
    }

    <T> void loadExistingIndexes( TemporalIndexCache<T> indexCache ) throws IOException
    {
        for ( FileLayout fileLayout : existing() )
        {
            indexCache.select( fileLayout.valueGroup );
        }
    }

    FileLayout<DateSchemaKey> date()
    {
        return date;
    }

    FileLayout<LocalTimeSchemaKey> localTime()
    {
        return localTime;
    }

    FileLayout<ZonedTimeSchemaKey> zonedTime()
    {
        return zonedTime;
    }

    FileLayout<LocalDateTimeSchemaKey> localDateTime()
    {
        return localDateTime;
    }

    FileLayout<ZonedDateTimeSchemaKey> zonedDateTime()
    {
        return zonedDateTime;
    }

    FileLayout<DurationSchemaKey> duration()
    {
        return duration;
    }

    private void addIfExists( List<FileLayout> existing, FileLayout fileLayout )
    {
        if ( exists( fileLayout ) )
        {
            existing.add( fileLayout );
        }
    }

    private boolean exists( FileLayout fileLayout )
    {
        return fileLayout != null && fs.fileExists( fileLayout.indexFile );
    }

    // .... we will add more explicit accessor methods later

    static class FileLayout<KEY extends NativeSchemaKey<KEY>>
    {
        final File indexFile;
        final Layout<KEY,NativeSchemaValue> layout;
        final ValueGroup valueGroup;

        FileLayout( File indexFile, Layout<KEY,NativeSchemaValue> layout, ValueGroup valueGroup )
        {
            this.indexFile = indexFile;
            this.layout = layout;
            this.valueGroup = valueGroup;
        }
    }
}<|MERGE_RESOLUTION|>--- conflicted
+++ resolved
@@ -27,11 +27,7 @@
 import org.neo4j.index.internal.gbptree.Layout;
 import org.neo4j.io.fs.FileSystemAbstraction;
 import org.neo4j.kernel.api.index.IndexDirectoryStructure;
-<<<<<<< HEAD
-import org.neo4j.kernel.api.schema.index.IndexDescriptor;
-=======
 import org.neo4j.kernel.api.schema.index.StoreIndexDescriptor;
->>>>>>> b9119223
 import org.neo4j.values.storable.ValueGroup;
 
 class TemporalIndexFiles
@@ -44,11 +40,7 @@
     private FileLayout<ZonedTimeSchemaKey> zonedTime;
     private FileLayout<DurationSchemaKey> duration;
 
-<<<<<<< HEAD
-    TemporalIndexFiles( IndexDirectoryStructure directoryStructure, long indexId, IndexDescriptor descriptor, FileSystemAbstraction fs )
-=======
     TemporalIndexFiles( IndexDirectoryStructure directoryStructure, StoreIndexDescriptor descriptor, FileSystemAbstraction fs )
->>>>>>> b9119223
     {
         this.fs = fs;
         File indexDirectory = directoryStructure.directoryForIndex( descriptor.getId() );

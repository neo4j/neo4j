--- conflicted
+++ resolved
@@ -1029,29 +1029,12 @@
     }
 
     @Override
-<<<<<<< HEAD
-    public PrimitiveLongReadableDiffSets indexUpdatesForRangeSeekByNumber( IndexDescriptor descriptor,
-                                                                    Number lower, boolean includeLower,
-                                                                    Number upper, boolean includeUpper )
-=======
-    public PrimitiveLongReadableDiffSets indexUpdatesForRangeSeek( SchemaIndexDescriptor descriptor, ValueGroup valueGroup,
+    public PrimitiveLongReadableDiffSets indexUpdatesForRangeSeek( IndexDescriptor descriptor, ValueGroup valueGroup,
                                                                    Value lower, boolean includeLower,
                                                                    Value upper, boolean includeUpper )
->>>>>>> 6c20367b
     {
         assert lower != null && upper != null : "Use Values.NO_VALUE to encode the lack of a bound";
 
-<<<<<<< HEAD
-        return indexUpdatesForRangeSeek( sortedUpdates, selectedLower, selectedIncludeLower, selectedUpper, selectedIncludeUpper );
-    }
-
-    @Override
-    public PrimitiveLongReadableDiffSets indexUpdatesForRangeSeekByGeometry( IndexDescriptor descriptor,
-                                                                PointValue lower, boolean includeLower,
-                                                                PointValue upper, boolean includeUpper )
-    {
-=======
->>>>>>> 6c20367b
         TreeMap<ValueTuple, PrimitiveLongDiffSets> sortedUpdates = getSortedIndexUpdates( descriptor.schema() );
         if ( sortedUpdates == null )
         {
@@ -1077,53 +1060,7 @@
 
         if ( upper == NO_VALUE )
         {
-<<<<<<< HEAD
-            selectedUpper = ValueTuple.of( Values.maxPointValue( lower ) );
-            selectedIncludeUpper = true;
-        }
-        else
-        {
-            selectedUpper = ValueTuple.of( upper );
-            selectedIncludeUpper = includeUpper;
-        }
-
-        return indexUpdatesForRangeSeek( sortedUpdates, selectedLower, selectedIncludeLower, selectedUpper, selectedIncludeUpper );
-    }
-
-    @Override
-    public PrimitiveLongReadableDiffSets indexUpdatesForRangeSeekByString( IndexDescriptor descriptor,
-                                                                    String lower, boolean includeLower,
-                                                                    String upper, boolean includeUpper )
-    {
-        TreeMap<ValueTuple, PrimitiveLongDiffSets> sortedUpdates = getSortedIndexUpdates( descriptor.schema() );
-        if ( sortedUpdates == null )
-        {
-            return PrimitiveLongReadableDiffSets.EMPTY;
-        }
-
-        ValueTuple selectedLower;
-        boolean selectedIncludeLower;
-
-        ValueTuple selectedUpper;
-        boolean selectedIncludeUpper;
-
-        if ( lower == null )
-        {
-            selectedLower = ValueTuple.of( Values.MIN_STRING );
-            selectedIncludeLower = true;
-        }
-        else
-        {
-            selectedLower = ValueTuple.of( Values.stringValue( lower ) );
-            selectedIncludeLower = includeLower;
-        }
-
-        if ( upper == null )
-        {
-            selectedUpper = ValueTuple.of( Values.MAX_STRING );
-=======
             selectedUpper = ValueTuple.of( Values.maxValue( valueGroup, lower ) );
->>>>>>> 6c20367b
             selectedIncludeUpper = false;
         }
         else

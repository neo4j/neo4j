/*
 * Copyright (c) 2002-2018 "Neo Technology,"
 * Network Engine for Objects in Lund AB [http://neotechnology.com]
 *
 * This file is part of Neo4j.
 *
 * Neo4j is free software: you can redistribute it and/or modify
 * it under the terms of the GNU General Public License as published by
 * the Free Software Foundation, either version 3 of the License, or
 * (at your option) any later version.
 *
 * This program is distributed in the hope that it will be useful,
 * but WITHOUT ANY WARRANTY; without even the implied warranty of
 * MERCHANTABILITY or FITNESS FOR A PARTICULAR PURPOSE.  See the
 * GNU General Public License for more details.
 *
 * You should have received a copy of the GNU General Public License
 * along with this program.  If not, see <http://www.gnu.org/licenses/>.
 */
package org.neo4j.kernel.impl.api.state;

import java.util.Collection;
import java.util.HashMap;
import java.util.HashSet;
import java.util.Iterator;
import java.util.Map;
import java.util.Set;
import java.util.TreeMap;
import java.util.function.Consumer;

import org.neo4j.collection.primitive.PrimitiveIntObjectMap;
import org.neo4j.collection.primitive.PrimitiveIntObjectVisitor;
import org.neo4j.collection.primitive.PrimitiveIntSet;
import org.neo4j.collection.primitive.PrimitiveLongIterator;
import org.neo4j.collection.primitive.PrimitiveLongObjectMap;
import org.neo4j.collection.primitive.PrimitiveLongSet;
import org.neo4j.cursor.Cursor;
import org.neo4j.helpers.collection.Iterables;
import org.neo4j.internal.kernel.api.IndexQuery;
import org.neo4j.internal.kernel.api.exceptions.schema.ConstraintValidationException;
import org.neo4j.internal.kernel.api.schema.SchemaDescriptor;
import org.neo4j.internal.kernel.api.schema.SchemaDescriptorPredicates;
import org.neo4j.internal.kernel.api.schema.constraints.ConstraintDescriptor;
import org.neo4j.kernel.api.exceptions.schema.CreateConstraintFailureException;
import org.neo4j.kernel.api.schema.constaints.IndexBackedConstraintDescriptor;
import org.neo4j.kernel.api.schema.index.IndexDescriptor;
import org.neo4j.kernel.api.schema.index.SchemaIndexDescriptor;
import org.neo4j.kernel.api.txstate.RelationshipChangeVisitorAdapter;
import org.neo4j.kernel.api.txstate.TransactionState;
import org.neo4j.kernel.impl.api.RelationshipVisitor;
import org.neo4j.kernel.impl.api.cursor.TxAllPropertyCursor;
import org.neo4j.kernel.impl.api.cursor.TxIteratorRelationshipCursor;
import org.neo4j.kernel.impl.api.cursor.TxSingleNodeCursor;
import org.neo4j.kernel.impl.api.cursor.TxSinglePropertyCursor;
import org.neo4j.kernel.impl.api.cursor.TxSingleRelationshipCursor;
import org.neo4j.kernel.impl.api.store.RelationshipIterator;
import org.neo4j.kernel.impl.util.InstanceCache;
import org.neo4j.kernel.impl.util.collection.CollectionsFactory;
import org.neo4j.kernel.impl.util.collection.OnHeapCollectionsFactory;
import org.neo4j.kernel.impl.util.diffsets.DiffSets;
import org.neo4j.kernel.impl.util.diffsets.PrimitiveLongDiffSets;
import org.neo4j.kernel.impl.util.diffsets.RelationshipDiffSets;
import org.neo4j.storageengine.api.Direction;
import org.neo4j.storageengine.api.NodeItem;
import org.neo4j.storageengine.api.PropertyItem;
import org.neo4j.storageengine.api.RelationshipItem;
import org.neo4j.storageengine.api.StorageProperty;
import org.neo4j.storageengine.api.txstate.DiffSetsVisitor;
import org.neo4j.storageengine.api.txstate.NodeState;
import org.neo4j.storageengine.api.txstate.PrimitiveLongReadableDiffSets;
import org.neo4j.storageengine.api.txstate.PropertyContainerState;
import org.neo4j.storageengine.api.txstate.ReadableDiffSets;
import org.neo4j.storageengine.api.txstate.ReadableRelationshipDiffSets;
import org.neo4j.storageengine.api.txstate.ReadableTransactionState;
import org.neo4j.storageengine.api.txstate.RelationshipState;
import org.neo4j.storageengine.api.txstate.TxStateVisitor;
import org.neo4j.values.storable.TextValue;
import org.neo4j.values.storable.Value;
import org.neo4j.values.storable.ValueGroup;
import org.neo4j.values.storable.ValueTuple;
import org.neo4j.values.storable.Values;

import static org.neo4j.collection.primitive.PrimitiveLongCollections.toPrimitiveIterator;
import static org.neo4j.helpers.collection.Iterables.map;
import static org.neo4j.values.storable.Values.NO_VALUE;

/**
 * This class contains transaction-local changes to the graph. These changes can then be used to augment reads from the
 * committed state of the database (to make the local changes appear in local transaction read operations). At commit
 * time a visitor is sent into this class to convert the end result of the tx changes into a physical changeset.
 * <p>
 * See {@link org.neo4j.kernel.impl.api.KernelTransactionImplementation} for how this happens.
 * <p>
 * This class is very large, as it has been used as a gathering point to consolidate all transaction state knowledge
 * into one component. Now that that work is done, this class should be refactored to increase transparency in how it
 * works.
 */
public class TxState implements TransactionState, RelationshipVisitor.Home
{
    /**
     * This factory must be used only for creating collections representing internal state that doesn't leak outside this class.
     */
    private final CollectionsFactory collectionsFactory;

    private PrimitiveIntObjectMap<DiffSets<Long>> labelStatesMap;
    private PrimitiveLongObjectMap<NodeStateImpl> nodeStatesMap;
    private PrimitiveLongObjectMap<RelationshipStateImpl> relationshipStatesMap;

    private PrimitiveIntObjectMap<String> createdLabelTokens;
    private PrimitiveIntObjectMap<String> createdPropertyKeyTokens;
    private PrimitiveIntObjectMap<String> createdRelationshipTypeTokens;

    private GraphState graphState;
    private DiffSets<IndexDescriptor> indexChanges;
    private DiffSets<ConstraintDescriptor> constraintsChanges;

    private PropertyChanges propertyChangesForNodes;

    private RemovalsCountingDiffSets nodes;
    private RemovalsCountingRelationshipsDiffSets relationships;

    private Map<IndexBackedConstraintDescriptor, Long> createdConstraintIndexesByConstraint;

    private Map<SchemaDescriptor,Map<ValueTuple,PrimitiveLongDiffSets>> indexUpdates;

    private InstanceCache<TxSingleNodeCursor> singleNodeCursor;
    private InstanceCache<TxIteratorRelationshipCursor> iteratorRelationshipCursor;
    private InstanceCache<TxSingleRelationshipCursor> singleRelationshipCursor;
    private InstanceCache<TxAllPropertyCursor> propertyCursor;
    private InstanceCache<TxSinglePropertyCursor> singlePropertyCursor;

    private boolean hasChanges;
    private boolean hasDataChanges;

    public TxState()
    {
        this( OnHeapCollectionsFactory.INSTANCE );
    }

    public TxState( CollectionsFactory collectionsFactory )
    {
        this.collectionsFactory = collectionsFactory;
        singleNodeCursor = new InstanceCache<TxSingleNodeCursor>()
        {
            @Override
            protected TxSingleNodeCursor create()
            {
                return new TxSingleNodeCursor( TxState.this, this );
            }
        };
        propertyCursor = new InstanceCache<TxAllPropertyCursor>()
        {
            @Override
            protected TxAllPropertyCursor create()
            {
                return new TxAllPropertyCursor( (Consumer) this );
            }
        };
        singlePropertyCursor = new InstanceCache<TxSinglePropertyCursor>()
        {
            @Override
            protected TxSinglePropertyCursor create()
            {
                return new TxSinglePropertyCursor( (Consumer) this );
            }
        };
        singleRelationshipCursor = new InstanceCache<TxSingleRelationshipCursor>()
        {
            @Override
            protected TxSingleRelationshipCursor create()
            {
                return new TxSingleRelationshipCursor( TxState.this, this );
            }
        };

        iteratorRelationshipCursor = new InstanceCache<TxIteratorRelationshipCursor>()
        {
            @Override
            protected TxIteratorRelationshipCursor create()
            {
                return new TxIteratorRelationshipCursor( TxState.this, this );
            }
        };
    }

    @Override
    public void accept( final TxStateVisitor visitor )
            throws ConstraintValidationException, CreateConstraintFailureException
    {
        // Created nodes
        if ( nodes != null )
        {
            nodes.accept( createdNodesVisitor( visitor ) );
        }

        if ( relationships != null )
        {
            // Created relationships
            relationships.accept( createdRelationshipsVisitor( this, visitor ) );

            // Deleted relationships
            relationships.accept( deletedRelationshipsVisitor( visitor ) );
        }

        // Deleted nodes
        if ( nodes != null )
        {
            nodes.accept( deletedNodesVisitor( visitor ) );
        }

        for ( NodeState node : modifiedNodes() )
        {
            node.accept( nodeVisitor( visitor ) );
        }

        for ( RelationshipState rel : modifiedRelationships() )
        {
            rel.accept( relVisitor( visitor ) );
        }

        if ( graphState != null )
        {
            graphState.accept( graphPropertyVisitor( visitor ) );
        }

        if ( indexChanges != null )
        {
            indexChanges.accept( indexVisitor( visitor ) );
        }

        if ( constraintsChanges != null )
        {
            constraintsChanges.accept( constraintsVisitor( visitor ) );
        }

        if ( createdLabelTokens != null )
        {
            createdLabelTokens.visitEntries( new LabelTokenStateVisitor( visitor ) );
        }

        if ( createdPropertyKeyTokens != null )
        {
            createdPropertyKeyTokens.visitEntries( new PropertyKeyTokenStateVisitor( visitor ) );
        }

        if ( createdRelationshipTypeTokens != null )
        {
            createdRelationshipTypeTokens.visitEntries( new RelationshipTypeTokenStateVisitor( visitor ) );
        }
    }

    private static DiffSetsVisitor<Long> deletedNodesVisitor( final TxStateVisitor visitor )
    {
        return new DiffSetsVisitor.Adapter<Long>()
        {
            @Override
            public void visitRemoved( Long element )
            {
                visitor.visitDeletedNode( element );
            }
        };
    }

    private static DiffSetsVisitor<Long> createdNodesVisitor( final TxStateVisitor visitor )
    {
        return new DiffSetsVisitor.Adapter<Long>()
        {
            @Override
            public void visitAdded( Long element )
            {
                visitor.visitCreatedNode( element );
            }
        };
    }

    private static DiffSetsVisitor<Long> deletedRelationshipsVisitor( final TxStateVisitor visitor )
    {
        return new DiffSetsVisitor.Adapter<Long>()
        {
            @Override
            public void visitRemoved( Long id )
            {
                visitor.visitDeletedRelationship( id );
            }
        };
    }

    private static DiffSetsVisitor<Long> createdRelationshipsVisitor( ReadableTransactionState tx, final TxStateVisitor visitor )
    {
        return new RelationshipChangeVisitorAdapter( tx )
        {
            @Override
            protected void visitAddedRelationship( long relationshipId, int type, long startNode, long endNode )
                    throws ConstraintValidationException
            {
                visitor.visitCreatedRelationship( relationshipId, type, startNode, endNode );
            }
        };
    }

    private static DiffSetsVisitor<ConstraintDescriptor> constraintsVisitor( final TxStateVisitor visitor )
    {
        return new ConstraintDiffSetsVisitor( visitor );
    }

    private static DiffSetsVisitor<IndexDescriptor> indexVisitor( final TxStateVisitor visitor )
    {
        return new DiffSetsVisitor<IndexDescriptor>()
        {
            @Override
            public void visitAdded( IndexDescriptor index )
            {
                visitor.visitAddedIndex( index );
            }

            @Override
            public void visitRemoved( IndexDescriptor index )
            {
                visitor.visitRemovedIndex( index );
            }
        };
    }

    private static NodeState.Visitor nodeVisitor( final TxStateVisitor visitor )
    {
        return new NodeState.Visitor()
        {
            @Override
            public void visitLabelChanges( long nodeId, Set<Integer> added, Set<Integer> removed )
                    throws ConstraintValidationException
            {
                visitor.visitNodeLabelChanges( nodeId, added, removed );
            }

            @Override
            public void visitPropertyChanges( long entityId, Iterator<StorageProperty> added,
                    Iterator<StorageProperty> changed, Iterator<Integer> removed )
                    throws ConstraintValidationException
            {
                visitor.visitNodePropertyChanges( entityId, added, changed, removed );
            }
        };
    }

    private static PropertyContainerState.Visitor relVisitor( final TxStateVisitor visitor )
    {
        return visitor::visitRelPropertyChanges;
    }

    private static PropertyContainerState.Visitor graphPropertyVisitor( final TxStateVisitor visitor )
    {
        return ( entityId, added, changed, removed ) -> visitor.visitGraphPropertyChanges( added, changed, removed );
    }

    @Override
    public boolean hasChanges()
    {
        return hasChanges;
    }

    @Override
    public Iterable<NodeState> modifiedNodes()
    {
        return nodeStatesMap == null ? Iterables.empty() : Iterables.cast( nodeStatesMap.values() );
    }

    private DiffSets<Long> getOrCreateLabelStateNodeDiffSets( int labelId )
    {
        if ( labelStatesMap == null )
        {
            labelStatesMap = collectionsFactory.newIntObjectMap();
        }
        return labelStatesMap.computeIfAbsent( labelId, unused -> new DiffSets<>() );
    }

    private ReadableDiffSets<Long> getLabelStateNodeDiffSets( int labelId )
    {
        if ( labelStatesMap == null )
        {
            return ReadableDiffSets.Empty.instance();
        }
        final DiffSets<Long> nodeDiffSets = labelStatesMap.get( labelId );
        return ReadableDiffSets.Empty.ifNull( nodeDiffSets );
    }

    @Override
    public ReadableDiffSets<Integer> nodeStateLabelDiffSets( long nodeId )
    {
        return getNodeState( nodeId ).labelDiffSets();
    }

    private DiffSets<Integer> getOrCreateNodeStateLabelDiffSets( long nodeId )
    {
        return getOrCreateNodeState( nodeId ).getOrCreateLabelDiffSets();
    }

    @Override
    public Iterator<StorageProperty> augmentGraphProperties( Iterator<StorageProperty> original )
    {
        if ( graphState != null )
        {
            return graphState.augmentProperties( original );
        }
        return original;
    }

    @Override
    public boolean nodeIsAddedInThisTx( long nodeId )
    {
        return nodes != null && nodes.isAdded( nodeId );
    }

    @Override
    public boolean relationshipIsAddedInThisTx( long relationshipId )
    {
        return relationships != null && relationships.isAdded( relationshipId );
    }

    private void changed()
    {
        hasChanges = true;
    }

    private void dataChanged()
    {
        changed();
        hasDataChanges = true;
    }

    @Override
    public void nodeDoCreate( long id )
    {
        nodes().add( id );
        dataChanged();
    }

    @Override
    public void nodeDoDelete( long nodeId )
    {
        nodes().remove( nodeId );

        if ( nodeStatesMap != null )
        {
            NodeStateImpl nodeState = nodeStatesMap.remove( nodeId );
            if ( nodeState != null )
            {
                ReadableDiffSets<Integer> diff = nodeState.labelDiffSets();
                for ( Integer label : diff.getAdded() )
                {
                    getOrCreateLabelStateNodeDiffSets( label ).remove( nodeId );
                }
                nodeState.clearIndexDiffs( nodeId );
                nodeState.clear();
            }
        }
        dataChanged();
    }

    @Override
    public void relationshipDoCreate( long id, int relationshipTypeId, long startNodeId, long endNodeId )
    {
        relationships().add( id );

        if ( startNodeId == endNodeId )
        {
            getOrCreateNodeState( startNodeId ).addRelationship( id, relationshipTypeId, Direction.BOTH );
        }
        else
        {
            getOrCreateNodeState( startNodeId ).addRelationship( id, relationshipTypeId, Direction.OUTGOING );
            getOrCreateNodeState( endNodeId ).addRelationship( id, relationshipTypeId, Direction.INCOMING );
        }

        getOrCreateRelationshipState( id ).setMetaData( startNodeId, endNodeId, relationshipTypeId );

        dataChanged();
    }

    @Override
    public boolean nodeIsDeletedInThisTx( long nodeId )
    {
        return nodes != null && nodes.wasRemoved( nodeId );
    }

    @Override
    public boolean nodeModifiedInThisTx( long nodeId )
    {
        return nodeIsAddedInThisTx( nodeId ) || nodeIsDeletedInThisTx( nodeId ) || hasNodeState( nodeId );
    }

    @Override
    public void relationshipDoDelete( long id, int type, long startNodeId, long endNodeId )
    {
        relationships().remove( id );

        if ( startNodeId == endNodeId )
        {
            getOrCreateNodeState( startNodeId ).removeRelationship( id, type, Direction.BOTH );
        }
        else
        {
            getOrCreateNodeState( startNodeId ).removeRelationship( id, type, Direction.OUTGOING );
            getOrCreateNodeState( endNodeId ).removeRelationship( id, type, Direction.INCOMING );
        }

        if ( relationshipStatesMap != null )
        {
            RelationshipStateImpl removed = relationshipStatesMap.remove( id );
            if ( removed != null )
            {
                removed.clear();
            }
        }

        dataChanged();
    }

    @Override
    public void relationshipDoDeleteAddedInThisTx( long relationshipId )
    {
        getRelationshipState( relationshipId ).accept( this::relationshipDoDelete );
    }

    @Override
    public boolean relationshipIsDeletedInThisTx( long relationshipId )
    {
        return relationships != null && relationships.wasRemoved( relationshipId );
    }

    @Override
    public void nodeDoAddProperty( long nodeId, int newPropertyKeyId, Value value )
    {
        NodeStateImpl nodeState = getOrCreateNodeState( nodeId );
        nodeState.addProperty( newPropertyKeyId, value );
        nodePropertyChanges().addProperty( nodeId, newPropertyKeyId, value );
        dataChanged();
    }

    @Override
    public void nodeDoChangeProperty( long nodeId, int propertyKeyId, Value replacedValue, Value newValue )
    {
        getOrCreateNodeState( nodeId ).changeProperty( propertyKeyId, newValue );
        nodePropertyChanges().changeProperty( nodeId, propertyKeyId, replacedValue, newValue );
        dataChanged();
    }

    @Override
    public void relationshipDoReplaceProperty( long relationshipId, int propertyKeyId, Value replacedValue,
            Value newValue )
    {
        if ( replacedValue != NO_VALUE )
        {
            getOrCreateRelationshipState( relationshipId ).changeProperty( propertyKeyId, newValue );
        }
        else
        {
            getOrCreateRelationshipState( relationshipId ).addProperty( propertyKeyId, newValue );
        }
        dataChanged();
    }

    @Override
    public void graphDoReplaceProperty( int propertyKeyId, Value replacedValue, Value newValue )
    {
        if ( replacedValue != NO_VALUE )
        {
            getOrCreateGraphState().changeProperty( propertyKeyId, newValue );
        }
        else
        {
            getOrCreateGraphState().addProperty( propertyKeyId, newValue );
        }
        dataChanged();
    }

    @Override
    public void nodeDoRemoveProperty( long nodeId, int propertyKeyId, Value removedValue )
    {
        getOrCreateNodeState( nodeId ).removeProperty( propertyKeyId, removedValue );
        nodePropertyChanges().removeProperty( nodeId, propertyKeyId, removedValue );
        dataChanged();
    }

    @Override
    public void relationshipDoRemoveProperty( long relationshipId, int propertyKeyId, Value removedValue )
    {
        getOrCreateRelationshipState( relationshipId ).removeProperty( propertyKeyId, removedValue );
        dataChanged();
    }

    @Override
    public void graphDoRemoveProperty( int propertyKeyId, Value removedValue )
    {
        getOrCreateGraphState().removeProperty( propertyKeyId, removedValue );
        dataChanged();
    }

    @Override
    public void nodeDoAddLabel( int labelId, long nodeId )
    {
        getOrCreateLabelStateNodeDiffSets( labelId ).add( nodeId );
        getOrCreateNodeStateLabelDiffSets( nodeId ).add( labelId );
        dataChanged();
    }

    @Override
    public void nodeDoRemoveLabel( int labelId, long nodeId )
    {
        getOrCreateLabelStateNodeDiffSets( labelId ).remove( nodeId );
        getOrCreateNodeStateLabelDiffSets( nodeId ).remove( labelId );
        dataChanged();
    }

    @Override
    public void labelDoCreateForName( String labelName, int id )
    {
        if ( createdLabelTokens == null )
        {
            createdLabelTokens = collectionsFactory.newIntObjectMap();
        }
        createdLabelTokens.put( id, labelName );
        changed();
    }

    @Override
    public void propertyKeyDoCreateForName( String propertyKeyName, int id )
    {
        if ( createdPropertyKeyTokens == null )
        {
            createdPropertyKeyTokens = collectionsFactory.newIntObjectMap();
        }
        createdPropertyKeyTokens.put( id, propertyKeyName );
        changed();
    }

    @Override
    public void relationshipTypeDoCreateForName( String labelName, int id )
    {
        if ( createdRelationshipTypeTokens == null )
        {
            createdRelationshipTypeTokens = collectionsFactory.newIntObjectMap();
        }
        createdRelationshipTypeTokens.put( id, labelName );
        changed();
    }

    @Override
    public NodeState getNodeState( long id )
    {
        if ( nodeStatesMap == null )
        {
            return NodeStateImpl.EMPTY;
        }
        final NodeState nodeState = nodeStatesMap.get( id );
        return nodeState == null ? NodeStateImpl.EMPTY : nodeState;
    }

    @Override
    public RelationshipState getRelationshipState( long id )
    {
        if ( relationshipStatesMap == null )
        {
            return RelationshipStateImpl.EMPTY;
        }
        final RelationshipStateImpl relationshipState = relationshipStatesMap.get( id );
        return relationshipState == null ? RelationshipStateImpl.EMPTY : relationshipState;
    }

    @Override
    public GraphState getGraphState( )
    {
        return graphState;
    }

    @Override
    public Cursor<NodeItem> augmentSingleNodeCursor( Cursor<NodeItem> cursor, long nodeId )
    {
        return hasChanges ? singleNodeCursor.get().init( cursor, nodeId ) : cursor;
    }

    @Override
    public Cursor<PropertyItem> augmentPropertyCursor( Cursor<PropertyItem> cursor,
            PropertyContainerState propertyContainerState )
    {
        return propertyContainerState.hasPropertyChanges() ?
                propertyCursor.get().init( cursor, propertyContainerState ) : cursor;
    }

    @Override
    public Cursor<PropertyItem> augmentSinglePropertyCursor( Cursor<PropertyItem> cursor,
            PropertyContainerState propertyContainerState, int propertyKeyId )
    {
        return propertyContainerState.hasPropertyChanges() ?
                singlePropertyCursor.get().init( cursor, propertyContainerState, propertyKeyId ) : cursor;
    }

    @Override
    public PrimitiveIntSet augmentLabels( PrimitiveIntSet labels, NodeState nodeState )
    {
        ReadableDiffSets<Integer> labelDiffSets = nodeState.labelDiffSets();
        if ( !labelDiffSets.isEmpty() )
        {
            labelDiffSets.getRemoved().forEach( labels::remove );
            labelDiffSets.getAdded().forEach( labels::add );
        }
        return labels;
    }

    @Override
    public Cursor<RelationshipItem> augmentSingleRelationshipCursor( Cursor<RelationshipItem> cursor,
            long relationshipId )
    {
        return hasChanges ? singleRelationshipCursor.get().init( cursor, relationshipId ) : cursor;
    }

    @Override
    public Cursor<RelationshipItem> augmentNodeRelationshipCursor( Cursor<RelationshipItem> cursor,
            NodeState nodeState,
            Direction direction )
    {
        return nodeState.hasRelationshipChanges()
               ? iteratorRelationshipCursor.get().init( cursor, nodeState.getAddedRelationships( direction ) )
               : cursor;
    }

    @Override
    public Cursor<RelationshipItem> augmentNodeRelationshipCursor( Cursor<RelationshipItem> cursor,
            NodeState nodeState,
            Direction direction,
            int[] relTypes )
    {
        return nodeState.hasRelationshipChanges()
               ? iteratorRelationshipCursor.get().init( cursor, nodeState.getAddedRelationships( direction, relTypes ) )
               : cursor;
    }

    @Override
    public Cursor<RelationshipItem> augmentRelationshipsGetAllCursor( Cursor<RelationshipItem> cursor )
    {
        return hasChanges && relationships != null && !relationships.isEmpty()
               ? iteratorRelationshipCursor.get().init( cursor, toPrimitiveIterator( relationships.getAdded().iterator() ) )
               : cursor;
    }

    @Override
    public ReadableDiffSets<Long> nodesWithLabelChanged( int label )
    {
        return getLabelStateNodeDiffSets( label );
    }

    @Override
    public ReadableDiffSets<Long> nodesWithAnyOfLabelsChanged( int... labels )
    {
        //It is enough that one of the labels is added
        //It is necessary for all the labels are removed
        Set<Long> added = new HashSet<>();
        Set<Long> removed = new HashSet<>();
        for ( int i = 0; i < labels.length; i++ )
        {
            ReadableDiffSets<Long> nodeDiffSets = getLabelStateNodeDiffSets( labels[i] );
            if ( i == 0 )
            {
                removed.addAll( nodeDiffSets.getRemoved() );
            }
            else
            {
                removed.retainAll( nodeDiffSets.getRemoved() );
            }
            added.addAll( nodeDiffSets.getAdded() );
        }

        return new DiffSets<>( added, removed );
    }

    @Override
    public ReadableDiffSets<Long> nodesWithAllLabelsChanged( int... labels )
    {
        DiffSets<Long> changes = new DiffSets<>();
        for ( int label : labels )
        {
            final ReadableDiffSets<Long> nodeDiffSets = getLabelStateNodeDiffSets( label );
            changes.addAll( nodeDiffSets.getAdded().iterator() );
            changes.removeAll( nodeDiffSets.getRemoved().iterator() );
        }
        return changes;
    }

    @Override
    public IndexDescriptor indexRuleDoAdd( IndexDescriptor descriptor )
    {
        DiffSets<IndexDescriptor> diff = indexChangesDiffSets();
        if ( !diff.unRemove( descriptor ) )
        {
            diff.add( descriptor );
        }
        changed();
        return descriptor;
    }

    @Override
    public void indexDoDrop( IndexDescriptor descriptor )
    {
        indexChangesDiffSets().remove( descriptor );
        changed();
    }

    @Override
    public boolean indexDoUnRemove( SchemaIndexDescriptor descriptor )
    {
        return indexChangesDiffSets().unRemove( descriptor );
    }

    @Override
    public ReadableDiffSets<IndexDescriptor> indexDiffSetsByLabel( int labelId )
    {
        return indexChangesDiffSets().filterAdded( SchemaDescriptorPredicates.hasLabel( labelId ) );
    }

    @Override
    public ReadableDiffSets<IndexDescriptor> indexDiffSetsBySchema( SchemaDescriptor schema )
    {
        return indexChangesDiffSets().filterAdded( indexDescriptor -> indexDescriptor.schema().equals( schema ) );
    }

    @Override
    public ReadableDiffSets<IndexDescriptor> indexChanges()
    {
        return ReadableDiffSets.Empty.ifNull( indexChanges );
    }

    private DiffSets<IndexDescriptor> indexChangesDiffSets()
    {
        if ( indexChanges == null )
        {
            indexChanges = new DiffSets<>();
        }
        return indexChanges;
    }

    @Override
    public ReadableDiffSets<Long> addedAndRemovedNodes()
    {
        return ReadableDiffSets.Empty.ifNull( nodes );
    }

    private RemovalsCountingDiffSets nodes()
    {
        if ( nodes == null )
        {
            nodes = new RemovalsCountingDiffSets();
        }
        return nodes;
    }

    @Override
    public int augmentNodeDegree( long nodeId, int degree, Direction direction )
    {
        return getNodeState( nodeId ).augmentDegree( direction, degree );
    }

    @Override
    public int augmentNodeDegree( long nodeId, int degree, Direction direction, int typeId )
    {
        return getNodeState( nodeId ).augmentDegree( direction, degree, typeId );
    }

    @Override
    public PrimitiveIntSet nodeRelationshipTypes( long nodeId )
    {
        return getNodeState( nodeId ).relationshipTypes();
    }

    @Override
    public ReadableRelationshipDiffSets<Long> addedAndRemovedRelationships()
    {
        return ReadableRelationshipDiffSets.Empty.ifNull( relationships );
    }

    private RemovalsCountingRelationshipsDiffSets relationships()
    {
        if ( relationships == null )
        {
            relationships = new RemovalsCountingRelationshipsDiffSets( this );
        }
        return relationships;
    }

    @Override
    public Iterable<RelationshipState> modifiedRelationships()
    {
        return relationshipStatesMap == null ? Iterables.empty() : Iterables.cast( relationshipStatesMap.values() );
    }

    private NodeStateImpl getOrCreateNodeState( long nodeId )
    {
        if ( nodeStatesMap == null )
        {
            nodeStatesMap = collectionsFactory.newLongObjectMap();
        }
        return nodeStatesMap.computeIfAbsent( nodeId, unused -> new NodeStateImpl( nodeId, this ) );
    }

    private RelationshipStateImpl getOrCreateRelationshipState( long relationshipId )
    {
        if ( relationshipStatesMap == null )
        {
            relationshipStatesMap = collectionsFactory.newLongObjectMap();
        }
        return relationshipStatesMap.computeIfAbsent( relationshipId, unused -> new RelationshipStateImpl( relationshipId ) );
    }

    private GraphState getOrCreateGraphState()
    {
        if ( graphState == null )
        {
            graphState = new GraphState();
        }
        return graphState;
    }

    @Override
    public void constraintDoAdd( IndexBackedConstraintDescriptor constraint, long indexId )
    {
        constraintsChangesDiffSets().add( constraint );
        createdConstraintIndexesByConstraint().put( constraint, indexId );
        changed();
    }

    @Override
    public void constraintDoAdd( ConstraintDescriptor constraint )
    {
        constraintsChangesDiffSets().add( constraint );
        changed();
    }

    @Override
    public ReadableDiffSets<ConstraintDescriptor> constraintsChangesForLabel( int labelId )
    {
        return constraintsChangesDiffSets().filterAdded( SchemaDescriptorPredicates.hasLabel( labelId ) );
    }

    @Override
    public ReadableDiffSets<ConstraintDescriptor> constraintsChangesForSchema( SchemaDescriptor descriptor )
    {
        return constraintsChangesDiffSets().filterAdded( SchemaDescriptor.equalTo( descriptor ) );
    }

    @Override
    public ReadableDiffSets<ConstraintDescriptor> constraintsChangesForRelationshipType( int relTypeId )
    {
        return constraintsChangesDiffSets().filterAdded( SchemaDescriptorPredicates.hasRelType( relTypeId ) );
    }

    @Override
    public ReadableDiffSets<ConstraintDescriptor> constraintsChanges()
    {
        return ReadableDiffSets.Empty.ifNull( constraintsChanges );
    }

    private DiffSets<ConstraintDescriptor> constraintsChangesDiffSets()
    {
        if ( constraintsChanges == null )
        {
            constraintsChanges = new DiffSets<>();
        }
        return constraintsChanges;
    }

    @Override
    public void constraintDoDrop( ConstraintDescriptor constraint )
    {
        constraintsChangesDiffSets().remove( constraint );
        if ( constraint.enforcesUniqueness() )
        {
            indexDoDrop( getIndexForIndexBackedConstraint( (IndexBackedConstraintDescriptor) constraint ) );
        }
        changed();
    }

    @Override
    public boolean constraintDoUnRemove( ConstraintDescriptor constraint )
    {
        return constraintsChangesDiffSets().unRemove( constraint );
    }

    @Override
    public Iterable<SchemaIndexDescriptor> constraintIndexesCreatedInTx()
    {
        if ( createdConstraintIndexesByConstraint != null && !createdConstraintIndexesByConstraint.isEmpty() )
        {
            return map( this::getIndexForIndexBackedConstraint, createdConstraintIndexesByConstraint.keySet() );
        }
        return Iterables.empty();
    }

    @Override
    public Long indexCreatedForConstraint( ConstraintDescriptor constraint )
    {
        return createdConstraintIndexesByConstraint == null ? null :
                createdConstraintIndexesByConstraint.get( constraint );
    }

    @Override
    public PrimitiveLongReadableDiffSets indexUpdatesForScan( IndexDescriptor descriptor )
    {
        if ( indexUpdates == null )
        {
            return PrimitiveLongReadableDiffSets.EMPTY;
        }
        Map<ValueTuple, PrimitiveLongDiffSets> updates = indexUpdates.get( descriptor.schema() );
        if ( updates == null )
        {
            return PrimitiveLongReadableDiffSets.EMPTY;
        }
        PrimitiveLongDiffSets diffs = new PrimitiveLongDiffSets();
        for ( PrimitiveLongDiffSets diffSet : updates.values() )
        {
            diffs.addAll( diffSet.getAdded().iterator() );
            diffs.removeAll( diffSet.getRemoved().iterator() );
        }
        return diffs;
    }

    @Override
<<<<<<< HEAD
    public PrimitiveLongReadableDiffSets indexUpdatesForSeek( IndexDescriptor descriptor, ValueTuple values )
=======
    public PrimitiveLongReadableDiffSets indexUpdatesForSuffixOrContains( SchemaIndexDescriptor descriptor, IndexQuery query )
    {
        assert descriptor.schema().getPropertyIds().length == 1 :
                "Suffix and contains queries are only supported for single property queries";

        if ( indexUpdates == null )
        {
            return PrimitiveLongReadableDiffSets.EMPTY;
        }
        Map<ValueTuple, PrimitiveLongDiffSets> updates = indexUpdates.get( descriptor.schema() );
        if ( updates == null )
        {
            return PrimitiveLongReadableDiffSets.EMPTY;
        }
        PrimitiveLongDiffSets diffs = new PrimitiveLongDiffSets();
        for ( Map.Entry<ValueTuple,PrimitiveLongDiffSets> entry : updates.entrySet() )
        {
            if ( query.acceptsValue( entry.getKey().getOnlyValue() ) )
            {
                PrimitiveLongDiffSets diffsets = entry.getValue();
                diffs.addAll( diffsets.getAdded().iterator() );
                diffs.removeAll( diffsets.getRemoved().iterator() );
            }
        }
        return diffs;
    }

    @Override
    public PrimitiveLongReadableDiffSets indexUpdatesForSeek( SchemaIndexDescriptor descriptor, ValueTuple values )
>>>>>>> 678a860c
    {
        PrimitiveLongDiffSets indexUpdatesForSeek = getIndexUpdatesForSeek( descriptor.schema(), values, /*create=*/false );
        return indexUpdatesForSeek == null ? PrimitiveLongReadableDiffSets.EMPTY : indexUpdatesForSeek;
    }

    @Override
    public PrimitiveLongReadableDiffSets indexUpdatesForRangeSeek( IndexDescriptor descriptor, ValueGroup valueGroup,
                                                                   Value lower, boolean includeLower,
                                                                   Value upper, boolean includeUpper )
    {
        assert lower != null && upper != null : "Use Values.NO_VALUE to encode the lack of a bound";

        TreeMap<ValueTuple, PrimitiveLongDiffSets> sortedUpdates = getSortedIndexUpdates( descriptor.schema() );
        if ( sortedUpdates == null )
        {
            return PrimitiveLongReadableDiffSets.EMPTY;
        }

        ValueTuple selectedLower;
        boolean selectedIncludeLower;

        ValueTuple selectedUpper;
        boolean selectedIncludeUpper;

        if ( lower == NO_VALUE )
        {
            selectedLower = ValueTuple.of( Values.minValue( valueGroup, upper ) );
            selectedIncludeLower = true;
        }
        else
        {
            selectedLower = ValueTuple.of( lower );
            selectedIncludeLower = includeLower;
        }

        if ( upper == NO_VALUE )
        {
            selectedUpper = ValueTuple.of( Values.maxValue( valueGroup, lower ) );
            selectedIncludeUpper = false;
        }
        else
        {
            selectedUpper = ValueTuple.of( upper );
            selectedIncludeUpper = includeUpper;
        }

        return indexUpdatesForRangeSeek( sortedUpdates, selectedLower, selectedIncludeLower, selectedUpper, selectedIncludeUpper );
    }

    private PrimitiveLongReadableDiffSets indexUpdatesForRangeSeek( TreeMap<ValueTuple,PrimitiveLongDiffSets> sortedUpdates, ValueTuple lower,
            boolean includeLower, ValueTuple upper, boolean includeUpper )
    {
        PrimitiveLongDiffSets diffs = new PrimitiveLongDiffSets();

        Collection<PrimitiveLongDiffSets> inRange = sortedUpdates.subMap( lower, includeLower, upper, includeUpper ).values();
        for ( PrimitiveLongDiffSets diffForSpecificValue : inRange )
        {
            diffs.addAll( diffForSpecificValue.getAdded().iterator() );
            diffs.removeAll( diffForSpecificValue.getRemoved().iterator() );
        }
        return diffs;
    }

    @Override
    public PrimitiveLongReadableDiffSets indexUpdatesForRangeSeekByPrefix( IndexDescriptor descriptor, String prefix )
    {
        TreeMap<ValueTuple, PrimitiveLongDiffSets> sortedUpdates = getSortedIndexUpdates( descriptor.schema() );
        if ( sortedUpdates == null )
        {
            return PrimitiveLongReadableDiffSets.EMPTY;
        }
        ValueTuple floor = ValueTuple.of( Values.stringValue( prefix ) );
        PrimitiveLongDiffSets diffs = new PrimitiveLongDiffSets();
        for ( Map.Entry<ValueTuple,PrimitiveLongDiffSets> entry : sortedUpdates.tailMap( floor ).entrySet() )
        {
            ValueTuple key = entry.getKey();
            if ( ((TextValue) key.getOnlyValue()).stringValue().startsWith( prefix ) )
            {
                PrimitiveLongDiffSets diffSets = entry.getValue();
                diffs.addAll( diffSets.getAdded().iterator() );
                diffs.removeAll( diffSets.getRemoved().iterator() );
            }
            else
            {
                break;
            }
        }
        return diffs;
    }

    // Ensure sorted index updates for a given index. This is needed for range query support and
    // may involve converting the existing hash map first
    //
    private TreeMap<ValueTuple, PrimitiveLongDiffSets> getSortedIndexUpdates( SchemaDescriptor descriptor )
    {
        if ( indexUpdates == null )
        {
            return null;
        }
        Map<ValueTuple, PrimitiveLongDiffSets> updates = indexUpdates.get( descriptor );
        if ( updates == null )
        {
            return null;
        }
        TreeMap<ValueTuple,PrimitiveLongDiffSets> sortedUpdates;
        if ( updates instanceof TreeMap )
        {
            sortedUpdates = (TreeMap<ValueTuple,PrimitiveLongDiffSets>) updates;
        }
        else
        {
            sortedUpdates = new TreeMap<>( ValueTuple.COMPARATOR );
            sortedUpdates.putAll( updates );
            indexUpdates.put( descriptor, sortedUpdates );
        }
        return sortedUpdates;
    }

    @Override
    public void indexDoUpdateEntry( SchemaDescriptor descriptor, long nodeId,
            ValueTuple propertiesBefore, ValueTuple propertiesAfter )
    {
        NodeStateImpl nodeState = getOrCreateNodeState( nodeId );
        Map<ValueTuple,PrimitiveLongDiffSets> updates = getIndexUpdatesByDescriptor( descriptor, true);
        if ( propertiesBefore != null )
        {
            PrimitiveLongDiffSets before = getIndexUpdatesForSeek( updates, propertiesBefore, true );
            //noinspection ConstantConditions
            before.remove( nodeId );
            if ( before.getRemoved().contains( nodeId ) )
            {
                nodeState.addIndexDiff( before );
            }
            else
            {
                nodeState.removeIndexDiff( before );
            }
        }
        if ( propertiesAfter != null )
        {
            PrimitiveLongDiffSets after = getIndexUpdatesForSeek( updates, propertiesAfter, true );
            //noinspection ConstantConditions
            after.add( nodeId );
            if ( after.getAdded().contains( nodeId ) )
            {
                nodeState.addIndexDiff( after );
            }
            else
            {
                nodeState.removeIndexDiff( after );
            }
        }
    }

    private PrimitiveLongDiffSets getIndexUpdatesForSeek(
            SchemaDescriptor schema, ValueTuple values, boolean create )
    {
        Map<ValueTuple,PrimitiveLongDiffSets> updates = getIndexUpdatesByDescriptor( schema, create );
        if ( updates != null )
        {
            return getIndexUpdatesForSeek( updates, values, create );
        }
        return null;
    }

    private PrimitiveLongDiffSets getIndexUpdatesForSeek( Map<ValueTuple,PrimitiveLongDiffSets> updates,
            ValueTuple values, boolean create )
    {
        return create ? updates.computeIfAbsent( values, value -> new PrimitiveLongDiffSets() ) : updates.get( values );
    }

    private Map<ValueTuple,PrimitiveLongDiffSets> getIndexUpdatesByDescriptor( SchemaDescriptor schema,
            boolean create )
    {
        if ( indexUpdates == null )
        {
            if ( !create )
            {
                return null;
            }
            indexUpdates = new HashMap<>();
        }
        Map<ValueTuple, PrimitiveLongDiffSets> updates = indexUpdates.get( schema );
        if ( updates == null )
        {
            if ( !create )
            {
                return null;
            }
            updates = new HashMap<>();
            indexUpdates.put( schema, updates );
        }
        return updates;
    }

    private Map<IndexBackedConstraintDescriptor, Long> createdConstraintIndexesByConstraint()
    {
        if ( createdConstraintIndexesByConstraint == null )
        {
            createdConstraintIndexesByConstraint = new HashMap<>();
        }
        return createdConstraintIndexesByConstraint;
    }

    private SchemaIndexDescriptor getIndexForIndexBackedConstraint( IndexBackedConstraintDescriptor constraint )
    {
        return constraint.ownedIndexDescriptor();
    }

    private boolean hasNodeState( long nodeId )
    {
        return nodeStatesMap != null && nodeStatesMap.containsKey( nodeId );
    }

    private PropertyChanges nodePropertyChanges()
    {
        return propertyChangesForNodes == null ? propertyChangesForNodes = new PropertyChanges( collectionsFactory ) : propertyChangesForNodes;
    }

    @Override
    public PrimitiveLongIterator augmentNodesGetAll( PrimitiveLongIterator committed )
    {
        return addedAndRemovedNodes().augment( committed );
    }

    @Override
    public RelationshipIterator augmentRelationshipsGetAll( RelationshipIterator committed )
    {
        return addedAndRemovedRelationships().augment( committed );
    }

    @Override
    public <EX extends Exception> boolean relationshipVisit( long relId, RelationshipVisitor<EX> visitor ) throws EX
    {
        return getRelationshipState( relId ).accept( visitor );
    }

    @Override
    public boolean hasDataChanges()
    {
        return hasDataChanges;
    }

    /**
     * Release all underlying resources. The instance must not be used after calling this method .
     */
    public void release()
    {
        if ( !collectionsFactory.collectionsMustBeReleased() )
        {
            return;
        }
        if ( labelStatesMap != null )
        {
            labelStatesMap.close();
        }
        if ( createdLabelTokens != null )
        {
            createdLabelTokens.close();
        }
        if ( createdRelationshipTypeTokens != null )
        {
            createdRelationshipTypeTokens.close();
        }
        if ( nodeStatesMap != null )
        {
            nodeStatesMap.close();
        }
        if ( relationshipStatesMap != null )
        {
            relationshipStatesMap.close();
        }
        if ( propertyChangesForNodes != null )
        {
            propertyChangesForNodes.release();
        }
        if ( nodes != null && nodes.removedFromAdded != null )
        {
            nodes.removedFromAdded.close();
        }
        if ( relationships != null && relationships.removedFromAdded != null )
        {
            relationships.removedFromAdded.close();
        }
    }

    private static class LabelTokenStateVisitor implements PrimitiveIntObjectVisitor<String,RuntimeException>
    {
        private final TxStateVisitor visitor;

        LabelTokenStateVisitor( TxStateVisitor visitor )
        {
            this.visitor = visitor;
        }

        @Override
        public boolean visited( int key, String value )
        {
            visitor.visitCreatedLabelToken( value, key );
            return false;
        }
    }

    private static class PropertyKeyTokenStateVisitor implements PrimitiveIntObjectVisitor<String,RuntimeException>
    {
        private final TxStateVisitor visitor;

        PropertyKeyTokenStateVisitor( TxStateVisitor visitor )
        {
            this.visitor = visitor;
        }

        @Override
        public boolean visited( int key, String value )
        {
            visitor.visitCreatedPropertyKeyToken( value, key );
            return false;
        }
    }

    private static class RelationshipTypeTokenStateVisitor implements PrimitiveIntObjectVisitor<String,RuntimeException>
    {
        private final TxStateVisitor visitor;

        RelationshipTypeTokenStateVisitor( TxStateVisitor visitor )
        {
            this.visitor = visitor;
        }

        @Override
        public boolean visited( int key, String value )
        {
            visitor.visitCreatedRelationshipTypeToken( value, key );
            return false;
        }
    }

    private static class ConstraintDiffSetsVisitor implements DiffSetsVisitor<ConstraintDescriptor>
    {
        private final TxStateVisitor visitor;

        ConstraintDiffSetsVisitor( TxStateVisitor visitor )
        {
            this.visitor = visitor;
        }

        @Override
        public void visitAdded( ConstraintDescriptor constraint ) throws CreateConstraintFailureException
        {
            visitor.visitAddedConstraint( constraint );
        }

        @Override
        public void visitRemoved( ConstraintDescriptor constraint )
        {
            visitor.visitRemovedConstraint( constraint );
        }
    }

    /**
     * This class works around the fact that create-delete in the same transaction is a no-op in {@link DiffSets},
     * whereas we need to know total number of explicit removals.
     */
    private class RemovalsCountingDiffSets extends DiffSets<Long>
    {
        private PrimitiveLongSet removedFromAdded;

        @Override
        public boolean remove( Long elem )
        {
            if ( added( false ).remove( elem ) )
            {
                if ( removedFromAdded == null )
                {
                    removedFromAdded = collectionsFactory.newLongSet();
                }
                removedFromAdded.add( elem );
                return true;
            }
            return removed( true ).add( elem );
        }

        private boolean wasRemoved( long id )
        {
            return (removedFromAdded != null && removedFromAdded.contains( id )) || super.isRemoved( id );
        }
    }

    /**
     * This class works around the fact that create-delete in the same transaction is a no-op in {@link DiffSets},
     * whereas we need to know total number of explicit removals.
     */
    private class RemovalsCountingRelationshipsDiffSets extends RelationshipDiffSets<Long>
    {
        private PrimitiveLongSet removedFromAdded;

        private RemovalsCountingRelationshipsDiffSets( RelationshipVisitor.Home txStateRelationshipHome )
        {
            super( txStateRelationshipHome );
        }

        @Override
        public boolean remove( Long elem )
        {
            if ( added( false ).remove( elem ) )
            {
                if ( removedFromAdded == null )
                {
                    removedFromAdded = collectionsFactory.newLongSet();
                }
                removedFromAdded.add( elem );
                return true;
            }
            return removed( true ).add( elem );
        }

        private boolean wasRemoved( long id )
        {
            return (removedFromAdded != null && removedFromAdded.contains( id )) || super.isRemoved( id );
        }
    }
}<|MERGE_RESOLUTION|>--- conflicted
+++ resolved
@@ -1022,9 +1022,6 @@
     }
 
     @Override
-<<<<<<< HEAD
-    public PrimitiveLongReadableDiffSets indexUpdatesForSeek( IndexDescriptor descriptor, ValueTuple values )
-=======
     public PrimitiveLongReadableDiffSets indexUpdatesForSuffixOrContains( SchemaIndexDescriptor descriptor, IndexQuery query )
     {
         assert descriptor.schema().getPropertyIds().length == 1 :
@@ -1053,8 +1050,7 @@
     }
 
     @Override
-    public PrimitiveLongReadableDiffSets indexUpdatesForSeek( SchemaIndexDescriptor descriptor, ValueTuple values )
->>>>>>> 678a860c
+    public PrimitiveLongReadableDiffSets indexUpdatesForSeek( IndexDescriptor descriptor, ValueTuple values )
     {
         PrimitiveLongDiffSets indexUpdatesForSeek = getIndexUpdatesForSeek( descriptor.schema(), values, /*create=*/false );
         return indexUpdatesForSeek == null ? PrimitiveLongReadableDiffSets.EMPTY : indexUpdatesForSeek;

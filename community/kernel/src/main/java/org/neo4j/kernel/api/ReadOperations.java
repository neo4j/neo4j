/*
 * Copyright (c) 2002-2018 "Neo Technology,"
 * Network Engine for Objects in Lund AB [http://neotechnology.com]
 *
 * This file is part of Neo4j.
 *
 * Neo4j is free software: you can redistribute it and/or modify
 * it under the terms of the GNU General Public License as published by
 * the Free Software Foundation, either version 3 of the License, or
 * (at your option) any later version.
 *
 * This program is distributed in the hope that it will be useful,
 * but WITHOUT ANY WARRANTY; without even the implied warranty of
 * MERCHANTABILITY or FITNESS FOR A PARTICULAR PURPOSE.  See the
 * GNU General Public License for more details.
 *
 * You should have received a copy of the GNU General Public License
 * along with this program.  If not, see <http://www.gnu.org/licenses/>.
 */
package org.neo4j.kernel.api;

import java.util.Iterator;
import java.util.Map;
import java.util.Set;
import java.util.function.Function;

import org.neo4j.collection.primitive.PrimitiveIntIterator;
import org.neo4j.collection.primitive.PrimitiveLongIterator;
import org.neo4j.collection.primitive.PrimitiveLongResourceIterator;
import org.neo4j.cursor.Cursor;
import org.neo4j.graphdb.Direction;
import org.neo4j.internal.kernel.api.IndexQuery;
import org.neo4j.internal.kernel.api.InternalIndexState;
import org.neo4j.internal.kernel.api.exceptions.EntityNotFoundException;
import org.neo4j.internal.kernel.api.exceptions.LabelNotFoundKernelException;
import org.neo4j.internal.kernel.api.exceptions.ProcedureException;
import org.neo4j.internal.kernel.api.exceptions.PropertyKeyIdNotFoundKernelException;
import org.neo4j.internal.kernel.api.exceptions.explicitindex.ExplicitIndexNotFoundKernelException;
import org.neo4j.internal.kernel.api.procs.ProcedureHandle;
import org.neo4j.internal.kernel.api.procs.ProcedureSignature;
import org.neo4j.internal.kernel.api.procs.QualifiedName;
import org.neo4j.internal.kernel.api.procs.UserFunctionHandle;
import org.neo4j.internal.kernel.api.procs.UserFunctionSignature;
import org.neo4j.internal.kernel.api.schema.SchemaDescriptor;
import org.neo4j.internal.kernel.api.schema.constraints.ConstraintDescriptor;
import org.neo4j.kernel.api.exceptions.RelationshipTypeIdNotFoundKernelException;
import org.neo4j.kernel.api.exceptions.index.IndexNotApplicableKernelException;
import org.neo4j.kernel.api.exceptions.index.IndexNotFoundKernelException;
import org.neo4j.kernel.api.exceptions.schema.IndexBrokenKernelException;
import org.neo4j.kernel.api.exceptions.schema.SchemaRuleNotFoundException;
import org.neo4j.kernel.api.index.IndexProvider;
import org.neo4j.kernel.api.schema.index.IndexDescriptor;
import org.neo4j.kernel.api.schema.index.SchemaIndexDescriptor;
import org.neo4j.kernel.impl.api.RelationshipVisitor;
import org.neo4j.kernel.impl.api.operations.KeyReadOperations;
import org.neo4j.kernel.impl.api.store.RelationshipIterator;
import org.neo4j.register.Register.DoubleLongRegister;
import org.neo4j.storageengine.api.NodeItem;
import org.neo4j.storageengine.api.PropertyItem;
import org.neo4j.storageengine.api.RelationshipItem;
import org.neo4j.storageengine.api.Token;
import org.neo4j.storageengine.api.lock.ResourceType;
import org.neo4j.storageengine.api.schema.PopulationProgress;
import org.neo4j.values.storable.Value;

/**
 * Defines all types of read operations that can be done from the {@link InwardKernel}.
 */
public interface ReadOperations
{
    long UNLABELLED = Integer.MAX_VALUE + 1L;
    int ANY_LABEL = -1;
    int ANY_RELATIONSHIP_TYPE = -1;

    //===========================================
    //== TOKEN OPERATIONS =======================
    //===========================================

    /** Returns a label id for a label name. If the label doesn't exist, {@link KeyReadOperations#NO_SUCH_LABEL}
     * will be returned. */
    int labelGetForName( String labelName );

    /** Returns the label name for the given label id. */
    String labelGetName( int labelId ) throws LabelNotFoundKernelException;

    /** Returns the labels currently stored in the database * */
    Iterator<Token> labelsGetAllTokens();
    /**
     * Returns a property key id for the given property key. If the property key doesn't exist,
     * {@link StatementConstants#NO_SUCH_PROPERTY_KEY} will be returned.
     */
    int propertyKeyGetForName( String propertyKeyName );

    /** Returns the name of a property given its property key id */
    String propertyKeyGetName( int propertyKeyId ) throws PropertyKeyIdNotFoundKernelException;

    /** Returns the property keys currently stored in the database */
    Iterator<Token> propertyKeyGetAllTokens();

    int relationshipTypeGetForName( String relationshipTypeName );

    String relationshipTypeGetName( int relationshipTypeId ) throws RelationshipTypeIdNotFoundKernelException;

    /** Returns the relationship types currently stored in the database */
    Iterator<Token> relationshipTypesGetAllTokens();

    int labelCount();

    int propertyKeyCount();

    int relationshipTypeCount();

    //===========================================
    //== DATA OPERATIONS ========================
    //===========================================

    /**
     * @param labelId the label id of the label that returned nodes are guaranteed to have
     * @return ids of all nodes that have the given label
     */
    PrimitiveLongResourceIterator nodesGetForLabel( int labelId );

    /**
     * Queries the given index with the given index query.
     *
     * @param index the index to query against.
     * @param predicates array of the {@link IndexQuery} predicates to query for.
     * @return ids of the matching nodes
     * @throws org.neo4j.kernel.api.exceptions.index.IndexNotFoundKernelException if no such index is found.
     */
    PrimitiveLongResourceIterator indexQuery( IndexDescriptor index, IndexQuery... predicates )
            throws IndexNotFoundKernelException, IndexNotApplicableKernelException;

    /**
     * @return an iterator over all nodes in the database.
     */
    PrimitiveLongIterator nodesGetAll();

    /**
     * @return an iterator over all relationships in the database.
     */
    PrimitiveLongIterator relationshipsGetAll();

    RelationshipIterator nodeGetRelationships( long nodeId, Direction direction, int[] relTypes )
            throws EntityNotFoundException;

    RelationshipIterator nodeGetRelationships( long nodeId, Direction direction ) throws EntityNotFoundException;

    /**
     * Returns node id of unique node found in the given unique index for value or
     * {@link StatementConstants#NO_SUCH_NODE} if the index does not contain a
     * matching node.
     * <p/>
     * If a node is found, a READ lock for the index entry will be held. If no node
     * is found (if {@link StatementConstants#NO_SUCH_NODE} was returned), a WRITE
     * lock for the index entry will be held. This is to facilitate unique creation
     * of nodes, to build get-or-create semantics on top of this method.
     *
     * @throws org.neo4j.kernel.api.exceptions.index.IndexNotFoundKernelException if no such index found.
     */
    long nodeGetFromUniqueIndexSeek( IndexDescriptor index, IndexQuery.ExactPredicate... predicates ) throws IndexNotFoundKernelException,
            IndexBrokenKernelException, IndexNotApplicableKernelException;

    long nodesCountIndexed( SchemaIndexDescriptor index, long nodeId, Value value )
            throws IndexNotFoundKernelException, IndexBrokenKernelException;

    boolean nodeExists( long nodeId );

    /**
     * Checks if a node is labeled with a certain label or not. Returns
     * {@code true} if the node is labeled with the label, otherwise {@code false.}
     */
    boolean nodeHasLabel( long nodeId, int labelId ) throws EntityNotFoundException;

    int nodeGetDegree( long nodeId, Direction direction, int relType ) throws EntityNotFoundException;

    int nodeGetDegree( long nodeId, Direction direction ) throws EntityNotFoundException;

    boolean nodeIsDense( long nodeId ) throws EntityNotFoundException;

    /**
     * Returns all labels set on node with id {@code nodeId}.
     * If the node has no labels an empty {@link Iterable} will be returned.
     */
    PrimitiveIntIterator nodeGetLabels( long nodeId ) throws EntityNotFoundException;

    PrimitiveIntIterator nodeGetPropertyKeys( long nodeId ) throws EntityNotFoundException;

    PrimitiveIntIterator relationshipGetPropertyKeys( long relationshipId ) throws EntityNotFoundException;

    PrimitiveIntIterator graphGetPropertyKeys();

    PrimitiveIntIterator nodeGetRelationshipTypes( long nodeId ) throws EntityNotFoundException;

    boolean nodeHasProperty( long nodeId, int propertyKeyId ) throws EntityNotFoundException;

    Value nodeGetProperty( long nodeId, int propertyKeyId ) throws EntityNotFoundException;

    boolean relationshipHasProperty( long relationshipId, int propertyKeyId ) throws EntityNotFoundException;

    Value relationshipGetProperty( long relationshipId, int propertyKeyId ) throws EntityNotFoundException;

    boolean graphHasProperty( int propertyKeyId );

    Value graphGetProperty( int propertyKeyId );

    <EXCEPTION extends Exception> void relationshipVisit( long relId, RelationshipVisitor<EXCEPTION> visitor )
            throws EntityNotFoundException, EXCEPTION;

    long nodesGetCount();

    long relationshipsGetCount();

    //===========================================
    //== CURSOR ACCESS OPERATIONS ===============
    //===========================================

    Cursor<NodeItem> nodeCursorById( long nodeId ) throws EntityNotFoundException;

    Cursor<RelationshipItem> relationshipCursorById( long relId ) throws EntityNotFoundException;

    Cursor<PropertyItem> nodeGetProperties( NodeItem node );

    Cursor<PropertyItem> relationshipGetProperties( RelationshipItem relationship );

    //===========================================
    //== SCHEMA OPERATIONS ======================
    //===========================================

<<<<<<< HEAD
    /** Returns the index rule for the given SchemaDescriptor.
     * @param descriptor*/
    IndexDescriptor indexGetForSchema( SchemaDescriptor descriptor ) throws SchemaRuleNotFoundException;

    /** Returns the index rule for the given index name.
     * @param name*/
    IndexDescriptor indexGetForName( String name ) throws SchemaRuleNotFoundException;
=======
    /**
     * Returns the index rule for the given SchemaDescriptor.
     */
    SchemaIndexDescriptor indexGetForSchema( SchemaDescriptor descriptor )
            throws SchemaRuleNotFoundException;
>>>>>>> 678a860c

    /** Get all indexes for a label. */
    Iterator<IndexDescriptor> indexesGetForLabel( int labelId );

    /** Returns all indexes. */
    Iterator<IndexDescriptor> indexesGetAll();

    /** Retrieve the state of an index. */
    InternalIndexState indexGetState( IndexDescriptor descriptor ) throws IndexNotFoundKernelException;

    /** Retrieve provider descriptor for an index.
     * @param descriptor*/
    IndexProvider.Descriptor indexGetProviderDescriptor( IndexDescriptor descriptor ) throws IndexNotFoundKernelException;

    /** Retrieve the population progress of an index.
     * @param descriptor*/
    PopulationProgress indexGetPopulationProgress( IndexDescriptor descriptor ) throws IndexNotFoundKernelException;

    /** Get the index size.
     * @param descriptor*/
    long indexSize( IndexDescriptor descriptor ) throws IndexNotFoundKernelException;

    /** Calculate the index unique values percentage (range: {@code 0.0} exclusive to {@code 1.0} inclusive).
     * @param descriptor*/
    double indexUniqueValuesSelectivity( IndexDescriptor descriptor ) throws IndexNotFoundKernelException;

    /** Returns the failure description of a failed index.
     * @param descriptor*/
    String indexGetFailure( IndexDescriptor descriptor ) throws IndexNotFoundKernelException;

    /**
     * Get all constraints applicable to label and propertyKey.
     */
    Iterator<ConstraintDescriptor> constraintsGetForSchema( SchemaDescriptor descriptor );

    /**
     * Get all constraints applicable to label.
     */
    Iterator<ConstraintDescriptor> constraintsGetForLabel( int labelId );

    /**
     * Get all constraints applicable to relationship type.
     */
    Iterator<ConstraintDescriptor> constraintsGetForRelationshipType( int typeId );

    /**
     * Get all constraints.
     */
    Iterator<ConstraintDescriptor> constraintsGetAll();

    /**
     * Get the owning constraint for a constraint index. Returns null if the index does not have an owning constraint.
     */
    Long indexGetOwningUniquenessConstraintId( SchemaIndexDescriptor index );

    <K, V> V schemaStateGetOrCreate( K key, Function<K, V> creator );

    <K, V> V schemaStateGet( K key );

    void schemaStateFlush();

    //===========================================
    //== LOCKING OPERATIONS =====================
    //===========================================

    void acquireExclusive( ResourceType type, long... ids );

    void acquireShared( ResourceType type, long... ids );

    void releaseExclusive( ResourceType type, long... ids );

    void releaseShared( ResourceType type, long... ids );

    //===========================================
    //== EXPLICIT INDEX OPERATIONS ================
    //===========================================

    /**
     * @param indexName name of node index to check for existence.
     * @param customConfiguration if {@code null} the configuration of existing won't be matched, otherwise it will
     * be matched and a mismatch will throw {@link IllegalArgumentException}.
     * @return whether or not node explicit index with name {@code indexName} exists.
     * @throws IllegalArgumentException on index existence with provided mismatching {@code customConfiguration}.
     */
    boolean nodeExplicitIndexExists( String indexName, Map<String,String> customConfiguration );

    /**
     * @param indexName name of relationship index to check for existence.
     * @param customConfiguration if {@code null} the configuration of existing won't be matched, otherwise it will
     * be matched and a mismatch will throw {@link IllegalArgumentException}.
     * @return whether or not relationship explicit index with name {@code indexName} exists.
     * @throws IllegalArgumentException on index existence with provided mismatching {@code customConfiguration}.
     */
    boolean relationshipExplicitIndexExists( String indexName, Map<String,String> customConfiguration );

    Map<String, String> nodeExplicitIndexGetConfiguration( String indexName )
            throws ExplicitIndexNotFoundKernelException;

    Map<String, String> relationshipExplicitIndexGetConfiguration( String indexName )
            throws ExplicitIndexNotFoundKernelException;

    ExplicitIndexHits nodeExplicitIndexGet( String indexName, String key, Object value )
            throws ExplicitIndexNotFoundKernelException;

    ExplicitIndexHits nodeExplicitIndexQuery( String indexName, String key, Object queryOrQueryObject )
            throws ExplicitIndexNotFoundKernelException;

    ExplicitIndexHits nodeExplicitIndexQuery( String indexName, Object queryOrQueryObject )
            throws ExplicitIndexNotFoundKernelException;

    /**
     * @param startNode -1 if ignored.
     * @param endNode -1 if ignored.
     */
    ExplicitIndexHits relationshipExplicitIndexGet( String name, String key, Object valueOrNull, long startNode,
            long endNode ) throws ExplicitIndexNotFoundKernelException;

    /**
     * @param startNode -1 if ignored.
     * @param endNode -1 if ignored.
     */
    ExplicitIndexHits relationshipExplicitIndexQuery( String indexName, String key, Object queryOrQueryObject,
            long startNode, long endNode )
            throws ExplicitIndexNotFoundKernelException;

    /**
     * @param startNode -1 if ignored.
     * @param endNode -1 if ignored.
     */
    ExplicitIndexHits relationshipExplicitIndexQuery( String indexName, Object queryOrQueryObject,
            long startNode, long endNode )
            throws ExplicitIndexNotFoundKernelException;

    String[] nodeExplicitIndexesGetAll();

    String[] relationshipExplicitIndexesGetAll();

    //===========================================
    //== COUNTS OPERATIONS ======================
    //===========================================

    /**
     * The number of nodes in the graph, including anything changed in the transaction state.
     *
     * If the label parameter is {@link #ANY_LABEL}, this method returns the total number of nodes in the graph, i.e.
     * {@code MATCH (n) RETURN count(n)}.
     *
     * If the label parameter is set to any other value, this method returns the number of nodes that has that label,
     * i.e. {@code MATCH (n:LBL) RETURN count(n)}.
     *
     * @param labelId the label to get the count for, or {@link #ANY_LABEL} to get the total number of nodes.
     * @return the number of matching nodes in the graph.
     */
    long countsForNode( int labelId );

    /**
     * The number of nodes in the graph, without taking into account anything in the transaction state.
     *
     * If the label parameter is {@link #ANY_LABEL}, this method returns the total number of nodes in the graph, i.e.
     * {@code MATCH (n) RETURN count(n)}.
     *
     * If the label parameter is set to any other value, this method returns the number of nodes that has that label,
     * i.e. {@code MATCH (n:LBL) RETURN count(n)}.
     *
     * @param labelId the label to get the count for, or {@link #ANY_LABEL} to get the total number of nodes.
     * @return the number of matching nodes in the graph.
     */
    long countsForNodeWithoutTxState( int labelId );

    /**
     * The number of relationships in the graph, including anything changed in the transaction state.
     *
     * Returns the number of relationships in the graph that matches the specified pattern,
     * {@code (:startLabelId)-[:typeId]->(:endLabelId)}, like so:
     *
     * <table>
     * <thead>
     * <tr><th>{@code startLabelId}</th><th>{@code typeId}</th>                  <th>{@code endLabelId}</th>
     * <td></td>                 <th>Pattern</th>                       <td></td></tr>
     * </thead>
     * <tdata>
     * <tr>
     * <td>{@link #ANY_LABEL}</td>      <td>{@link #ANY_RELATIONSHIP_TYPE}</td>  <td>{@link #ANY_LABEL}</td>
     * <td>{@code MATCH}</td>    <td>{@code ()-[r]->()}</td>            <td>{@code RETURN count(r)}</td>
     * </tr>
     * <tr>
     * <td>{@link #ANY_LABEL}</td>      <td>{@code REL}</td>                     <td>{@link #ANY_LABEL}</td>
     * <td>{@code MATCH}</td>    <td>{@code ()-[r:REL]->()}</td>        <td>{@code RETURN count(r)}</td>
     * </tr>
     * <tr>
     * <td>{@code LHS}</td>             <td>{@link #ANY_RELATIONSHIP_TYPE}</td>  <td>{@link #ANY_LABEL}</td>
     * <td>{@code MATCH}</td>    <td>{@code (:LHS)-[r]->()}</td>        <td>{@code RETURN count(r)}</td>
     * </tr>
     * <tr>
     * <td>{@link #ANY_LABEL}</td>      <td>{@link #ANY_RELATIONSHIP_TYPE}</td>  <td>{@code RHS}</td>
     * <td>{@code MATCH}</td>    <td>{@code ()-[r]->(:RHS)}</td>        <td>{@code RETURN count(r)}</td>
     * </tr>
     * <tr>
     * <td>{@code LHS}</td>             <td>{@code REL}</td>                     <td>{@link #ANY_LABEL}</td>
     * <td>{@code MATCH}</td>    <td>{@code (:LHS)-[r:REL]->()}</td>    <td>{@code RETURN count(r)}</td>
     * </tr>
     * <tr>
     * <td>{@link #ANY_LABEL}</td>      <td>{@code REL}</td>                     <td>{@code RHS}</td>
     * <td>{@code MATCH}</td>    <td>{@code ()-[r:REL]->(:RHS)}</td>    <td>{@code RETURN count(r)}</td>
     * </tr>
     * </tdata>
     * </table>
     *
     * @param startLabelId the label of the start node of relationships to get the count for, or {@link #ANY_LABEL}.
     * @param typeId       the type of relationships to get a count for, or {@link #ANY_RELATIONSHIP_TYPE}.
     * @param endLabelId   the label of the end node of relationships to get the count for, or {@link #ANY_LABEL}.
     * @return the number of matching relationships in the graph.
     */
    long countsForRelationship( int startLabelId, int typeId, int endLabelId );

    /**
     * The number of relationships in the graph, without taking into account anything in the transaction state.
     *
     * Returns the number of relationships in the graph that matches the specified pattern,
     * {@code (:startLabelId)-[:typeId]->(:endLabelId)}, like so:
     *
     * <table>
     * <thead>
     * <tr><th>{@code startLabelId}</th><th>{@code typeId}</th>                  <th>{@code endLabelId}</th>
     * <td></td>                 <th>Pattern</th>                       <td></td></tr>
     * </thead>
     * <tdata>
     * <tr>
     * <td>{@link #ANY_LABEL}</td>      <td>{@link #ANY_RELATIONSHIP_TYPE}</td>  <td>{@link #ANY_LABEL}</td>
     * <td>{@code MATCH}</td>    <td>{@code ()-[r]->()}</td>            <td>{@code RETURN count(r)}</td>
     * </tr>
     * <tr>
     * <td>{@link #ANY_LABEL}</td>      <td>{@code REL}</td>                     <td>{@link #ANY_LABEL}</td>
     * <td>{@code MATCH}</td>    <td>{@code ()-[r:REL]->()}</td>        <td>{@code RETURN count(r)}</td>
     * </tr>
     * <tr>
     * <td>{@code LHS}</td>             <td>{@link #ANY_RELATIONSHIP_TYPE}</td>  <td>{@link #ANY_LABEL}</td>
     * <td>{@code MATCH}</td>    <td>{@code (:LHS)-[r]->()}</td>        <td>{@code RETURN count(r)}</td>
     * </tr>
     * <tr>
     * <td>{@link #ANY_LABEL}</td>      <td>{@link #ANY_RELATIONSHIP_TYPE}</td>  <td>{@code RHS}</td>
     * <td>{@code MATCH}</td>    <td>{@code ()-[r]->(:RHS)}</td>        <td>{@code RETURN count(r)}</td>
     * </tr>
     * <tr>
     * <td>{@code LHS}</td>             <td>{@code REL}</td>                     <td>{@link #ANY_LABEL}</td>
     * <td>{@code MATCH}</td>    <td>{@code (:LHS)-[r:REL]->()}</td>    <td>{@code RETURN count(r)}</td>
     * </tr>
     * <tr>
     * <td>{@link #ANY_LABEL}</td>      <td>{@code REL}</td>                     <td>{@code RHS}</td>
     * <td>{@code MATCH}</td>    <td>{@code ()-[r:REL]->(:RHS)}</td>    <td>{@code RETURN count(r)}</td>
     * </tr>
     * </tdata>
     * </table>
     *
     * @param startLabelId the label of the start node of relationships to get the count for, or {@link #ANY_LABEL}.
     * @param typeId       the type of relationships to get a count for, or {@link #ANY_RELATIONSHIP_TYPE}.
     * @param endLabelId   the label of the end node of relationships to get the count for, or {@link #ANY_LABEL}.
     * @return the number of matching relationships in the graph.
     */
    long countsForRelationshipWithoutTxState( int startLabelId, int typeId, int endLabelId );

    DoubleLongRegister indexUpdatesAndSize( IndexDescriptor index, DoubleLongRegister target )
            throws IndexNotFoundKernelException;

    DoubleLongRegister indexSample( IndexDescriptor index, DoubleLongRegister target )
            throws IndexNotFoundKernelException;

    //===========================================
    //== PROCEDURE OPERATIONS ===================
    //===========================================

    /** Fetch a procedure given its signature. */
    ProcedureHandle procedureGet( QualifiedName name ) throws ProcedureException;

    /** Fetch a function given its signature, or <code>empty</code> if no such function exists*/
    UserFunctionHandle functionGet( QualifiedName name );

    /** Fetch an aggregation function given its signature, or <code>empty</code> if no such function exists*/
    UserFunctionHandle aggregationFunctionGet( QualifiedName name );

    /** Fetch all registered procedures */
    Set<UserFunctionSignature> functionsGetAll();

    /** Fetch all registered procedures */
    Set<ProcedureSignature> proceduresGetAll();
}<|MERGE_RESOLUTION|>--- conflicted
+++ resolved
@@ -227,7 +227,6 @@
     //== SCHEMA OPERATIONS ======================
     //===========================================
 
-<<<<<<< HEAD
     /** Returns the index rule for the given SchemaDescriptor.
      * @param descriptor*/
     IndexDescriptor indexGetForSchema( SchemaDescriptor descriptor ) throws SchemaRuleNotFoundException;
@@ -235,13 +234,6 @@
     /** Returns the index rule for the given index name.
      * @param name*/
     IndexDescriptor indexGetForName( String name ) throws SchemaRuleNotFoundException;
-=======
-    /**
-     * Returns the index rule for the given SchemaDescriptor.
-     */
-    SchemaIndexDescriptor indexGetForSchema( SchemaDescriptor descriptor )
-            throws SchemaRuleNotFoundException;
->>>>>>> 678a860c
 
     /** Get all indexes for a label. */
     Iterator<IndexDescriptor> indexesGetForLabel( int labelId );

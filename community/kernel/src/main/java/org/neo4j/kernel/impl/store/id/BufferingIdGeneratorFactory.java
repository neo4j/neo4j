--- conflicted
+++ resolved
@@ -38,44 +38,22 @@
     private final BufferingIdGenerator[] overriddenIdGenerators =
             new BufferingIdGenerator[IdType.getAllIdTypes().size()];
     private Supplier<KernelTransactionsSnapshot> boundaries;
-<<<<<<< HEAD
     private IdReuseEligibility eligibleForReuse;
-=======
-    private Predicate<KernelTransactionsSnapshot> safeThreshold;
->>>>>>> ed92ebe8
 
     public BufferingIdGeneratorFactory( IdGeneratorFactory delegate )
     {
         super( delegate );
     }
 
-<<<<<<< HEAD
     public void initialize( Supplier<KernelTransactionsSnapshot> boundaries, IdReuseEligibility eligibleForReuse )
     {
         this.boundaries = boundaries;
         this.eligibleForReuse = eligibleForReuse;
-=======
-    public void initialize( Supplier<KernelTransactionsSnapshot> boundaries, final IdReuseEligibility eligibleForReuse )
-    {
-        this.boundaries = boundaries;
-        this.safeThreshold = new Predicate<KernelTransactionsSnapshot>()
-        {
-            @Override
-            public boolean test( KernelTransactionsSnapshot snapshot )
-            {
-                return snapshot.allClosed() && eligibleForReuse.isEligible();
-            }
-        };
->>>>>>> ed92ebe8
         for ( BufferingIdGenerator generator : overriddenIdGenerators )
         {
             if ( generator != null )
             {
-<<<<<<< HEAD
                 generator.initialize( boundaries, eligibleForReuse );
-=======
-                generator.initialize( boundaries, safeThreshold );
->>>>>>> ed92ebe8
             }
         }
     }
@@ -106,11 +84,7 @@
             //   = that is why this if-statement is here
             if ( boundaries != null )
             {
-<<<<<<< HEAD
                 bufferingGenerator.initialize( boundaries, eligibleForReuse );
-=======
-                bufferingGenerator.initialize( boundaries, safeThreshold );
->>>>>>> ed92ebe8
             }
             overriddenIdGenerators[idType.ordinal()] = bufferingGenerator;
             generator = bufferingGenerator;

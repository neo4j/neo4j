/*
 * Copyright (c) 2002-2016 "Neo Technology,"
 * Network Engine for Objects in Lund AB [http://neotechnology.com]
 *
 * This file is part of Neo4j.
 *
 * Neo4j is free software: you can redistribute it and/or modify
 * it under the terms of the GNU General Public License as published by
 * the Free Software Foundation, either version 3 of the License, or
 * (at your option) any later version.
 *
 * This program is distributed in the hope that it will be useful,
 * but WITHOUT ANY WARRANTY; without even the implied warranty of
 * MERCHANTABILITY or FITNESS FOR A PARTICULAR PURPOSE.  See the
 * GNU General Public License for more details.
 *
 * You should have received a copy of the GNU General Public License
 * along with this program.  If not, see <http://www.gnu.org/licenses/>.
 */
package org.neo4j.kernel.impl.locking;

import org.neo4j.helpers.Service;
import org.neo4j.kernel.impl.util.concurrent.WaitStrategy;
import org.neo4j.kernel.lifecycle.Lifecycle;

/**
 * API for managing locks.
 *
 * Locks are grabbed by clients (which generally map to a transaction, but can be any actor in the system).
 *
 * ## Upgrading and downgrading
 *
 * Shared locks allow upgrading, and exclusive locks allow downgrading. To upgrade a held shared lock to an exclusive
 * lock, simply acquire an exclusive lock and then release the shared lock. The acquire call will block other clients
 * from acquiring shared or exclusive locks, and then wait until all other holders of the shared locks have released
 * before returning.
 *
 * Downgrading a held exclusive lock is done by acquiring a shared lock, and then releasing the exclusive lock.
 *
 * ## Lock stacking
 *
 * Each call to acquire a lock must be accompanied by a call to release that same lock. A user can call acquire on the
 * same lock multiple times, thus requiring an equal number of calls to release those locks.
 */
public interface Locks extends Lifecycle
{
    abstract class Factory extends Service
    {
        public Factory( String key, String... altKeys )
        {
            super( key, altKeys );
        }

        public abstract Locks newInstance( ResourceType[] resourceTypes );
    }

    /** For introspection and debugging. */
    interface Visitor
    {
        /** Visit the description of a lock held by at least one client. */
        void visit( ResourceType resourceType, long resourceId, String description, long estimatedWaitTime,
                long lockIdentityHashCode );
    }

    /** Locks are split by resource types. It is up to the implementation to define the contract for these. */
    interface ResourceType
    {
        /** Must be unique among all existing resource types, should preferably be a sequence starting at 0. */
        int typeId();

        /** What to do if the lock cannot immediately be acquired. */
        WaitStrategy waitStrategy();
    }

    interface Client extends AutoCloseable
    {
        /**
         * Can be grabbed when there are no locks or only share locks on a resource. If the lock cannot be acquired,
         * behavior is specified by the {@link WaitStrategy} for the given {@link ResourceType}.
         */
        void acquireShared( ResourceType resourceType, long... resourceIds ) throws AcquireLockTimeoutException;

        /**
         * Can be grabbed when no other client holds locks on the relevant resources. No other clients can hold locks
         * while one client holds an exclusive lock. If the lock cannot be acquired,
         * behavior is specified by the {@link WaitStrategy} for the given {@link ResourceType}.
         */
        void acquireExclusive( ResourceType resourceType, long... resourceIds ) throws AcquireLockTimeoutException;

        /** Try grabbing exclusive lock, not waiting and returning a boolean indicating if we got the lock. */
        boolean tryExclusiveLock( ResourceType resourceType, long resourceId );

        /** Try grabbing shared lock, not waiting and returning a boolean indicating if we got the lock. */
        boolean trySharedLock( ResourceType resourceType, long resourceId );

        /** Release a set of shared locks */
        void releaseShared( ResourceType resourceType, long resourceId );

        /** Release a set of exclusive locks */
        void releaseExclusive( ResourceType resourceType, long resourceId );

<<<<<<< HEAD
        /** Release all locks. */
        void releaseAll();

        void prepare();

=======
>>>>>>> ed92ebe8
        /**
         * Stop all active lock waiters and release them. All already held locks remains.
         * All new attempts to acquire any locks will cause exceptions.
         * This client can and should only be {@link #close() closed} afterwards.
         */
        void stop();

        /** Releases all locks, using the client after calling this is undefined. */
        @Override
        void close();

        /** For slave transactions, this tracks an identifier for the lock session running on the master */
        int getLockSessionId();

        /**
         * Get a potential delegate to this client.
         * NOTE this is a hack to get {@link DeferringLocks} to work. Do no take seriously.
         */
        Client delegate();
    }

    /**
     * A client is able to grab and release locks, and compete with other clients for them. This can be re-used until
     * you call {@link Locks.Client#close()}.
     *
     * @throws IllegalStateException if this instance has been closed, i.e has had {@link #shutdown()} called.
     */
    Client newClient();

    /** Visit all held locks. */
    void accept(Visitor visitor);

    public abstract class ClientAdapter implements Client
    {
        @Override
        public void prepare()
        {
            // Nothing to prepare
        }

        @Override
        public Client delegate()
        {
            return this;
        }
    }
}<|MERGE_RESOLUTION|>--- conflicted
+++ resolved
@@ -99,14 +99,8 @@
         /** Release a set of exclusive locks */
         void releaseExclusive( ResourceType resourceType, long resourceId );
 
-<<<<<<< HEAD
-        /** Release all locks. */
-        void releaseAll();
-
         void prepare();
 
-=======
->>>>>>> ed92ebe8
         /**
          * Stop all active lock waiters and release them. All already held locks remains.
          * All new attempts to acquire any locks will cause exceptions.

--- conflicted
+++ resolved
@@ -27,17 +27,15 @@
 import org.neo4j.internal.kernel.api.exceptions.EntityNotFoundException;
 import org.neo4j.kernel.api.labelscan.NodeLabelUpdate;
 import org.neo4j.kernel.impl.api.CountsAccessor;
-import org.neo4j.kernel.impl.api.index.EntityUpdates;
 import org.neo4j.kernel.impl.api.index.IndexStoreView;
+import org.neo4j.kernel.impl.api.index.NodeUpdates;
 import org.neo4j.kernel.impl.api.index.StoreScan;
 import org.neo4j.kernel.impl.locking.LockService;
 import org.neo4j.kernel.impl.store.NeoStores;
 import org.neo4j.kernel.impl.store.NodeStore;
 import org.neo4j.kernel.impl.store.PropertyStore;
-import org.neo4j.kernel.impl.store.RelationshipStore;
 import org.neo4j.kernel.impl.store.counts.CountsTracker;
 import org.neo4j.kernel.impl.store.record.NodeRecord;
-import org.neo4j.kernel.impl.store.record.PrimitiveRecord;
 import org.neo4j.kernel.impl.store.record.PropertyBlock;
 import org.neo4j.kernel.impl.store.record.PropertyRecord;
 import org.neo4j.kernel.impl.store.record.Record;
@@ -56,7 +54,6 @@
 {
     protected final PropertyStore propertyStore;
     protected final NodeStore nodeStore;
-    protected final RelationshipStore relationshipStore;
     protected final LockService locks;
     private final CountsTracker counts;
 
@@ -65,7 +62,6 @@
         this.locks = locks;
         this.propertyStore = neoStores.getPropertyStore();
         this.nodeStore = neoStores.getNodeStore();
-        this.relationshipStore = neoStores.getRelationshipStore();
         this.counts = neoStores.getCounts();
     }
 
@@ -103,7 +99,7 @@
     @Override
     public <FAILURE extends Exception> StoreScan<FAILURE> visitNodes(
             final int[] labelIds, IntPredicate propertyKeyIdFilter,
-            final Visitor<EntityUpdates, FAILURE> propertyUpdatesVisitor,
+            final Visitor<NodeUpdates, FAILURE> propertyUpdatesVisitor,
             final Visitor<NodeLabelUpdate, FAILURE> labelUpdateVisitor,
             boolean forceStoreScan )
     {
@@ -112,14 +108,7 @@
     }
 
     @Override
-    public <FAILURE extends Exception> StoreScan<FAILURE> visitRelationships( final int[] relationshipTypeIds, IntPredicate propertyKeyIdFilter,
-            final Visitor<EntityUpdates,FAILURE> propertyUpdatesVisitor )
-    {
-        return new RelationshipStoreScan<>( relationshipStore, locks, propertyStore, propertyUpdatesVisitor, relationshipTypeIds, propertyKeyIdFilter );
-    }
-
-    @Override
-    public EntityUpdates nodeAsUpdates( long nodeId )
+    public NodeUpdates nodeAsUpdates( long nodeId )
     {
         NodeRecord node = nodeStore.getRecord( nodeId, nodeStore.newRecord(), FORCE );
         if ( !node.inUse() )
@@ -136,7 +125,7 @@
         {
             return null; // no labels => no updates (it's not going to be in any index)
         }
-        EntityUpdates.Builder update = EntityUpdates.forEntity( nodeId, labels );
+        NodeUpdates.Builder update = NodeUpdates.forNode( nodeId, labels );
         for ( PropertyRecord propertyRecord : propertyStore.getPropertyRecordChain( firstPropertyId ) )
         {
             for ( PropertyBlock property : propertyRecord )
@@ -173,26 +162,14 @@
     }
 
     @Override
-<<<<<<< HEAD
-    public void loadProperties( long entityId, EntityType type, PrimitiveIntSet propertyIds, PropertyLoadSink sink )
-=======
     public void loadProperties( long nodeId, MutableIntSet propertyIds, PropertyLoadSink sink )
->>>>>>> b9119223
     {
-        PrimitiveRecord entity;
-        if ( type == EntityType.NODE )
-        {
-            entity = nodeStore.getRecord( entityId, nodeStore.newRecord(), FORCE );
-        }
-        else
-        {
-            entity = relationshipStore.getRecord( entityId, relationshipStore.newRecord(), FORCE );
-        }
-        if ( !entity.inUse() )
+        NodeRecord node = nodeStore.getRecord( nodeId, nodeStore.newRecord(), FORCE );
+        if ( !node.inUse() )
         {
             return;
         }
-        long firstPropertyId = entity.getNextProp();
+        long firstPropertyId = node.getNextProp();
         if ( firstPropertyId == Record.NO_NEXT_PROPERTY.intValue() )
         {
             return;

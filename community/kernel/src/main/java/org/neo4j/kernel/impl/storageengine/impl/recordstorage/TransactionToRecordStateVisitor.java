/*
 * Copyright (c) 2002-2018 "Neo Technology,"
 * Network Engine for Objects in Lund AB [http://neotechnology.com]
 *
 * This file is part of Neo4j.
 *
 * Neo4j is free software: you can redistribute it and/or modify
 * it under the terms of the GNU General Public License as published by
 * the Free Software Foundation, either version 3 of the License, or
 * (at your option) any later version.
 *
 * This program is distributed in the hope that it will be useful,
 * but WITHOUT ANY WARRANTY; without even the implied warranty of
 * MERCHANTABILITY or FITNESS FOR A PARTICULAR PURPOSE.  See the
 * GNU General Public License for more details.
 *
 * You should have received a copy of the GNU General Public License
 * along with this program.  If not, see <http://www.gnu.org/licenses/>.
 */
package org.neo4j.kernel.impl.storageengine.impl.recordstorage;

import java.util.Iterator;
import java.util.Set;

import org.neo4j.internal.kernel.api.schema.constraints.ConstraintDescriptor;
import org.neo4j.kernel.api.exceptions.schema.CreateConstraintFailureException;
import org.neo4j.kernel.api.exceptions.schema.DuplicateSchemaRuleException;
import org.neo4j.kernel.api.exceptions.schema.SchemaRuleNotFoundException;
import org.neo4j.kernel.api.index.IndexProvider;
import org.neo4j.kernel.api.schema.constaints.IndexBackedConstraintDescriptor;
import org.neo4j.kernel.api.schema.constaints.NodeKeyConstraintDescriptor;
import org.neo4j.kernel.api.schema.constaints.UniquenessConstraintDescriptor;
import org.neo4j.kernel.api.schema.index.IndexDescriptor;
import org.neo4j.kernel.impl.api.SchemaState;
import org.neo4j.kernel.impl.api.index.IndexProviderMap;
import org.neo4j.kernel.impl.constraints.ConstraintSemantics;
import org.neo4j.kernel.impl.store.SchemaStorage;
import org.neo4j.kernel.api.schema.index.StoreIndexDescriptor;
import org.neo4j.kernel.impl.transaction.state.TransactionRecordState;
import org.neo4j.storageengine.api.StorageProperty;
import org.neo4j.storageengine.api.txstate.TxStateVisitor;

public class TransactionToRecordStateVisitor extends TxStateVisitor.Adapter
{
    private boolean clearSchemaState;
    private final TransactionRecordState recordState;
    private final SchemaState schemaState;
    private final SchemaStorage schemaStorage;
    private final ConstraintSemantics constraintSemantics;
    private final IndexProviderMap indexProviderMap;

    public TransactionToRecordStateVisitor( TransactionRecordState recordState, SchemaState schemaState,
                                            SchemaStorage schemaStorage, ConstraintSemantics constraintSemantics,
                                            IndexProviderMap indexProviderMap )
    {
        this.recordState = recordState;
        this.schemaState = schemaState;
        this.schemaStorage = schemaStorage;
        this.constraintSemantics = constraintSemantics;
        this.indexProviderMap = indexProviderMap;
    }

    @Override
    public void close()
    {
        try
        {
            if ( clearSchemaState )
            {
                schemaState.clear();
            }
        }
        finally
        {
            clearSchemaState = false;
        }
    }

    @Override
    public void visitCreatedNode( long id )
    {
        recordState.nodeCreate( id );
    }

    @Override
    public void visitDeletedNode( long id )
    {
        recordState.nodeDelete( id );
    }

    @Override
    public void visitCreatedRelationship( long id, int type, long startNode, long endNode )
    {
        // record the state changes to be made to the store
        recordState.relCreate( id, type, startNode, endNode );
    }

    @Override
    public void visitDeletedRelationship( long id )
    {
        // record the state changes to be made to the store
        recordState.relDelete( id );
    }

    @Override
    public void visitNodePropertyChanges( long id, Iterator<StorageProperty> added,
            Iterator<StorageProperty> changed, Iterator<Integer> removed )
    {
        while ( removed.hasNext() )
        {
            recordState.nodeRemoveProperty( id, removed.next() );
        }
        while ( changed.hasNext() )
        {
            StorageProperty prop = changed.next();
            recordState.nodeChangeProperty( id, prop.propertyKeyId(), prop.value() );
        }
        while ( added.hasNext() )
        {
            StorageProperty prop = added.next();
            recordState.nodeAddProperty( id, prop.propertyKeyId(), prop.value() );
        }
    }

    @Override
    public void visitRelPropertyChanges( long id, Iterator<StorageProperty> added,
            Iterator<StorageProperty> changed, Iterator<Integer> removed )
    {
        while ( removed.hasNext() )
        {
            recordState.relRemoveProperty( id, removed.next() );
        }
        while ( changed.hasNext() )
        {
            StorageProperty prop = changed.next();
            recordState.relChangeProperty( id, prop.propertyKeyId(), prop.value() );
        }
        while ( added.hasNext() )
        {
            StorageProperty prop = added.next();
            recordState.relAddProperty( id, prop.propertyKeyId(), prop.value() );
        }
    }

    @Override
    public void visitGraphPropertyChanges( Iterator<StorageProperty> added, Iterator<StorageProperty> changed,
            Iterator<Integer> removed )
    {
        while ( removed.hasNext() )
        {
            recordState.graphRemoveProperty( removed.next() );
        }
        while ( changed.hasNext() )
        {
            StorageProperty prop = changed.next();
            recordState.graphChangeProperty( prop.propertyKeyId(), prop.value() );
        }
        while ( added.hasNext() )
        {
            StorageProperty prop = added.next();
            recordState.graphAddProperty( prop.propertyKeyId(), prop.value() );
        }
    }

    @Override
    public void visitNodeLabelChanges( long id, final Set<Integer> added, final Set<Integer> removed )
    {
        // record the state changes to be made to the store
        for ( Integer label : removed )
        {
            recordState.removeLabelFromNode( label, id );
        }
        for ( Integer label : added )
        {
            recordState.addLabelToNode( label, id );
        }
    }

    @Override
    public void visitAddedIndex( IndexDescriptor index )
    {
<<<<<<< HEAD
        IndexProvider.Descriptor providerDescriptor = indexProviderMap.getProviderFor( index ).getProviderDescriptor();
        IndexRule rule = IndexRule.forIndex( schemaStorage.newRuleId(), index ).withProvider( providerDescriptor ).build();
=======
        StoreIndexDescriptor rule = index.withId( schemaStorage.newRuleId() );
>>>>>>> b9119223
        recordState.createSchemaRule( rule );
    }

    @Override
    public void visitRemovedIndex( IndexDescriptor index )
    {
        StoreIndexDescriptor rule = schemaStorage.indexGetForSchema( index );
        if ( rule != null )
        {
            recordState.dropSchemaRule( rule );
        }
    }

    @Override
    public void visitAddedConstraint( ConstraintDescriptor constraint ) throws CreateConstraintFailureException
    {
        clearSchemaState = true;
        long constraintId = schemaStorage.newRuleId();

        switch ( constraint.type() )
        {
        case UNIQUE:
            visitAddedUniquenessConstraint( (UniquenessConstraintDescriptor) constraint, constraintId );
            break;

        case UNIQUE_EXISTS:
            visitAddedNodeKeyConstraint( (NodeKeyConstraintDescriptor) constraint, constraintId );
            break;

        case EXISTS:
            recordState.createSchemaRule(
                    constraintSemantics.createExistenceConstraint( schemaStorage.newRuleId(), constraint ) );
            break;

        default:
            throw new IllegalStateException( constraint.type().toString() );
        }
    }

    private void visitAddedUniquenessConstraint( UniquenessConstraintDescriptor uniqueConstraint, long constraintId )
    {
        StoreIndexDescriptor indexRule = schemaStorage.indexGetForSchema( uniqueConstraint.ownedIndexDescriptor() );
        recordState.createSchemaRule( constraintSemantics.createUniquenessConstraintRule(
                constraintId, uniqueConstraint, indexRule.getId() ) );
        recordState.setConstraintIndexOwner( indexRule, constraintId );
    }

    private void visitAddedNodeKeyConstraint( NodeKeyConstraintDescriptor uniqueConstraint, long constraintId )
            throws CreateConstraintFailureException
    {
        StoreIndexDescriptor indexRule = schemaStorage.indexGetForSchema( uniqueConstraint.ownedIndexDescriptor() );
        recordState.createSchemaRule( constraintSemantics.createNodeKeyConstraintRule(
                constraintId, uniqueConstraint, indexRule.getId() ) );
        recordState.setConstraintIndexOwner( indexRule, constraintId );
    }

    @Override
    public void visitRemovedConstraint( ConstraintDescriptor constraint )
    {
        clearSchemaState = true;
        try
        {
            recordState.dropSchemaRule( schemaStorage.constraintsGetSingle( constraint ) );
        }
        catch ( SchemaRuleNotFoundException e )
        {
            throw new IllegalStateException(
                    "Constraint to be removed should exist, since its existence should have been validated earlier " +
                            "and the schema should have been locked." );
        }
        catch ( DuplicateSchemaRuleException e )
        {
            throw new IllegalStateException( "Multiple constraints found for specified label and property." );
        }
        if ( constraint.enforcesUniqueness() )
        {
            // Remove the index for the constraint as well
            visitRemovedIndex( ((IndexBackedConstraintDescriptor)constraint).ownedIndexDescriptor() );
        }
    }

    @Override
    public void visitCreatedLabelToken( int id, String name )
    {
        recordState.createLabelToken( name, id );
    }

    @Override
    public void visitCreatedPropertyKeyToken( int id, String name )
    {
        recordState.createPropertyKeyToken( name, id );
    }

    @Override
    public void visitCreatedRelationshipTypeToken( int id, String name )
    {
        recordState.createRelationshipTypeToken( name, id );
    }

}<|MERGE_RESOLUTION|>--- conflicted
+++ resolved
@@ -179,12 +179,7 @@
     @Override
     public void visitAddedIndex( IndexDescriptor index )
     {
-<<<<<<< HEAD
-        IndexProvider.Descriptor providerDescriptor = indexProviderMap.getProviderFor( index ).getProviderDescriptor();
-        IndexRule rule = IndexRule.forIndex( schemaStorage.newRuleId(), index ).withProvider( providerDescriptor ).build();
-=======
         StoreIndexDescriptor rule = index.withId( schemaStorage.newRuleId() );
->>>>>>> b9119223
         recordState.createSchemaRule( rule );
     }
 

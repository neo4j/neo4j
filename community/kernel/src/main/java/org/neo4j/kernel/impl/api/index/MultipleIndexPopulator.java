--- conflicted
+++ resolved
@@ -335,15 +335,11 @@
 
     private int[] entityTokenIds()
     {
-<<<<<<< HEAD
         if ( populations.stream().anyMatch( indexPopulation -> Arrays.equals( indexPopulation.schema().getEntityTokenIds(), ANY_ENTITY_TOKEN ) ) )
         {
             return ANY_ENTITY_TOKEN;
         }
         return populations.stream().flatMapToInt( population -> Arrays.stream( population.schema().getEntityTokenIds() ) ).toArray();
-=======
-        return populations.stream().mapToInt( population -> population.schema().keyId() ).toArray();
->>>>>>> 678a860c
     }
 
     public void cancel()

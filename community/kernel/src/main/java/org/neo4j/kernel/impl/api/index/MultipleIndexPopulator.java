--- conflicted
+++ resolved
@@ -56,12 +56,8 @@
 import org.neo4j.util.FeatureToggles;
 
 import static java.lang.String.format;
-<<<<<<< HEAD
-import static org.neo4j.collection.primitive.PrimitiveIntCollections.contains;
+import static org.neo4j.collection.PrimitiveIntCollections.contains;
 import static org.neo4j.internal.kernel.api.schema.SchemaDescriptor.ANY_ENTITY_TOKEN;
-=======
-import static org.neo4j.collection.PrimitiveIntCollections.contains;
->>>>>>> b9119223
 import static org.neo4j.kernel.impl.api.index.IndexPopulationFailure.failure;
 
 /**
@@ -74,13 +70,8 @@
  * and generate updates that are fed into the {@link IndexPopulator populators}. Only a single call to this
  * method should be made during the life time of a {@link MultipleIndexPopulator} and should be called by the
  * same thread instantiating this instance.</li>
-<<<<<<< HEAD
- * <li>{@link #queue(IndexEntryUpdate)} which queues updates which will be read by the thread currently executing
+ * <li>{@link #queueUpdate(IndexEntryUpdate)} which queues updates which will be read by the thread currently executing
  * {@link #indexAllEntities()} and incorporated into that data stream. Calls to this method may come from any number
-=======
- * <li>{@link #queueUpdate(IndexEntryUpdate)} which queues updates which will be read by the thread currently executing
- * {@link #indexAllNodes()} and incorporated into that data stream. Calls to this method may come from any number
->>>>>>> b9119223
  * of concurrent threads.</li>
  * </ul>
  *
@@ -89,13 +80,8 @@
  * <li>Instantiation.</li>
  * <li>One or more calls to {@link #addPopulator(IndexPopulator, CapableIndexDescriptor, FlippableIndexProxy, FailedIndexProxyFactory, String)}.</li>
  * <li>Call to {@link #create()} to create data structures and files to start accepting updates.</li>
-<<<<<<< HEAD
  * <li>Call to {@link #indexAllEntities()} (blocking call).</li>
- * <li>While all nodes are being indexed, calls to {@link #queue(IndexEntryUpdate)} are accepted.</li>
-=======
- * <li>Call to {@link #indexAllNodes()} (blocking call).</li>
  * <li>While all nodes are being indexed, calls to {@link #queueUpdate(IndexEntryUpdate)} are accepted.</li>
->>>>>>> b9119223
  * <li>Call to {@link #flipAfterPopulation()} after successful population, or {@link #fail(Throwable)} if not</li>
  * </ol>
  */
@@ -641,11 +627,7 @@
         public boolean visit( EntityUpdates updates )
         {
             add( updates );
-<<<<<<< HEAD
-            populateFromQueueBatched( updates.getEntityId() );
-=======
-            populateFromUpdateQueueBatched( updates.getNodeId() );
->>>>>>> b9119223
+            populateFromUpdateQueueBatched( updates.getEntityId() );
             return false;
         }
 

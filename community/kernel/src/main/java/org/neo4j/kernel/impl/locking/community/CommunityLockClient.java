/*
 * Copyright (c) 2002-2016 "Neo Technology,"
 * Network Engine for Objects in Lund AB [http://neotechnology.com]
 *
 * This file is part of Neo4j.
 *
 * Neo4j is free software: you can redistribute it and/or modify
 * it under the terms of the GNU General Public License as published by
 * the Free Software Foundation, either version 3 of the License, or
 * (at your option) any later version.
 *
 * This program is distributed in the hope that it will be useful,
 * but WITHOUT ANY WARRANTY; without even the implied warranty of
 * MERCHANTABILITY or FITNESS FOR A PARTICULAR PURPOSE.  See the
 * GNU General Public License for more details.
 *
 * You should have received a copy of the GNU General Public License
 * along with this program.  If not, see <http://www.gnu.org/licenses/>.
 */
package org.neo4j.kernel.impl.locking.community;

import java.util.concurrent.TimeUnit;
import java.util.concurrent.locks.LockSupport;

import org.neo4j.collection.primitive.Primitive;
import org.neo4j.collection.primitive.PrimitiveIntObjectMap;
import org.neo4j.collection.primitive.PrimitiveIntObjectVisitor;
import org.neo4j.collection.primitive.PrimitiveLongObjectMap;
import org.neo4j.collection.primitive.PrimitiveLongObjectVisitor;
import org.neo4j.helpers.collection.Visitor;
import org.neo4j.kernel.impl.locking.LockClientStateHolder;
import org.neo4j.kernel.impl.locking.LockClientStoppedException;
import org.neo4j.kernel.impl.locking.Locks;

import static java.lang.String.format;


// Please note. Except separate test cases for particular classes related to community locking
// see also org.neo4j.kernel.impl.locking.community.CommunityLocksCompatibility test suite

public class CommunityLockClient extends Locks.ClientAdapter
{
    private final LockManagerImpl manager;
    private final LockTransaction lockTransaction = new LockTransaction();

    private final PrimitiveIntObjectMap<PrimitiveLongObjectMap<LockResource>> sharedLocks = Primitive.intObjectMap();
    private final PrimitiveIntObjectMap<PrimitiveLongObjectMap<LockResource>> exclusiveLocks = Primitive.intObjectMap();

    // To be able to close Locks.Client instance properly we should be able to do couple of things:
    //  - have a possibility to prevent new clients to come
    //  - wake up all the waiters and let them go
    //  - have a possibility to see how many clients are still using us and wait for them to finish
    // We need to do all of that to prevent a situation when a closing client will get a lock that will never be
    // closed and eventually will block other clients.
    private final LockClientStateHolder stateHolder = new LockClientStateHolder();

    public CommunityLockClient( LockManagerImpl manager )
    {
        this.manager = manager;
    }

    @Override
    public void acquireShared( Locks.ResourceType resourceType, long... resourceIds )
    {
        stateHolder.incrementActiveClients( this );
        try
        {
            PrimitiveLongObjectMap<LockResource> localLocks = localShared( resourceType );
            for ( long resourceId : resourceIds )
            {
                LockResource resource = localLocks.get( resourceId );
                if ( resource != null )
                {
                    resource.acquireReference();
                }
                else
                {
<<<<<<< HEAD
                    resource = new LockResource( resourceType, resourceId );
                    if ( manager.getReadLock( resource, lockTransaction ) )
                    {
                        localLocks.put( resourceId, resource );
                    }
                    else
                    {
                        throw new LockClientAlreadyClosedException( String.format( "%s is already closed", this ) );
                    }
=======
                    throw new LockClientStoppedException( this );
>>>>>>> ed92ebe8
                }
            }
        }
        finally
        {
            stateHolder.decrementActiveClients();
        }
    }



    @Override
    public void acquireExclusive( Locks.ResourceType resourceType, long... resourceIds )
    {
        stateHolder.incrementActiveClients( this );
        try
        {
            PrimitiveLongObjectMap<LockResource> localLocks = localExclusive( resourceType );
            for ( long resourceId : resourceIds )
            {
                LockResource resource = localLocks.get( resourceId );
                if ( resource != null )
                {
                    resource.acquireReference();
                }
                else
                {
<<<<<<< HEAD
                    resource = new LockResource( resourceType, resourceId );
                    if ( manager.getWriteLock( resource, lockTransaction ) )
                    {
                        localLocks.put( resourceId, resource );
                    }
                    else
                    {
                        throw new LockClientAlreadyClosedException( String.format( "%s is already closed", this ) );
                    }
=======
                    throw new LockClientStoppedException( this );
>>>>>>> ed92ebe8
                }
            }
        }
        finally
        {
            stateHolder.decrementActiveClients();
        }
    }

    @Override
    public boolean tryExclusiveLock( Locks.ResourceType resourceType, long resourceId )
    {
        stateHolder.incrementActiveClients( this );
        try
        {
            PrimitiveLongObjectMap<LockResource> localLocks = localExclusive( resourceType );
            LockResource resource = localLocks.get( resourceId );
            if ( resource != null )
            {
                resource.acquireReference();
                return true;
            }
            else
            {
                resource = new LockResource( resourceType, resourceId );
                if ( manager.tryWriteLock( resource, lockTransaction ) )
                {
                    localLocks.put( resourceId, resource );
                    return true;
                }
                else
                {
                    return false;
                }
            }
        }
        finally
        {
            stateHolder.decrementActiveClients();
        }
    }

    @Override
    public boolean trySharedLock( Locks.ResourceType resourceType, long resourceId )
    {
        stateHolder.incrementActiveClients( this );
        try
        {
            PrimitiveLongObjectMap<LockResource> localLocks = localShared( resourceType );
            LockResource resource = localLocks.get( resourceId );
            if ( resource != null )
            {
                resource.acquireReference();
                return true;
            }
            else
            {
                resource = new LockResource( resourceType, resourceId );
                if ( manager.tryReadLock( resource, lockTransaction ) )
                {
                    localLocks.put( resourceId, resource );
                    return true;
                }
                else
                {
                    return false;
                }
            }
        }
        finally
        {
            stateHolder.decrementActiveClients();
        }
    }

    @Override
    public void releaseShared( Locks.ResourceType resourceType, long resourceId )
    {
        stateHolder.incrementActiveClients( this );
        try
        {
            PrimitiveLongObjectMap<LockResource> localLocks = localShared( resourceType );
            LockResource resource = localLocks.get( resourceId );
            if ( resource.releaseReference() != 0 )
            {
                return;
            }

            localLocks.remove( resourceId );

            manager.releaseReadLock( new LockResource( resourceType, resourceId ), lockTransaction );
        }
        finally
        {
            stateHolder.decrementActiveClients();
        }
    }

    @Override
    public void releaseExclusive( Locks.ResourceType resourceType, long resourceId )
    {
        stateHolder.incrementActiveClients( this );
        try
        {
            PrimitiveLongObjectMap<LockResource> localLocks = localExclusive( resourceType );
            LockResource resource = localLocks.get( resourceId );
            if ( resource.releaseReference() != 0 )
            {
                return;
            }
            localLocks.remove( resourceId );

            manager.releaseWriteLock( new LockResource( resourceType, resourceId ), lockTransaction );
        }
        finally
        {
            stateHolder.decrementActiveClients();
        }
    }

    @Override
    public void stop()
    {
        // closing client to prevent any new client to come
        stateHolder.stopClient();
        // wake up and terminate waiters
        terminateAllWaiters();
        // wait for all active clients to go and terminate latecomers
        while ( stateHolder.hasActiveClients() )
        {
            terminateAllWaiters();
            LockSupport.parkNanos( TimeUnit.MILLISECONDS.toNanos( 20 ) );
        }
    }

    @Override
    public void close()
    {
        stop();
        // now we are only one who operate on this client
        // safe to release all the locks
        releaseLocks();
    }

    private void releaseLocks()
    {
        exclusiveLocks.visitEntries( typeWriteReleaser );
        sharedLocks.visitEntries( typeReadReleaser );
        exclusiveLocks.clear();
        sharedLocks.clear();
    }

    // waking up and terminate all waiters that were waiting for any lock for current client
    private void terminateAllWaiters()
    {
        manager.accept( new Visitor<RWLock,RuntimeException>()
        {
            @Override
            public boolean visit( RWLock lock ) throws RuntimeException
            {
                lock.terminateLockRequestsForLockTransaction( lockTransaction );
                return false;
            }
        } );
    }

    @Override
    public int getLockSessionId()
    {
        return lockTransaction.getId();
    }

    private PrimitiveLongObjectMap<LockResource> localShared( Locks.ResourceType resourceType )
    {
        PrimitiveLongObjectMap<LockResource> map = sharedLocks.get( resourceType.typeId() );
        if(map == null)
        {
            map = Primitive.longObjectMap();
            sharedLocks.put( resourceType.typeId(), map );
        }
        return map;
    }

    private PrimitiveLongObjectMap<LockResource> localExclusive( Locks.ResourceType resourceType )
    {
        PrimitiveLongObjectMap<LockResource> map = exclusiveLocks.get( resourceType.typeId() );
        if(map == null)
        {
            map = Primitive.longObjectMap();
            exclusiveLocks.put( resourceType.typeId(), map );
        }
        return map;
    }

    private final PrimitiveIntObjectVisitor<PrimitiveLongObjectMap<LockResource>, RuntimeException> typeReadReleaser = new
            PrimitiveIntObjectVisitor<PrimitiveLongObjectMap<LockResource>, RuntimeException>()
    {
        @Override
        public boolean visited( int key, PrimitiveLongObjectMap<LockResource> value ) throws RuntimeException
        {
            value.visitEntries( readReleaser );
            return false;
        }
    };

    private final PrimitiveIntObjectVisitor<PrimitiveLongObjectMap<LockResource>, RuntimeException> typeWriteReleaser = new
            PrimitiveIntObjectVisitor<PrimitiveLongObjectMap<LockResource>, RuntimeException>()
    {
        @Override
        public boolean visited( int key, PrimitiveLongObjectMap<LockResource> value ) throws RuntimeException
        {
            value.visitEntries( writeReleaser );
            return false;
        }
    };

    private final PrimitiveLongObjectVisitor<LockResource, RuntimeException> writeReleaser = new PrimitiveLongObjectVisitor<LockResource, RuntimeException>()
    {
        @Override
        public boolean visited( long key, LockResource lockResource ) throws RuntimeException
        {
            manager.releaseWriteLock( lockResource, lockTransaction );
            return false;
        }
    };

    private final PrimitiveLongObjectVisitor<LockResource, RuntimeException> readReleaser = new PrimitiveLongObjectVisitor<LockResource, RuntimeException>()
    {
        @Override
        public boolean visited( long key, LockResource lockResource ) throws RuntimeException
        {
            manager.releaseReadLock( lockResource, lockTransaction );
            return false;
        }
    };

    @Override
    public String toString()
    {
        return format( "%s[%d]", getClass().getSimpleName(), getLockSessionId() );
    }
}<|MERGE_RESOLUTION|>--- conflicted
+++ resolved
@@ -75,7 +75,6 @@
                 }
                 else
                 {
-<<<<<<< HEAD
                     resource = new LockResource( resourceType, resourceId );
                     if ( manager.getReadLock( resource, lockTransaction ) )
                     {
@@ -83,11 +82,8 @@
                     }
                     else
                     {
-                        throw new LockClientAlreadyClosedException( String.format( "%s is already closed", this ) );
+                        throw new LockClientStoppedException( this );
                     }
-=======
-                    throw new LockClientStoppedException( this );
->>>>>>> ed92ebe8
                 }
             }
         }
@@ -115,7 +111,6 @@
                 }
                 else
                 {
-<<<<<<< HEAD
                     resource = new LockResource( resourceType, resourceId );
                     if ( manager.getWriteLock( resource, lockTransaction ) )
                     {
@@ -123,11 +118,8 @@
                     }
                     else
                     {
-                        throw new LockClientAlreadyClosedException( String.format( "%s is already closed", this ) );
+                        throw new LockClientStoppedException( this );
                     }
-=======
-                    throw new LockClientStoppedException( this );
->>>>>>> ed92ebe8
                 }
             }
         }

--- conflicted
+++ resolved
@@ -19,22 +19,11 @@
  */
 package org.neo4j.kernel.impl.api;
 
-import java.util.Arrays;
-import java.util.function.Consumer;
-
 import org.neo4j.collection.primitive.Primitive;
 import org.neo4j.collection.primitive.PrimitiveLongIterator;
 import org.neo4j.collection.primitive.PrimitiveLongSet;
 import org.neo4j.cursor.Cursor;
-<<<<<<< HEAD
 import org.neo4j.function.ThrowingConsumer;
-=======
-import org.neo4j.function.Consumer;
-import org.neo4j.graphdb.Direction;
-import org.neo4j.helpers.collection.Iterables;
-import org.neo4j.kernel.api.cursor.NodeItem;
->>>>>>> f1aaf17c
-import org.neo4j.kernel.api.exceptions.EntityNotFoundException;
 import org.neo4j.kernel.api.exceptions.KernelException;
 import org.neo4j.kernel.impl.api.operations.EntityReadOperations;
 import org.neo4j.kernel.impl.api.store.RelationshipIterator;
@@ -48,6 +37,10 @@
     private final EntityReadOperations reads;
     private final ThrowingConsumer<Long,KernelException> relIdAction;
 
+    private boolean retry = true;
+    private long firstRelId;
+    private boolean first;
+
     private final RelationshipVisitor<RuntimeException> collectNodeIdVisitor =
             (relId, type, startNode, endNode) -> {
                 if ( firstRelId == -1 )
@@ -58,14 +51,8 @@
                 nodeIds.add( endNode );
             };
 
-<<<<<<< HEAD
-    private boolean first = true;
     private final RelationshipVisitor<KernelException> relationshipConsumingVisitor =
             new RelationshipVisitor<KernelException>()
-=======
-    private final RelationshipVisitor<RuntimeException> relationshipConsumingVisitor =
-            new RelationshipVisitor<RuntimeException>()
->>>>>>> f1aaf17c
             {
                 @Override
                 public void visit( long relId, int type, long startNode, long endNode ) throws KernelException
@@ -86,15 +73,8 @@
                 }
             };
 
-<<<<<<< HEAD
+
     TwoPhaseNodeForRelationshipLocking( EntityReadOperations reads, ThrowingConsumer<Long,KernelException> relIdAction )
-=======
-    private boolean retry = true;
-    private long firstRelId;
-    private boolean first;
-
-    TwoPhaseNodeForRelationshipLocking( EntityReadOperations reads, Consumer<Long> relIdAction )
->>>>>>> f1aaf17c
     {
         this.reads = reads;
         this.relIdAction = relIdAction;

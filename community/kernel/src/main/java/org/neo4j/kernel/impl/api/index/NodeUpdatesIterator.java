/*
 * Copyright (c) 2002-2018 "Neo Technology,"
 * Network Engine for Objects in Lund AB [http://neotechnology.com]
 *
 * This file is part of Neo4j.
 *
 * Neo4j is free software: you can redistribute it and/or modify
 * it under the terms of the GNU General Public License as published by
 * the Free Software Foundation, either version 3 of the License, or
 * (at your option) any later version.
 *
 * This program is distributed in the hope that it will be useful,
 * but WITHOUT ANY WARRANTY; without even the implied warranty of
 * MERCHANTABILITY or FITNESS FOR A PARTICULAR PURPOSE.  See the
 * GNU General Public License for more details.
 *
 * You should have received a copy of the GNU General Public License
 * along with this program.  If not, see <http://www.gnu.org/licenses/>.
 */
package org.neo4j.kernel.impl.api.index;

import org.eclipse.collections.api.iterator.LongIterator;

import java.util.Iterator;

class NodeUpdatesIterator implements Iterator<EntityUpdates>
{

    private final IndexStoreView storeView;
<<<<<<< HEAD
    private final PrimitiveLongIterator nodeIdIterator;
    private EntityUpdates nextUpdate;
=======
    private final LongIterator nodeIdIterator;
    private NodeUpdates nextUpdate;
>>>>>>> b9119223

    NodeUpdatesIterator( IndexStoreView storeView, LongIterator nodeIdIterator )
    {
        this.storeView = storeView;
        this.nodeIdIterator = nodeIdIterator;
    }

    @Override
    public boolean hasNext()
    {
        if ( nextUpdate == null )
        {
            while ( nodeIdIterator.hasNext() )
            {
                long nodeId = nodeIdIterator.next();
                EntityUpdates updates = storeView.nodeAsUpdates( nodeId );
                if ( updates != null )
                {
                    nextUpdate = updates;
                    return true;
                }
            }
            return false;
        }
        return true;
    }

    @Override
    public EntityUpdates next()
    {
        EntityUpdates update = null;
        if ( hasNext() )
        {
            update = this.nextUpdate;
            this.nextUpdate = null;
        }
        return update;
    }
}<|MERGE_RESOLUTION|>--- conflicted
+++ resolved
@@ -27,13 +27,8 @@
 {
 
     private final IndexStoreView storeView;
-<<<<<<< HEAD
-    private final PrimitiveLongIterator nodeIdIterator;
+    private final LongIterator nodeIdIterator;
     private EntityUpdates nextUpdate;
-=======
-    private final LongIterator nodeIdIterator;
-    private NodeUpdates nextUpdate;
->>>>>>> b9119223
 
     NodeUpdatesIterator( IndexStoreView storeView, LongIterator nodeIdIterator )
     {

/*
 * Copyright (c) 2002-2018 "Neo Technology,"
 * Network Engine for Objects in Lund AB [http://neotechnology.com]
 *
 * This file is part of Neo4j.
 *
 * Neo4j is free software: you can redistribute it and/or modify
 * it under the terms of the GNU General Public License as published by
 * the Free Software Foundation, either version 3 of the License, or
 * (at your option) any later version.
 *
 * This program is distributed in the hope that it will be useful,
 * but WITHOUT ANY WARRANTY; without even the implied warranty of
 * MERCHANTABILITY or FITNESS FOR A PARTICULAR PURPOSE.  See the
 * GNU General Public License for more details.
 *
 * You should have received a copy of the GNU General Public License
 * along with this program.  If not, see <http://www.gnu.org/licenses/>.
 */
package org.neo4j.kernel;

import java.io.File;
import java.io.IOException;
import java.time.Clock;
import java.util.HashMap;
import java.util.Map;
import java.util.concurrent.TimeUnit;
import java.util.concurrent.atomic.AtomicReference;
import java.util.concurrent.locks.LockSupport;
import java.util.function.BiConsumer;
import java.util.function.Supplier;

import org.neo4j.graphdb.DependencyResolver;
import org.neo4j.graphdb.ResourceIterator;
import org.neo4j.graphdb.factory.GraphDatabaseSettings;
import org.neo4j.index.internal.gbptree.RecoveryCleanupWorkCollector;
import org.neo4j.internal.kernel.api.TokenNameLookup;
import org.neo4j.io.fs.FileSystemAbstraction;
import org.neo4j.io.pagecache.IOLimiter;
import org.neo4j.io.pagecache.PageCache;
import org.neo4j.io.pagecache.tracing.cursor.context.VersionContextSupplier;
import org.neo4j.kernel.api.InwardKernel;
import org.neo4j.kernel.api.explicitindex.AutoIndexing;
import org.neo4j.kernel.api.index.IndexProvider;
import org.neo4j.kernel.api.index.PropertyAccessor;
import org.neo4j.kernel.api.labelscan.LabelScanStore;
import org.neo4j.kernel.configuration.Config;
import org.neo4j.kernel.extension.dependency.AllByPrioritySelectionStrategy;
import org.neo4j.kernel.impl.api.CommitProcessFactory;
import org.neo4j.kernel.impl.api.ConstraintEnforcingEntityOperations;
import org.neo4j.kernel.impl.api.DataIntegrityValidatingStatementOperations;
import org.neo4j.kernel.impl.api.DatabaseSchemaState;
import org.neo4j.kernel.impl.api.ExplicitIndexProviderLookup;
import org.neo4j.kernel.impl.api.Kernel;
import org.neo4j.kernel.impl.api.KernelTransactionMonitorScheduler;
import org.neo4j.kernel.impl.api.KernelTransactionTimeoutMonitor;
import org.neo4j.kernel.impl.api.KernelTransactions;
import org.neo4j.kernel.impl.api.KernelTransactionsSnapshot;
import org.neo4j.kernel.impl.api.LockingStatementOperations;
import org.neo4j.kernel.impl.api.SchemaState;
import org.neo4j.kernel.impl.api.SchemaStateConcern;
import org.neo4j.kernel.impl.api.SchemaWriteGuard;
import org.neo4j.kernel.impl.api.StackingQueryRegistrationOperations;
import org.neo4j.kernel.impl.api.StateHandlingStatementOperations;
import org.neo4j.kernel.impl.api.StatementOperationParts;
import org.neo4j.kernel.impl.api.TransactionCommitProcess;
import org.neo4j.kernel.impl.api.TransactionHooks;
import org.neo4j.kernel.impl.api.index.IndexingService;
import org.neo4j.kernel.impl.api.index.IndexProviderMap;
import org.neo4j.kernel.impl.api.operations.QueryRegistrationOperations;
import org.neo4j.kernel.impl.api.state.ConstraintIndexCreator;
import org.neo4j.kernel.impl.constraints.ConstraintSemantics;
import org.neo4j.kernel.impl.core.LabelTokenHolder;
import org.neo4j.kernel.impl.core.PropertyKeyTokenHolder;
import org.neo4j.kernel.impl.core.RelationshipTypeTokenHolder;
import org.neo4j.kernel.impl.core.StartupStatisticsProvider;
import org.neo4j.kernel.impl.factory.AccessCapability;
import org.neo4j.kernel.impl.factory.GraphDatabaseFacadeFactory;
import org.neo4j.kernel.impl.factory.OperationalMode;
import org.neo4j.kernel.impl.index.ExplicitIndexStore;
import org.neo4j.kernel.impl.index.IndexConfigStore;
import org.neo4j.kernel.impl.locking.LockService;
import org.neo4j.kernel.impl.locking.ReentrantLockService;
import org.neo4j.kernel.impl.locking.StatementLocksFactory;
import org.neo4j.kernel.impl.logging.LogService;
import org.neo4j.kernel.impl.newapi.DefaultCursors;
import org.neo4j.kernel.impl.proc.Procedures;
import org.neo4j.kernel.impl.storageengine.impl.recordstorage.RecordStorageEngine;
import org.neo4j.kernel.impl.storageengine.impl.recordstorage.id.IdController;
import org.neo4j.kernel.impl.store.MetaDataStore;
import org.neo4j.kernel.impl.store.StoreId;
import org.neo4j.kernel.impl.store.format.RecordFormatPropertyConfigurator;
import org.neo4j.kernel.impl.store.format.RecordFormatSelector;
import org.neo4j.kernel.impl.store.format.RecordFormats;
import org.neo4j.kernel.impl.store.id.IdGeneratorFactory;
import org.neo4j.kernel.impl.storemigration.DatabaseMigrator;
import org.neo4j.kernel.impl.storemigration.monitoring.VisibleMigrationProgressMonitor;
import org.neo4j.kernel.impl.storemigration.participant.StoreMigrator;
import org.neo4j.kernel.impl.transaction.TransactionHeaderInformationFactory;
import org.neo4j.kernel.impl.transaction.TransactionMonitor;
import org.neo4j.kernel.impl.transaction.log.BatchingTransactionAppender;
import org.neo4j.kernel.impl.transaction.log.LogVersionRepository;
import org.neo4j.kernel.impl.transaction.log.LogVersionUpgradeChecker;
import org.neo4j.kernel.impl.transaction.log.LoggingLogFileMonitor;
import org.neo4j.kernel.impl.transaction.log.LogicalTransactionStore;
import org.neo4j.kernel.impl.transaction.log.PhysicalLogicalTransactionStore;
import org.neo4j.kernel.impl.transaction.log.ReadableClosablePositionAwareChannel;
import org.neo4j.kernel.impl.transaction.log.TransactionAppender;
import org.neo4j.kernel.impl.transaction.log.TransactionIdStore;
import org.neo4j.kernel.impl.transaction.log.TransactionMetadataCache;
import org.neo4j.kernel.impl.transaction.log.checkpoint.CheckPointScheduler;
import org.neo4j.kernel.impl.transaction.log.checkpoint.CheckPointThreshold;
import org.neo4j.kernel.impl.transaction.log.checkpoint.CheckPointerImpl;
import org.neo4j.kernel.impl.transaction.log.checkpoint.SimpleTriggerInfo;
import org.neo4j.kernel.impl.transaction.log.checkpoint.StoreCopyCheckPointMutex;
import org.neo4j.kernel.impl.transaction.log.entry.LogEntryReader;
import org.neo4j.kernel.impl.transaction.log.entry.LogHeader;
import org.neo4j.kernel.impl.transaction.log.entry.VersionAwareLogEntryReader;
import org.neo4j.kernel.impl.transaction.log.files.LogFileCreationMonitor;
import org.neo4j.kernel.impl.transaction.log.files.LogFiles;
import org.neo4j.kernel.impl.transaction.log.files.LogFilesBuilder;
import org.neo4j.kernel.impl.transaction.log.pruning.LogPruneStrategyFactory;
import org.neo4j.kernel.impl.transaction.log.pruning.LogPruning;
import org.neo4j.kernel.impl.transaction.log.pruning.LogPruningImpl;
import org.neo4j.kernel.impl.transaction.log.reverse.ReverseTransactionCursorLoggingMonitor;
import org.neo4j.kernel.impl.transaction.log.reverse.ReversedSingleFileTransactionCursor;
import org.neo4j.kernel.impl.transaction.log.rotation.LogRotation;
import org.neo4j.kernel.impl.transaction.log.rotation.LogRotationImpl;
import org.neo4j.kernel.impl.transaction.state.DefaultIndexProviderMap;
import org.neo4j.kernel.impl.transaction.state.NeoStoreFileListing;
import org.neo4j.kernel.impl.util.Dependencies;
import org.neo4j.kernel.impl.util.SynchronizedArrayIdOrderingQueue;
import org.neo4j.kernel.impl.util.monitoring.LogProgressReporter;
import org.neo4j.kernel.impl.util.monitoring.ProgressReporter;
import org.neo4j.kernel.info.DiagnosticsExtractor;
import org.neo4j.kernel.info.DiagnosticsManager;
import org.neo4j.kernel.info.DiagnosticsPhase;
import org.neo4j.kernel.internal.DatabaseHealth;
import org.neo4j.kernel.internal.TransactionEventHandlers;
import org.neo4j.kernel.lifecycle.LifeSupport;
import org.neo4j.kernel.lifecycle.Lifecycle;
import org.neo4j.kernel.lifecycle.LifecycleAdapter;
import org.neo4j.kernel.lifecycle.Lifecycles;
import org.neo4j.kernel.monitoring.Monitors;
import org.neo4j.kernel.monitoring.tracing.Tracers;
import org.neo4j.kernel.recovery.CorruptedLogsTruncator;
import org.neo4j.kernel.recovery.DefaultRecoveryService;
import org.neo4j.kernel.recovery.LogTailScanner;
import org.neo4j.kernel.recovery.LoggingLogTailScannerMonitor;
import org.neo4j.kernel.recovery.Recovery;
import org.neo4j.kernel.recovery.RecoveryMonitor;
import org.neo4j.kernel.recovery.RecoveryService;
import org.neo4j.kernel.recovery.RecoveryStartInformationProvider;
import org.neo4j.kernel.spi.explicitindex.IndexImplementation;
import org.neo4j.kernel.spi.explicitindex.IndexProviders;
import org.neo4j.logging.Log;
import org.neo4j.logging.LogProvider;
import org.neo4j.logging.Logger;
import org.neo4j.resources.CpuClock;
import org.neo4j.resources.HeapAllocation;
import org.neo4j.scheduler.JobScheduler;
import org.neo4j.storageengine.api.StorageEngine;
import org.neo4j.storageengine.api.StoreFileMetadata;
import org.neo4j.storageengine.api.StoreReadLayer;
import org.neo4j.time.SystemNanoClock;
import org.neo4j.util.FeatureToggles;

import static org.neo4j.helpers.Exceptions.throwIfUnchecked;

public class NeoStoreDataSource implements Lifecycle, IndexProviders
{

    enum Diagnostics implements DiagnosticsExtractor<NeoStoreDataSource>
    {
        TRANSACTION_RANGE( "Transaction log:" )
                {
                    @Override
                    void dump( NeoStoreDataSource source, Logger log )
                    {
                        LogFiles logFiles = source.getDependencyResolver().resolveDependency( LogFiles.class );
                        try
                        {
                            for ( long logVersion = logFiles.getLowestLogVersion();
                                  logFiles.versionExists( logVersion ); logVersion++ )
                            {
                                if ( logFiles.hasAnyEntries( logVersion ) )
                                {
                                    LogHeader header = logFiles.extractHeader( logVersion );
                                    long firstTransactionIdInThisLog = header.lastCommittedTxId + 1;
                                    log.log( "Oldest transaction " + firstTransactionIdInThisLog +
                                             " found in log with version " + logVersion );
                                    return;
                                }
                            }
                            log.log( "No transactions found in any log" );
                        }
                        catch ( IOException e )
                        {   // It's fine, we just tried to be nice and log this. Failing is OK
                            log.log( "Error trying to figure out oldest transaction in log" );
                        }
                    }
                };

        private final String message;

        Diagnostics( String message )
        {
            this.message = message;
        }

        @Override
        public void dumpDiagnostics( final NeoStoreDataSource source, DiagnosticsPhase phase, Logger logger )
        {
            if ( applicable( phase ) )
            {
                logger.log( message );
                dump( source, logger );
            }
        }

        boolean applicable( DiagnosticsPhase phase )
        {
            return phase.isInitialization() || phase.isExplicitlyRequested();
        }

        abstract void dump( NeoStoreDataSource source, Logger logger );
    }

    public static final String DEFAULT_DATA_SOURCE_NAME = "nioneodb";
    private final boolean failOnCorruptedLogFiles = FeatureToggles.flag( NeoStoreDataSource.class,
            "failOnCorruptedLogFiles", false );

    private final Monitors monitors;
    private final Tracers tracers;

    private final Log msgLog;
    private final LogService logService;
    private final AutoIndexing autoIndexing;
    private final LogProvider logProvider;
    private final DependencyResolver dependencyResolver;
    private final TokenNameLookup tokenNameLookup;
    private final PropertyKeyTokenHolder propertyKeyTokenHolder;
    private final LabelTokenHolder labelTokens;
    private final RelationshipTypeTokenHolder relationshipTypeTokens;
    private final StatementLocksFactory statementLocksFactory;
    private final SchemaWriteGuard schemaWriteGuard;
    private final TransactionEventHandlers transactionEventHandlers;
    private final IdGeneratorFactory idGeneratorFactory;
    private final JobScheduler scheduler;
    private final Config config;
    private final LockService lockService;
    private final IndexingService.Monitor indexingServiceMonitor;
    private final FileSystemAbstraction fs;
    private final TransactionMonitor transactionMonitor;
    private final DatabaseHealth databaseHealth;
    private final LogFileCreationMonitor physicalLogMonitor;
    private final TransactionHeaderInformationFactory transactionHeaderInformationFactory;
    private final StartupStatisticsProvider startupStatistics;
    private final CommitProcessFactory commitProcessFactory;
    private final PageCache pageCache;
    private final Map<String,IndexImplementation> indexProviders = new HashMap<>();
    private final ExplicitIndexProviderLookup explicitIndexProviderLookup;
    private final ConstraintSemantics constraintSemantics;
    private final Procedures procedures;
    private final IOLimiter ioLimiter;
    private final AvailabilityGuard availabilityGuard;
    private final SystemNanoClock clock;
    private final StoreCopyCheckPointMutex storeCopyCheckPointMutex;

    private Dependencies dependencies;
    private LifeSupport life;
    private IndexProviderMap indexProviderMap;
    private File storeDir;
    private boolean readOnly;
    private final IdController idController;
    private final OperationalMode operationalMode;
    private final RecoveryCleanupWorkCollector recoveryCleanupWorkCollector;
    private final VersionContextSupplier versionContextSupplier;
    private final AccessCapability accessCapability;

    private StorageEngine storageEngine;
    private NeoStoreTransactionLogModule transactionLogModule;
    private NeoStoreKernelModule kernelModule;

    public NeoStoreDataSource( File storeDir, Config config, IdGeneratorFactory idGeneratorFactory,
            LogService logService, JobScheduler scheduler, TokenNameLookup tokenNameLookup,
            DependencyResolver dependencyResolver, PropertyKeyTokenHolder propertyKeyTokens,
            LabelTokenHolder labelTokens, RelationshipTypeTokenHolder relationshipTypeTokens,
            StatementLocksFactory statementLocksFactory, SchemaWriteGuard schemaWriteGuard,
            TransactionEventHandlers transactionEventHandlers, IndexingService.Monitor indexingServiceMonitor,
            FileSystemAbstraction fs, TransactionMonitor transactionMonitor, DatabaseHealth databaseHealth,
            LogFileCreationMonitor physicalLogMonitor,
            TransactionHeaderInformationFactory transactionHeaderInformationFactory,
            StartupStatisticsProvider startupStatistics, CommitProcessFactory commitProcessFactory,
            AutoIndexing autoIndexing, PageCache pageCache, ConstraintSemantics constraintSemantics, Monitors monitors,
            Tracers tracers, Procedures procedures, IOLimiter ioLimiter, AvailabilityGuard availabilityGuard,
            SystemNanoClock clock, AccessCapability accessCapability, StoreCopyCheckPointMutex storeCopyCheckPointMutex,
            RecoveryCleanupWorkCollector recoveryCleanupWorkCollector, IdController idController,
            OperationalMode operationalMode, VersionContextSupplier versionContextSupplier )
    {
        this.storeDir = storeDir;
        this.config = config;
        this.idGeneratorFactory = idGeneratorFactory;
        this.tokenNameLookup = tokenNameLookup;
        this.dependencyResolver = dependencyResolver;
        this.scheduler = scheduler;
        this.logService = logService;
        this.autoIndexing = autoIndexing;
        this.storeCopyCheckPointMutex = storeCopyCheckPointMutex;
        this.logProvider = logService.getInternalLogProvider();
        this.propertyKeyTokenHolder = propertyKeyTokens;
        this.labelTokens = labelTokens;
        this.relationshipTypeTokens = relationshipTypeTokens;
        this.statementLocksFactory = statementLocksFactory;
        this.schemaWriteGuard = schemaWriteGuard;
        this.transactionEventHandlers = transactionEventHandlers;
        this.indexingServiceMonitor = indexingServiceMonitor;
        this.fs = fs;
        this.transactionMonitor = transactionMonitor;
        this.databaseHealth = databaseHealth;
        this.physicalLogMonitor = physicalLogMonitor;
        this.transactionHeaderInformationFactory = transactionHeaderInformationFactory;
        this.startupStatistics = startupStatistics;
        this.constraintSemantics = constraintSemantics;
        this.monitors = monitors;
        this.tracers = tracers;
        this.procedures = procedures;
        this.ioLimiter = ioLimiter;
        this.availabilityGuard = availabilityGuard;
        this.clock = clock;
        this.accessCapability = accessCapability;
        this.recoveryCleanupWorkCollector = recoveryCleanupWorkCollector;

        readOnly = config.get( GraphDatabaseSettings.read_only );
        this.idController = idController;
        this.operationalMode = operationalMode;
        this.versionContextSupplier = versionContextSupplier;
        msgLog = logProvider.getLog( getClass() );
        this.lockService = new ReentrantLockService();
        this.explicitIndexProviderLookup = new ExplicitIndexProviderLookup()
        {
            @Override
            public IndexImplementation apply( String name )
            {
                assert name != null : "Null provider name supplied";
                IndexImplementation provider = indexProviders.get( name );
                if ( provider == null )
                {
                    throw new IllegalArgumentException( "No index provider '" + name +
                                                        "' found. Maybe the intended provider (or one more of its " +
                                                        "dependencies) " +
                                                        "aren't on the classpath or it failed to load." );
                }
                return provider;
            }

            @Override
            public Iterable<IndexImplementation> all()
            {
                return indexProviders.values();
            }
        };

        this.commitProcessFactory = commitProcessFactory;
        this.pageCache = pageCache;
        this.monitors.addMonitorListener( new LoggingLogFileMonitor( msgLog ) );
    }

    @Override
    public void init()
    {
        // We do our own internal life management:
        // start() does life.init() and life.start(),
        // stop() does life.stop() and life.shutdown().
    }

    @Override
    public void start() throws IOException
    {
        dependencies = new Dependencies();
        life = new LifeSupport();

        life.add( recoveryCleanupWorkCollector );

<<<<<<< HEAD
        AllByPrioritySelectionStrategy<IndexProvider<?>> indexProviderSelection = new AllByPrioritySelectionStrategy<>();
        IndexProvider defaultIndexProvider =
                dependencyResolver.resolveDependency( IndexProvider.class, indexProviderSelection );

        indexProviderMap =
                new DefaultIndexProviderMap( defaultIndexProvider, indexProviderSelection.lowerPrioritizedCandidates() );
        dependencies.satisfyDependency( indexProviderMap );
=======
        AllByPrioritySelectionStrategy<SchemaIndexProvider> indexProviderSelection =
                new AllByPrioritySelectionStrategy<>();
        SchemaIndexProvider defaultIndexProvider =
                dependencyResolver.resolveDependency( SchemaIndexProvider.class, indexProviderSelection );

        schemaIndexProviderMap =
                new DefaultSchemaIndexProviderMap( defaultIndexProvider,
                        indexProviderSelection.lowerPrioritizedCandidates() );
        dependencies.satisfyDependency( schemaIndexProviderMap );
>>>>>>> 1716c847

        IndexConfigStore indexConfigStore = new IndexConfigStore( storeDir, fs );
        dependencies.satisfyDependency( lockService );
        dependencies.satisfyDependency( indexConfigStore );
        life.add( indexConfigStore );

        life.add( Lifecycles.multiple( indexProviders.values() ) );

        // Check the tail of transaction logs and validate version
        final LogEntryReader<ReadableClosablePositionAwareChannel> logEntryReader = new VersionAwareLogEntryReader<>();

        LogFiles logFiles = LogFilesBuilder.builder( storeDir, fs )
                .withLogEntryReader( logEntryReader )
                .withLogFileMonitor( physicalLogMonitor )
                .withConfig( config )
                .withDependencies( dependencies ).build();

        LogTailScanner tailScanner = new LogTailScanner( logFiles, logEntryReader, monitors, failOnCorruptedLogFiles );
        monitors.addMonitorListener(
                new LoggingLogTailScannerMonitor( logService.getInternalLog( LogTailScanner.class ) ) );
        monitors.addMonitorListener( new ReverseTransactionCursorLoggingMonitor(
                logService.getInternalLog( ReversedSingleFileTransactionCursor.class ) ) );
        LogVersionUpgradeChecker.check( tailScanner, config );

        // Upgrade the store before we begin
        RecordFormats formats = selectStoreFormats( config, storeDir, pageCache, logService );
        upgradeStore( formats, tailScanner );

        // Build all modules and their services
        StorageEngine storageEngine = null;
        try
        {
            DatabaseSchemaState databaseSchemaState = new DatabaseSchemaState( logProvider );

            SynchronizedArrayIdOrderingQueue explicitIndexTransactionOrdering =
                    new SynchronizedArrayIdOrderingQueue( 20 );

            Supplier<KernelTransactionsSnapshot> transactionsSnapshotSupplier =
                    () -> kernelModule.kernelTransactions().get();
            idController.initialize( transactionsSnapshotSupplier );

            storageEngine = buildStorageEngine(
                    propertyKeyTokenHolder, labelTokens, relationshipTypeTokens, explicitIndexProviderLookup,
                    indexConfigStore, databaseSchemaState, explicitIndexTransactionOrdering, operationalMode,
                    versionContextSupplier );
            life.add( logFiles );

            TransactionIdStore transactionIdStore = dependencies.resolveDependency( TransactionIdStore.class );

            versionContextSupplier.init( transactionIdStore::getLastClosedTransactionId );

            LogVersionRepository logVersionRepository = dependencies.resolveDependency( LogVersionRepository.class );
            NeoStoreTransactionLogModule transactionLogModule = buildTransactionLogs( logFiles, config, logProvider,
                    scheduler, storageEngine, logEntryReader, explicitIndexTransactionOrdering, transactionIdStore );
            transactionLogModule.satisfyDependencies( dependencies );

            buildRecovery( fs,
                    transactionIdStore,
                    tailScanner,
                    monitors.newMonitor( RecoveryMonitor.class ),
                    monitors.newMonitor( RecoveryStartInformationProvider.Monitor.class ),
                    logFiles, startupStatistics,
                    storageEngine, transactionLogModule.logicalTransactionStore(), logVersionRepository
            );

            // At the time of writing this comes from the storage engine (IndexStoreView)
            PropertyAccessor propertyAccessor = dependencies.resolveDependency( PropertyAccessor.class );

            final NeoStoreKernelModule kernelModule = buildKernel(
                    logFiles,
                    transactionLogModule.transactionAppender(),
                    dependencies.resolveDependency( IndexingService.class ),
                    storageEngine.storeReadLayer(),
                    databaseSchemaState,
                    dependencies.resolveDependency( LabelScanStore.class ),
                    storageEngine,
                    indexConfigStore,
                    transactionIdStore,
                    availabilityGuard,
                    clock,
                    propertyAccessor );

            kernelModule.satisfyDependencies( dependencies );

            // Do these assignments last so that we can ensure no cyclical dependencies exist
            this.storageEngine = storageEngine;
            this.transactionLogModule = transactionLogModule;
            this.kernelModule = kernelModule;

            dependencies.satisfyDependency( this );
            dependencies.satisfyDependency( databaseSchemaState );
            dependencies.satisfyDependency( storageEngine.storeReadLayer() );
            dependencies.satisfyDependency( logEntryReader );
            dependencies.satisfyDependency( storageEngine );
            dependencies.satisfyDependency( explicitIndexProviderLookup );
        }
        catch ( Throwable e )
        {
            // Something unexpected happened during startup
            msgLog.warn( "Exception occurred while setting up store modules. Attempting to close things down.", e );
            try
            {
                // Close the neostore, so that locks are released properly
                if ( storageEngine != null )
                {
                    storageEngine.forceClose();
                }
            }
            catch ( Exception closeException )
            {
                msgLog.error( "Couldn't close neostore after startup failure", closeException );
            }
            throwIfUnchecked( e );
            throw new RuntimeException( e );
        }

        // NOTE: please make sure this is performed after having added everything to the life, in fact we would like
        // to perform the checkpointing as first step when the life is shutdown.
        life.add( lifecycleToTriggerCheckPointOnShutdown() );

        try
        {
            life.start();
        }
        catch ( Throwable e )
        {
            // Something unexpected happened during startup
            msgLog.warn( "Exception occurred while starting the datasource. Attempting to close things down.", e );
            try
            {
                life.shutdown();
                // Close the neostore, so that locks are released properly
                storageEngine.forceClose();
            }
            catch ( Exception closeException )
            {
                msgLog.error( "Couldn't close neostore after startup failure", closeException );
            }
            throw new RuntimeException( e );
        }
        /*
         * At this point recovery has completed and the datasource is ready for use. Whatever panic might have
         * happened before has been healed. So we can safely set the kernel health to ok.
         * This right now has any real effect only in the case of internal restarts (for example, after a store copy
         * in the case of HA). Standalone instances will have to be restarted by the user, as is proper for all
         * kernel panics.
         */
        databaseHealth.healed();
    }

    private static RecordFormats selectStoreFormats( Config config, File storeDir, PageCache pageCache,
            LogService logService )
    {
        LogProvider logging = logService.getInternalLogProvider();
        RecordFormats formats = RecordFormatSelector.selectNewestFormat( config, storeDir, pageCache, logging );
        new RecordFormatPropertyConfigurator( formats, config ).configure();
        return formats;
    }

    private void upgradeStore( RecordFormats format, LogTailScanner tailScanner )
    {
        VisibleMigrationProgressMonitor progressMonitor =
                new VisibleMigrationProgressMonitor( logService.getUserLog( StoreMigrator.class ) );
        new DatabaseMigrator(
                progressMonitor,
                fs,
                config,
                logService, indexProviderMap,
                indexProviders,
                pageCache,
                format, tailScanner ).migrate( storeDir );
    }

    private StorageEngine buildStorageEngine(
            PropertyKeyTokenHolder propertyKeyTokenHolder, LabelTokenHolder labelTokens,
            RelationshipTypeTokenHolder relationshipTypeTokens,
            ExplicitIndexProviderLookup explicitIndexProviderLookup, IndexConfigStore indexConfigStore,
            SchemaState schemaState, SynchronizedArrayIdOrderingQueue explicitIndexTransactionOrdering,
            OperationalMode operationalMode, VersionContextSupplier versionContextSupplier )
    {
        RecordStorageEngine storageEngine =
                new RecordStorageEngine( storeDir, config, pageCache, fs, logProvider, propertyKeyTokenHolder,
                        labelTokens, relationshipTypeTokens, schemaState, constraintSemantics, scheduler,
                        tokenNameLookup, lockService, indexProviderMap, indexingServiceMonitor, databaseHealth,
                        explicitIndexProviderLookup, indexConfigStore,
                        explicitIndexTransactionOrdering, idGeneratorFactory, idController, monitors,
                        recoveryCleanupWorkCollector,
                        operationalMode, versionContextSupplier );

        // We pretend that the storage engine abstract hides all details within it. Whereas that's mostly
        // true it's not entirely true for the time being. As long as we need this call below, which
        // makes available one or more internal things to the outside world, there are leaks to plug.
        storageEngine.satisfyDependencies( dependencies );

        return life.add( storageEngine );
    }

    private NeoStoreTransactionLogModule buildTransactionLogs( LogFiles logFiles, Config config,
            LogProvider logProvider, JobScheduler scheduler, StorageEngine storageEngine,
            LogEntryReader<ReadableClosablePositionAwareChannel> logEntryReader,
            SynchronizedArrayIdOrderingQueue explicitIndexTransactionOrdering, TransactionIdStore transactionIdStore )
    {
        TransactionMetadataCache transactionMetadataCache = new TransactionMetadataCache( 100_000 );
        if ( config.get( GraphDatabaseFacadeFactory.Configuration.ephemeral ) )
        {
            config.augmentDefaults( GraphDatabaseSettings.keep_logical_logs, "1 files" );
        }

        final LogPruning logPruning =
                new LogPruningImpl( fs, logFiles, logProvider, new LogPruneStrategyFactory(), clock, config );

        final LogRotation logRotation =
                new LogRotationImpl( monitors.newMonitor( LogRotation.Monitor.class ), logFiles, databaseHealth );

        final TransactionAppender appender = life.add( new BatchingTransactionAppender(
                logFiles, logRotation, transactionMetadataCache, transactionIdStore, explicitIndexTransactionOrdering,
                databaseHealth ) );
        final LogicalTransactionStore logicalTransactionStore =
                new PhysicalLogicalTransactionStore( logFiles, transactionMetadataCache, logEntryReader, monitors,
                        failOnCorruptedLogFiles );

        CheckPointThreshold threshold = CheckPointThreshold.createThreshold( config, clock, logPruning, logProvider );

        final CheckPointerImpl checkPointer = new CheckPointerImpl(
                transactionIdStore, threshold, storageEngine, logPruning, appender, databaseHealth, logProvider,
                tracers.checkPointTracer, ioLimiter, storeCopyCheckPointMutex );

        long recurringPeriod = threshold.checkFrequencyMillis();
        CheckPointScheduler checkPointScheduler = new CheckPointScheduler( checkPointer, ioLimiter, scheduler,
                recurringPeriod, databaseHealth );

        life.add( checkPointer );
        life.add( checkPointScheduler );

        return new NeoStoreTransactionLogModule( logicalTransactionStore, logFiles,
                logRotation, checkPointer, appender, explicitIndexTransactionOrdering );
    }

    private void buildRecovery(
            final FileSystemAbstraction fileSystemAbstraction,
            TransactionIdStore transactionIdStore,
            LogTailScanner tailScanner,
            RecoveryMonitor recoveryMonitor,
            RecoveryStartInformationProvider.Monitor positionMonitor,
            final LogFiles logFiles,
            final StartupStatisticsProvider startupStatistics,
            StorageEngine storageEngine,
            LogicalTransactionStore logicalTransactionStore,
            LogVersionRepository logVersionRepository )
    {
        RecoveryService recoveryService = new DefaultRecoveryService( storageEngine, tailScanner, transactionIdStore,
                logicalTransactionStore, logVersionRepository, positionMonitor );
        CorruptedLogsTruncator logsTruncator = new CorruptedLogsTruncator( storeDir, logFiles, fileSystemAbstraction );
        ProgressReporter progressReporter = new LogProgressReporter( logService.getInternalLog( Recovery.class ) );
        Recovery recovery = new Recovery( recoveryService, startupStatistics, logsTruncator, recoveryMonitor,
                progressReporter, failOnCorruptedLogFiles );
        life.add( recovery );
    }

    private NeoStoreKernelModule buildKernel( LogFiles logFiles, TransactionAppender appender,
            IndexingService indexingService,
            StoreReadLayer storeLayer, DatabaseSchemaState databaseSchemaState, LabelScanStore labelScanStore,
            StorageEngine storageEngine, IndexConfigStore indexConfigStore, TransactionIdStore transactionIdStore,
            AvailabilityGuard availabilityGuard, SystemNanoClock clock, PropertyAccessor propertyAccessor )
    {
        AtomicReference<CpuClock> cpuClockRef = setupCpuClockAtomicReference();
        AtomicReference<HeapAllocation> heapAllocationRef = setupHeapAllocationAtomicReference();

        TransactionCommitProcess transactionCommitProcess = commitProcessFactory.create( appender, storageEngine,
                config );

        /*
         * This is used by explicit indexes and constraint indexes whenever a transaction is to be spawned
         * from within an existing transaction. It smells, and we should look over alternatives when time permits.
         */
        Supplier<InwardKernel> kernelProvider = () -> kernelModule.kernelAPI();

        ConstraintIndexCreator constraintIndexCreator = new ConstraintIndexCreator( kernelProvider, indexingService,
                propertyAccessor, monitors );

        ExplicitIndexStore explicitIndexStore = new ExplicitIndexStore( config,
                indexConfigStore, kernelProvider, explicitIndexProviderLookup );

        StatementOperationParts statementOperationParts = dependencies.satisfyDependency(
                buildStatementOperations( storeLayer, autoIndexing,
                        constraintIndexCreator, databaseSchemaState, explicitIndexStore, cpuClockRef,
                        heapAllocationRef ) );

        TransactionHooks hooks = new TransactionHooks();

        KernelTransactions kernelTransactions = life.add( new KernelTransactions( statementLocksFactory,
                constraintIndexCreator, statementOperationParts, schemaWriteGuard, transactionHeaderInformationFactory,
                transactionCommitProcess, indexConfigStore, explicitIndexProviderLookup, hooks, transactionMonitor,
                availabilityGuard, tracers, storageEngine, procedures, transactionIdStore, clock,
                cpuClockRef, heapAllocationRef, accessCapability, DefaultCursors::new, autoIndexing,
                explicitIndexStore, versionContextSupplier ) );

        buildTransactionMonitor( kernelTransactions, clock, config );

        final Kernel kernel = new Kernel( kernelTransactions, hooks, databaseHealth, transactionMonitor, procedures,
                config, storageEngine );

        kernel.registerTransactionHook( transactionEventHandlers );
        life.add( kernel );

        final NeoStoreFileListing fileListing = new NeoStoreFileListing( storeDir, logFiles, labelScanStore,
                indexingService, explicitIndexProviderLookup, storageEngine );
        dependencies.satisfyDependency( fileListing );

        return new NeoStoreKernelModule( transactionCommitProcess, kernel, kernelTransactions, fileListing );
    }

    private AtomicReference<CpuClock> setupCpuClockAtomicReference()
    {
        AtomicReference<CpuClock> cpuClock = new AtomicReference<>( CpuClock.NOT_AVAILABLE );
        BiConsumer<Boolean,Boolean> cpuClockUpdater = ( before, after ) ->
        {
            if ( after )
            {
                cpuClock.set( CpuClock.CPU_CLOCK );
            }
            else
            {
                cpuClock.set( CpuClock.NOT_AVAILABLE );
            }
        };
        cpuClockUpdater.accept( null, config.get( GraphDatabaseSettings.track_query_cpu_time ) );
        config.registerDynamicUpdateListener( GraphDatabaseSettings.track_query_cpu_time, cpuClockUpdater );
        return cpuClock;
    }

    private AtomicReference<HeapAllocation> setupHeapAllocationAtomicReference()
    {
        AtomicReference<HeapAllocation> heapAllocation = new AtomicReference<>( HeapAllocation.NOT_AVAILABLE );
        BiConsumer<Boolean,Boolean> heapAllocationUpdater = ( before, after ) ->
        {
            if ( after )
            {
                heapAllocation.set( HeapAllocation.HEAP_ALLOCATION );
            }
            else
            {
                heapAllocation.set( HeapAllocation.NOT_AVAILABLE );
            }
        };
        heapAllocationUpdater.accept( null, config.get( GraphDatabaseSettings.track_query_allocation ) );
        config.registerDynamicUpdateListener( GraphDatabaseSettings.track_query_allocation, heapAllocationUpdater );
        return heapAllocation;
    }

    private void buildTransactionMonitor( KernelTransactions kernelTransactions, Clock clock, Config config )
    {
        KernelTransactionTimeoutMonitor kernelTransactionTimeoutMonitor =
                new KernelTransactionTimeoutMonitor( kernelTransactions, clock, logService );
        dependencies.satisfyDependency( kernelTransactionTimeoutMonitor );
        KernelTransactionMonitorScheduler transactionMonitorScheduler =
                new KernelTransactionMonitorScheduler( kernelTransactionTimeoutMonitor, scheduler,
                        config.get( GraphDatabaseSettings.transaction_monitor_check_interval ).toMillis() );
        life.add( transactionMonitorScheduler );
    }

    @Override
    public synchronized void stop()
    {
        if ( !life.isRunning() )
        {
            return;
        }

        life.stop();
        awaitAllClosingTransactions();
        // Checkpointing is now triggered as part of life.shutdown see lifecycleToTriggerCheckPointOnShutdown()
        // Shut down all services in here, effectively making the database unusable for anyone who tries.
        life.shutdown();
    }

    private void awaitAllClosingTransactions()
    {
        KernelTransactions kernelTransactions = kernelModule.kernelTransactions();
        kernelTransactions.terminateTransactions();

        while ( kernelTransactions.haveClosingTransaction() )
        {
            LockSupport.parkNanos( TimeUnit.MILLISECONDS.toNanos( 10 ) );
        }
    }

    private Lifecycle lifecycleToTriggerCheckPointOnShutdown()
    {
        // Write new checkpoint in the log only if the kernel is healthy.
        // We cannot throw here since we need to shutdown without exceptions,
        // so let's make the checkpointing part of the life, so LifeSupport can handle exceptions properly
        return new LifecycleAdapter()
        {
            @Override
            public void shutdown() throws IOException
            {
                if ( databaseHealth.isHealthy() )
                {
                    // Flushing of neo stores happens as part of the checkpoint
                    transactionLogModule.checkPointing()
                            .forceCheckPoint( new SimpleTriggerInfo( "database shutdown" ) );
                }
            }
        };
    }

    @Override
    public void shutdown()
    {   // We do our own internal life management:
        // start() does life.init() and life.start(),
        // stop() does life.stop() and life.shutdown().
    }

    public StoreId getStoreId()
    {
        return getDependencyResolver().resolveDependency( MetaDataStore.class ).getStoreId();
    }

    public File getStoreDir()
    {
        return storeDir;
    }

    public boolean isReadOnly()
    {
        return readOnly;
    }

    public InwardKernel getKernel()
    {
        return kernelModule.kernelAPI();
    }

    public ResourceIterator<StoreFileMetadata> listStoreFiles( boolean includeLogs ) throws IOException
    {
        return kernelModule.fileListing().listStoreFiles( includeLogs );
    }

    public void registerDiagnosticsWith( DiagnosticsManager manager )
    {
        storageEngine.registerDiagnostics( manager );
        manager.registerAll( Diagnostics.class, this );
    }

    public StoreReadLayer getStoreLayer()
    {
        return storageEngine.storeReadLayer();
    }

    public DependencyResolver getDependencyResolver()
    {
        return dependencies;
    }

    private StatementOperationParts buildStatementOperations( StoreReadLayer storeReadLayer, AutoIndexing autoIndexing,
            ConstraintIndexCreator constraintIndexCreator, DatabaseSchemaState databaseSchemaState,
            ExplicitIndexStore explicitIndexStore, AtomicReference<CpuClock> cpuClockRef,
            AtomicReference<HeapAllocation> heapAllocationRef )
    {
        // The passed in StoreReadLayer is the bottom most layer: Read-access to committed data.
        // To it we add:
        // + Transaction state handling
        StateHandlingStatementOperations stateHandlingContext = new StateHandlingStatementOperations( storeReadLayer,
                autoIndexing, constraintIndexCreator, explicitIndexStore );

        QueryRegistrationOperations queryRegistrationOperations =
                new StackingQueryRegistrationOperations( clock, cpuClockRef, heapAllocationRef );

        StatementOperationParts parts = new StatementOperationParts( stateHandlingContext, stateHandlingContext,
                stateHandlingContext, stateHandlingContext, stateHandlingContext, stateHandlingContext,
                new SchemaStateConcern( databaseSchemaState ), null, stateHandlingContext, stateHandlingContext,
                stateHandlingContext, queryRegistrationOperations );
        // + Constraints
        ConstraintEnforcingEntityOperations constraintEnforcingEntityOperations =
                new ConstraintEnforcingEntityOperations( constraintSemantics, parts.entityWriteOperations(),
                        parts.entityReadOperations(),
                        parts.schemaWriteOperations(), parts.schemaReadOperations() );
        // + Data integrity
        DataIntegrityValidatingStatementOperations dataIntegrityContext =
                new DataIntegrityValidatingStatementOperations(
                        parts.keyWriteOperations(), parts.schemaReadOperations(), constraintEnforcingEntityOperations );
        parts = parts.override( null, dataIntegrityContext, constraintEnforcingEntityOperations,
                constraintEnforcingEntityOperations, null, dataIntegrityContext, null, null, null, null, null, null );
        // + Locking
        LockingStatementOperations lockingContext = new LockingStatementOperations( parts.entityReadOperations(),
                parts.entityWriteOperations(), parts.schemaReadOperations(), parts.schemaWriteOperations(),
                parts.schemaStateOperations() );
        parts = parts.override( null, null, null, lockingContext, lockingContext, lockingContext, lockingContext,
                lockingContext, null, null, null, null );

        return parts;
    }

    @Override
    public void registerIndexProvider( String name, IndexImplementation index )
    {
        assert !indexProviders.containsKey( name ) : "Index provider '" + name + "' already registered";
        indexProviders.put( name, index );
    }

    @Override
    public boolean unregisterIndexProvider( String name )
    {
        IndexImplementation removed = indexProviders.remove( name );
        return removed != null;
    }

    /**
     * Hook that must be called before there is an HA mode switch (eg master/slave switch),
     * i.e. after state has changed to pending and before state is about to change to the new target state.
     * This must only be called when the database is otherwise inaccessible.
     */
    public void beforeModeSwitch()
    {
        clearTransactions();
    }

    private void clearTransactions()
    {
        // We don't want to have buffered ids carry over to the new role
        storageEngine.clearBufferedIds();

        // Get rid of all pooled transactions, as they will otherwise reference
        // components that have been swapped out during the mode switch.
        kernelModule.kernelTransactions().disposeAll();
    }

    /**
     * Hook that must be called after an HA mode switch (eg master/slave switch) have completed.
     * This must only be called when the database is otherwise inaccessible.
     */
    public void afterModeSwitch()
    {
        storageEngine.loadSchemaCache();
        clearTransactions();
    }

    // For test purposes only, not thread safe
    public LifeSupport getLife()
    {
        return life;
    }
}<|MERGE_RESOLUTION|>--- conflicted
+++ resolved
@@ -382,25 +382,15 @@
 
         life.add( recoveryCleanupWorkCollector );
 
-<<<<<<< HEAD
-        AllByPrioritySelectionStrategy<IndexProvider<?>> indexProviderSelection = new AllByPrioritySelectionStrategy<>();
+        AllByPrioritySelectionStrategy<IndexProvider<?>> indexProviderSelection =
+                new AllByPrioritySelectionStrategy<>();
         IndexProvider defaultIndexProvider =
                 dependencyResolver.resolveDependency( IndexProvider.class, indexProviderSelection );
 
         indexProviderMap =
-                new DefaultIndexProviderMap( defaultIndexProvider, indexProviderSelection.lowerPrioritizedCandidates() );
+                new DefaultIndexProviderMap( defaultIndexProvider,
+                        indexProviderSelection.lowerPrioritizedCandidates() );
         dependencies.satisfyDependency( indexProviderMap );
-=======
-        AllByPrioritySelectionStrategy<SchemaIndexProvider> indexProviderSelection =
-                new AllByPrioritySelectionStrategy<>();
-        SchemaIndexProvider defaultIndexProvider =
-                dependencyResolver.resolveDependency( SchemaIndexProvider.class, indexProviderSelection );
-
-        schemaIndexProviderMap =
-                new DefaultSchemaIndexProviderMap( defaultIndexProvider,
-                        indexProviderSelection.lowerPrioritizedCandidates() );
-        dependencies.satisfyDependency( schemaIndexProviderMap );
->>>>>>> 1716c847
 
         IndexConfigStore indexConfigStore = new IndexConfigStore( storeDir, fs );
         dependencies.satisfyDependency( lockService );

/*
 * Copyright (c) 2002-2018 "Neo Technology,"
 * Network Engine for Objects in Lund AB [http://neotechnology.com]
 *
 * This file is part of Neo4j.
 *
 * Neo4j is free software: you can redistribute it and/or modify
 * it under the terms of the GNU General Public License as published by
 * the Free Software Foundation, either version 3 of the License, or
 * (at your option) any later version.
 *
 * This program is distributed in the hope that it will be useful,
 * but WITHOUT ANY WARRANTY; without even the implied warranty of
 * MERCHANTABILITY or FITNESS FOR A PARTICULAR PURPOSE.  See the
 * GNU General Public License for more details.
 *
 * You should have received a copy of the GNU General Public License
 * along with this program.  If not, see <http://www.gnu.org/licenses/>.
 */
package org.neo4j.kernel.impl.index.schema;

import org.neo4j.index.internal.gbptree.Layout;
import org.neo4j.io.pagecache.PageCursor;
<<<<<<< HEAD
import org.neo4j.kernel.api.schema.index.IndexDescriptor;
=======
>>>>>>> 678a860c

/**
 * {@link Layout} for local date times.
 */
class LocalDateTimeLayout extends SchemaLayout<LocalDateTimeSchemaKey>
{
<<<<<<< HEAD
    public static Layout<LocalDateTimeSchemaKey,NativeSchemaValue> of( IndexDescriptor descriptor )
    {
        return descriptor.type() == IndexDescriptor.Type.UNIQUE ? LocalDateTimeLayout.UNIQUE : LocalDateTimeLayout.NON_UNIQUE;
    }

    private static LocalDateTimeLayout UNIQUE = new LocalDateTimeLayout( "UTld", 0, 1 );
    private static LocalDateTimeLayout NON_UNIQUE = new LocalDateTimeLayout( "NTld", 0, 1 );

    private LocalDateTimeLayout( String layoutName, int majorVersion, int minorVersion )
    {
        super( layoutName, majorVersion, minorVersion );
=======
    LocalDateTimeLayout()
    {
        super( "Tld", 0, 1 );
>>>>>>> 678a860c
    }

    @Override
    public LocalDateTimeSchemaKey newKey()
    {
        return new LocalDateTimeSchemaKey();
    }

    @Override
    public LocalDateTimeSchemaKey copyKey( LocalDateTimeSchemaKey key, LocalDateTimeSchemaKey into )
    {
        into.epochSecond = key.epochSecond;
        into.nanoOfSecond = key.nanoOfSecond;
        into.setEntityId( key.getEntityId() );
        into.setCompareId( key.getCompareId() );
        return into;
    }

    @Override
    public int keySize( LocalDateTimeSchemaKey key )
    {
        return LocalDateTimeSchemaKey.SIZE;
    }

    @Override
    public void writeKey( PageCursor cursor, LocalDateTimeSchemaKey key )
    {
        cursor.putLong( key.epochSecond );
        cursor.putInt( key.nanoOfSecond );
        cursor.putLong( key.getEntityId() );
    }

    @Override
    public void readKey( PageCursor cursor, LocalDateTimeSchemaKey into, int keySize )
    {
        into.epochSecond = cursor.getLong();
        into.nanoOfSecond = cursor.getInt();
        into.setEntityId( cursor.getLong() );
    }
}<|MERGE_RESOLUTION|>--- conflicted
+++ resolved
@@ -21,33 +21,15 @@
 
 import org.neo4j.index.internal.gbptree.Layout;
 import org.neo4j.io.pagecache.PageCursor;
-<<<<<<< HEAD
-import org.neo4j.kernel.api.schema.index.IndexDescriptor;
-=======
->>>>>>> 678a860c
 
 /**
  * {@link Layout} for local date times.
  */
 class LocalDateTimeLayout extends SchemaLayout<LocalDateTimeSchemaKey>
 {
-<<<<<<< HEAD
-    public static Layout<LocalDateTimeSchemaKey,NativeSchemaValue> of( IndexDescriptor descriptor )
-    {
-        return descriptor.type() == IndexDescriptor.Type.UNIQUE ? LocalDateTimeLayout.UNIQUE : LocalDateTimeLayout.NON_UNIQUE;
-    }
-
-    private static LocalDateTimeLayout UNIQUE = new LocalDateTimeLayout( "UTld", 0, 1 );
-    private static LocalDateTimeLayout NON_UNIQUE = new LocalDateTimeLayout( "NTld", 0, 1 );
-
-    private LocalDateTimeLayout( String layoutName, int majorVersion, int minorVersion )
-    {
-        super( layoutName, majorVersion, minorVersion );
-=======
     LocalDateTimeLayout()
     {
         super( "Tld", 0, 1 );
->>>>>>> 678a860c
     }
 
     @Override

/*
 * Copyright (c) 2002-2018 "Neo Technology,"
 * Network Engine for Objects in Lund AB [http://neotechnology.com]
 *
 * This file is part of Neo4j.
 *
 * Neo4j is free software: you can redistribute it and/or modify
 * it under the terms of the GNU General Public License as published by
 * the Free Software Foundation, either version 3 of the License, or
 * (at your option) any later version.
 *
 * This program is distributed in the hope that it will be useful,
 * but WITHOUT ANY WARRANTY; without even the implied warranty of
 * MERCHANTABILITY or FITNESS FOR A PARTICULAR PURPOSE.  See the
 * GNU General Public License for more details.
 *
 * You should have received a copy of the GNU General Public License
 * along with this program.  If not, see <http://www.gnu.org/licenses/>.
 */
package org.neo4j.kernel.impl.index.schema;

import org.neo4j.index.internal.gbptree.Layout;
import org.neo4j.io.pagecache.PageCursor;
<<<<<<< HEAD
import org.neo4j.kernel.api.schema.index.IndexDescriptor;
=======
>>>>>>> 678a860c

/**
 * {@link Layout} for absolute date times.
 */
class ZonedDateTimeLayout extends SchemaLayout<ZonedDateTimeSchemaKey>
{
    private static final int ZONE_ID_FLAG = 0x0100_0000;
    private static final int ZONE_ID_MASK = 0x0000_FFFF;

<<<<<<< HEAD
    public static Layout<ZonedDateTimeSchemaKey,NativeSchemaValue> of( IndexDescriptor descriptor )
    {
        return descriptor.type() == IndexDescriptor.Type.UNIQUE ? ZonedDateTimeLayout.UNIQUE : ZonedDateTimeLayout.NON_UNIQUE;
    }

    private static final ZonedDateTimeLayout UNIQUE = new ZonedDateTimeLayout( "UTdt", 0, 1 );
    private static final ZonedDateTimeLayout NON_UNIQUE = new ZonedDateTimeLayout( "NTdt", 0, 1 );

    private ZonedDateTimeLayout(
            String layoutName, int majorVersion, int minorVersion )
    {
        super( layoutName, majorVersion, minorVersion );
=======
    ZonedDateTimeLayout()
    {
        super( "Tdt", 0, 1 );
>>>>>>> 678a860c
    }

    @Override
    public ZonedDateTimeSchemaKey newKey()
    {
        return new ZonedDateTimeSchemaKey();
    }

    @Override
    public ZonedDateTimeSchemaKey copyKey( ZonedDateTimeSchemaKey key, ZonedDateTimeSchemaKey into )
    {
        into.epochSecondUTC = key.epochSecondUTC;
        into.nanoOfSecond = key.nanoOfSecond;
        into.zoneId = key.zoneId;
        into.zoneOffsetMinutes = key.zoneOffsetMinutes;
        into.setEntityId( key.getEntityId() );
        into.setCompareId( key.getCompareId() );
        return into;
    }

    @Override
    public int keySize( ZonedDateTimeSchemaKey key )
    {
        return ZonedDateTimeSchemaKey.SIZE;
    }

    @Override
    public void writeKey( PageCursor cursor, ZonedDateTimeSchemaKey key )
    {
        cursor.putLong( key.epochSecondUTC );
        cursor.putInt( key.nanoOfSecond );
        if ( key.zoneId >= 0 )
        {
            cursor.putInt( key.zoneId | ZONE_ID_FLAG );
        }
        else
        {
            cursor.putInt( key.zoneOffsetMinutes & ZONE_ID_MASK );
        }
        cursor.putLong( key.getEntityId() );
    }

    @Override
    public void readKey( PageCursor cursor, ZonedDateTimeSchemaKey into, int keySize )
    {
        into.epochSecondUTC = cursor.getLong();
        into.nanoOfSecond = cursor.getInt();
        int encodedZone = cursor.getInt();
        if ( isZoneId( encodedZone ) )
        {
            into.zoneId = asZoneId( encodedZone );
            into.zoneOffsetMinutes = 0;
        }
        else
        {
            into.zoneId = -1;
            into.zoneOffsetMinutes = asZoneOffset( encodedZone );
        }
        into.setEntityId( cursor.getLong() );
    }

    private int asZoneOffset( int encodedZone )
    {
        return (short) encodedZone;
    }

    private short asZoneId( int encodedZone )
    {
        return (short) ( encodedZone & ZONE_ID_MASK);
    }

    private boolean isZoneId( int encodedZone )
    {
        return ( encodedZone & ZONE_ID_FLAG ) != 0;
    }
}<|MERGE_RESOLUTION|>--- conflicted
+++ resolved
@@ -21,10 +21,6 @@
 
 import org.neo4j.index.internal.gbptree.Layout;
 import org.neo4j.io.pagecache.PageCursor;
-<<<<<<< HEAD
-import org.neo4j.kernel.api.schema.index.IndexDescriptor;
-=======
->>>>>>> 678a860c
 
 /**
  * {@link Layout} for absolute date times.
@@ -34,24 +30,9 @@
     private static final int ZONE_ID_FLAG = 0x0100_0000;
     private static final int ZONE_ID_MASK = 0x0000_FFFF;
 
-<<<<<<< HEAD
-    public static Layout<ZonedDateTimeSchemaKey,NativeSchemaValue> of( IndexDescriptor descriptor )
-    {
-        return descriptor.type() == IndexDescriptor.Type.UNIQUE ? ZonedDateTimeLayout.UNIQUE : ZonedDateTimeLayout.NON_UNIQUE;
-    }
-
-    private static final ZonedDateTimeLayout UNIQUE = new ZonedDateTimeLayout( "UTdt", 0, 1 );
-    private static final ZonedDateTimeLayout NON_UNIQUE = new ZonedDateTimeLayout( "NTdt", 0, 1 );
-
-    private ZonedDateTimeLayout(
-            String layoutName, int majorVersion, int minorVersion )
-    {
-        super( layoutName, majorVersion, minorVersion );
-=======
     ZonedDateTimeLayout()
     {
         super( "Tdt", 0, 1 );
->>>>>>> 678a860c
     }
 
     @Override

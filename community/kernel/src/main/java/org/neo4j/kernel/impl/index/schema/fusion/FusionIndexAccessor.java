--- conflicted
+++ resolved
@@ -52,19 +52,10 @@
     private final SchemaIndexDescriptor descriptor;
     private final DropAction dropAction;
 
-<<<<<<< HEAD
-    FusionIndexAccessor( IndexAccessor nativeAccessor, IndexAccessor luceneAccessor, Selector selector,
-            long indexId, SchemaIndexDescriptor descriptor, DropAction dropAction )
-=======
     FusionIndexAccessor( IndexAccessor numberAccessor,
             IndexAccessor spatialAccessor,
-            IndexAccessor temporalAccessor,
-            IndexAccessor luceneAccessor,
-            Selector selector,
-            long indexId,
-            IndexDescriptor descriptor,
-            DropAction dropAction )
->>>>>>> b13182ac
+            IndexAccessor temporalAccessor, IndexAccessor luceneAccessor, Selector selector,
+            long indexId, SchemaIndexDescriptor descriptor, DropAction dropAction )
     {
         this.numberAccessor = numberAccessor;
         this.spatialAccessor = spatialAccessor;

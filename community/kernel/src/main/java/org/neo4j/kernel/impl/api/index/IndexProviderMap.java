/*
 * Copyright (c) 2002-2018 "Neo Technology,"
 * Network Engine for Objects in Lund AB [http://neotechnology.com]
 *
 * This file is part of Neo4j.
 *
 * Neo4j is free software: you can redistribute it and/or modify
 * it under the terms of the GNU General Public License as published by
 * the Free Software Foundation, either version 3 of the License, or
 * (at your option) any later version.
 *
 * This program is distributed in the hope that it will be useful,
 * but WITHOUT ANY WARRANTY; without even the implied warranty of
 * MERCHANTABILITY or FITNESS FOR A PARTICULAR PURPOSE.  See the
 * GNU General Public License for more details.
 *
 * You should have received a copy of the GNU General Public License
 * along with this program.  If not, see <http://www.gnu.org/licenses/>.
 */
package org.neo4j.kernel.impl.api.index;

import java.util.function.Consumer;

import org.neo4j.kernel.api.index.IndexProvider;
import org.neo4j.kernel.api.schema.index.IndexDescriptor;
import org.neo4j.kernel.api.schema.index.SchemaIndexDescriptor;

<<<<<<< HEAD
public interface IndexProviderMap
{
    IndexProviderMap EMPTY = new IndexProviderMap()
    {
        @Override
        public IndexProvider get( IndexProvider.Descriptor descriptor ) throws IndexProviderNotFoundException
        {
            return IndexProvider.EMPTY;
        }

        @Override
        public IndexProvider<SchemaIndexDescriptor> getDefaultProvider()
        {
            return IndexProvider.EMPTY;
        }

        @Override
        public IndexProvider getProviderFor( IndexDescriptor descriptor )
        {
            return IndexProvider.EMPTY;
        }

        @Override
        public void accept( Consumer<IndexProvider> visitor )
        {
            //Sure
        }
    };

    IndexProvider get( IndexProvider.Descriptor descriptor ) throws IndexProviderNotFoundException;

    IndexProvider<SchemaIndexDescriptor> getDefaultProvider();

    IndexProvider getProviderFor( IndexDescriptor descriptor );
=======
/**
 * Contains mapping from {@link IndexProvider.Descriptor} or provider name to {@link IndexProvider}.
 */
public interface IndexProviderMap
{
    /**
     * Looks up and returns the {@link IndexProvider} for the given {@link IndexProvider.Descriptor}.
     *
     * @param providerDescriptor the descriptor identifying the {@link IndexProvider}.
     * @return the {@link IndexProvider} with the given {@link IndexProvider.Descriptor}.
     * @throws IndexProviderNotFoundException if no such {@link IndexProvider} was found.
     */
    IndexProvider lookup( IndexProvider.Descriptor providerDescriptor ) throws IndexProviderNotFoundException;

    /**
     * Looks up and returns the {@link IndexProvider} for the given index provider name. The name is what
     * an {@link IndexProvider.Descriptor#name()} call would return.
     *
     * @param providerDescriptorName the descriptor name identifying the {@link IndexProvider}.
     * @return the {@link IndexProvider} with the given name.
     * @throws IndexProviderNotFoundException if no such {@link IndexProvider} was found.
     */
    IndexProvider lookup( String providerDescriptorName ) throws IndexProviderNotFoundException;

    /**
     * There's always a default {@link IndexProvider}, this method returns it.
     *
     * @return the default index provider for this instance.
     */
    IndexProvider getDefaultProvider();
>>>>>>> b9119223

    /**
     * Visits all the {@link IndexProvider} with the visitor.
     *
     * @param visitor {@link Consumer} visiting all the {@link IndexProvider index providers} in this map.
     */
    void accept( Consumer<IndexProvider> visitor );

    IndexProviderMap EMPTY = new IndexProviderMap()
    {
        @Override
        public IndexProvider lookup( IndexProvider.Descriptor descriptor ) throws IndexProviderNotFoundException
        {
            return IndexProvider.EMPTY;
        }

        @Override
        public IndexProvider lookup( String providerDescriptorName ) throws IndexProviderNotFoundException
        {
            return IndexProvider.EMPTY;
        }

        @Override
        public IndexProvider getDefaultProvider()
        {
            return IndexProvider.EMPTY;
        }

        @Override
        public void accept( Consumer<IndexProvider> visitor )
        {
            // yey!
        }
    };
}<|MERGE_RESOLUTION|>--- conflicted
+++ resolved
@@ -22,45 +22,7 @@
 import java.util.function.Consumer;
 
 import org.neo4j.kernel.api.index.IndexProvider;
-import org.neo4j.kernel.api.schema.index.IndexDescriptor;
-import org.neo4j.kernel.api.schema.index.SchemaIndexDescriptor;
 
-<<<<<<< HEAD
-public interface IndexProviderMap
-{
-    IndexProviderMap EMPTY = new IndexProviderMap()
-    {
-        @Override
-        public IndexProvider get( IndexProvider.Descriptor descriptor ) throws IndexProviderNotFoundException
-        {
-            return IndexProvider.EMPTY;
-        }
-
-        @Override
-        public IndexProvider<SchemaIndexDescriptor> getDefaultProvider()
-        {
-            return IndexProvider.EMPTY;
-        }
-
-        @Override
-        public IndexProvider getProviderFor( IndexDescriptor descriptor )
-        {
-            return IndexProvider.EMPTY;
-        }
-
-        @Override
-        public void accept( Consumer<IndexProvider> visitor )
-        {
-            //Sure
-        }
-    };
-
-    IndexProvider get( IndexProvider.Descriptor descriptor ) throws IndexProviderNotFoundException;
-
-    IndexProvider<SchemaIndexDescriptor> getDefaultProvider();
-
-    IndexProvider getProviderFor( IndexDescriptor descriptor );
-=======
 /**
  * Contains mapping from {@link IndexProvider.Descriptor} or provider name to {@link IndexProvider}.
  */
@@ -91,7 +53,6 @@
      * @return the default index provider for this instance.
      */
     IndexProvider getDefaultProvider();
->>>>>>> b9119223
 
     /**
      * Visits all the {@link IndexProvider} with the visitor.

/*
 * Copyright (c) 2002-2018 "Neo Technology,"
 * Network Engine for Objects in Lund AB [http://neotechnology.com]
 *
 * This file is part of Neo4j.
 *
 * Neo4j is free software: you can redistribute it and/or modify
 * it under the terms of the GNU General Public License as published by
 * the Free Software Foundation, either version 3 of the License, or
 * (at your option) any later version.
 *
 * This program is distributed in the hope that it will be useful,
 * but WITHOUT ANY WARRANTY; without even the implied warranty of
 * MERCHANTABILITY or FITNESS FOR A PARTICULAR PURPOSE.  See the
 * GNU General Public License for more details.
 *
 * You should have received a copy of the GNU General Public License
 * along with this program.  If not, see <http://www.gnu.org/licenses/>.
 */
package org.neo4j.kernel.api.schema.index;

import java.util.Iterator;
import java.util.List;
import java.util.function.Predicate;

import org.neo4j.helpers.collection.Iterators;
import org.neo4j.internal.kernel.api.TokenNameLookup;
import org.neo4j.internal.kernel.api.schema.SchemaDescriptor;
import org.neo4j.internal.kernel.api.schema.SchemaDescriptorSupplier;
import org.neo4j.internal.kernel.api.schema.SchemaUtil;

import static java.lang.String.format;
import static org.neo4j.kernel.api.schema.index.IndexDescriptor.Filter.GENERAL;
import static org.neo4j.kernel.api.schema.index.IndexDescriptor.Filter.NON_SCHEMA;
import static org.neo4j.kernel.api.schema.index.IndexDescriptor.Filter.UNIQUE;

/**
 * Internal representation of a graph index, including the schema unit it targets (eg. label-property combination)
 * and the type of index. UNIQUE indexes are used to back uniqueness constraints.
 *
 * Please note that this class has dependencies in other modules. See {@see org.neo4j.causalclustering.catchup.storecopy.IndexDescriptorSerializer}
 */
public abstract class IndexDescriptor implements SchemaDescriptorSupplier
{

    public String metadata()
    {
        return "";
    }

    public enum Type
    {
        GENERAL,
        UNIQUE,
        NON_SCHEMA
    }

    public enum Filter implements Predicate<IndexDescriptor>
    {
        GENERAL
                {
                    @Override
                    public boolean test( IndexDescriptor index )
                    {
                        return index.type == Type.GENERAL;
                    }
                },
        UNIQUE
                {
                    @Override
                    public boolean test( IndexDescriptor index )
                    {
                        return index.type == Type.UNIQUE;
                    }
                },
        NON_SCHEMA
                {
                    @Override
                    public boolean test( IndexDescriptor index )
                    {
                        return index.type == Type.NON_SCHEMA;
                    }
                },
        ANY
                {
                    @Override
                    public boolean test( IndexDescriptor index )
                    {
                        return true;
                    }
                }
    }

    public interface Supplier
    {
        IndexDescriptor getIndexDescriptor();
    }

    private final SchemaDescriptor schema;
    private final IndexDescriptor.Type type;

<<<<<<< HEAD
    protected IndexDescriptor( SchemaDescriptor schema, Type type )
=======
    public IndexDescriptor( LabelSchemaDescriptor schema, Type type )
>>>>>>> 3f4611b5
    {
        this.schema = schema;
        this.type = type;
    }

    // METHODS

    public Type type()
    {
        return type;
    }

    @Override
    public SchemaDescriptor schema()
    {
        return schema;
    }

    /**
     * @param tokenNameLookup used for looking up names for token ids.
     * @return a user friendly description of what this index indexes.
     */
    public String userDescription( TokenNameLookup tokenNameLookup )
    {
        return format( "Index( %s, %s )", type.name(), schema.userDescription( tokenNameLookup ) );
    }

    /**
     * Checks whether an index descriptor Supplier supplies this index descriptor.
     *
     * @param supplier supplier to get a index descriptor from
     * @return true if the supplied index descriptor equals this index descriptor
     */
    public boolean isSame( Supplier supplier )
    {
        return this.equals( supplier.getIndexDescriptor() );
    }

    /**
     * Returns the identifier for the index descriptor, or null if not applicable to this index type.
     * @return the index identifier
     */
    public String identifier()
    {
        return null;
    }

    @Override
    public boolean equals( Object o )
    {
        if ( o instanceof IndexDescriptor )
        {
            IndexDescriptor that = (IndexDescriptor) o;
            return this.type() == that.type() && this.schema().equals( that.schema() );
        }
        return false;
    }

    @Override
    public int hashCode()
    {
        return type.hashCode() & schema.hashCode();
    }

    @Override
    public String toString()
    {
        return userDescription( SchemaUtil.idTokenNameLookup );
    }

    /**
     * Sorts indexes by type, returning first GENERAL indexes, followed by UNIQUE. Implementation is not suitable in
     * hot path.
     *
     * @param indexes Indexes to sort
     * @return sorted indexes
     */
    public static Iterator<IndexDescriptor> sortByType( Iterator<? extends IndexDescriptor> indexes )
    {
        List<? extends IndexDescriptor> materialized = Iterators.asList( indexes );
        return Iterators.concat( Iterators.filter( GENERAL, materialized.iterator() ), Iterators.filter( UNIQUE, materialized.iterator() ) );

    }
}<|MERGE_RESOLUTION|>--- conflicted
+++ resolved
@@ -31,7 +31,6 @@
 
 import static java.lang.String.format;
 import static org.neo4j.kernel.api.schema.index.IndexDescriptor.Filter.GENERAL;
-import static org.neo4j.kernel.api.schema.index.IndexDescriptor.Filter.NON_SCHEMA;
 import static org.neo4j.kernel.api.schema.index.IndexDescriptor.Filter.UNIQUE;
 
 /**
@@ -99,11 +98,7 @@
     private final SchemaDescriptor schema;
     private final IndexDescriptor.Type type;
 
-<<<<<<< HEAD
-    protected IndexDescriptor( SchemaDescriptor schema, Type type )
-=======
-    public IndexDescriptor( LabelSchemaDescriptor schema, Type type )
->>>>>>> 3f4611b5
+    public IndexDescriptor( SchemaDescriptor schema, Type type )
     {
         this.schema = schema;
         this.type = type;

--- conflicted
+++ resolved
@@ -51,15 +51,9 @@
 import org.neo4j.kernel.api.exceptions.schema.UniquePropertyValueValidationException;
 import org.neo4j.kernel.api.index.IndexEntryUpdate;
 import org.neo4j.kernel.api.index.IndexProvider;
-<<<<<<< HEAD
-import org.neo4j.kernel.api.index.IndexProvider.Descriptor;
-import org.neo4j.kernel.api.index.IndexUpdater;
-import org.neo4j.kernel.api.schema.index.IndexDescriptor;
-=======
 import org.neo4j.kernel.api.index.IndexUpdater;
 import org.neo4j.kernel.api.schema.index.IndexDescriptor;
 import org.neo4j.kernel.api.schema.index.StoreIndexDescriptor;
->>>>>>> b9119223
 import org.neo4j.kernel.impl.api.SchemaState;
 import org.neo4j.kernel.impl.api.index.sampling.IndexSamplingController;
 import org.neo4j.kernel.impl.api.index.sampling.IndexSamplingMode;
@@ -71,11 +65,7 @@
 import org.neo4j.register.Register.DoubleLongRegister;
 import org.neo4j.register.Registers;
 import org.neo4j.scheduler.JobScheduler;
-<<<<<<< HEAD
-import org.neo4j.storageengine.api.EntityType;
-=======
 import org.neo4j.values.storable.Value;
->>>>>>> b9119223
 
 import static java.lang.String.format;
 import static org.neo4j.helpers.collection.Iterables.asList;
@@ -125,38 +115,26 @@
 
     public interface Monitor
     {
-<<<<<<< HEAD
-        void populationCompleteOn( IndexDescriptor descriptor );
-=======
         void initialState( StoreIndexDescriptor descriptor, InternalIndexState state );
 
         void populationCompleteOn( StoreIndexDescriptor descriptor );
->>>>>>> b9119223
 
         void indexPopulationScanStarting();
 
         void indexPopulationScanComplete();
 
-<<<<<<< HEAD
-        void awaitingPopulationOfRecoveredIndex( long indexId, IndexDescriptor descriptor );
-=======
         void awaitingPopulationOfRecoveredIndex( StoreIndexDescriptor descriptor );
->>>>>>> b9119223
     }
 
     public static class MonitorAdapter implements Monitor
     {
         @Override
-<<<<<<< HEAD
-        public void populationCompleteOn( IndexDescriptor descriptor )
-=======
         public void initialState( StoreIndexDescriptor descriptor, InternalIndexState state )
         {   // Do nothing
         }
 
         @Override
         public void populationCompleteOn( StoreIndexDescriptor descriptor )
->>>>>>> b9119223
         {   // Do nothing
         }
 
@@ -171,11 +149,7 @@
         }
 
         @Override
-<<<<<<< HEAD
-        public void awaitingPopulationOfRecoveredIndex( long indexId, IndexDescriptor descriptor )
-=======
         public void awaitingPopulationOfRecoveredIndex( StoreIndexDescriptor descriptor )
->>>>>>> b9119223
         {   // Do nothing
         }
     }
@@ -225,17 +199,9 @@
             {
                 IndexProxy indexProxy;
 
-<<<<<<< HEAD
-                long indexId = indexRule.getId();
-                IndexDescriptor descriptor = indexRule.getIndexDescriptor( providerMap );
-                IndexProvider.Descriptor providerDescriptor = indexRule.getProviderDescriptor();
-                IndexProvider provider = providerMap.get( providerDescriptor );
-                InternalIndexState initialState = provider.getInitialState( indexId, descriptor );
-=======
                 IndexProvider.Descriptor providerDescriptor = indexDescriptor.providerDescriptor();
                 IndexProvider provider = providerMap.lookup( providerDescriptor );
                 InternalIndexState initialState = provider.getInitialState( indexDescriptor );
->>>>>>> b9119223
                 indexStates.computeIfAbsent( initialState, internalIndexState -> new ArrayList<>() )
                 .add( new IndexLogRecord( indexDescriptor ) );
 
@@ -285,16 +251,10 @@
             indexMap.forEachIndexProxy( ( indexId, proxy ) ->
             {
                 InternalIndexState state = proxy.getState();
-<<<<<<< HEAD
-                IndexDescriptor descriptor = proxy.getDescriptor();
-                indexStates.computeIfAbsent( state, internalIndexState -> new ArrayList<>() ).add( new IndexLogRecord( indexId, descriptor ) );
-                log.debug( indexStateInfo( "start", indexId, state, descriptor ) );
-=======
                 StoreIndexDescriptor descriptor = proxy.getDescriptor();
                 indexStates.computeIfAbsent( state, internalIndexState -> new ArrayList<>() )
                 .add( new IndexLogRecord( descriptor ) );
                 log.debug( indexStateInfo( "start", state, descriptor ) );
->>>>>>> b9119223
                 switch ( state )
                 {
                 case ONLINE:
@@ -302,12 +262,7 @@
                     break;
                 case POPULATING:
                     // Remember for rebuilding
-<<<<<<< HEAD
-                    rebuildingDescriptors.put( indexId, new RebuildingIndexDescriptor( descriptor, proxy.getProviderDescriptor() ) );
-=======
-                    rebuildingDescriptors.put( indexId,
-                            new RebuildingIndexDescriptor( descriptor ) );
->>>>>>> b9119223
+                    rebuildingDescriptors.put( indexId, new RebuildingIndexDescriptor( descriptor ) );
                     break;
                 case FAILED:
                     // Don't do anything, the user needs to drop the index and re-create
@@ -347,22 +302,8 @@
 
             if ( !rebuildingRelationshipDescriptors.isEmpty() )
             {
-<<<<<<< HEAD
                 IndexPopulationJob populationJob = newIndexPopulationJob( EntityType.RELATIONSHIP );
                 populate( rebuildingRelationshipDescriptors, indexMap, populationJob );
-=======
-                IndexPopulationJob populationJob = newIndexPopulationJob();
-                rebuildingDescriptors.forEachKeyValue( ( indexId, descriptor ) ->
-                        {
-                            IndexProxy proxy = indexProxyCreator.createPopulatingIndexProxy( descriptor.getIndexDescriptor(),
-                                    false, // never pass through a tentative online state during recovery
-                                    monitor,
-                                    populationJob );
-                            proxy.start();
-                            indexMap.putIndexProxy( proxy );
-                        } );
-                startIndexPopulation( populationJob );
->>>>>>> b9119223
             }
 
             return indexMap;
@@ -394,11 +335,7 @@
                                 "What? This index was seen during recovery just now, why isn't it available now?", e );
                     }
 
-<<<<<<< HEAD
-                    monitor.awaitingPopulationOfRecoveredIndex( indexId, descriptor.getIndexDescriptor() );
-=======
                     monitor.awaitingPopulationOfRecoveredIndex( descriptor.getIndexDescriptor() );
->>>>>>> b9119223
                     awaitOnline( proxy );
                 } );
 
@@ -408,20 +345,15 @@
     private void populate( PrimitiveLongObjectMap<RebuildingIndexDescriptor> rebuildingDescriptors, IndexMap indexMap, IndexPopulationJob populationJob )
             throws Exception
     {
-        rebuildingDescriptors.visitEntries(
-                (PrimitiveLongObjectVisitor<RebuildingIndexDescriptor,Exception>) ( indexId, descriptor ) ->
-                {
-                    IndexProxy proxy = indexProxyCreator.createPopulatingIndexProxy(
-                            indexId,
-                            descriptor.getIndexDescriptor(),
-                            descriptor.getProviderDescriptor(),
-                            false, // never pass through a tentative online state during recovery
-                            monitor,
-                            populationJob );
-                    proxy.start();
-                    indexMap.putIndexProxy( indexId, proxy );
-                    return false;
-                } );
+        rebuildingDescriptors.forEachKeyValue( ( indexId, descriptor ) ->
+        {
+            IndexProxy proxy = indexProxyCreator.createPopulatingIndexProxy( descriptor.getIndexDescriptor(),
+                    false, // never pass through a tentative online state during recovery
+                    monitor,
+                    populationJob );
+            proxy.start();
+            indexMap.putIndexProxy( proxy );
+        } );
         startIndexPopulation( populationJob );
     }
 
@@ -743,11 +675,7 @@
         populationJobController.startIndexPopulation( job );
     }
 
-<<<<<<< HEAD
-    private String indexStateInfo( String tag, Long indexId, InternalIndexState state, IndexDescriptor descriptor )
-=======
     private String indexStateInfo( String tag, InternalIndexState state, StoreIndexDescriptor descriptor )
->>>>>>> b9119223
     {
         return format( "IndexingService.%s: index %d on %s is %s", tag, descriptor.getId(),
                 descriptor.schema().userDescription( tokenNameLookup ), state.name() );
@@ -784,14 +712,9 @@
 
     private final class IndexPopulationStarter implements ThrowingFunction<IndexMap,IndexMap,IOException>
     {
-<<<<<<< HEAD
-        private final IndexRule[] rules;
+        private final StoreIndexDescriptor[] descriptors;
         private IndexPopulationJob nodePopulationJob;
         private IndexPopulationJob relationshipPopulationJob;
-=======
-        private final StoreIndexDescriptor[] descriptors;
-        private IndexPopulationJob populationJob;
->>>>>>> b9119223
 
         IndexPopulationStarter( StoreIndexDescriptor[] descriptors )
         {
@@ -822,10 +745,7 @@
                     indexMap.putIndexProxy( index );
                     continue;
                 }
-<<<<<<< HEAD
-                final IndexDescriptor descriptor = rule.getIndexDescriptor( providerMap );
-                Descriptor providerDescriptor = rule.getProviderDescriptor();
-                boolean flipToTentative = rule.canSupportUniqueConstraint();
+                boolean flipToTentative = descriptor.canSupportUniqueConstraint();
                 if ( state == State.RUNNING )
                 {
                     if ( descriptor.schema().entityType() == EntityType.NODE )
@@ -843,14 +763,6 @@
                                 relationshipPopulationJob );
                         index.start();
                     }
-=======
-                boolean flipToTentative = descriptor.canSupportUniqueConstraint();
-                if ( state == State.RUNNING )
-                {
-                    populationJob = populationJob == null ? newIndexPopulationJob() : populationJob;
-                    index = indexProxyCreator.createPopulatingIndexProxy( descriptor, flipToTentative, monitor, populationJob );
-                    index.start();
->>>>>>> b9119223
                 }
                 else
                 {
@@ -877,16 +789,9 @@
 
     private static final class IndexLogRecord
     {
-<<<<<<< HEAD
-        private final long indexId;
-        private final IndexDescriptor descriptor;
-
-        IndexLogRecord( long indexId, IndexDescriptor descriptor )
-=======
         private final StoreIndexDescriptor descriptor;
 
         IndexLogRecord( StoreIndexDescriptor descriptor )
->>>>>>> b9119223
         {
             this.descriptor = descriptor;
         }
@@ -896,11 +801,7 @@
             return descriptor.getId();
         }
 
-<<<<<<< HEAD
-        public IndexDescriptor getDescriptor()
-=======
         public StoreIndexDescriptor getDescriptor()
->>>>>>> b9119223
         {
             return descriptor;
         }

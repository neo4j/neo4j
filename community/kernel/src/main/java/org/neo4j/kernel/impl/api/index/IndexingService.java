--- conflicted
+++ resolved
@@ -200,13 +200,9 @@
             IndexDescriptor descriptor = indexRule.getIndexDescriptor();
             SchemaIndexProvider.Descriptor providerDescriptor = indexRule.getProviderDescriptor();
             SchemaIndexProvider provider = providerMap.apply( providerDescriptor );
-<<<<<<< HEAD
             InternalIndexState initialState = provider.getInitialState( indexId, descriptor );
-=======
-            InternalIndexState initialState = provider.getInitialState( indexId );
             indexStates.computeIfAbsent( initialState, internalIndexState -> new ArrayList<>() ).add( new IndexLogRecord( indexId, descriptor ) );
 
->>>>>>> 87a690fb
             log.debug( indexStateInfo( "init", indexId, initialState, descriptor ) );
             boolean constraintIndex = indexRule.canSupportUniqueConstraint();
 
@@ -245,41 +241,6 @@
         indexMapRef.setIndexMap( indexMap );
     }
 
-<<<<<<< HEAD
-    private void logIndexStateSummary( String method )
-    {
-        int[] counts = new int[InternalIndexState.values().length];
-        for ( IndexRule indexRule : indexRules )
-        {
-            SchemaIndexProvider provider = providerMap.apply( indexRule.getProviderDescriptor() );
-            InternalIndexState state = provider.getInitialState( indexRule.getId(), indexRule.getIndexDescriptor() );
-            counts[state.ordinal()]++;
-        }
-
-        int mostIndex = -1;
-        for ( int i = 0; i < counts.length; i++ )
-        {
-            if ( mostIndex == -1 || counts[i] > counts[mostIndex] )
-            {
-                mostIndex = i;
-            }
-        }
-        InternalIndexState mostState = InternalIndexState.values()[mostIndex];
-        for ( IndexRule indexRule : indexRules )
-        {
-            long id = indexRule.getId();
-            SchemaIndexProvider provider = providerMap.apply( indexRule.getProviderDescriptor() );
-            InternalIndexState state = provider.getInitialState( id, indexRule.getIndexDescriptor() );
-            if ( mostState != state )
-            {
-                log.info( indexStateInfo( method, id, state, indexRule.getIndexDescriptor() ) );
-            }
-        }
-        log.info( format( "IndexingService.%s: indexes not specifically mentioned above are %s", method, mostState ) );
-    }
-
-=======
->>>>>>> 87a690fb
     // Recovery semantics: This is to be called after init, and after the database has run recovery.
     @Override
     public void start() throws Exception
@@ -813,8 +774,8 @@
         log.info( format( "IndexingService.%s: indexes not specifically mentioned above are %s", method, mostPopularState ) );
     }
 
-    private final class IndexLogRecord {
-
+    private final class IndexLogRecord
+    {
         private final long indexId;
         private final IndexDescriptor descriptor;
 

/*
 * Copyright (c) 2002-2018 "Neo Technology,"
 * Network Engine for Objects in Lund AB [http://neotechnology.com]
 *
 * This file is part of Neo4j.
 *
 * Neo4j is free software: you can redistribute it and/or modify
 * it under the terms of the GNU General Public License as published by
 * the Free Software Foundation, either version 3 of the License, or
 * (at your option) any later version.
 *
 * This program is distributed in the hope that it will be useful,
 * but WITHOUT ANY WARRANTY; without even the implied warranty of
 * MERCHANTABILITY or FITNESS FOR A PARTICULAR PURPOSE.  See the
 * GNU General Public License for more details.
 *
 * You should have received a copy of the GNU General Public License
 * along with this program.  If not, see <http://www.gnu.org/licenses/>.
 */
package org.neo4j.kernel.impl.api.index;

import java.io.File;
import java.io.IOException;
import java.util.ArrayList;
import java.util.Collection;
import java.util.EnumMap;
import java.util.List;
import java.util.Map;
import java.util.concurrent.ExecutionException;
import java.util.concurrent.Future;
import java.util.function.BiConsumer;

import org.neo4j.collection.primitive.Primitive;
import org.neo4j.collection.primitive.PrimitiveLongIterator;
import org.neo4j.collection.primitive.PrimitiveLongObjectMap;
import org.neo4j.collection.primitive.PrimitiveLongObjectVisitor;
import org.neo4j.function.ThrowingConsumer;
import org.neo4j.function.ThrowingFunction;
import org.neo4j.graphdb.ResourceIterator;
import org.neo4j.helpers.collection.Iterators;
import org.neo4j.internal.kernel.api.InternalIndexState;
import org.neo4j.internal.kernel.api.TokenNameLookup;
import org.neo4j.internal.kernel.api.schema.LabelSchemaDescriptor;
<<<<<<< HEAD
import org.neo4j.internal.kernel.api.schema.SchemaDescriptor;
=======
import org.neo4j.io.pagecache.IOLimiter;
>>>>>>> b13182ac
import org.neo4j.kernel.api.exceptions.index.IndexActivationFailedKernelException;
import org.neo4j.kernel.api.exceptions.index.IndexEntryConflictException;
import org.neo4j.kernel.api.exceptions.index.IndexNotFoundKernelException;
import org.neo4j.kernel.api.exceptions.index.IndexPopulationFailedKernelException;
import org.neo4j.kernel.api.exceptions.schema.UniquePropertyValueValidationException;
import org.neo4j.kernel.api.index.IndexEntryUpdate;
import org.neo4j.kernel.api.index.IndexProvider;
import org.neo4j.kernel.api.index.IndexProvider.Descriptor;
import org.neo4j.kernel.api.index.IndexUpdater;
import org.neo4j.kernel.api.schema.index.IndexDescriptor;
import org.neo4j.kernel.impl.api.SchemaState;
import org.neo4j.kernel.impl.api.index.sampling.IndexSamplingController;
import org.neo4j.kernel.impl.api.index.sampling.IndexSamplingMode;
import org.neo4j.kernel.impl.store.UnderlyingStorageException;
import org.neo4j.kernel.impl.store.record.IndexRule;
import org.neo4j.kernel.impl.transaction.state.IndexUpdates;
import org.neo4j.kernel.lifecycle.LifecycleAdapter;
import org.neo4j.logging.Log;
import org.neo4j.logging.LogProvider;
import org.neo4j.register.Register.DoubleLongRegister;
import org.neo4j.register.Registers;
import org.neo4j.scheduler.JobScheduler;
import org.neo4j.storageengine.api.EntityType;

import static java.lang.String.format;
import static java.util.concurrent.TimeUnit.MINUTES;
import static org.neo4j.helpers.collection.Iterables.asList;
import static org.neo4j.internal.kernel.api.InternalIndexState.FAILED;
import static org.neo4j.kernel.impl.api.index.IndexPopulationFailure.failure;

/**
 * Manages the indexes that were introduced in 2.0. These indexes depend on the normal neo4j logical log for
 * transactionality. Each index has an {@link org.neo4j.kernel.impl.store.record.IndexRule}, which it uses to filter
 * changes that come into the database. Changes that apply to the the rule are indexed. This way, "normal" changes to
 * the database can be replayed to perform recovery after a crash.
 * <p>
 * <h3>Recovery procedure</h3>
 * <p>
 * Each index has a state, as defined in {@link InternalIndexState}, which is used during
 * recovery. If an index is anything but {@link InternalIndexState#ONLINE}, it will simply be
 * destroyed and re-created.
 * <p>
 * If, however, it is {@link InternalIndexState#ONLINE}, the index provider is required to
 * also guarantee that the index had been flushed to disk.
 */
public class IndexingService extends LifecycleAdapter implements IndexingUpdateService
{
    private final IndexSamplingController samplingController;
    private final IndexProxyCreator indexProxyCreator;
    private final IndexStoreView storeView;
    private final IndexProviderMap providerMap;
    private final IndexMapReference indexMapRef;
    private final Iterable<IndexRule> indexRules;
    private final Log log;
    private final TokenNameLookup tokenNameLookup;
    private final MultiPopulatorFactory multiPopulatorFactory;
    private final LogProvider logProvider;
    private final Monitor monitor;
    private final SchemaState schemaState;
    private final IndexPopulationJobController populationJobController;

    enum State
    {
        NOT_STARTED,
        STARTING,
        RUNNING,
        STOPPED
    }

    public interface Monitor
    {
        void populationCompleteOn( IndexDescriptor descriptor );

        void indexPopulationScanStarting();

        void indexPopulationScanComplete();

        void awaitingPopulationOfRecoveredIndex( long indexId, IndexDescriptor descriptor );
    }

    public static class MonitorAdapter implements Monitor
    {
        @Override
        public void populationCompleteOn( IndexDescriptor descriptor )
        {   // Do nothing
        }

        @Override
        public void indexPopulationScanStarting()
        {   // Do nothing
        }

        @Override
        public void indexPopulationScanComplete()
        {   // Do nothing
        }

        @Override
        public void awaitingPopulationOfRecoveredIndex( long indexId, IndexDescriptor descriptor )
        {   // Do nothing
        }
    }

    public static final Monitor NO_MONITOR = new MonitorAdapter();

    private volatile State state = State.NOT_STARTED;

    IndexingService( IndexProxyCreator indexProxyCreator,
            IndexProviderMap providerMap,
            IndexMapReference indexMapRef,
            IndexStoreView storeView,
            Iterable<IndexRule> indexRules,
            IndexSamplingController samplingController,
            TokenNameLookup tokenNameLookup,
            JobScheduler scheduler,
            SchemaState schemaState,
            MultiPopulatorFactory multiPopulatorFactory,
            LogProvider logProvider,
            Monitor monitor )
    {
        this.indexProxyCreator = indexProxyCreator;
        this.providerMap = providerMap;
        this.indexMapRef = indexMapRef;
        this.storeView = storeView;
        this.indexRules = indexRules;
        this.samplingController = samplingController;
        this.tokenNameLookup = tokenNameLookup;
        this.schemaState = schemaState;
        this.multiPopulatorFactory = multiPopulatorFactory;
        this.logProvider = logProvider;
        this.monitor = monitor;
        this.populationJobController = new IndexPopulationJobController( scheduler );
        this.log = logProvider.getLog( getClass() );
    }

    /**
     * Called while the database starts up, before recovery.
     */
    @Override
    public void init()
    {
        indexMapRef.modify( indexMap ->
        {
            Map<InternalIndexState, List<IndexLogRecord>> indexStates = new EnumMap<>( InternalIndexState.class );
            for ( IndexRule indexRule : indexRules )
            {
                IndexProxy indexProxy;

                long indexId = indexRule.getId();
                IndexDescriptor descriptor = indexRule.getIndexDescriptor();
                IndexProvider.Descriptor providerDescriptor = indexRule.getProviderDescriptor();
                IndexProvider provider = providerMap.apply( providerDescriptor );
                InternalIndexState initialState = provider.getInitialState( indexId, descriptor );
                indexStates.computeIfAbsent( initialState, internalIndexState -> new ArrayList<>() )
                .add( new IndexLogRecord( indexId, descriptor ) );

                log.debug( indexStateInfo( "init", indexId, initialState, descriptor ) );
                switch ( initialState )
                {
                case ONLINE:
                    indexProxy =
                    indexProxyCreator.createOnlineIndexProxy( indexId, descriptor, providerDescriptor );
                    break;
                case POPULATING:
                    // The database was shut down during population, or a crash has occurred, or some other sad thing.
                    indexProxy = indexProxyCreator.createRecoveringIndexProxy( descriptor, providerDescriptor );
                    break;
                case FAILED:
                    IndexPopulationFailure failure = failure( provider.getPopulationFailure( indexId, descriptor ) );
                    indexProxy = indexProxyCreator
                            .createFailedIndexProxy( indexId, descriptor, providerDescriptor, failure );
                    break;
                default:
                    throw new IllegalArgumentException( "" + initialState );
                }
                indexMap.putIndexProxy( indexId, indexProxy );
            }
            logIndexStateSummary( "init", indexStates );
            return indexMap;
        } );
    }

    // Recovery semantics: This is to be called after init, and after the database has run recovery.
    @Override
    public void start() throws Exception
    {
        state = State.STARTING;

        // Recovery will not do refresh (update read views) while applying recovered transactions and instead
        // do it at one point after recovery... i.e. here
        indexMapRef.indexMapSnapshot().forEachIndexProxy( indexProxyOperation( "refresh", IndexProxy::refresh ) );

        final PrimitiveLongObjectMap<RebuildingIndexDescriptor> rebuildingDescriptors = Primitive.longObjectMap();
        indexMapRef.modify( indexMap ->
        {
            Map<InternalIndexState, List<IndexLogRecord>> indexStates = new EnumMap<>( InternalIndexState.class );

            // Find all indexes that are not already online, do not require rebuilding, and create them
            indexMap.forEachIndexProxy( ( indexId, proxy ) ->
            {
                InternalIndexState state = proxy.getState();
                IndexDescriptor descriptor = proxy.getDescriptor();
                indexStates.computeIfAbsent( state, internalIndexState -> new ArrayList<>() )
                .add( new IndexLogRecord( indexId, descriptor ) );
                log.debug( indexStateInfo( "start", indexId, state, descriptor ) );
                switch ( state )
                {
                case ONLINE:
                    // Don't do anything, index is ok.
                    break;
                case POPULATING:
                    // Remember for rebuilding
                    rebuildingDescriptors.put( indexId,
                            new RebuildingIndexDescriptor( descriptor, proxy.getProviderDescriptor() ) );
                    break;
                case FAILED:
                    // Don't do anything, the user needs to drop the index and re-create
                    break;
                default:
                    throw new IllegalStateException( "Unknown state: " + state );
                }
            } );
            logIndexStateSummary( "start", indexStates );

            // Drop placeholder proxies for indexes that need to be rebuilt
            dropRecoveringIndexes( indexMap, rebuildingDescriptors.iterator() );

            // Rebuild indexes by recreating and repopulating them
            if ( !rebuildingDescriptors.isEmpty() )
            {
                //TODO why is this nodes only?
                IndexPopulationJob populationJob = newIndexPopulationJob( EntityType.NODE );
                rebuildingDescriptors.visitEntries(
                        (PrimitiveLongObjectVisitor<RebuildingIndexDescriptor,Exception>) ( indexId, descriptor ) ->
                        {
                            IndexProxy proxy = indexProxyCreator.createPopulatingIndexProxy(
                                    indexId,
                                    descriptor.getIndexDescriptor(),
                                    descriptor.getProviderDescriptor(),
                                    false, // never pass through a tentative online state during recovery
                                    monitor,
                                    populationJob );
                            proxy.start();
                            indexMap.putIndexProxy( indexId, proxy );
                            return false;
                        } );
                startIndexPopulation( populationJob );
            }
            return indexMap;
        } );

        samplingController.recoverIndexSamples();
        samplingController.start();

        // So at this point we've started population of indexes that needs to be rebuilt in the background.
        // Indexes backing uniqueness constraints are normally built within the transaction creating the constraint
        // and so we shouldn't leave such indexes in a populating state after recovery.
        // This is why we now go and wait for those indexes to be fully populated.
        rebuildingDescriptors.visitEntries(
                (PrimitiveLongObjectVisitor<RebuildingIndexDescriptor,Exception>) ( indexId, descriptor ) ->
                {
                    if ( descriptor.getIndexDescriptor().type() != IndexDescriptor.Type.UNIQUE )
                    {
                        // It's not a uniqueness constraint, so don't wait for it to be rebuilt
                        return false;
                    }

                    IndexProxy proxy;
                    try
                    {
                        proxy = getIndexProxy( indexId );
                    }
                    catch ( IndexNotFoundKernelException e )
                    {
                        throw new IllegalStateException(
                                "What? This index was seen during recovery just now, why isn't it available now?" );
                    }

                    monitor.awaitingPopulationOfRecoveredIndex( indexId, descriptor.getIndexDescriptor() );
                    awaitOnline( proxy );
                    return false;
                } );

        state = State.RUNNING;
    }

    /**
     * Polls the {@link IndexProxy#getState() state of the index} and waits for it to be either
     * {@link InternalIndexState#ONLINE}, in which case the wait is over, or {@link InternalIndexState#FAILED},
     * in which an exception is thrown.
     */
    private void awaitOnline( IndexProxy proxy ) throws InterruptedException
    {
        while ( true )
        {
            switch ( proxy.getState() )
            {
            case ONLINE:
                return;
            case FAILED:
                throw new IllegalStateException(
                        "Index entered " + FAILED + " state while recovery waited for it to be fully populated" );
            case POPULATING:
                // Sleep a short while and look at state again the next loop iteration
                Thread.sleep( 10 );
                break;
            default:
                throw new IllegalStateException( proxy.getState().name() );
            }
        }
    }

    // We need to stop indexing service on shutdown since we can have transactions that are ongoing/finishing
    // after we start stopping components and those transactions should be able to finish successfully
    @Override
    public void shutdown() throws ExecutionException, InterruptedException
    {
        state = State.STOPPED;
        samplingController.stop();
        populationJobController.stop();
        closeAllIndexes();
    }

    public DoubleLongRegister indexUpdatesAndSize( SchemaDescriptor descriptor ) throws IndexNotFoundKernelException
    {
        final long indexId = indexMapRef.getOnlineIndexId( descriptor );
        final DoubleLongRegister output = Registers.newDoubleLongRegister();
        storeView.indexUpdatesAndSize( indexId, output );
        return output;
    }

    public double indexUniqueValuesPercentage( SchemaDescriptor descriptor ) throws IndexNotFoundKernelException
    {
        final long indexId = indexMapRef.getOnlineIndexId( descriptor );
        final DoubleLongRegister output = Registers.newDoubleLongRegister();
        storeView.indexSample( indexId, output );
        long unique = output.readFirst();
        long size = output.readSecond();
        if ( size == 0 )
        {
            return 1.0d;
        }
        else
        {
            return ((double) unique) / ((double) size);
        }
    }

    /**
     * Applies updates from the given {@link IndexUpdates}, which may contain updates for one or more indexes.
     * As long as index updates are derived from physical commands and store state there's special treatment
     * during recovery since we cannot read from an unrecovered store, so in that case the nodes ids are simply
     * noted and reindexed after recovery of the store has completed. That is also why {@link IndexUpdates}
     * has one additional accessor method for getting the node ids.
     *
     * As far as {@link IndexingService} is concerned recovery happens between calls to {@link #init()} and
     * {@link #start()}.
     *
     * @param updates {@link IndexUpdates} to apply.
     * @throws IOException potentially thrown from index updating.
     * @throws IndexEntryConflictException potentially thrown from index updating.
     */
    @Override
    public void apply( IndexUpdates updates ) throws IOException, IndexEntryConflictException
    {
        if ( state == State.NOT_STARTED )
        {
            // We're in recovery, which means we'll be telling indexes to apply with additional care for making
            // idempotent changes.
            apply( updates, IndexUpdateMode.RECOVERY );
        }
        else if ( state == State.RUNNING || state == State.STARTING )
        {
            apply( updates, IndexUpdateMode.ONLINE );
        }
        else
        {
            throw new IllegalStateException(
                    "Can't apply index updates " + asList( updates ) + " while indexing service is " + state );
        }
    }

    private void apply( Iterable<IndexEntryUpdate<SchemaDescriptor>> updates, IndexUpdateMode updateMode )
            throws IOException, IndexEntryConflictException
    {
        try ( IndexUpdaterMap updaterMap = indexMapRef.createIndexUpdaterMap( updateMode ) )
        {
            for ( IndexEntryUpdate<SchemaDescriptor> indexUpdate : updates )
            {
                processUpdate( updaterMap, indexUpdate );
            }
        }
    }

    @Override
    public Iterable<IndexEntryUpdate<SchemaDescriptor>> convertToIndexUpdates( EntityUpdates entityUpdates, EntityType entityType )
    {
        Iterable<SchemaDescriptor> relatedIndexes =
                                            indexMapRef.getRelatedIndexes(
                                                entityUpdates.entityTokensChanged(),
                                                entityUpdates.entityTokensUnchanged(),
                                                entityUpdates.propertiesChanged(),
                                                entityType);

        return entityUpdates.forIndexKeys( relatedIndexes, storeView, entityType );
    }

    /**
     * Creates one or more indexes. They will all be populated by one and the same store scan.
     *
     * This code is called from the transaction infrastructure during transaction commits, which means that
     * it is *vital* that it is stable, and handles errors very well. Failing here means that the entire db
     * will shut down.
     */
    public void createIndexes( IndexRule... rules ) throws IOException
    {
        IndexPopulationStarter populationStarter = new IndexPopulationStarter( rules );
        indexMapRef.modify( populationStarter );
        populationStarter.startPopulation();
    }

    private void processUpdate( IndexUpdaterMap updaterMap, IndexEntryUpdate<SchemaDescriptor> indexUpdate )
            throws IOException, IndexEntryConflictException
    {
        IndexUpdater updater = updaterMap.getUpdater( indexUpdate.indexKey().schema() );
        if ( updater != null )
        {
            updater.process( indexUpdate );
        }
    }

    public void dropIndex( IndexRule rule )
    {
        indexMapRef.modify( indexMap ->
        {
            long indexId = rule.getId();
            IndexProxy index = indexMap.removeIndexProxy( indexId );
            if ( state == State.RUNNING )
            {
                assert index != null : "Index " + rule + " doesn't exists";
                try
                {
                    Future<Void> dropFuture = index.drop();
                    awaitIndexFuture( dropFuture );
                }
                catch ( Exception e )
                {
                    throw new RuntimeException( e );
                }
            }
            return indexMap;
        } );
    }

    public void triggerIndexSampling( IndexSamplingMode mode )
    {
        log.info( "Manual trigger for sampling all indexes [" + mode + "]" );
        samplingController.sampleIndexes( mode );
    }

    public void triggerIndexSampling( SchemaDescriptor descriptor, IndexSamplingMode mode )
            throws IndexNotFoundKernelException
    {
        String description = descriptor.userDescription( tokenNameLookup );
        log.info( "Manual trigger for sampling index " + description + " [" + mode + "]" );
        samplingController.sampleIndex( indexMapRef.getIndexId( descriptor ), mode );
    }

    private void awaitIndexFuture( Future<Void> future ) throws Exception
    {
        try
        {
            future.get( 1, MINUTES );
        }
        catch ( InterruptedException e )
        {
            Thread.interrupted();
            throw e;
        }
    }

    private void dropRecoveringIndexes( IndexMap indexMap, PrimitiveLongIterator indexesToRebuild )
            throws IOException
    {
        while ( indexesToRebuild.hasNext() )
        {
            IndexProxy indexProxy = indexMap.removeIndexProxy( indexesToRebuild.next() );
            assert indexProxy != null;
            indexProxy.drop();
        }
    }

    public void activateIndex( long indexId ) throws
            IndexNotFoundKernelException, IndexActivationFailedKernelException, IndexPopulationFailedKernelException
    {
        try
        {
            if ( state == State.RUNNING ) // don't do this during recovery.
            {
                IndexProxy index = getIndexProxy( indexId );
                index.awaitStoreScanCompleted();
                index.activate();
            }
        }
        catch ( InterruptedException e )
        {
            Thread.interrupted();
            throw new IndexActivationFailedKernelException( e, "Unable to activate index, thread was interrupted." );
        }
    }

    public IndexProxy getIndexProxy( long indexId ) throws IndexNotFoundKernelException
    {
        return indexMapRef.getIndexProxy( indexId );
    }

    public IndexProxy getIndexProxy( SchemaDescriptor descriptor ) throws IndexNotFoundKernelException
    {
        return indexMapRef.getIndexProxy( descriptor );
    }

    public long getIndexId( LabelSchemaDescriptor descriptor ) throws IndexNotFoundKernelException
    {
        return indexMapRef.getIndexId( descriptor );
    }

    public void validateIndex( long indexId )
            throws IndexNotFoundKernelException, IndexPopulationFailedKernelException,
            UniquePropertyValueValidationException
    {
        getIndexProxy( indexId ).validate();
    }

    public void forceAll( IOLimiter limiter )
    {
        indexMapRef.indexMapSnapshot().forEachIndexProxy( indexProxyOperation( "force", proxy -> proxy.force( limiter ) ) );
    }

    private BiConsumer<Long,IndexProxy> indexProxyOperation( String name, ThrowingConsumer<IndexProxy,Exception> operation )
    {
        return ( id, indexProxy ) ->
        {
            try
            {
                operation.accept( indexProxy );
            }
            catch ( Exception e )
            {
                try
                {
                    IndexProxy proxy = indexMapRef.getIndexProxy( id );
                    throw new UnderlyingStorageException( "Unable to " + name + " " + proxy, e );
                }
                catch ( IndexNotFoundKernelException infe )
                {
                    // index was dropped while trying to operate on it, we can continue to other indexes
                }
            }
        };
    }

    private void closeAllIndexes()
    {
        indexMapRef.modify( indexMap ->
        {
            Iterable<IndexProxy> indexesToStop = indexMap.getAllIndexProxies();
            Collection<Future<Void>> indexStopFutures = new ArrayList<>();
            for ( IndexProxy index : indexesToStop )
            {
                try
                {
                    indexStopFutures.add( index.close() );
                }
                catch ( Exception e )
                {
                    log.error( "Unable to close index", e );
                }
            }

            for ( Future<Void> future : indexStopFutures )
            {
                try
                {
                    awaitIndexFuture( future );
                }
                catch ( Exception e )
                {
                    log.error( "Error awaiting index to close", e );
                }
            }

            // Effectively clearing it
            return new IndexMap();
        } );
    }

    public ResourceIterator<File> snapshotStoreFiles() throws IOException
    {
        Collection<ResourceIterator<File>> snapshots = new ArrayList<>();
<<<<<<< HEAD
        Set<IndexProvider.Descriptor> fromProviders = new HashSet<>();
=======
>>>>>>> b13182ac
        for ( IndexProxy indexProxy : indexMapRef.getAllIndexProxies() )
        {
            snapshots.add( indexProxy.snapshotFiles() );
        }
        return Iterators.concatResourceIterators( snapshots.iterator() );
    }

    private IndexPopulationJob newIndexPopulationJob( EntityType type )
    {
        MultipleIndexPopulator multiPopulator = multiPopulatorFactory.create( storeView, logProvider, type );
        return new IndexPopulationJob( multiPopulator, monitor, schemaState );
    }

    private void startIndexPopulation( IndexPopulationJob job )
    {
        populationJobController.startIndexPopulation( job );
    }

    private String indexStateInfo( String tag, Long indexId, InternalIndexState state, IndexDescriptor descriptor )
    {
        return format( "IndexingService.%s: index %d on %s is %s", tag, indexId,
                descriptor.schema().userDescription( tokenNameLookup ), state.name() );
    }

    private void logIndexStateSummary( String method, Map<InternalIndexState,List<IndexLogRecord>> indexStates )
    {
        if ( indexStates.isEmpty() )
        {
            return;
        }
        int mostPopularStateCount = Integer.MIN_VALUE;
        InternalIndexState mostPopularState = null;
        for ( Map.Entry<InternalIndexState,List<IndexLogRecord>> indexStateEntry : indexStates.entrySet() )
        {
            if ( indexStateEntry.getValue().size() > mostPopularStateCount )
            {
                mostPopularState = indexStateEntry.getKey();
                mostPopularStateCount = indexStateEntry.getValue().size();
            }
        }
        indexStates.remove( mostPopularState );
        for ( Map.Entry<InternalIndexState,List<IndexLogRecord>> indexStateEntry : indexStates.entrySet() )
        {
            InternalIndexState state = indexStateEntry.getKey();
            List<IndexLogRecord> logRecords = indexStateEntry.getValue();
            for ( IndexLogRecord logRecord : logRecords )
            {
                log.info( indexStateInfo( method, logRecord.getIndexId(), state, logRecord.getDescriptor() ) );
            }
        }
        log.info( format( "IndexingService.%s: indexes not specifically mentioned above are %s", method, mostPopularState ) );
    }

    private final class IndexPopulationStarter implements ThrowingFunction<IndexMap,IndexMap,IOException>
    {
        private final IndexRule[] rules;
        private IndexPopulationJob nodePopulationJob;
        private IndexPopulationJob relationshipPopulationJob;

        IndexPopulationStarter( IndexRule[] rules )
        {
            this.rules = rules;
        }

        @Override
        public IndexMap apply( IndexMap indexMap ) throws IOException
        {
            for ( IndexRule rule : rules )
            {
                long ruleId = rule.getId();
                IndexProxy index = indexMap.getIndexProxy( ruleId );
                if ( index != null && state == State.NOT_STARTED )
                {
                    // During recovery we might run into this scenario:
                    // - We're starting recovery on a database, where init() is called and all indexes that
                    //   are found in the store, instantiated and put into the IndexMap. Among them is index X.
                    // - While we recover the database we bump into a transaction creating index Y, with the
                    //   same SchemaIndexDescriptor, i.e. same label/property, as X. This is possible since this took
                    //   place before the creation of X.
                    // - When Y is dropped in between this creation and the creation of X (it will have to be
                    //   otherwise X wouldn't have had an opportunity to be created) the index is removed from
                    //   the IndexMap, both by id AND descriptor.
                    //
                    // Because of the scenario above we need to put this created index into the IndexMap
                    // again, otherwise it will disappear from the IndexMap (at least for lookup by descriptor)
                    // and not be able to accept changes applied from recovery later on.
                    indexMap.putIndexProxy( ruleId, index );
                    continue;
                }
                final IndexDescriptor descriptor = rule.getIndexDescriptor();
                Descriptor providerDescriptor = rule.getProviderDescriptor();
                boolean flipToTentative = rule.canSupportUniqueConstraint();
                if ( state == State.RUNNING )
                {
                    if ( descriptor.schema().entityType() == EntityType.NODE )
                    {
                        nodePopulationJob = nodePopulationJob == null ? newIndexPopulationJob( EntityType.NODE ) : nodePopulationJob;
                        index = indexProxyCreator.createPopulatingIndexProxy( ruleId, descriptor, providerDescriptor, flipToTentative, monitor,
                                nodePopulationJob );
                        index.start();
                    }
                    else
                    {
                        relationshipPopulationJob =
                                relationshipPopulationJob == null ? newIndexPopulationJob( EntityType.RELATIONSHIP ) : relationshipPopulationJob;
                        index = indexProxyCreator.createPopulatingIndexProxy( ruleId, descriptor, providerDescriptor, flipToTentative, monitor,
                                relationshipPopulationJob );
                        index.start();
                    }
                }
                else
                {
                    index = indexProxyCreator.createRecoveringIndexProxy( descriptor, providerDescriptor );
                }

                indexMap.putIndexProxy( rule.getId(), index );
            }
            return indexMap;
        }

        void startPopulation()
        {
            if ( nodePopulationJob != null )
            {
                startIndexPopulation( nodePopulationJob );
            }
            if ( relationshipPopulationJob != null )
            {
                startIndexPopulation( relationshipPopulationJob );
            }
        }
    }

    private static final class IndexLogRecord
    {
        private final long indexId;
        private final IndexDescriptor descriptor;

        IndexLogRecord( long indexId, IndexDescriptor descriptor )
        {
            this.indexId = indexId;
            this.descriptor = descriptor;
        }

        public long getIndexId()
        {
            return indexId;
        }

        public IndexDescriptor getDescriptor()
        {
            return descriptor;
        }
    }
}<|MERGE_RESOLUTION|>--- conflicted
+++ resolved
@@ -41,11 +41,8 @@
 import org.neo4j.internal.kernel.api.InternalIndexState;
 import org.neo4j.internal.kernel.api.TokenNameLookup;
 import org.neo4j.internal.kernel.api.schema.LabelSchemaDescriptor;
-<<<<<<< HEAD
 import org.neo4j.internal.kernel.api.schema.SchemaDescriptor;
-=======
 import org.neo4j.io.pagecache.IOLimiter;
->>>>>>> b13182ac
 import org.neo4j.kernel.api.exceptions.index.IndexActivationFailedKernelException;
 import org.neo4j.kernel.api.exceptions.index.IndexEntryConflictException;
 import org.neo4j.kernel.api.exceptions.index.IndexNotFoundKernelException;
@@ -645,10 +642,6 @@
     public ResourceIterator<File> snapshotStoreFiles() throws IOException
     {
         Collection<ResourceIterator<File>> snapshots = new ArrayList<>();
-<<<<<<< HEAD
-        Set<IndexProvider.Descriptor> fromProviders = new HashSet<>();
-=======
->>>>>>> b13182ac
         for ( IndexProxy indexProxy : indexMapRef.getAllIndexProxies() )
         {
             snapshots.add( indexProxy.snapshotFiles() );

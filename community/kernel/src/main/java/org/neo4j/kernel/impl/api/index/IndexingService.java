--- conflicted
+++ resolved
@@ -665,16 +665,12 @@
         return Iterators.concatResourceIterators( snapshots.iterator() );
     }
 
-<<<<<<< HEAD
+    public ResourceIterator<File> snapshotIndexFiles() throws IOException
+    {
+        return snapshotIndexFiles( d -> true );
+    }
+
     private IndexPopulationJob newIndexPopulationJob( EntityType type )
-=======
-    public ResourceIterator<File> snapshotIndexFiles() throws IOException
-    {
-        return snapshotIndexFiles( d -> true );
-    }
-
-    private IndexPopulationJob newIndexPopulationJob()
->>>>>>> 3f4611b5
     {
         MultipleIndexPopulator multiPopulator = multiPopulatorFactory.create( storeView, logProvider, type );
         return new IndexPopulationJob( multiPopulator, monitor, schemaState );

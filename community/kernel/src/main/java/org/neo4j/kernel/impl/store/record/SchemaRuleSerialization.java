/*
 * Copyright (c) 2002-2018 "Neo Technology,"
 * Network Engine for Objects in Lund AB [http://neotechnology.com]
 *
 * This file is part of Neo4j.
 *
 * Neo4j is free software: you can redistribute it and/or modify
 * it under the terms of the GNU General Public License as published by
 * the Free Software Foundation, either version 3 of the License, or
 * (at your option) any later version.
 *
 * This program is distributed in the hope that it will be useful,
 * but WITHOUT ANY WARRANTY; without even the implied warranty of
 * MERCHANTABILITY or FITNESS FOR A PARTICULAR PURPOSE.  See the
 * GNU General Public License for more details.
 *
 * You should have received a copy of the GNU General Public License
 * along with this program.  If not, see <http://www.gnu.org/licenses/>.
 */
package org.neo4j.kernel.impl.store.record;

import java.nio.ByteBuffer;
import java.util.Optional;

import org.neo4j.internal.kernel.api.schema.LabelSchemaDescriptor;
import org.neo4j.internal.kernel.api.schema.MultiTokenSchemaDescriptor;
import org.neo4j.internal.kernel.api.schema.RelationTypeSchemaDescriptor;
import org.neo4j.internal.kernel.api.schema.SchemaComputer;
import org.neo4j.internal.kernel.api.schema.SchemaDescriptor;
import org.neo4j.internal.kernel.api.schema.SchemaProcessor;
import org.neo4j.internal.kernel.api.schema.constraints.ConstraintDescriptor;
import org.neo4j.kernel.api.exceptions.schema.MalformedSchemaRuleException;
import org.neo4j.kernel.api.index.IndexProvider;
import org.neo4j.kernel.api.schema.SchemaDescriptorFactory;
import org.neo4j.kernel.api.schema.constaints.ConstraintDescriptorFactory;
import org.neo4j.kernel.api.schema.constaints.NodeKeyConstraintDescriptor;
import org.neo4j.kernel.api.schema.constaints.UniquenessConstraintDescriptor;
<<<<<<< HEAD
import org.neo4j.kernel.api.schema.index.SchemaIndexDescriptor;
import org.neo4j.kernel.api.schema.index.SchemaIndexDescriptorFactory;
import org.neo4j.storageengine.api.EntityType;
=======
import org.neo4j.kernel.api.schema.index.IndexDescriptor;
import org.neo4j.kernel.api.schema.index.IndexDescriptorFactory;
import org.neo4j.kernel.api.schema.index.StoreIndexDescriptor;
>>>>>>> b9119223
import org.neo4j.storageengine.api.schema.SchemaRule;
import org.neo4j.string.UTF8;

import static java.lang.String.format;
import static org.neo4j.kernel.api.schema.index.IndexDescriptor.Type;
import static org.neo4j.string.UTF8.getDecodedStringFrom;

public class SchemaRuleSerialization
{
    // Schema rule type
    // Legacy schema store reserves 1,2,3,4 and 5
    private static final byte INDEX_RULE = 11;
    private static final byte CONSTRAINT_RULE = 12;

    // Index type
    private static final byte GENERAL_INDEX = 31;
    private static final byte UNIQUE_INDEX = 32;
    private static final byte NON_SCHEMA_INDEX = 33;

    // Constraint type
    private static final byte EXISTS_CONSTRAINT = 61;
    private static final byte UNIQUE_CONSTRAINT = 62;
    private static final byte UNIQUE_EXISTS_CONSTRAINT = 63;

    // Schema type
    private static final byte SIMPLE_LABEL = 91;
    private static final byte SIMPLE_REL_TYPE = 92;

    private static final long NO_OWNING_CONSTRAINT_YET = -1;
    private static final int LEGACY_LABEL_OR_REL_TYPE_ID = -1;

    private SchemaRuleSerialization()
    {
    }

    // PUBLIC

    /**
     * Serialize the provided SchemaRule onto the target buffer
     *
     * @param schemaRule the SchemaRule to serialize
     */
    public static byte[] serialize( SchemaRule schemaRule )
    {
        if ( schemaRule instanceof StoreIndexDescriptor )
        {
            return serialize( (StoreIndexDescriptor)schemaRule );
        }
        else if ( schemaRule instanceof ConstraintRule )
        {
            return serialize( (ConstraintRule)schemaRule );
        }
        throw new IllegalStateException( "Unknown schema rule type: " + schemaRule.getClass() );
    }

    /**
     * Parse a SchemaRule from the provided buffer.
     *
     * @param id the id to give the returned Schema Rule
     * @param source the buffer to parse from
     * @return a SchemaRule
     * @throws MalformedSchemaRuleException if bytes in the buffer do encode a valid SchemaRule
     */
    public static SchemaRule deserialize( long id, ByteBuffer source ) throws MalformedSchemaRuleException
    {
        int legacyLabelOrRelTypeId = source.getInt();
        byte schemaRuleType = source.get();

        switch ( schemaRuleType )
        {
        case INDEX_RULE:
            return readIndexRule( id, source );
        case CONSTRAINT_RULE:
            return readConstraintRule( id, source );
        default:
            if ( SchemaRuleDeserializer2_0to3_1.isLegacySchemaRule( schemaRuleType ) )
            {
                return SchemaRuleDeserializer2_0to3_1.deserialize( id, legacyLabelOrRelTypeId, schemaRuleType, source );
            }
            throw new MalformedSchemaRuleException( format( "Got unknown schema rule type '%d'.", schemaRuleType ) );
        }
    }

<<<<<<< HEAD
    private static SchemaComputer<Integer> schemaSizeComputer = new SchemaComputer<Integer>()
    {
        @Override
        public Integer computeSpecific( LabelSchemaDescriptor schema )
        {
            return     1 // schema descriptor type
                     + 4 // label id
                     + 2 // property id count
                     + 4 * schema.getPropertyIds().length; // the actual property ids
        }

        @Override
        public Integer computeSpecific( RelationTypeSchemaDescriptor schema )
        {
            return    1 // schema descriptor type
                    + 4 // rel type id
                    + 2 // property id count
                    + 4 * schema.getPropertyIds().length; // the actual property ids
        }

        @Override
        public Integer computeSpecific( MultiTokenSchemaDescriptor schema )
        {
            return 1 // schema descriptor type
                    + 2 // entity token count
                    + 4 * schema.getEntityTokenIds().length // the actual property ids
                    + 2 // property id count
                    + 4 * schema.getPropertyIds().length; // the actual property ids
        }
    };
=======
    /**
     * Serialize the provided IndexRule onto the target buffer
     *
     * @param indexDescriptor the StoreIndexDescriptor to serialize
     * @throws IllegalStateException if the StoreIndexDescriptor is of type unique, but the owning constrain has not been set
     */
    public static byte[] serialize( StoreIndexDescriptor indexDescriptor )
    {
        ByteBuffer target = ByteBuffer.allocate( lengthOf( indexDescriptor ) );
        target.putInt( LEGACY_LABEL_OR_REL_TYPE_ID );
        target.put( INDEX_RULE );

        IndexProvider.Descriptor providerDescriptor = indexDescriptor.providerDescriptor();
        UTF8.putEncodedStringInto( providerDescriptor.getKey(), target );
        UTF8.putEncodedStringInto( providerDescriptor.getVersion(), target );

        switch ( indexDescriptor.type() )
        {
        case GENERAL:
            target.put( GENERAL_INDEX );
            break;

        case UNIQUE:
            target.put( UNIQUE_INDEX );

            // The owning constraint can be null. See IndexRule.getOwningConstraint()
            Long owningConstraint = indexDescriptor.getOwningConstraint();
            target.putLong( owningConstraint == null ? NO_OWNING_CONSTRAINT_YET : owningConstraint );
            break;

        default:
            throw new UnsupportedOperationException( format( "Got unknown index descriptor type '%s'.",
                    indexDescriptor.type() ) );
        }

        indexDescriptor.schema().processWith( new SchemaDescriptorSerializer( target ) );
        UTF8.putEncodedStringInto( indexDescriptor.getName(), target );
        return target.array();
    }
>>>>>>> b9119223

    /**
     * Serialize the provided ConstraintRule onto the target buffer
     * @param constraintRule the ConstraintRule to serialize
     * @throws IllegalStateException if the ConstraintRule is of type unique, but the owned index has not been set
     */
    public static byte[] serialize( ConstraintRule constraintRule )
    {
        ByteBuffer target = ByteBuffer.allocate( lengthOf( constraintRule ) );
        target.putInt( LEGACY_LABEL_OR_REL_TYPE_ID );
        target.put( CONSTRAINT_RULE );

        ConstraintDescriptor constraintDescriptor = constraintRule.getConstraintDescriptor();
        switch ( constraintDescriptor.type() )
        {
        case EXISTS:
            target.put( EXISTS_CONSTRAINT );
            break;

        case UNIQUE:
            target.put( UNIQUE_CONSTRAINT );
            target.putLong( constraintRule.getOwnedIndex() );
            break;

        case UNIQUE_EXISTS:
            target.put( UNIQUE_EXISTS_CONSTRAINT );
            target.putLong( constraintRule.getOwnedIndex() );
            break;

        default:
            throw new UnsupportedOperationException( format( "Got unknown index descriptor type '%s'.",
                    constraintDescriptor.type() ) );
        }

        constraintDescriptor.schema().processWith( new SchemaDescriptorSerializer( target ) );
        UTF8.putEncodedStringInto( constraintRule.getName(), target );
        return target.array();
    }

    /**
     * Compute the byte size needed to serialize the provided IndexRule using serialize.
     * @param indexDescriptor the StoreIndexDescriptor
     * @return the byte size of StoreIndexDescriptor
     */
    public static int lengthOf( StoreIndexDescriptor indexDescriptor )
    {
        int length = 4; // legacy label or relType id
        length += 1;    // schema rule type

        IndexProvider.Descriptor providerDescriptor = indexDescriptor.providerDescriptor();
        length += UTF8.computeRequiredByteBufferSize( providerDescriptor.getKey() );
        length += UTF8.computeRequiredByteBufferSize( providerDescriptor.getVersion() );

        length += 1; // index type
<<<<<<< HEAD
        if ( indexRule.type() == Type.UNIQUE )
=======
        if ( indexDescriptor.type() == IndexDescriptor.Type.UNIQUE )
>>>>>>> b9119223
        {
            length += 8; // owning constraint id
        }

<<<<<<< HEAD
        length += indexRule.schema().computeWith( schemaSizeComputer );
        length += UTF8.computeRequiredByteBufferSize( indexRule.getName() );
        length += UTF8.computeRequiredByteBufferSize( indexRule.getMetadata() );
=======
        length += indexDescriptor.schema().computeWith( schemaSizeComputer );
        length += UTF8.computeRequiredByteBufferSize( indexDescriptor.getName() );
>>>>>>> b9119223
        return length;
    }

    /**
     * Compute the byte size needed to serialize the provided ConstraintRule using serialize.
     * @param constraintRule the ConstraintRule
     * @return the byte size of ConstraintRule
     */
    public static int lengthOf( ConstraintRule constraintRule )
    {
        int length = 4; // legacy label or relType id
        length += 1; // schema rule type

        length += 1; // constraint type
        ConstraintDescriptor constraintDescriptor = constraintRule.getConstraintDescriptor();
        if ( constraintDescriptor.enforcesUniqueness() )
        {
            length += 8; // owned index id
        }

        length += constraintDescriptor.schema().computeWith( schemaSizeComputer );
        length += UTF8.computeRequiredByteBufferSize( constraintRule.getName() );
        return length;
    }

    // PRIVATE

    // READ INDEX

    private static StoreIndexDescriptor readIndexRule( long id, ByteBuffer source ) throws MalformedSchemaRuleException
    {
        IndexProvider.Descriptor indexProvider = readIndexProviderDescriptor( source );
        byte indexRuleType = source.get();
        Optional<String> name;
        switch ( indexRuleType )
        {
        case GENERAL_INDEX:
<<<<<<< HEAD
        {
            LabelSchemaDescriptor schema = readLabelSchema( source );
            name = readRuleName( id, IndexRule.class, source );
            return IndexRule.forSchema( id, schema ).withProvider( indexProvider ).withName( name ).build();
        }
=======
            schema = readLabelSchema( source );
            name = readRuleName( source );
            return IndexDescriptorFactory.forSchema( schema, name, indexProvider ).withId( id );

>>>>>>> b9119223
        case UNIQUE_INDEX:
        {
            long owningConstraint = source.getLong();
<<<<<<< HEAD
            LabelSchemaDescriptor schema = readLabelSchema( source );
            SchemaIndexDescriptor descriptor = SchemaIndexDescriptorFactory.uniqueForSchema( schema );
            name = readRuleName( id, IndexRule.class, source );
            Long constraint = owningConstraint == NO_OWNING_CONSTRAINT_YET ? null : owningConstraint;
            return IndexRule.forIndex( id, descriptor ).withProvider( indexProvider ).withName( name ).withOwingConstraint( constraint ).build();
        }
        case NON_SCHEMA_INDEX:
        {
            MultiTokenSchemaDescriptor nonSchema = readNonSchemaSchema( source );
            name = readRuleName( id, IndexRule.class, source );
            String metadata = readMetaData( source );
            return IndexRule.forSchema( id, nonSchema ).withProvider( indexProvider ).withName( name ).withMetadata( metadata ).withType(
                    Type.NON_SCHEMA ).build();
        }
=======
            schema = readLabelSchema( source );
            name = readRuleName( source );
            IndexDescriptor descriptor = IndexDescriptorFactory.uniqueForSchema( schema, name, indexProvider );
            return owningConstraint == NO_OWNING_CONSTRAINT_YET ?
                   descriptor.withId( id ) : descriptor.withIds( id, owningConstraint );
>>>>>>> b9119223

        default:
            throw new MalformedSchemaRuleException( format( "Got unknown index rule type '%d'.", indexRuleType ) );
        }
    }

    private static LabelSchemaDescriptor readLabelSchema( ByteBuffer source ) throws MalformedSchemaRuleException
    {
        SchemaDescriptor schemaDescriptor = readSchema( source );
        if ( !(schemaDescriptor instanceof LabelSchemaDescriptor) )
        {
            throw new MalformedSchemaRuleException( "Schema IndexRules must have LabelSchemaDescriptors, got " +
                    schemaDescriptor.getClass().getSimpleName() );
        }
        return (LabelSchemaDescriptor)schemaDescriptor;
    }

    private static MultiTokenSchemaDescriptor readNonSchemaSchema( ByteBuffer source ) throws MalformedSchemaRuleException
    {
        SchemaDescriptor schemaDescriptor = readNonSchema( source );
        if ( !(schemaDescriptor instanceof MultiTokenSchemaDescriptor) )
        {
            throw new MalformedSchemaRuleException(
                    "Non schema IndexRules must have MultiTokenSchemaDescriptor, got " + schemaDescriptor.getClass().getSimpleName() );
        }
        return (MultiTokenSchemaDescriptor) schemaDescriptor;
    }

    private static IndexProvider.Descriptor readIndexProviderDescriptor( ByteBuffer source )
    {
        String providerKey = getDecodedStringFrom( source );
        String providerVersion = getDecodedStringFrom( source );
        return new IndexProvider.Descriptor( providerKey, providerVersion );
    }

    // READ CONSTRAINT

    private static ConstraintRule readConstraintRule( long id, ByteBuffer source ) throws MalformedSchemaRuleException
    {
        SchemaDescriptor schema;
        byte constraintRuleType = source.get();
        String name;
        switch ( constraintRuleType )
        {
        case EXISTS_CONSTRAINT:
            schema = readSchema( source );
            name = readRuleName( source ).orElse( null );
            return ConstraintRule.constraintRule( id, ConstraintDescriptorFactory.existsForSchema( schema ), name );

        case UNIQUE_CONSTRAINT:
            long ownedUniqueIndex = source.getLong();
            schema = readSchema( source );
            UniquenessConstraintDescriptor descriptor = ConstraintDescriptorFactory.uniqueForSchema( schema );
            name = readRuleName( source ).orElse( null );
            return ConstraintRule.constraintRule( id, descriptor, ownedUniqueIndex, name );

        case UNIQUE_EXISTS_CONSTRAINT:
            long ownedNodeKeyIndex = source.getLong();
            schema = readSchema( source );
            NodeKeyConstraintDescriptor nodeKeyConstraintDescriptor = ConstraintDescriptorFactory.nodeKeyForSchema( schema );
            name = readRuleName( source ).orElse( null );
            return ConstraintRule.constraintRule( id, nodeKeyConstraintDescriptor, ownedNodeKeyIndex, name );

        default:
            throw new MalformedSchemaRuleException( format( "Got unknown constraint rule type '%d'.", constraintRuleType ) );
        }
    }

    private static Optional<String> readRuleName( ByteBuffer source )
    {
        if ( source.remaining() >= UTF8.MINIMUM_SERIALISED_LENGTH_BYTES )
        {
            String ruleName = UTF8.getDecodedStringFrom( source );
            return ruleName.isEmpty() ? Optional.empty() : Optional.of( ruleName );
        }
        return Optional.empty();
    }

    private static String readMetaData( ByteBuffer source )
    {
        String metadata = "";
        if ( source.remaining() >= UTF8.MINIMUM_SERIALISED_LENGTH_BYTES )
        {
            metadata = UTF8.getDecodedStringFrom( source );
        }
        return metadata;
    }

    // READ HELP

    private static SchemaDescriptor readSchema( ByteBuffer source ) throws MalformedSchemaRuleException
    {
        int[] propertyIds;
        byte schemaDescriptorType = source.get();
        switch ( schemaDescriptorType )
        {
        case SIMPLE_LABEL:
            int labelId = source.getInt();
            propertyIds = readTokenIdList( source );
            return SchemaDescriptorFactory.forLabel( labelId, propertyIds );
        case SIMPLE_REL_TYPE:
            int relTypeId = source.getInt();
            propertyIds = readTokenIdList( source );
            return SchemaDescriptorFactory.forRelType( relTypeId, propertyIds );
        default:
            throw new MalformedSchemaRuleException( format( "Got unknown schema descriptor type '%d'.",
                    schemaDescriptorType ) );
        }
    }

    private static SchemaDescriptor readNonSchema( ByteBuffer source ) throws MalformedSchemaRuleException
    {
        byte schemaDescriptorType = source.get();
        EntityType type;
        switch ( schemaDescriptorType )
        {
        case SIMPLE_LABEL:
            type = EntityType.NODE;
            break;
        case SIMPLE_REL_TYPE:
            type = EntityType.RELATIONSHIP;
            break;
        default:
            throw new MalformedSchemaRuleException( format( "Got unknown schema descriptor type '%d'.", schemaDescriptorType ) );
        }
        int[] entityTokenIds = readTokenIdList( source );
        int[] propertyIds = readTokenIdList( source );
        return SchemaDescriptorFactory.multiToken( entityTokenIds, type, propertyIds );
    }

    private static int[] readTokenIdList( ByteBuffer source )
    {
        short numProperties = source.getShort();
        int[] propertyIds = new int[numProperties];
        for ( int i = 0; i < numProperties; i++ )
        {
            propertyIds[i] = source.getInt();
        }
        return propertyIds;
    }

    // WRITE

    /**
     * Serialize the provided IndexRule onto the target buffer
     * @param indexRule the IndexRule to serialize
     * @throws IllegalStateException if the IndexRule is of type unique, but the owning constrain has not been set
     */
    public static byte[] serialize( IndexRule indexRule )
    {
        ByteBuffer target = ByteBuffer.allocate( lengthOf( indexRule ) );
        target.putInt( LEGACY_LABEL_OR_REL_TYPE_ID );
        target.put( INDEX_RULE );

        IndexProvider.Descriptor providerDescriptor = indexRule.getProviderDescriptor();
        UTF8.putEncodedStringInto( providerDescriptor.getKey(), target );
        UTF8.putEncodedStringInto( providerDescriptor.getVersion(), target );

        Type type = indexRule.type();
        switch ( type )
        {
        case GENERAL:
            target.put( GENERAL_INDEX );
            break;

        case UNIQUE:
            target.put( UNIQUE_INDEX );

            // The owning constraint can be null. See IndexRule.getOwningConstraint()
            Long owningConstraint = indexRule.getOwningConstraint();
            target.putLong( owningConstraint == null ? NO_OWNING_CONSTRAINT_YET : owningConstraint );
            break;

        case NON_SCHEMA:
            target.put( NON_SCHEMA_INDEX );
            break;

        default:
            throw new UnsupportedOperationException( format( "Got unknown index descriptor type '%s'.", type ) );
        }

        indexRule.schema().processWith( new SchemaDescriptorSerializer( target ) );
        UTF8.putEncodedStringInto( indexRule.getName(), target );
        UTF8.putEncodedStringInto( indexRule.getMetadata(), target );
        return target.array();
    }

    // LENGTH OF

    private static class SchemaDescriptorSerializer implements SchemaProcessor
    {
        private final ByteBuffer target;

        SchemaDescriptorSerializer( ByteBuffer target )
        {
            this.target = target;
        }

        @Override
        public void processSpecific( LabelSchemaDescriptor schema )
        {
            target.put( SIMPLE_LABEL );
            target.putInt( schema.getLabelId() );

            int[] propertyIds = schema.getPropertyIds();
            target.putShort( (short)propertyIds.length );
            for ( int propertyId : propertyIds )
            {
                target.putInt( propertyId );
            }
        }

        @Override
        public void processSpecific( RelationTypeSchemaDescriptor schema )
        {
            target.put( SIMPLE_REL_TYPE );
            target.putInt( schema.getRelTypeId() );

            int[] propertyIds = schema.getPropertyIds();
            target.putShort( (short) propertyIds.length );
            for ( int propertyId : propertyIds )
            {
                target.putInt( propertyId );
            }
        }

        @Override
        public void processSpecific( MultiTokenSchemaDescriptor schema )
        {
            if ( schema.entityType() == EntityType.NODE )
            {
                target.put( SIMPLE_LABEL );
            }
            else
            {
                target.put( SIMPLE_REL_TYPE );
            }

            int[] entityTokenIds = schema.getEntityTokenIds();
            target.putShort( (short) entityTokenIds.length );
            for ( int entityTokenId : entityTokenIds )
            {
                target.putInt( entityTokenId );
            }

            int[] propertyIds = schema.getPropertyIds();
            target.putShort( (short)propertyIds.length );
            for ( int propertyId : propertyIds )
            {
                target.putInt( propertyId );
            }
        }
    }
}<|MERGE_RESOLUTION|>--- conflicted
+++ resolved
@@ -35,15 +35,10 @@
 import org.neo4j.kernel.api.schema.constaints.ConstraintDescriptorFactory;
 import org.neo4j.kernel.api.schema.constaints.NodeKeyConstraintDescriptor;
 import org.neo4j.kernel.api.schema.constaints.UniquenessConstraintDescriptor;
-<<<<<<< HEAD
-import org.neo4j.kernel.api.schema.index.SchemaIndexDescriptor;
-import org.neo4j.kernel.api.schema.index.SchemaIndexDescriptorFactory;
-import org.neo4j.storageengine.api.EntityType;
-=======
 import org.neo4j.kernel.api.schema.index.IndexDescriptor;
 import org.neo4j.kernel.api.schema.index.IndexDescriptorFactory;
 import org.neo4j.kernel.api.schema.index.StoreIndexDescriptor;
->>>>>>> b9119223
+import org.neo4j.storageengine.api.EntityType;
 import org.neo4j.storageengine.api.schema.SchemaRule;
 import org.neo4j.string.UTF8;
 
@@ -127,7 +122,6 @@
         }
     }
 
-<<<<<<< HEAD
     private static SchemaComputer<Integer> schemaSizeComputer = new SchemaComputer<Integer>()
     {
         @Override
@@ -158,47 +152,6 @@
                     + 4 * schema.getPropertyIds().length; // the actual property ids
         }
     };
-=======
-    /**
-     * Serialize the provided IndexRule onto the target buffer
-     *
-     * @param indexDescriptor the StoreIndexDescriptor to serialize
-     * @throws IllegalStateException if the StoreIndexDescriptor is of type unique, but the owning constrain has not been set
-     */
-    public static byte[] serialize( StoreIndexDescriptor indexDescriptor )
-    {
-        ByteBuffer target = ByteBuffer.allocate( lengthOf( indexDescriptor ) );
-        target.putInt( LEGACY_LABEL_OR_REL_TYPE_ID );
-        target.put( INDEX_RULE );
-
-        IndexProvider.Descriptor providerDescriptor = indexDescriptor.providerDescriptor();
-        UTF8.putEncodedStringInto( providerDescriptor.getKey(), target );
-        UTF8.putEncodedStringInto( providerDescriptor.getVersion(), target );
-
-        switch ( indexDescriptor.type() )
-        {
-        case GENERAL:
-            target.put( GENERAL_INDEX );
-            break;
-
-        case UNIQUE:
-            target.put( UNIQUE_INDEX );
-
-            // The owning constraint can be null. See IndexRule.getOwningConstraint()
-            Long owningConstraint = indexDescriptor.getOwningConstraint();
-            target.putLong( owningConstraint == null ? NO_OWNING_CONSTRAINT_YET : owningConstraint );
-            break;
-
-        default:
-            throw new UnsupportedOperationException( format( "Got unknown index descriptor type '%s'.",
-                    indexDescriptor.type() ) );
-        }
-
-        indexDescriptor.schema().processWith( new SchemaDescriptorSerializer( target ) );
-        UTF8.putEncodedStringInto( indexDescriptor.getName(), target );
-        return target.array();
-    }
->>>>>>> b9119223
 
     /**
      * Serialize the provided ConstraintRule onto the target buffer
@@ -253,23 +206,14 @@
         length += UTF8.computeRequiredByteBufferSize( providerDescriptor.getVersion() );
 
         length += 1; // index type
-<<<<<<< HEAD
         if ( indexRule.type() == Type.UNIQUE )
-=======
-        if ( indexDescriptor.type() == IndexDescriptor.Type.UNIQUE )
->>>>>>> b9119223
         {
             length += 8; // owning constraint id
         }
 
-<<<<<<< HEAD
         length += indexRule.schema().computeWith( schemaSizeComputer );
         length += UTF8.computeRequiredByteBufferSize( indexRule.getName() );
         length += UTF8.computeRequiredByteBufferSize( indexRule.getMetadata() );
-=======
-        length += indexDescriptor.schema().computeWith( schemaSizeComputer );
-        length += UTF8.computeRequiredByteBufferSize( indexDescriptor.getName() );
->>>>>>> b9119223
         return length;
     }
 
@@ -307,22 +251,14 @@
         switch ( indexRuleType )
         {
         case GENERAL_INDEX:
-<<<<<<< HEAD
         {
             LabelSchemaDescriptor schema = readLabelSchema( source );
             name = readRuleName( id, IndexRule.class, source );
             return IndexRule.forSchema( id, schema ).withProvider( indexProvider ).withName( name ).build();
         }
-=======
-            schema = readLabelSchema( source );
-            name = readRuleName( source );
-            return IndexDescriptorFactory.forSchema( schema, name, indexProvider ).withId( id );
-
->>>>>>> b9119223
         case UNIQUE_INDEX:
         {
             long owningConstraint = source.getLong();
-<<<<<<< HEAD
             LabelSchemaDescriptor schema = readLabelSchema( source );
             SchemaIndexDescriptor descriptor = SchemaIndexDescriptorFactory.uniqueForSchema( schema );
             name = readRuleName( id, IndexRule.class, source );
@@ -337,13 +273,6 @@
             return IndexRule.forSchema( id, nonSchema ).withProvider( indexProvider ).withName( name ).withMetadata( metadata ).withType(
                     Type.NON_SCHEMA ).build();
         }
-=======
-            schema = readLabelSchema( source );
-            name = readRuleName( source );
-            IndexDescriptor descriptor = IndexDescriptorFactory.uniqueForSchema( schema, name, indexProvider );
-            return owningConstraint == NO_OWNING_CONSTRAINT_YET ?
-                   descriptor.withId( id ) : descriptor.withIds( id, owningConstraint );
->>>>>>> b9119223
 
         default:
             throw new MalformedSchemaRuleException( format( "Got unknown index rule type '%d'.", indexRuleType ) );

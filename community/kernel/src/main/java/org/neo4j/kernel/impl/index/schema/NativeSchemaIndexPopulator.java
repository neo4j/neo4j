/*
 * Copyright (c) 2002-2018 "Neo Technology,"
 * Network Engine for Objects in Lund AB [http://neotechnology.com]
 *
 * This file is part of Neo4j.
 *
 * Neo4j is free software: you can redistribute it and/or modify
 * it under the terms of the GNU General Public License as published by
 * the Free Software Foundation, either version 3 of the License, or
 * (at your option) any later version.
 *
 * This program is distributed in the hope that it will be useful,
 * but WITHOUT ANY WARRANTY; without even the implied warranty of
 * MERCHANTABILITY or FITNESS FOR A PARTICULAR PURPOSE.  See the
 * GNU General Public License for more details.
 *
 * You should have received a copy of the GNU General Public License
 * along with this program.  If not, see <http://www.gnu.org/licenses/>.
 */
package org.neo4j.kernel.impl.index.schema;

import java.io.File;
import java.io.IOException;
import java.nio.charset.StandardCharsets;
import java.util.ArrayList;
import java.util.Collection;
import java.util.concurrent.ExecutionException;

import org.neo4j.concurrent.Work;
import org.neo4j.concurrent.WorkSync;
import org.neo4j.index.internal.gbptree.GBPTree;
import org.neo4j.index.internal.gbptree.Layout;
import org.neo4j.index.internal.gbptree.RecoveryCleanupWorkCollector;
import org.neo4j.index.internal.gbptree.Writer;
import org.neo4j.io.fs.FileSystemAbstraction;
import org.neo4j.io.pagecache.IOLimiter;
import org.neo4j.io.pagecache.PageCache;
import org.neo4j.kernel.api.exceptions.index.IndexEntryConflictException;
import org.neo4j.kernel.api.index.IndexEntryUpdate;
import org.neo4j.kernel.api.index.IndexPopulator;
import org.neo4j.kernel.api.index.IndexProvider;
import org.neo4j.kernel.api.index.IndexUpdater;
import org.neo4j.kernel.api.index.PropertyAccessor;
<<<<<<< HEAD
=======
import org.neo4j.kernel.api.index.IndexProvider;
>>>>>>> 251e9a8d
import org.neo4j.kernel.api.schema.index.SchemaIndexDescriptor;
import org.neo4j.kernel.impl.api.index.sampling.DefaultNonUniqueIndexSampler;
import org.neo4j.kernel.impl.api.index.sampling.IndexSamplingConfig;
import org.neo4j.kernel.impl.api.index.sampling.NonUniqueIndexSampler;
import org.neo4j.kernel.impl.api.index.sampling.UniqueIndexSampler;
import org.neo4j.storageengine.api.schema.IndexReader;
import org.neo4j.storageengine.api.schema.IndexSample;

import static org.neo4j.index.internal.gbptree.GBPTree.NO_HEADER_WRITER;
import static org.neo4j.kernel.api.schema.index.SchemaIndexDescriptor.Type.GENERAL;
import static org.neo4j.kernel.api.schema.index.SchemaIndexDescriptor.Type.UNIQUE;

/**
 * {@link IndexPopulator} backed by a {@link GBPTree}.
 *
 * @param <KEY> type of {@link NativeSchemaKey}.
 * @param <VALUE> type of {@link NativeSchemaValue}.
 */
abstract class NativeSchemaIndexPopulator<KEY extends NativeSchemaKey, VALUE extends NativeSchemaValue>
        extends NativeSchemaIndex<KEY,VALUE> implements IndexPopulator
{
    static final byte BYTE_FAILED = 0;
    static final byte BYTE_ONLINE = 1;
    static final byte BYTE_POPULATING = 2;

    private final KEY treeKey;
    private final VALUE treeValue;
    private final UniqueIndexSampler uniqueSampler;
    private final NonUniqueIndexSampler nonUniqueSampler;
    final IndexSamplingConfig samplingConfig;

    private WorkSync<IndexUpdateApply<KEY,VALUE>,IndexUpdateWork<KEY,VALUE>> additionsWorkSync;
    private WorkSync<IndexUpdateApply<KEY,VALUE>,IndexUpdateWork<KEY,VALUE>> updatesWorkSync;

    private byte[] failureBytes;
    private boolean dropped;

    NativeSchemaIndexPopulator( PageCache pageCache, FileSystemAbstraction fs, File storeFile, Layout<KEY,VALUE> layout,
<<<<<<< HEAD
            IndexProvider.Monitor monitor, SchemaIndexDescriptor descriptor, long indexId, IndexSamplingConfig samplingConfig )
=======
                                IndexProvider.Monitor monitor, SchemaIndexDescriptor descriptor, long indexId, IndexSamplingConfig samplingConfig )
>>>>>>> 251e9a8d
    {
        super( pageCache, fs, storeFile, layout, monitor, descriptor, indexId );
        this.treeKey = layout.newKey();
        this.treeValue = layout.newValue();
        this.samplingConfig = samplingConfig;
        switch ( descriptor.type() )
        {
        case GENERAL:
            uniqueSampler = null;
            nonUniqueSampler = new DefaultNonUniqueIndexSampler( samplingConfig.sampleSizeLimit() );
            break;
        case UNIQUE:
            uniqueSampler = new UniqueIndexSampler();
            nonUniqueSampler = null;
            break;
        default:
            throw new IllegalArgumentException( "Unexpected index type " + descriptor.type() );
        }
    }

    public void clear() throws IOException
    {
        gbpTreeFileUtil.deleteFileIfPresent( storeFile );
    }

    @Override
    public synchronized void create() throws IOException
    {
        gbpTreeFileUtil.deleteFileIfPresent( storeFile );
        instantiateTree( RecoveryCleanupWorkCollector.IMMEDIATE, new NativeSchemaIndexHeaderWriter( BYTE_POPULATING ) );

        // true:  tree uniqueness is (value,entityId)
        // false: tree uniqueness is (value) <-- i.e. more strict
        boolean compareIds = descriptor.type() == GENERAL;
        additionsWorkSync = new WorkSync<>( new IndexUpdateApply<>( tree, treeKey, treeValue, new ConflictDetectingValueMerger<>( compareIds ) ) );

        // for updates we have to have uniqueness on (value,entityId) to allow for intermediary violating updates.
        // there are added conflict checks after updates have been applied.
        updatesWorkSync = new WorkSync<>( new IndexUpdateApply<>( tree, treeKey, treeValue, new ConflictDetectingValueMerger<>( true ) ) );
    }

    @Override
    public synchronized void drop() throws IOException
    {
        try
        {
            closeTree();
            gbpTreeFileUtil.deleteFileIfPresent( storeFile );
        }
        finally
        {
            dropped = true;
        }
    }

    @Override
    public void add( Collection<? extends IndexEntryUpdate<?>> updates ) throws IOException, IndexEntryConflictException
    {
        applyWithWorkSync( additionsWorkSync, updates );
    }

    @Override
    public void verifyDeferredConstraints( PropertyAccessor propertyAccessor )
    {
        // No-op, uniqueness is checked for each update in add(IndexEntryUpdate)
    }

    @Override
    public IndexUpdater newPopulatingUpdater( PropertyAccessor accessor )
    {
        IndexUpdater updater = new IndexUpdater()
        {
            private boolean closed;
            private final Collection<IndexEntryUpdate<?>> updates = new ArrayList<>();

            @Override
            public void process( IndexEntryUpdate<?> update )
            {
                assertOpen();
                updates.add( update );
            }

            @Override
            public void close() throws IOException, IndexEntryConflictException
            {
                applyWithWorkSync( updatesWorkSync, updates );
                closed = true;
            }

            private void assertOpen()
            {
                if ( closed )
                {
                    throw new IllegalStateException( "Updater has been closed" );
                }
            }
        };

        if ( descriptor.type() == UNIQUE )
        {
            // The index population detects conflicts on the fly, however for updates coming in we're in a position
            // where we cannot detect conflicts while applying, but instead afterwards.
            updater = new DeferredConflictCheckingIndexUpdater( updater, this::newReader, descriptor );
        }
        return updater;
    }

    abstract IndexReader newReader();

    @Override
    public synchronized void close( boolean populationCompletedSuccessfully ) throws IOException
    {
        if ( populationCompletedSuccessfully && failureBytes != null )
        {
            throw new IllegalStateException( "Can't mark index as online after it has been marked as failure" );
        }

        try
        {
            if ( populationCompletedSuccessfully )
            {
                assertPopulatorOpen();
                markTreeAsOnline();
            }
            else
            {
                assertNotDropped();
                ensureTreeInstantiated();
                markTreeAsFailed();
            }
        }
        finally
        {
            closeTree();
        }
    }

    private void applyWithWorkSync( WorkSync<IndexUpdateApply<KEY,VALUE>,IndexUpdateWork<KEY,VALUE>> workSync,
            Collection<? extends IndexEntryUpdate<?>> updates ) throws IOException, IndexEntryConflictException
    {
        try
        {
            workSync.apply( new IndexUpdateWork<>( updates ) );
        }
        catch ( ExecutionException e )
        {
            Throwable cause = e.getCause();
            if ( cause instanceof IOException )
            {
                throw (IOException) cause;
            }
            if ( cause instanceof IndexEntryConflictException )
            {
                throw (IndexEntryConflictException) cause;
            }
            throw new IOException( cause );
        }
    }

    private void assertNotDropped()
    {
        if ( dropped )
        {
            throw new IllegalStateException( "Populator has already been dropped." );
        }
    }

    @Override
    public void markAsFailed( String failure )
    {
        failureBytes = failure.getBytes( StandardCharsets.UTF_8 );
    }

    private void ensureTreeInstantiated() throws IOException
    {
        if ( tree == null )
        {
            instantiateTree( RecoveryCleanupWorkCollector.IGNORE, NO_HEADER_WRITER );
        }
    }

    private void assertPopulatorOpen()
    {
        if ( tree == null )
        {
            throw new IllegalStateException( "Populator has already been closed." );
        }
    }

    private void markTreeAsFailed() throws IOException
    {
        if ( failureBytes == null )
        {
            failureBytes = new byte[0];
        }
        tree.checkpoint( IOLimiter.unlimited(), new FailureHeaderWriter( failureBytes ) );
    }

    private void markTreeAsOnline() throws IOException
    {
        tree.checkpoint( IOLimiter.unlimited(), pc -> pc.putByte( BYTE_ONLINE ) );
    }

    static class IndexUpdateApply<KEY extends NativeSchemaKey, VALUE extends NativeSchemaValue>
    {
        private final GBPTree<KEY,VALUE> tree;
        private final KEY treeKey;
        private final VALUE treeValue;
        private final ConflictDetectingValueMerger<KEY,VALUE> conflictDetectingValueMerger;

        IndexUpdateApply( GBPTree<KEY,VALUE> tree, KEY treeKey, VALUE treeValue, ConflictDetectingValueMerger<KEY,VALUE> conflictDetectingValueMerger )
        {
            this.tree = tree;
            this.treeKey = treeKey;
            this.treeValue = treeValue;
            this.conflictDetectingValueMerger = conflictDetectingValueMerger;
        }

        void process( Iterable<? extends IndexEntryUpdate<?>> indexEntryUpdates ) throws Exception
        {
            try ( Writer<KEY,VALUE> writer = tree.writer() )
            {
                for ( IndexEntryUpdate<?> indexEntryUpdate : indexEntryUpdates )
                {
                    NativeSchemaIndexUpdater.processUpdate( treeKey, treeValue, indexEntryUpdate, writer, conflictDetectingValueMerger );
                }
            }
        }
    }

    static class IndexUpdateWork<KEY extends NativeSchemaKey, VALUE extends NativeSchemaValue>
            implements Work<IndexUpdateApply<KEY,VALUE>,IndexUpdateWork<KEY,VALUE>>
    {
        private final Collection<? extends IndexEntryUpdate<?>> updates;

        IndexUpdateWork( Collection<? extends IndexEntryUpdate<?>> updates )
        {
            this.updates = updates;
        }

        @Override
        public IndexUpdateWork<KEY,VALUE> combine( IndexUpdateWork work )
        {
            ArrayList<IndexEntryUpdate<?>> combined = new ArrayList<>( updates );
            combined.addAll( work.updates );
            return new IndexUpdateWork<>( combined );
        }

        @Override
        public void apply( IndexUpdateApply<KEY,VALUE> indexUpdateApply ) throws Exception
        {
            indexUpdateApply.process( updates );
        }
    }

    @Override
    public void includeSample( IndexEntryUpdate<?> update )
    {
        switch ( descriptor.type() )
        {
        case GENERAL:
            nonUniqueSampler.include( SamplingUtil.encodedStringValuesForSampling( (Object[]) update.values() ) );
            break;
        case UNIQUE:
            uniqueSampler.increment( 1 );
            break;
        default:
            throw new IllegalArgumentException( "Unexpected index type " + descriptor.type() );
        }
    }

    @Override
    public IndexSample sampleResult()
    {
        switch ( descriptor.type() )
        {
        case GENERAL:
            return nonUniqueSampler.result();
        case UNIQUE:
            return uniqueSampler.result();
        default:
            throw new IllegalArgumentException( "Unexpected index type " + descriptor.type() );
        }
    }
}<|MERGE_RESOLUTION|>--- conflicted
+++ resolved
@@ -41,10 +41,6 @@
 import org.neo4j.kernel.api.index.IndexProvider;
 import org.neo4j.kernel.api.index.IndexUpdater;
 import org.neo4j.kernel.api.index.PropertyAccessor;
-<<<<<<< HEAD
-=======
-import org.neo4j.kernel.api.index.IndexProvider;
->>>>>>> 251e9a8d
 import org.neo4j.kernel.api.schema.index.SchemaIndexDescriptor;
 import org.neo4j.kernel.impl.api.index.sampling.DefaultNonUniqueIndexSampler;
 import org.neo4j.kernel.impl.api.index.sampling.IndexSamplingConfig;
@@ -54,8 +50,8 @@
 import org.neo4j.storageengine.api.schema.IndexSample;
 
 import static org.neo4j.index.internal.gbptree.GBPTree.NO_HEADER_WRITER;
-import static org.neo4j.kernel.api.schema.index.SchemaIndexDescriptor.Type.GENERAL;
-import static org.neo4j.kernel.api.schema.index.SchemaIndexDescriptor.Type.UNIQUE;
+import static org.neo4j.kernel.api.schema.index.IndexDescriptor.Type.GENERAL;
+import static org.neo4j.kernel.api.schema.index.IndexDescriptor.Type.UNIQUE;
 
 /**
  * {@link IndexPopulator} backed by a {@link GBPTree}.
@@ -83,11 +79,7 @@
     private boolean dropped;
 
     NativeSchemaIndexPopulator( PageCache pageCache, FileSystemAbstraction fs, File storeFile, Layout<KEY,VALUE> layout,
-<<<<<<< HEAD
-            IndexProvider.Monitor monitor, SchemaIndexDescriptor descriptor, long indexId, IndexSamplingConfig samplingConfig )
-=======
                                 IndexProvider.Monitor monitor, SchemaIndexDescriptor descriptor, long indexId, IndexSamplingConfig samplingConfig )
->>>>>>> 251e9a8d
     {
         super( pageCache, fs, storeFile, layout, monitor, descriptor, indexId );
         this.treeKey = layout.newKey();

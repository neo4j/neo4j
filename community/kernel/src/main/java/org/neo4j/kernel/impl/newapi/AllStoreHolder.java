/*
 * Copyright (c) 2002-2018 "Neo Technology,"
 * Network Engine for Objects in Lund AB [http://neotechnology.com]
 *
 * This file is part of Neo4j.
 *
 * Neo4j is free software: you can redistribute it and/or modify
 * it under the terms of the GNU General Public License as published by
 * the Free Software Foundation, either version 3 of the License, or
 * (at your option) any later version.
 *
 * This program is distributed in the hope that it will be useful,
 * but WITHOUT ANY WARRANTY; without even the implied warranty of
 * MERCHANTABILITY or FITNESS FOR A PARTICULAR PURPOSE.  See the
 * GNU General Public License for more details.
 *
 * You should have received a copy of the GNU General Public License
 * along with this program.  If not, see <http://www.gnu.org/licenses/>.
 */
package org.neo4j.kernel.impl.newapi;

import java.nio.ByteBuffer;
import java.util.Iterator;
import java.util.Map;
import java.util.Optional;
import java.util.Set;
import java.util.function.Function;

import org.neo4j.collection.RawIterator;
import org.neo4j.helpers.collection.Iterators;
import org.neo4j.internal.kernel.api.IndexReference;
import org.neo4j.internal.kernel.api.InternalIndexState;
import org.neo4j.internal.kernel.api.exceptions.KernelException;
import org.neo4j.internal.kernel.api.exceptions.ProcedureException;
import org.neo4j.internal.kernel.api.exceptions.explicitindex.ExplicitIndexNotFoundKernelException;
import org.neo4j.internal.kernel.api.exceptions.schema.ConstraintValidationException;
import org.neo4j.internal.kernel.api.procs.ProcedureHandle;
import org.neo4j.internal.kernel.api.procs.ProcedureSignature;
import org.neo4j.internal.kernel.api.procs.QualifiedName;
import org.neo4j.internal.kernel.api.procs.UserAggregator;
import org.neo4j.internal.kernel.api.procs.UserFunctionHandle;
import org.neo4j.internal.kernel.api.schema.SchemaDescriptor;
import org.neo4j.internal.kernel.api.schema.SchemaUtil;
import org.neo4j.internal.kernel.api.schema.constraints.ConstraintDescriptor;
import org.neo4j.internal.kernel.api.security.AccessMode;
import org.neo4j.internal.kernel.api.security.SecurityContext;
import org.neo4j.io.pagecache.PageCursor;
import org.neo4j.kernel.api.ExplicitIndex;
import org.neo4j.kernel.api.KernelTransaction;
import org.neo4j.kernel.api.Statement;
import org.neo4j.kernel.api.exceptions.index.IndexNotFoundKernelException;
import org.neo4j.kernel.api.exceptions.schema.CreateConstraintFailureException;
import org.neo4j.kernel.api.exceptions.schema.SchemaRuleNotFoundException;
import org.neo4j.kernel.api.index.IndexProvider;
import org.neo4j.kernel.api.proc.BasicContext;
import org.neo4j.kernel.api.proc.Context;
import org.neo4j.kernel.api.schema.LabelSchemaDescriptor;
import org.neo4j.kernel.api.schema.SchemaDescriptorFactory;
<<<<<<< HEAD
import org.neo4j.kernel.api.schema.index.IndexDescriptor;
import org.neo4j.kernel.api.schema.index.SchemaIndexDescriptor;
import org.neo4j.kernel.api.schema.index.SchemaIndexDescriptorFactory;
import org.neo4j.kernel.api.txstate.ExplicitIndexTransactionState;
=======
import org.neo4j.kernel.api.schema.index.CapableIndexDescriptor;
import org.neo4j.kernel.api.schema.index.IndexDescriptor;
import org.neo4j.kernel.api.schema.index.IndexDescriptorFactory;
import org.neo4j.kernel.api.schema.index.StoreIndexDescriptor;
>>>>>>> b9119223
import org.neo4j.kernel.api.txstate.TransactionCountingStateVisitor;
import org.neo4j.kernel.api.txstate.TransactionState;
import org.neo4j.kernel.impl.api.ClockContext;
import org.neo4j.kernel.impl.api.CountsRecordState;
import org.neo4j.kernel.impl.api.KernelTransactionImplementation;
import org.neo4j.kernel.impl.api.SchemaState;
import org.neo4j.kernel.impl.api.security.OverriddenAccessMode;
import org.neo4j.kernel.impl.api.security.RestrictedAccessMode;
import org.neo4j.kernel.impl.api.store.PropertyUtil;
import org.neo4j.kernel.impl.index.ExplicitIndexStore;
import org.neo4j.kernel.impl.index.IndexEntityType;
import org.neo4j.kernel.impl.locking.ResourceTypes;
import org.neo4j.kernel.impl.proc.Procedures;
import org.neo4j.kernel.impl.store.RecordCursor;
import org.neo4j.kernel.impl.store.record.DynamicRecord;
import org.neo4j.kernel.impl.store.record.NodeRecord;
import org.neo4j.kernel.impl.store.record.PropertyRecord;
import org.neo4j.kernel.impl.store.record.RecordLoad;
import org.neo4j.kernel.impl.store.record.RelationshipGroupRecord;
import org.neo4j.kernel.impl.store.record.RelationshipRecord;
import org.neo4j.register.Register;
import org.neo4j.storageengine.api.StorageEngine;
import org.neo4j.storageengine.api.StorageStatement;
import org.neo4j.storageengine.api.StoreReadLayer;
import org.neo4j.storageengine.api.schema.IndexReader;
import org.neo4j.storageengine.api.schema.LabelScanReader;
import org.neo4j.storageengine.api.schema.PopulationProgress;
import org.neo4j.storageengine.api.txstate.ReadableDiffSets;
import org.neo4j.string.UTF8;
import org.neo4j.values.AnyValue;
import org.neo4j.values.ValueMapper;
import org.neo4j.values.storable.ArrayValue;
import org.neo4j.values.storable.TextValue;
import org.neo4j.values.storable.Value;
import org.neo4j.values.storable.Values;

import static java.lang.String.format;
import static org.neo4j.helpers.collection.Iterators.filter;
import static org.neo4j.helpers.collection.Iterators.iterator;
import static org.neo4j.helpers.collection.Iterators.singleOrNull;
import static org.neo4j.register.Registers.newDoubleLongRegister;
import static org.neo4j.storageengine.api.txstate.TxStateVisitor.EMPTY;

public class AllStoreHolder extends Read
{
    private final StorageStatement.Nodes nodes;
    private final StorageStatement.Groups groups;
    private final StorageStatement.Properties properties;
    private final StorageStatement.Relationships relationships;
    private final StorageStatement statement;
    private final StoreReadLayer storeReadLayer;
    private final ExplicitIndexStore explicitIndexStore;
    private final Procedures procedures;
    private final SchemaState schemaState;

    public AllStoreHolder( StorageEngine engine,
            StorageStatement statement,
            KernelTransactionImplementation ktx,
            DefaultCursors cursors,
            ExplicitIndexStore explicitIndexStore,
            Procedures procedures,
            SchemaState schemaState )
    {
        super( cursors, ktx );
        this.storeReadLayer = engine.storeReadLayer();
        this.statement = statement; // use provided statement, to assert no leakage
        this.nodes = statement.nodes();
        this.relationships = statement.relationships();
        this.groups = statement.groups();
        this.properties = statement.properties();
        this.explicitIndexStore = explicitIndexStore;
        this.procedures = procedures;
        this.schemaState = schemaState;
    }

    @Override
    public boolean nodeExists( long reference )
    {
        ktx.assertOpen();

        if ( hasTxStateWithChanges() )
        {
            TransactionState txState = txState();
            if ( txState.nodeIsDeletedInThisTx( reference ) )
            {
                return false;
            }
            else if ( txState.nodeIsAddedInThisTx( reference ) )
            {
                return true;
            }
        }
        return storeReadLayer.nodeExists( reference );
    }

    @Override
    public long countsForNode( int labelId )
    {
        long count = countsForNodeWithoutTxState( labelId );
        if ( ktx.hasTxStateWithChanges() )
        {
            CountsRecordState counts = new CountsRecordState();
            try
            {
                TransactionState txState = ktx.txState();
                txState.accept( new TransactionCountingStateVisitor( EMPTY, storeReadLayer,
                        statement, txState, counts ) );
                if ( counts.hasChanges() )
                {
                    count += counts.nodeCount( labelId, newDoubleLongRegister() ).readSecond();
                }
            }
            catch ( ConstraintValidationException | CreateConstraintFailureException e )
            {
                throw new IllegalArgumentException( "Unexpected error: " + e.getMessage() );
            }
        }
        return count;
    }

    @Override
    public long countsForNodeWithoutTxState( int labelId )
    {
        return storeReadLayer.countsForNode( labelId );
    }

    @Override
    public long countsForRelationship( int startLabelId, int typeId, int endLabelId )
    {
        long count = countsForRelationshipWithoutTxState( startLabelId, typeId, endLabelId );
        if ( ktx.hasTxStateWithChanges() )
        {
            CountsRecordState counts = new CountsRecordState();
            try
            {
                TransactionState txState = ktx.txState();
                txState.accept( new TransactionCountingStateVisitor( EMPTY, storeReadLayer,
                        statement, txState, counts ) );
                if ( counts.hasChanges() )
                {
                    count += counts.relationshipCount( startLabelId, typeId, endLabelId, newDoubleLongRegister() )
                            .readSecond();
                }
            }
            catch ( ConstraintValidationException | CreateConstraintFailureException e )
            {
                throw new IllegalArgumentException( "Unexpected error: " + e.getMessage() );
            }
        }
        return count;
    }

    @Override
    public long countsForRelationshipWithoutTxState( int startLabelId, int typeId, int endLabelId )
    {
        return storeReadLayer.countsForRelationship( startLabelId, typeId, endLabelId );
    }

    @Override
    public boolean relationshipExists( long reference )
    {
        ktx.assertOpen();

        if ( hasTxStateWithChanges() )
        {
            TransactionState txState = txState();
            if ( txState.relationshipIsDeletedInThisTx( reference ) )
            {
                return false;
            }
            else if ( txState.relationshipIsAddedInThisTx( reference ) )
            {
                return true;
            }
        }
        return storeReadLayer.relationshipExists( reference );
    }

    @Override
    long graphPropertiesReference()
    {
        return statement.getGraphPropertyReference();
    }

    @Override
    IndexReader indexReader( IndexReference index, boolean fresh ) throws IndexNotFoundKernelException
    {
<<<<<<< HEAD
        IndexDescriptor indexDescriptor = index.isUnique() ?
                                          SchemaIndexDescriptorFactory.uniqueForLabel( index.label(), index.properties() ) :
                                          SchemaIndexDescriptorFactory.forLabel( index.label(), index.properties() );
        return statement.getIndexReader( indexDescriptor );
=======
        return fresh ? statement.getFreshIndexReader( (IndexDescriptor) index ) :
               statement.getIndexReader( (IndexDescriptor) index );
>>>>>>> b9119223
    }

    @Override
    LabelScanReader labelScanReader()
    {
        return statement.getLabelScanReader();
    }

    @Override
    ExplicitIndex explicitNodeIndex( String indexName ) throws ExplicitIndexNotFoundKernelException
    {
        ktx.assertOpen();
        return explicitIndexTxState().nodeChanges( indexName );
    }

    @Override
    ExplicitIndex explicitRelationshipIndex( String indexName ) throws ExplicitIndexNotFoundKernelException
    {
        ktx.assertOpen();
        return explicitIndexTxState().relationshipChanges( indexName );
    }

    @Override
    public String[] nodeExplicitIndexesGetAll()
    {
        ktx.assertOpen();
        return explicitIndexStore.getAllNodeIndexNames();
    }

    @Override
    public boolean nodeExplicitIndexExists( String indexName, Map<String,String> customConfiguration )
    {
        ktx.assertOpen();
        return explicitIndexTxState().checkIndexExistence( IndexEntityType.Node, indexName, customConfiguration  );
    }

    @Override
    public Map<String,String> nodeExplicitIndexGetConfiguration( String indexName )
            throws ExplicitIndexNotFoundKernelException
    {
        ktx.assertOpen();
        return explicitIndexStore.getNodeIndexConfiguration( indexName );
    }

    @Override
    public String[] relationshipExplicitIndexesGetAll()
    {
        ktx.assertOpen();
        return explicitIndexStore.getAllRelationshipIndexNames();
    }

    @Override
    public boolean relationshipExplicitIndexExists( String indexName, Map<String,String> customConfiguration )
    {
        ktx.assertOpen();
        return explicitIndexTxState().checkIndexExistence( IndexEntityType.Relationship, indexName, customConfiguration  );
    }

    @Override
    public Map<String,String> relationshipExplicitIndexGetConfiguration( String indexName )
            throws ExplicitIndexNotFoundKernelException
    {
        ktx.assertOpen();
        return explicitIndexStore.getRelationshipIndexConfiguration( indexName );
    }

    @Override
    public IndexReference index( int label, int... properties )
    {
        ktx.assertOpen();

        LabelSchemaDescriptor descriptor;
        try
        {
            descriptor = SchemaDescriptorFactory.forLabel( label, properties );
        }
        catch ( IllegalArgumentException ignore )
        {
            // This means we have invalid label or property ids.
            return IndexReference.NO_INDEX;
        }
<<<<<<< HEAD
        IndexDescriptor indexDescriptor = storeReadLayer.indexGetForSchema( descriptor );
        if ( ktx.hasTxStateWithChanges() )
        {
            ReadableDiffSets<IndexDescriptor> diffSets =
                    ktx.txState().indexDiffSetsByLabel( label );
=======
        CapableIndexDescriptor indexDescriptor = storeReadLayer.indexGetForSchema( descriptor );
        if ( ktx.hasTxStateWithChanges() )
        {
            ReadableDiffSets<IndexDescriptor> diffSets = ktx.txState().indexDiffSetsByLabel( label );
>>>>>>> b9119223
            if ( indexDescriptor != null )
            {
                if ( diffSets.isRemoved( indexDescriptor ) )
                {
                    return IndexReference.NO_INDEX;
                }
                else
                {
                    return indexDescriptor;
                }
            }
            else
            {
<<<<<<< HEAD
                Iterator<IndexDescriptor> fromTxState = filter(
                        SchemaDescriptor.equalTo( descriptor ),
                        diffSets.apply( emptyResourceIterator() ) );
=======
                Iterator<IndexDescriptor> fromTxState =
                        filter( SchemaDescriptor.equalTo( descriptor ), diffSets.getAdded().iterator() );
>>>>>>> b9119223
                if ( fromTxState.hasNext() )
                {
                    return fromTxState.next();
                }
                else
                {
                    return IndexReference.NO_INDEX;
                }
            }
        }

        return indexDescriptor != null ? indexDescriptor : IndexReference.NO_INDEX;
    }

    @Override
    public IndexReference indexReferenceUnchecked( int label, int... properties )
    {
        return IndexDescriptorFactory.forSchema( SchemaDescriptorFactory.forLabel( label, properties ),
                                                 Optional.empty(),
                                                 IndexProvider.UNDECIDED );
    }

    @Override
    public Iterator<IndexReference> indexesGetForLabel( int labelId )
    {
        sharedOptimisticLock( ResourceTypes.LABEL, labelId );
        ktx.assertOpen();

<<<<<<< HEAD
        Iterator<IndexDescriptor> iterator = storeReadLayer.indexesGetForLabel( labelId );
=======
        Iterator<? extends IndexDescriptor> iterator = storeReadLayer.indexesGetForLabel( labelId );
>>>>>>> b9119223
        if ( ktx.hasTxStateWithChanges() )
        {
            iterator = ktx.txState().indexDiffSetsByLabel( labelId ).apply( iterator );
        }
<<<<<<< HEAD
        return Iterators.map( DefaultCapableIndexReference::fromDescriptor, iterator );
=======
        return (Iterator)iterator;
>>>>>>> b9119223
    }

    @Override
    public Iterator<IndexReference> indexesGetAll()
    {
        ktx.assertOpen();

<<<<<<< HEAD
        Iterator<IndexDescriptor> iterator = storeReadLayer.indexesGetAll();
=======
        Iterator<? extends IndexDescriptor> iterator = storeReadLayer.indexesGetAll();
>>>>>>> b9119223
        if ( ktx.hasTxStateWithChanges() )
        {
            iterator = ktx.txState().indexChanges().apply( storeReadLayer.indexesGetAll() );
        }

        return Iterators.map( indexDescriptor ->
        {
<<<<<<< HEAD
            acquireSharedOptimisticLabelLock( indexDescriptor.schema().getEntityTokenIds() );
            return fromDescriptor( indexDescriptor );
=======
            sharedOptimisticLock( ResourceTypes.LABEL, indexDescriptor.schema().keyId() );
            return indexDescriptor;
>>>>>>> b9119223
        }, iterator );
    }

    @Override
    public InternalIndexState indexGetState( IndexReference index ) throws IndexNotFoundKernelException
    {
        assertValidIndex( index );
        sharedOptimisticLock( ResourceTypes.LABEL, index.label() );
        ktx.assertOpen();
        return indexGetState( (IndexDescriptor) index );
    }

    @Override
    public PopulationProgress indexGetPopulationProgress( IndexReference index )
            throws IndexNotFoundKernelException
    {
        sharedOptimisticLock( ResourceTypes.LABEL, index.label() );
        ktx.assertOpen();
        IndexDescriptor descriptor = (IndexDescriptor) index;

        if ( ktx.hasTxStateWithChanges() )
        {
            if ( checkIndexState( descriptor,
                    ktx.txState().indexDiffSetsByLabel( index.label() ) ) )
            {
                return PopulationProgress.NONE;
            }
        }

        return storeReadLayer.indexGetPopulationProgress( descriptor.schema() );
    }

    @Override
    public Long indexGetOwningUniquenessConstraintId( IndexReference index )
    {
        sharedOptimisticLock( ResourceTypes.LABEL, index.label() );
        ktx.assertOpen();
        if ( index instanceof StoreIndexDescriptor )
        {
            return ((StoreIndexDescriptor) index).getOwningConstraint();
        }
        else
        {
            return null;
        }
    }

    @Override
    public long indexGetCommittedId( IndexReference index ) throws SchemaRuleNotFoundException
    {
        sharedOptimisticLock( ResourceTypes.LABEL, index.label() );
        ktx.assertOpen();
        if ( index instanceof StoreIndexDescriptor )
        {
            return ((StoreIndexDescriptor) index).getId();
        }
        else
        {
            return -1L;
        }
    }

    @Override
    public String indexGetFailure( IndexReference index ) throws IndexNotFoundKernelException
    {
        return storeReadLayer.indexGetFailure( SchemaDescriptorFactory.forLabel( index.label(), index.properties() ) );
    }

    @Override
    public double indexUniqueValuesSelectivity( IndexReference index ) throws IndexNotFoundKernelException
    {
        acquireSharedLabelLock( index.label() );
        ktx.assertOpen();
        return storeReadLayer
                .indexUniqueValuesPercentage( SchemaDescriptorFactory.forLabel( index.label(), index.properties() ) );
    }

    @Override
    public long indexSize( IndexReference index ) throws IndexNotFoundKernelException
    {
        acquireSharedLabelLock( index.label() );
        ktx.assertOpen();
        return storeReadLayer.indexSize( SchemaDescriptorFactory.forLabel( index.label(), index.properties() ) );
    }

<<<<<<< HEAD
    CapableIndexReference indexGetCapability( IndexDescriptor indexDescriptor )
=======
    @Override
    public long nodesCountIndexed( IndexReference index, long nodeId, Value value ) throws KernelException
    {
        ktx.assertOpen();
        IndexReader reader = statement.getIndexReader( (IndexDescriptor) index );
        return reader.countIndexedNodes( nodeId, value );
    }

    @Override
    public long nodesGetCount( )
    {
        ktx.assertOpen();
        long base = storeReadLayer.nodesGetCount();
        return ktx.hasTxStateWithChanges() ? base + ktx.txState().addedAndRemovedNodes().delta() : base;
    }

    @Override
    public long relationshipsGetCount( )
    {
        ktx.assertOpen();
        long base = storeReadLayer.relationshipsGetCount();
        return ktx.hasTxStateWithChanges() ? base + ktx.txState().addedAndRemovedRelationships().delta() : base;
    }

    @Override
    public Register.DoubleLongRegister indexUpdatesAndSize( IndexReference index, Register.DoubleLongRegister target )
            throws IndexNotFoundKernelException
    {
        ktx.assertOpen();
        return storeReadLayer.indexUpdatesAndSize(
                SchemaDescriptorFactory.forLabel( index.label(), index.properties() ), target );

    }

    @Override
    public Register.DoubleLongRegister indexSample( IndexReference index, Register.DoubleLongRegister target )
            throws IndexNotFoundKernelException
    {
        ktx.assertOpen();
        return storeReadLayer.indexSample(
                SchemaDescriptorFactory.forLabel( index.label(), index.properties() ), target );
    }

    IndexReference indexGetCapability( IndexDescriptor schemaIndexDescriptor )
>>>>>>> b9119223
    {
        try
        {
            return storeReadLayer.indexReference( indexDescriptor );
        }
        catch ( IndexNotFoundKernelException e )
        {
            throw new IllegalStateException( "Could not find capability for index " + indexDescriptor, e );
        }
    }

    InternalIndexState indexGetState( IndexDescriptor descriptor ) throws IndexNotFoundKernelException
    {
        // If index is in our state, then return populating
        if ( ktx.hasTxStateWithChanges() )
        {
            if ( checkIndexState( descriptor,
                    ktx.txState().indexDiffSetsBySchema( descriptor.schema() ) ) )
            {
                return InternalIndexState.POPULATING;
            }
        }

        return storeReadLayer.indexGetState( descriptor );
    }

    Long indexGetOwningUniquenessConstraintId( IndexDescriptor index )
    {
        return storeReadLayer.indexGetOwningUniquenessConstraintId( index );
    }

    IndexDescriptor indexGetForSchema( SchemaDescriptor descriptor )
    {
        IndexDescriptor indexDescriptor = storeReadLayer.indexGetForSchema( descriptor );
<<<<<<< HEAD
        Iterator<IndexDescriptor> rules = iterator( indexDescriptor );
=======
        Iterator<IndexDescriptor> indexes = iterator( indexDescriptor );
>>>>>>> b9119223
        if ( ktx.hasTxStateWithChanges() )
        {
            indexes = filter(
                    SchemaDescriptor.equalTo( descriptor ),
                    ktx.txState().indexDiffSetsByLabel( descriptor.keyId() ).apply( indexes ) );
        }
        return singleOrNull( indexes );
    }

    private boolean checkIndexState( IndexDescriptor index, ReadableDiffSets<IndexDescriptor> diffSet )
            throws IndexNotFoundKernelException
    {
        if ( diffSet.isAdded( index ) )
        {
            return true;
        }
        if ( diffSet.isRemoved( index ) )
        {
            throw new IndexNotFoundKernelException( format( "Index on %s has been dropped in this transaction.",
                    index.userDescription( SchemaUtil.idTokenNameLookup ) ) );
        }
        return false;
    }

    @Override
    public Iterator<ConstraintDescriptor> constraintsGetForSchema( SchemaDescriptor descriptor )
    {
        sharedOptimisticLock( descriptor.keyType(), descriptor.keyId() );
        ktx.assertOpen();
        Iterator<ConstraintDescriptor> constraints = storeReadLayer.constraintsGetForSchema( descriptor );
        if ( ktx.hasTxStateWithChanges() )
        {
            return ktx.txState().constraintsChangesForSchema( descriptor ).apply( constraints );
        }
        return constraints;
    }

    @Override
    public boolean constraintExists( ConstraintDescriptor descriptor )
    {
        SchemaDescriptor schema = descriptor.schema();
        sharedOptimisticLock( schema.keyType(), schema.keyId() );
        ktx.assertOpen();
        boolean inStore = storeReadLayer.constraintExists( descriptor );
        if ( ktx.hasTxStateWithChanges() )
        {
            ReadableDiffSets<ConstraintDescriptor> diffSet =
                    ktx.txState().constraintsChangesForSchema( descriptor.schema() );
            return diffSet.isAdded( descriptor ) || (inStore && !diffSet.isRemoved( descriptor ));
        }

        return inStore;
    }

    @Override
    public Iterator<ConstraintDescriptor> constraintsGetForLabel( int labelId )
    {
        sharedOptimisticLock( ResourceTypes.LABEL, labelId );
        ktx.assertOpen();
        Iterator<ConstraintDescriptor> constraints = storeReadLayer.constraintsGetForLabel( labelId );
        if ( ktx.hasTxStateWithChanges() )
        {
            return ktx.txState().constraintsChangesForLabel( labelId ).apply( constraints );
        }
        return constraints;
    }

    @Override
    public Iterator<ConstraintDescriptor> constraintsGetAll()
    {
        ktx.assertOpen();
        Iterator<ConstraintDescriptor> constraints = storeReadLayer.constraintsGetAll();
        if ( ktx.hasTxStateWithChanges() )
        {
            constraints = ktx.txState().constraintsChanges().apply( constraints );
        }
        return Iterators.map( constraintDescriptor ->
        {
            SchemaDescriptor schema = constraintDescriptor.schema();
            ktx.statementLocks().pessimistic().acquireShared( ktx.lockTracer(), schema.keyType(), schema.keyId() );
            return constraintDescriptor;
        }, constraints );
    }

    @Override
    public Iterator<ConstraintDescriptor> constraintsGetForRelationshipType( int typeId )
    {
        sharedOptimisticLock( ResourceTypes.RELATIONSHIP_TYPE, typeId );
        ktx.assertOpen();
        Iterator<ConstraintDescriptor> constraints = storeReadLayer.constraintsGetForRelationshipType( typeId );
        if ( ktx.hasTxStateWithChanges() )
        {
            return ktx.txState().constraintsChangesForRelationshipType( typeId ).apply( constraints );
        }
        return constraints;
    }

    @Override
    PageCursor nodePage( long reference )
    {
        return nodes.openPageCursorForReading( reference );
    }

    @Override
    PageCursor relationshipPage( long reference )
    {
        return relationships.openPageCursorForReading( reference );
    }

    @Override
    PageCursor groupPage( long reference )
    {
        return groups.openPageCursorForReading( reference );
    }

    @Override
    PageCursor propertyPage( long reference )
    {
        return properties.openPageCursorForReading( reference );
    }

    @Override
    PageCursor stringPage( long reference )
    {
        return properties.openStringPageCursor( reference );
    }

    @Override
    PageCursor arrayPage( long reference )
    {
        return properties.openArrayPageCursor( reference );
    }

    @Override
    RecordCursor<DynamicRecord> labelCursor()
    {
        return nodes.newLabelCursor();
    }

    @Override
    void node( NodeRecord record, long reference, PageCursor pageCursor )
    {
        nodes.getRecordByCursor( reference, record, RecordLoad.CHECK, pageCursor );
    }

    @Override
    void relationship( RelationshipRecord record, long reference, PageCursor pageCursor )
    {
        // When scanning, we inspect RelationshipRecord.inUse(), so using RecordLoad.CHECK is fine
        relationships.getRecordByCursor( reference, record, RecordLoad.CHECK, pageCursor );
    }

    @Override
    void relationshipFull( RelationshipRecord record, long reference, PageCursor pageCursor )
    {
        // We need to load forcefully for relationship chain traversal since otherwise we cannot
        // traverse over relationship records which have been concurrently deleted
        // (flagged as inUse = false).
        // see
        //      org.neo4j.kernel.impl.store.RelationshipChainPointerChasingTest
        //      org.neo4j.kernel.impl.locking.RelationshipCreateDeleteIT
        relationships.getRecordByCursor( reference, record, RecordLoad.FORCE, pageCursor );
    }

    @Override
    void property( PropertyRecord record, long reference, PageCursor pageCursor )
    {
        // We need to load forcefully here since otherwise we can have inconsistent reads
        // for properties across blocks, see org.neo4j.graphdb.ConsistentPropertyReadsIT
        properties.getRecordByCursor( reference, record, RecordLoad.FORCE, pageCursor );
    }

    @Override
    void group( RelationshipGroupRecord record, long reference, PageCursor page )
    {
        // We need to load forcefully here since otherwise we cannot traverse over groups
        // records which have been concurrently deleted (flagged as inUse = false).
        // @see #org.neo4j.kernel.impl.store.RelationshipChainPointerChasingTest
        groups.getRecordByCursor( reference, record, RecordLoad.FORCE, page );
    }

    @Override
    long nodeHighMark()
    {
        return nodes.getHighestPossibleIdInUse();
    }

    @Override
    long relationshipHighMark()
    {
        return relationships.getHighestPossibleIdInUse();
    }

    @Override
    TextValue string( DefaultPropertyCursor cursor, long reference, PageCursor page )
    {
        ByteBuffer buffer = cursor.buffer = properties.loadString( reference, cursor.buffer, page );
        buffer.flip();
        return Values.stringValue( UTF8.decode( buffer.array(), 0, buffer.limit() ) );
    }

    @Override
    ArrayValue array( DefaultPropertyCursor cursor, long reference, PageCursor page )
    {
        ByteBuffer buffer = cursor.buffer = properties.loadArray( reference, cursor.buffer, page );
        buffer.flip();
        return PropertyUtil.readArrayFromBuffer( buffer );
    }

    boolean nodeExistsInStore( long id )
    {
        return storeReadLayer.nodeExists( id );
    }

    void getOrCreateNodeIndexConfig( String indexName, Map<String,String> customConfig )
    {
        explicitIndexStore.getOrCreateNodeIndexConfig( indexName, customConfig );
    }

    void getOrCreateRelationshipIndexConfig( String indexName, Map<String,String> customConfig )
    {
        explicitIndexStore.getOrCreateRelationshipIndexConfig( indexName, customConfig );
    }

    String indexGetFailure( IndexDescriptor descriptor ) throws IndexNotFoundKernelException
    {
        return storeReadLayer.indexGetFailure( descriptor.schema() );
    }

    @Override
    public UserFunctionHandle functionGet( QualifiedName name )
    {
        ktx.assertOpen();
        return procedures.function( name );
    }

    @Override
    public ProcedureHandle procedureGet( QualifiedName name ) throws ProcedureException
    {
        ktx.assertOpen();
        return procedures.procedure( name );
    }

    @Override
    public Set<ProcedureSignature> proceduresGetAll( ) throws ProcedureException
    {
        ktx.assertOpen();
        return procedures.getAllProcedures();
    }

    @Override
    public UserFunctionHandle aggregationFunctionGet( QualifiedName name )
    {
        ktx.assertOpen();
        return procedures.aggregationFunction( name );
    }

    @Override
    public RawIterator<Object[],ProcedureException> procedureCallRead( int id, Object[] arguments )
            throws ProcedureException
    {
        AccessMode accessMode = ktx.securityContext().mode();
        if ( !accessMode.allowsReads() )
        {
            throw accessMode.onViolation( format( "Read operations are not allowed for %s.",
                    ktx.securityContext().description() ) );
        }
        return callProcedure( id, arguments, new RestrictedAccessMode( ktx.securityContext().mode(), AccessMode.Static
                .READ ) );
    }

    @Override
    public RawIterator<Object[],ProcedureException> procedureCallReadOverride( int id, Object[] arguments )
            throws ProcedureException
    {
        return callProcedure( id, arguments,
                new OverriddenAccessMode( ktx.securityContext().mode(), AccessMode.Static.READ ) );
    }

    @Override
    public RawIterator<Object[],ProcedureException> procedureCallWrite( int id, Object[] arguments )
            throws ProcedureException
    {
        AccessMode accessMode = ktx.securityContext().mode();
        if ( !accessMode.allowsWrites() )
        {
            throw accessMode.onViolation( format( "Write operations are not allowed for %s.",
                    ktx.securityContext().description() ) );
        }
        return callProcedure( id, arguments,
                new RestrictedAccessMode( ktx.securityContext().mode(), AccessMode.Static.TOKEN_WRITE ) );
    }

    @Override
    public RawIterator<Object[],ProcedureException> procedureCallWriteOverride( int id, Object[] arguments )
            throws ProcedureException
    {
        return callProcedure( id, arguments,
                new OverriddenAccessMode( ktx.securityContext().mode(), AccessMode.Static.TOKEN_WRITE ) );

    }

    @Override
    public RawIterator<Object[],ProcedureException> procedureCallSchema( int id, Object[] arguments )
            throws ProcedureException
    {
        AccessMode accessMode = ktx.securityContext().mode();
        if ( !accessMode.allowsSchemaWrites() )
        {
            throw accessMode.onViolation( format( "Schema operations are not allowed for %s.",
                    ktx.securityContext().description() ) );
        }
        return callProcedure( id, arguments,
                new RestrictedAccessMode( ktx.securityContext().mode(), AccessMode.Static.FULL ) );
    }

    @Override
    public RawIterator<Object[],ProcedureException> procedureCallSchemaOverride( int id, Object[] arguments )
            throws ProcedureException
    {
        return callProcedure( id, arguments,
                new OverriddenAccessMode( ktx.securityContext().mode(), AccessMode.Static.FULL ) );
    }

    @Override
    public RawIterator<Object[],ProcedureException> procedureCallRead( QualifiedName name, Object[] arguments )
            throws ProcedureException
    {
        AccessMode accessMode = ktx.securityContext().mode();
        if ( !accessMode.allowsReads() )
        {
            throw accessMode.onViolation( format( "Read operations are not allowed for %s.",
                    ktx.securityContext().description() ) );
        }
        return callProcedure( name, arguments, new RestrictedAccessMode( ktx.securityContext().mode(), AccessMode.Static
                .READ ) );
    }

    @Override
    public RawIterator<Object[],ProcedureException> procedureCallReadOverride( QualifiedName name, Object[] arguments )
            throws ProcedureException
    {
        return callProcedure( name, arguments,
                new OverriddenAccessMode( ktx.securityContext().mode(), AccessMode.Static.READ ) );
    }

    @Override
    public RawIterator<Object[],ProcedureException> procedureCallWrite( QualifiedName name, Object[] arguments )
            throws ProcedureException
    {
        AccessMode accessMode = ktx.securityContext().mode();
        if ( !accessMode.allowsWrites() )
        {
            throw accessMode.onViolation( format( "Write operations are not allowed for %s.",
                    ktx.securityContext().description() ) );
        }
        return callProcedure( name, arguments,
                new RestrictedAccessMode( ktx.securityContext().mode(), AccessMode.Static.TOKEN_WRITE ) );
    }

    @Override
    public RawIterator<Object[],ProcedureException> procedureCallWriteOverride( QualifiedName name, Object[] arguments )
            throws ProcedureException
    {
        return callProcedure( name, arguments,
                new OverriddenAccessMode( ktx.securityContext().mode(), AccessMode.Static.TOKEN_WRITE ) );

    }

    @Override
    public RawIterator<Object[],ProcedureException> procedureCallSchema( QualifiedName name, Object[] arguments )
            throws ProcedureException
    {
        AccessMode accessMode = ktx.securityContext().mode();
        if ( !accessMode.allowsSchemaWrites() )
        {
            throw accessMode.onViolation( format( "Schema operations are not allowed for %s.",
                    ktx.securityContext().description() ) );
        }
        return callProcedure( name, arguments,
                new RestrictedAccessMode( ktx.securityContext().mode(), AccessMode.Static.FULL ) );
    }

    @Override
    public RawIterator<Object[],ProcedureException> procedureCallSchemaOverride( QualifiedName name,
            Object[] arguments )
            throws ProcedureException
    {
        return callProcedure( name, arguments,
                new OverriddenAccessMode( ktx.securityContext().mode(), AccessMode.Static.FULL ) );
    }

    @Override
    public AnyValue functionCall( int id, AnyValue[] arguments ) throws ProcedureException
    {
        if ( !ktx.securityContext().mode().allowsReads() )
        {
            throw ktx.securityContext().mode().onViolation(
                    format( "Read operations are not allowed for %s.", ktx.securityContext().description() ) );
        }
        return callFunction( id, arguments,
                new RestrictedAccessMode( ktx.securityContext().mode(), AccessMode.Static.READ ) );
    }

    @Override
    public AnyValue functionCall( QualifiedName name, AnyValue[] arguments ) throws ProcedureException
    {
        if ( !ktx.securityContext().mode().allowsReads() )
        {
            throw ktx.securityContext().mode().onViolation(
                    format( "Read operations are not allowed for %s.", ktx.securityContext().description() ) );
        }
        return callFunction( name, arguments,
                new RestrictedAccessMode( ktx.securityContext().mode(), AccessMode.Static.READ ) );
    }

    @Override
    public AnyValue functionCallOverride( int id, AnyValue[] arguments ) throws ProcedureException
    {
        return callFunction( id, arguments,
                new OverriddenAccessMode( ktx.securityContext().mode(), AccessMode.Static.READ ) );
    }

    @Override
    public AnyValue functionCallOverride( QualifiedName name, AnyValue[] arguments ) throws ProcedureException
    {
        return callFunction( name, arguments,
                new OverriddenAccessMode( ktx.securityContext().mode(), AccessMode.Static.READ ) );
    }

    @Override
    public UserAggregator aggregationFunction( int id ) throws ProcedureException
    {
        if ( !ktx.securityContext().mode().allowsReads() )
        {
            throw ktx.securityContext().mode().onViolation(
                    format( "Read operations are not allowed for %s.", ktx.securityContext().description() ) );
        }
        return aggregationFunction( id,
                new RestrictedAccessMode( ktx.securityContext().mode(), AccessMode.Static.READ ) );
    }

    @Override
    public UserAggregator aggregationFunction( QualifiedName name ) throws ProcedureException
    {
        if ( !ktx.securityContext().mode().allowsReads() )
        {
            throw ktx.securityContext().mode().onViolation(
                    format( "Read operations are not allowed for %s.", ktx.securityContext().description() ) );
        }
        return aggregationFunction( name,
                new RestrictedAccessMode( ktx.securityContext().mode(), AccessMode.Static.READ ) );
    }

    @Override
    public UserAggregator aggregationFunctionOverride( int id ) throws ProcedureException
    {
        return aggregationFunction( id,
                new OverriddenAccessMode( ktx.securityContext().mode(), AccessMode.Static.READ ) );
    }

    @Override
    public UserAggregator aggregationFunctionOverride( QualifiedName name ) throws ProcedureException
    {
        return aggregationFunction( name,
                new OverriddenAccessMode( ktx.securityContext().mode(), AccessMode.Static.READ ) );
    }

    @Override
    public ValueMapper<Object> valueMapper()
    {
        return procedures.valueMapper();
    }

    @Override
    public <K, V> V schemaStateGetOrCreate( K key, Function<K,V> creator )
    {
        return schemaState.getOrCreate( key, creator );
    }

    @Override
    public <K, V> V schemaStateGet( K key )
    {
        return schemaState.get( key );
    }

    @Override
    public void schemaStateFlush()
    {
        schemaState.clear();
    }

    ExplicitIndexStore explicitIndexStore()
    {
        return explicitIndexStore;
    }

    private RawIterator<Object[],ProcedureException> callProcedure(
            int id, Object[] input, final AccessMode override )
            throws ProcedureException
    {
        ktx.assertOpen();

        final SecurityContext procedureSecurityContext = ktx.securityContext().withMode( override );
        final RawIterator<Object[],ProcedureException> procedureCall;
        try ( KernelTransaction.Revertable ignore = ktx.overrideWith( procedureSecurityContext );
              Statement statement = ktx.acquireStatement() )
        {
            procedureCall = procedures
                    .callProcedure( populateProcedureContext( procedureSecurityContext ), id, input, statement );
        }
        return createIterator( procedureSecurityContext, procedureCall );
    }

    private RawIterator<Object[],ProcedureException> callProcedure(
            QualifiedName name, Object[] input, final AccessMode override )
            throws ProcedureException
    {
        ktx.assertOpen();

        final SecurityContext procedureSecurityContext = ktx.securityContext().withMode( override );
        final RawIterator<Object[],ProcedureException> procedureCall;
        try ( KernelTransaction.Revertable ignore = ktx.overrideWith( procedureSecurityContext );
              Statement statement = ktx.acquireStatement() )
        {
            procedureCall = procedures
                    .callProcedure( populateProcedureContext( procedureSecurityContext ), name, input, statement );
        }
        return createIterator( procedureSecurityContext, procedureCall );
    }

    private RawIterator<Object[],ProcedureException> createIterator( SecurityContext procedureSecurityContext,
            RawIterator<Object[],ProcedureException> procedureCall )
    {
        return new RawIterator<Object[],ProcedureException>()
        {
            @Override
            public boolean hasNext() throws ProcedureException
            {
                try ( KernelTransaction.Revertable ignore = ktx.overrideWith( procedureSecurityContext ) )
                {
                    return procedureCall.hasNext();
                }
            }

            @Override
            public Object[] next() throws ProcedureException
            {
                try ( KernelTransaction.Revertable ignore = ktx.overrideWith( procedureSecurityContext ) )
                {
                    return procedureCall.next();
                }
            }
        };
    }

    private AnyValue callFunction( int id, AnyValue[] input, final AccessMode mode ) throws ProcedureException
    {
        ktx.assertOpen();

        try ( KernelTransaction.Revertable ignore = ktx.overrideWith( ktx.securityContext().withMode( mode ) ) )
        {
            return procedures.callFunction( populateFunctionContext(), id, input );
        }
    }

    private AnyValue callFunction( QualifiedName name, AnyValue[] input, final AccessMode mode )
            throws ProcedureException
    {
        ktx.assertOpen();

        try ( KernelTransaction.Revertable ignore = ktx.overrideWith( ktx.securityContext().withMode( mode ) ) )
        {
            return procedures.callFunction( populateFunctionContext(), name, input );
        }
    }

    private UserAggregator aggregationFunction( int id, final AccessMode mode )
            throws ProcedureException
    {
        ktx.assertOpen();

        try ( KernelTransaction.Revertable ignore = ktx.overrideWith( ktx.securityContext().withMode( mode ) ) )
        {
            return procedures.createAggregationFunction( populateAggregationContext(), id );
        }
    }

    private UserAggregator aggregationFunction( QualifiedName name, final AccessMode mode )
            throws ProcedureException
    {
        ktx.assertOpen();

        try ( KernelTransaction.Revertable ignore = ktx.overrideWith( ktx.securityContext().withMode( mode ) ) )
        {
            return procedures.createAggregationFunction( populateAggregationContext(), name );
        }
    }

    private BasicContext populateFunctionContext()
    {
        BasicContext ctx = new BasicContext();
        ctx.put( Context.KERNEL_TRANSACTION, ktx );
        ctx.put( Context.THREAD, Thread.currentThread() );
        ClockContext clocks = ktx.clocks();
        ctx.put( Context.SYSTEM_CLOCK, clocks.systemClock() );
        ctx.put( Context.STATEMENT_CLOCK, clocks.statementClock() );
        ctx.put( Context.TRANSACTION_CLOCK, clocks.transactionClock() );
        return ctx;
    }

    private BasicContext populateAggregationContext()
    {
        BasicContext ctx = new BasicContext();
        ctx.put( Context.KERNEL_TRANSACTION, ktx );
        ctx.put( Context.THREAD, Thread.currentThread() );
        return ctx;
    }

    private BasicContext populateProcedureContext( SecurityContext procedureSecurityContext )
    {
        BasicContext ctx = new BasicContext();
        ctx.put( Context.KERNEL_TRANSACTION, ktx );
        ctx.put( Context.THREAD, Thread.currentThread() );
        ctx.put( Context.SECURITY_CONTEXT, procedureSecurityContext );
        return ctx;
    }

    private void assertValidIndex( IndexReference index ) throws IndexNotFoundKernelException
    {
        if ( index == IndexReference.NO_INDEX )
        {
            throw new IndexNotFoundKernelException( "No index was found" );
        }
    }
}<|MERGE_RESOLUTION|>--- conflicted
+++ resolved
@@ -56,17 +56,11 @@
 import org.neo4j.kernel.api.proc.Context;
 import org.neo4j.kernel.api.schema.LabelSchemaDescriptor;
 import org.neo4j.kernel.api.schema.SchemaDescriptorFactory;
-<<<<<<< HEAD
 import org.neo4j.kernel.api.schema.index.IndexDescriptor;
-import org.neo4j.kernel.api.schema.index.SchemaIndexDescriptor;
-import org.neo4j.kernel.api.schema.index.SchemaIndexDescriptorFactory;
-import org.neo4j.kernel.api.txstate.ExplicitIndexTransactionState;
-=======
 import org.neo4j.kernel.api.schema.index.CapableIndexDescriptor;
 import org.neo4j.kernel.api.schema.index.IndexDescriptor;
 import org.neo4j.kernel.api.schema.index.IndexDescriptorFactory;
 import org.neo4j.kernel.api.schema.index.StoreIndexDescriptor;
->>>>>>> b9119223
 import org.neo4j.kernel.api.txstate.TransactionCountingStateVisitor;
 import org.neo4j.kernel.api.txstate.TransactionState;
 import org.neo4j.kernel.impl.api.ClockContext;
@@ -254,15 +248,8 @@
     @Override
     IndexReader indexReader( IndexReference index, boolean fresh ) throws IndexNotFoundKernelException
     {
-<<<<<<< HEAD
-        IndexDescriptor indexDescriptor = index.isUnique() ?
-                                          SchemaIndexDescriptorFactory.uniqueForLabel( index.label(), index.properties() ) :
-                                          SchemaIndexDescriptorFactory.forLabel( index.label(), index.properties() );
-        return statement.getIndexReader( indexDescriptor );
-=======
         return fresh ? statement.getFreshIndexReader( (IndexDescriptor) index ) :
                statement.getIndexReader( (IndexDescriptor) index );
->>>>>>> b9119223
     }
 
     @Override
@@ -344,18 +331,10 @@
             // This means we have invalid label or property ids.
             return IndexReference.NO_INDEX;
         }
-<<<<<<< HEAD
-        IndexDescriptor indexDescriptor = storeReadLayer.indexGetForSchema( descriptor );
-        if ( ktx.hasTxStateWithChanges() )
-        {
-            ReadableDiffSets<IndexDescriptor> diffSets =
-                    ktx.txState().indexDiffSetsByLabel( label );
-=======
         CapableIndexDescriptor indexDescriptor = storeReadLayer.indexGetForSchema( descriptor );
         if ( ktx.hasTxStateWithChanges() )
         {
             ReadableDiffSets<IndexDescriptor> diffSets = ktx.txState().indexDiffSetsByLabel( label );
->>>>>>> b9119223
             if ( indexDescriptor != null )
             {
                 if ( diffSets.isRemoved( indexDescriptor ) )
@@ -369,14 +348,8 @@
             }
             else
             {
-<<<<<<< HEAD
-                Iterator<IndexDescriptor> fromTxState = filter(
-                        SchemaDescriptor.equalTo( descriptor ),
-                        diffSets.apply( emptyResourceIterator() ) );
-=======
                 Iterator<IndexDescriptor> fromTxState =
                         filter( SchemaDescriptor.equalTo( descriptor ), diffSets.getAdded().iterator() );
->>>>>>> b9119223
                 if ( fromTxState.hasNext() )
                 {
                     return fromTxState.next();
@@ -405,20 +378,12 @@
         sharedOptimisticLock( ResourceTypes.LABEL, labelId );
         ktx.assertOpen();
 
-<<<<<<< HEAD
-        Iterator<IndexDescriptor> iterator = storeReadLayer.indexesGetForLabel( labelId );
-=======
         Iterator<? extends IndexDescriptor> iterator = storeReadLayer.indexesGetForLabel( labelId );
->>>>>>> b9119223
         if ( ktx.hasTxStateWithChanges() )
         {
             iterator = ktx.txState().indexDiffSetsByLabel( labelId ).apply( iterator );
         }
-<<<<<<< HEAD
-        return Iterators.map( DefaultCapableIndexReference::fromDescriptor, iterator );
-=======
         return (Iterator)iterator;
->>>>>>> b9119223
     }
 
     @Override
@@ -426,11 +391,7 @@
     {
         ktx.assertOpen();
 
-<<<<<<< HEAD
-        Iterator<IndexDescriptor> iterator = storeReadLayer.indexesGetAll();
-=======
         Iterator<? extends IndexDescriptor> iterator = storeReadLayer.indexesGetAll();
->>>>>>> b9119223
         if ( ktx.hasTxStateWithChanges() )
         {
             iterator = ktx.txState().indexChanges().apply( storeReadLayer.indexesGetAll() );
@@ -438,13 +399,8 @@
 
         return Iterators.map( indexDescriptor ->
         {
-<<<<<<< HEAD
             acquireSharedOptimisticLabelLock( indexDescriptor.schema().getEntityTokenIds() );
-            return fromDescriptor( indexDescriptor );
-=======
-            sharedOptimisticLock( ResourceTypes.LABEL, indexDescriptor.schema().keyId() );
             return indexDescriptor;
->>>>>>> b9119223
         }, iterator );
     }
 
@@ -530,9 +486,6 @@
         return storeReadLayer.indexSize( SchemaDescriptorFactory.forLabel( index.label(), index.properties() ) );
     }
 
-<<<<<<< HEAD
-    CapableIndexReference indexGetCapability( IndexDescriptor indexDescriptor )
-=======
     @Override
     public long nodesCountIndexed( IndexReference index, long nodeId, Value value ) throws KernelException
     {
@@ -577,7 +530,6 @@
     }
 
     IndexReference indexGetCapability( IndexDescriptor schemaIndexDescriptor )
->>>>>>> b9119223
     {
         try
         {
@@ -612,11 +564,7 @@
     IndexDescriptor indexGetForSchema( SchemaDescriptor descriptor )
     {
         IndexDescriptor indexDescriptor = storeReadLayer.indexGetForSchema( descriptor );
-<<<<<<< HEAD
-        Iterator<IndexDescriptor> rules = iterator( indexDescriptor );
-=======
         Iterator<IndexDescriptor> indexes = iterator( indexDescriptor );
->>>>>>> b9119223
         if ( ktx.hasTxStateWithChanges() )
         {
             indexes = filter(

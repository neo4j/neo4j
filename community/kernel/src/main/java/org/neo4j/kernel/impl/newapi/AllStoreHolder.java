/*
 * Copyright (c) 2002-2018 "Neo Technology,"
 * Network Engine for Objects in Lund AB [http://neotechnology.com]
 *
 * This file is part of Neo4j.
 *
 * Neo4j is free software: you can redistribute it and/or modify
 * it under the terms of the GNU General Public License as published by
 * the Free Software Foundation, either version 3 of the License, or
 * (at your option) any later version.
 *
 * This program is distributed in the hope that it will be useful,
 * but WITHOUT ANY WARRANTY; without even the implied warranty of
 * MERCHANTABILITY or FITNESS FOR A PARTICULAR PURPOSE.  See the
 * GNU General Public License for more details.
 *
 * You should have received a copy of the GNU General Public License
 * along with this program.  If not, see <http://www.gnu.org/licenses/>.
 */
package org.neo4j.kernel.impl.newapi;

import java.nio.ByteBuffer;
import java.util.Iterator;
import java.util.Map;
import java.util.Set;
import java.util.function.Function;

import org.neo4j.collection.RawIterator;
import org.neo4j.function.Suppliers;
import org.neo4j.function.Suppliers.Lazy;
import org.neo4j.helpers.collection.Iterators;
import org.neo4j.internal.kernel.api.CapableIndexReference;
import org.neo4j.internal.kernel.api.IndexReference;
import org.neo4j.internal.kernel.api.InternalIndexState;
import org.neo4j.internal.kernel.api.exceptions.ProcedureException;
import org.neo4j.internal.kernel.api.exceptions.explicitindex.ExplicitIndexNotFoundKernelException;
import org.neo4j.internal.kernel.api.exceptions.schema.ConstraintValidationException;
import org.neo4j.internal.kernel.api.procs.ProcedureHandle;
import org.neo4j.internal.kernel.api.procs.ProcedureSignature;
import org.neo4j.internal.kernel.api.procs.QualifiedName;
import org.neo4j.internal.kernel.api.procs.UserAggregator;
import org.neo4j.internal.kernel.api.procs.UserFunctionHandle;
import org.neo4j.internal.kernel.api.schema.SchemaDescriptor;
import org.neo4j.internal.kernel.api.schema.SchemaUtil;
import org.neo4j.internal.kernel.api.schema.constraints.ConstraintDescriptor;
import org.neo4j.internal.kernel.api.security.AccessMode;
import org.neo4j.internal.kernel.api.security.SecurityContext;
import org.neo4j.io.pagecache.PageCursor;
import org.neo4j.kernel.api.ExplicitIndex;
import org.neo4j.kernel.api.KernelTransaction;
import org.neo4j.kernel.api.Statement;
import org.neo4j.kernel.api.exceptions.index.IndexNotFoundKernelException;
import org.neo4j.kernel.api.exceptions.schema.CreateConstraintFailureException;
import org.neo4j.kernel.api.exceptions.schema.SchemaRuleNotFoundException;
import org.neo4j.kernel.api.proc.BasicContext;
import org.neo4j.kernel.api.proc.Context;
import org.neo4j.kernel.api.schema.LabelSchemaDescriptor;
import org.neo4j.kernel.api.schema.SchemaDescriptorFactory;
<<<<<<< HEAD
import org.neo4j.kernel.api.schema.index.IndexDescriptor;
=======
>>>>>>> 678a860c
import org.neo4j.kernel.api.schema.index.SchemaIndexDescriptor;
import org.neo4j.kernel.api.schema.index.SchemaIndexDescriptorFactory;
import org.neo4j.kernel.api.txstate.ExplicitIndexTransactionState;
import org.neo4j.kernel.api.txstate.TransactionCountingStateVisitor;
import org.neo4j.kernel.api.txstate.TransactionState;
import org.neo4j.kernel.impl.api.ClockContext;
import org.neo4j.kernel.impl.api.CountsRecordState;
import org.neo4j.kernel.impl.api.KernelTransactionImplementation;
import org.neo4j.kernel.impl.api.SchemaState;
import org.neo4j.kernel.impl.api.security.OverriddenAccessMode;
import org.neo4j.kernel.impl.api.security.RestrictedAccessMode;
import org.neo4j.kernel.impl.api.store.DefaultCapableIndexReference;
import org.neo4j.kernel.impl.api.store.DefaultIndexReference;
import org.neo4j.kernel.impl.api.store.PropertyUtil;
import org.neo4j.kernel.impl.index.ExplicitIndexStore;
import org.neo4j.kernel.impl.locking.ResourceTypes;
import org.neo4j.kernel.impl.proc.Procedures;
import org.neo4j.kernel.impl.store.RecordCursor;
import org.neo4j.kernel.impl.store.record.DynamicRecord;
import org.neo4j.kernel.impl.store.record.NodeRecord;
import org.neo4j.kernel.impl.store.record.PropertyRecord;
import org.neo4j.kernel.impl.store.record.RecordLoad;
import org.neo4j.kernel.impl.store.record.RelationshipGroupRecord;
import org.neo4j.kernel.impl.store.record.RelationshipRecord;
import org.neo4j.storageengine.api.StorageEngine;
import org.neo4j.storageengine.api.StorageStatement;
import org.neo4j.storageengine.api.StoreReadLayer;
import org.neo4j.storageengine.api.schema.IndexReader;
import org.neo4j.storageengine.api.schema.LabelScanReader;
import org.neo4j.storageengine.api.schema.PopulationProgress;
import org.neo4j.storageengine.api.txstate.ReadableDiffSets;
import org.neo4j.string.UTF8;
import org.neo4j.values.AnyValue;
import org.neo4j.values.ValueMapper;
import org.neo4j.values.storable.ArrayValue;
import org.neo4j.values.storable.TextValue;
import org.neo4j.values.storable.Values;

import static java.lang.String.format;
import static org.neo4j.helpers.collection.Iterators.emptyResourceIterator;
import static org.neo4j.helpers.collection.Iterators.filter;
import static org.neo4j.helpers.collection.Iterators.iterator;
import static org.neo4j.helpers.collection.Iterators.singleOrNull;
import static org.neo4j.kernel.impl.api.store.DefaultIndexReference.fromDescriptor;
import static org.neo4j.register.Registers.newDoubleLongRegister;
import static org.neo4j.storageengine.api.txstate.TxStateVisitor.EMPTY;

public class AllStoreHolder extends Read
{
    private final StorageStatement.Nodes nodes;
    private final StorageStatement.Groups groups;
    private final StorageStatement.Properties properties;
    private final StorageStatement.Relationships relationships;
    private final StorageStatement statement;
    private final StoreReadLayer storeReadLayer;
    private final ExplicitIndexStore explicitIndexStore;
    private final Lazy<ExplicitIndexTransactionState> explicitIndexes;
    private final Procedures procedures;
    private final SchemaState schemaState;

    public AllStoreHolder( StorageEngine engine,
            StorageStatement statement,
            KernelTransactionImplementation ktx,
            DefaultCursors cursors,
            ExplicitIndexStore explicitIndexStore,
            Procedures procedures,
            SchemaState schemaState )
    {
        super( cursors, ktx );
        this.storeReadLayer = engine.storeReadLayer();
        this.statement = statement; // use provided statement, to assert no leakage
        this.explicitIndexes = Suppliers.lazySingleton( ktx::explicitIndexTxState );

        this.nodes = statement.nodes();
        this.relationships = statement.relationships();
        this.groups = statement.groups();
        this.properties = statement.properties();
        this.explicitIndexStore = explicitIndexStore;
        this.procedures = procedures;
        this.schemaState = schemaState;
    }

    @Override
    public boolean nodeExists( long reference )
    {
        ktx.assertOpen();

        if ( hasTxStateWithChanges() )
        {
            TransactionState txState = txState();
            if ( txState.nodeIsDeletedInThisTx( reference ) )
            {
                return false;
            }
            else if ( txState.nodeIsAddedInThisTx( reference ) )
            {
                return true;
            }
        }
        return storeReadLayer.nodeExists( reference );
    }

    @Override
    public long countsForNode( int labelId )
    {
        long count = countsForNodeWithoutTxState( labelId );
        if ( ktx.hasTxStateWithChanges() )
        {
            CountsRecordState counts = new CountsRecordState();
            try
            {
                TransactionState txState = ktx.txState();
                txState.accept( new TransactionCountingStateVisitor( EMPTY, storeReadLayer,
                        statement, txState, counts ) );
                if ( counts.hasChanges() )
                {
                    count += counts.nodeCount( labelId, newDoubleLongRegister() ).readSecond();
                }
            }
            catch ( ConstraintValidationException | CreateConstraintFailureException e )
            {
                throw new IllegalArgumentException( "Unexpected error: " + e.getMessage() );
            }
        }
        return count;
    }

    @Override
    public long countsForNodeWithoutTxState( int labelId )
    {
        return storeReadLayer.countsForNode( labelId );
    }

    @Override
    public long countsForRelationship( int startLabelId, int typeId, int endLabelId )
    {
        long count = countsForRelationshipWithoutTxState( startLabelId, typeId, endLabelId );
        if ( ktx.hasTxStateWithChanges() )
        {
            CountsRecordState counts = new CountsRecordState();
            try
            {
                TransactionState txState = ktx.txState();
                txState.accept( new TransactionCountingStateVisitor( EMPTY, storeReadLayer,
                        statement, txState, counts ) );
                if ( counts.hasChanges() )
                {
                    count += counts.relationshipCount( startLabelId, typeId, endLabelId, newDoubleLongRegister() )
                            .readSecond();
                }
            }
            catch ( ConstraintValidationException | CreateConstraintFailureException e )
            {
                throw new IllegalArgumentException( "Unexpected error: " + e.getMessage() );
            }
        }
        return count;
    }

    @Override
    public long countsForRelationshipWithoutTxState( int startLabelId, int typeId, int endLabelId )
    {
        return storeReadLayer.countsForRelationship( startLabelId, typeId, endLabelId );
    }

    @Override
    public boolean relationshipExists( long reference )
    {
        ktx.assertOpen();

        if ( hasTxStateWithChanges() )
        {
            TransactionState txState = txState();
            if ( txState.relationshipIsDeletedInThisTx( reference ) )
            {
                return false;
            }
            else if ( txState.relationshipIsAddedInThisTx( reference ) )
            {
                return true;
            }
        }
        return storeReadLayer.relationshipExists( reference );
    }

    @Override
    long graphPropertiesReference()
    {
        return statement.getGraphPropertyReference();
    }

    @Override
    IndexReader indexReader( IndexReference index ) throws IndexNotFoundKernelException
    {
        IndexDescriptor indexDescriptor = index.isUnique() ?
                                          SchemaIndexDescriptorFactory.uniqueForLabel( index.label(), index.properties() ) :
                                          SchemaIndexDescriptorFactory.forLabel( index.label(), index.properties() );
        return statement.getIndexReader( indexDescriptor );
    }

    @Override
    LabelScanReader labelScanReader()
    {
        return statement.getLabelScanReader();
    }

    @Override
    ExplicitIndex explicitNodeIndex( String indexName ) throws ExplicitIndexNotFoundKernelException
    {
        ktx.assertOpen();
        return explicitIndexes.get().nodeChanges( indexName );
    }

    @Override
    ExplicitIndex explicitRelationshipIndex( String indexName ) throws ExplicitIndexNotFoundKernelException
    {
        ktx.assertOpen();
        return explicitIndexes.get().relationshipChanges( indexName );
    }

    @Override
    public String[] nodeExplicitIndexesGetAll()
    {
        ktx.assertOpen();
        return explicitIndexStore.getAllNodeIndexNames();
    }

    @Override
    public String[] relationshipExplicitIndexesGetAll()
    {
        ktx.assertOpen();
        return explicitIndexStore.getAllRelationshipIndexNames();
    }

    @Override
    public CapableIndexReference index( int label, int... properties )
    {
        ktx.assertOpen();

<<<<<<< HEAD
        IndexDescriptor indexDescriptor =
                storeReadLayer.indexGetForSchema( SchemaDescriptorFactory.forLabel( label, properties ) );
        if ( ktx.hasTxStateWithChanges() )
        {
            LabelSchemaDescriptor descriptor = SchemaDescriptorFactory.forLabel( label, properties );
            ReadableDiffSets<IndexDescriptor> diffSets = ktx.txState().indexDiffSetsByLabel( label );
=======
        LabelSchemaDescriptor descriptor;
        try
        {
            descriptor = SchemaDescriptorFactory.forLabel( label, properties );
        }
        catch ( IllegalArgumentException ignore )
        {
            // This means we have invalid label or property ids.
            return CapableIndexReference.NO_INDEX;
        }
        SchemaIndexDescriptor indexDescriptor = storeReadLayer.indexGetForSchema( descriptor );
        if ( ktx.hasTxStateWithChanges() )
        {
            ReadableDiffSets<SchemaIndexDescriptor> diffSets =
                    ktx.txState().indexDiffSetsByLabel( label );
>>>>>>> 678a860c
            if ( indexDescriptor != null )
            {
                if ( diffSets.isRemoved( indexDescriptor ) )
                {
                    return CapableIndexReference.NO_INDEX;
                }
                else
                {
                    return indexGetCapability( indexDescriptor );
                }
            }
            else
            {
                Iterator<IndexDescriptor> fromTxState = filter(
                        SchemaDescriptor.equalTo( descriptor ),
                        diffSets.apply( emptyResourceIterator() ) );
                if ( fromTxState.hasNext() )
                {
                    return DefaultCapableIndexReference.fromDescriptor( fromTxState.next() );
                }
                else
                {
                    return CapableIndexReference.NO_INDEX;
                }
            }
        }

        return indexDescriptor != null ? indexGetCapability( indexDescriptor ) : CapableIndexReference.NO_INDEX;
    }

    @Override
    public Iterator<IndexReference> indexesGetForLabel( int labelId )
    {
        sharedOptimisticLock( ResourceTypes.LABEL, labelId );
        ktx.assertOpen();

        Iterator<IndexDescriptor> iterator = storeReadLayer.indexesGetForLabel( labelId );
        if ( ktx.hasTxStateWithChanges() )
        {
            iterator = ktx.txState().indexDiffSetsByLabel( labelId ).apply( iterator );
        }
        return Iterators.map( DefaultIndexReference::fromDescriptor, iterator );
    }

    @Override
    public Iterator<IndexReference> indexesGetAll()
    {
        ktx.assertOpen();

        Iterator<IndexDescriptor> iterator = storeReadLayer.indexesGetAll();
        if ( ktx.hasTxStateWithChanges() )
        {
            iterator = ktx.txState().indexChanges().apply( storeReadLayer.indexesGetAll() );
        }

        return Iterators.map( indexDescriptor ->
        {
<<<<<<< HEAD
            acquireSharedOptimisticLabelLock( indexDescriptor.schema().getEntityTokenIds() );
=======
            sharedOptimisticLock( ResourceTypes.LABEL, indexDescriptor.schema().keyId() );
>>>>>>> 678a860c
            return fromDescriptor( indexDescriptor );
        }, iterator );
    }

    @Override
    public InternalIndexState indexGetState( IndexReference index ) throws IndexNotFoundKernelException
    {
        assertValidIndex( index );
        sharedOptimisticLock( ResourceTypes.LABEL, index.label() );
        ktx.assertOpen();
        return indexGetState( indexDescriptor( index ) );
    }

    @Override
    public PopulationProgress indexGetPopulationProgress( IndexReference index )
            throws IndexNotFoundKernelException
    {
        sharedOptimisticLock( ResourceTypes.LABEL, index.label() );
        ktx.assertOpen();
        SchemaIndexDescriptor descriptor = indexDescriptor( index );

        if ( ktx.hasTxStateWithChanges() )
        {
            if ( checkIndexState( descriptor,
                    ktx.txState().indexDiffSetsByLabel( index.label() ) ) )
            {
                return PopulationProgress.NONE;
            }
        }

        return storeReadLayer.indexGetPopulationProgress( descriptor.schema() );
    }

    @Override
    public Long indexGetOwningUniquenessConstraintId( IndexReference index )
    {
        sharedOptimisticLock( ResourceTypes.LABEL, index.label() );
        ktx.assertOpen();
        return indexGetOwningUniquenessConstraintId( indexDescriptor( index ) );
    }

    @Override
    public long indexGetCommittedId( IndexReference index ) throws SchemaRuleNotFoundException
    {
        sharedOptimisticLock( ResourceTypes.LABEL, index.label() );
        ktx.assertOpen();
        return storeReadLayer.indexGetCommittedId( indexDescriptor( index ) );
    }

    SchemaIndexDescriptor indexDescriptor( IndexReference index )
    {
        if ( index.isUnique() )
        {
            return SchemaIndexDescriptorFactory.uniqueForLabel( index.label(), index.properties() );
        }
        else
        {
            return SchemaIndexDescriptorFactory.forLabel( index.label(), index.properties() );
        }
    }

    @Override
    public String indexGetFailure( IndexReference index ) throws IndexNotFoundKernelException
    {
        return storeReadLayer.indexGetFailure( SchemaDescriptorFactory.forLabel( index.label(), index.properties() ) );
    }

    @Override
    public double indexUniqueValuesSelectivity( IndexReference index ) throws IndexNotFoundKernelException
    {
<<<<<<< HEAD
        return storeReadLayer.indexGetFailure( SchemaDescriptorFactory.forLabel( index.label(), index.properties() ) );
=======
        acquireSharedLabelLock( index.label() );
        ktx.assertOpen();
        return storeReadLayer
                .indexUniqueValuesPercentage( SchemaDescriptorFactory.forLabel( index.label(), index.properties() ) );
    }

    @Override
    public long indexSize( IndexReference index ) throws IndexNotFoundKernelException
    {
        acquireSharedLabelLock( index.label() );
        ktx.assertOpen();
        return storeReadLayer.indexSize( SchemaDescriptorFactory.forLabel( index.label(), index.properties() ) );
>>>>>>> 678a860c
    }

    CapableIndexReference indexGetCapability( IndexDescriptor indexDescriptor )
    {
        try
        {
            return storeReadLayer.indexReference( indexDescriptor );
        }
        catch ( IndexNotFoundKernelException e )
        {
            throw new IllegalStateException( "Could not find capability for index " + indexDescriptor, e );
        }
    }

    InternalIndexState indexGetState( IndexDescriptor descriptor ) throws IndexNotFoundKernelException
    {
        // If index is in our state, then return populating
        if ( ktx.hasTxStateWithChanges() )
        {
            if ( checkIndexState( descriptor,
<<<<<<< HEAD
                    ktx.txState().indexDiffSetsBySchema( descriptor.schema() ) ) )
=======
                    ktx.txState().indexDiffSetsByLabel( descriptor.schema().keyId() ) ) )
>>>>>>> 678a860c
            {
                return InternalIndexState.POPULATING;
            }
        }

        return storeReadLayer.indexGetState( descriptor );
    }

    Long indexGetOwningUniquenessConstraintId( IndexDescriptor index )
    {
        return storeReadLayer.indexGetOwningUniquenessConstraintId( index );
    }

<<<<<<< HEAD
    IndexDescriptor indexGetForSchema( org.neo4j.internal.kernel.api.schema.LabelSchemaDescriptor descriptor )
=======
    SchemaIndexDescriptor indexGetForSchema( SchemaDescriptor descriptor )
>>>>>>> 678a860c
    {
        IndexDescriptor indexDescriptor = storeReadLayer.indexGetForSchema( descriptor );
        Iterator<IndexDescriptor> rules = iterator( indexDescriptor );
        if ( ktx.hasTxStateWithChanges() )
        {
            rules = filter(
                    SchemaDescriptor.equalTo( descriptor ),
                    ktx.txState().indexDiffSetsByLabel( descriptor.keyId() ).apply( rules ) );
        }
        return singleOrNull( rules );
    }

    private boolean checkIndexState( IndexDescriptor index, ReadableDiffSets<IndexDescriptor> diffSet )
            throws IndexNotFoundKernelException
    {
        if ( diffSet.isAdded( index ) )
        {
            return true;
        }
        if ( diffSet.isRemoved( index ) )
        {
            throw new IndexNotFoundKernelException( format( "Index on %s has been dropped in this transaction.",
                    index.userDescription( SchemaUtil.idTokenNameLookup ) ) );
        }
        return false;
    }

    @Override
    public Iterator<ConstraintDescriptor> constraintsGetForSchema( SchemaDescriptor descriptor )
    {
        sharedOptimisticLock( descriptor.keyType(), descriptor.keyId() );
        ktx.assertOpen();
        Iterator<ConstraintDescriptor> constraints = storeReadLayer.constraintsGetForSchema( descriptor );
        if ( ktx.hasTxStateWithChanges() )
        {
            return ktx.txState().constraintsChangesForSchema( descriptor ).apply( constraints );
        }
        return constraints;
    }

    @Override
    public boolean constraintExists( ConstraintDescriptor descriptor )
    {
        SchemaDescriptor schema = descriptor.schema();
        sharedOptimisticLock( schema.keyType(), schema.keyId() );
        ktx.assertOpen();
        boolean inStore = storeReadLayer.constraintExists( descriptor );
        if ( ktx.hasTxStateWithChanges() )
        {
            ReadableDiffSets<ConstraintDescriptor> diffSet =
                    ktx.txState().constraintsChangesForSchema( descriptor.schema() );
            return diffSet.isAdded( descriptor ) || (inStore && !diffSet.isRemoved( descriptor ));
        }

        return inStore;
    }

    @Override
    public Iterator<ConstraintDescriptor> constraintsGetForLabel( int labelId )
    {
        sharedOptimisticLock( ResourceTypes.LABEL, labelId );
        ktx.assertOpen();
        Iterator<ConstraintDescriptor> constraints = storeReadLayer.constraintsGetForLabel( labelId );
        if ( ktx.hasTxStateWithChanges() )
        {
            return ktx.txState().constraintsChangesForLabel( labelId ).apply( constraints );
        }
        return constraints;
    }

    @Override
    public Iterator<ConstraintDescriptor> constraintsGetAll()
    {
        ktx.assertOpen();
        Iterator<ConstraintDescriptor> constraints = storeReadLayer.constraintsGetAll();
        if ( ktx.hasTxStateWithChanges() )
        {
            constraints = ktx.txState().constraintsChanges().apply( constraints );
        }
        return Iterators.map( constraintDescriptor ->
        {
            SchemaDescriptor schema = constraintDescriptor.schema();
            ktx.statementLocks().pessimistic().acquireShared( ktx.lockTracer(), schema.keyType(), schema.keyId() );
            return constraintDescriptor;
        }, constraints );
    }

    @Override
    public Iterator<ConstraintDescriptor> constraintsGetForRelationshipType( int typeId )
    {
        sharedOptimisticLock( ResourceTypes.RELATIONSHIP_TYPE, typeId );
        ktx.assertOpen();
        Iterator<ConstraintDescriptor> constraints = storeReadLayer.constraintsGetForRelationshipType( typeId );
        if ( ktx.hasTxStateWithChanges() )
        {
            return ktx.txState().constraintsChangesForRelationshipType( typeId ).apply( constraints );
        }
        return constraints;
    }

    @Override
    PageCursor nodePage( long reference )
    {
        return nodes.openPageCursorForReading( reference );
    }

    @Override
    PageCursor relationshipPage( long reference )
    {
        return relationships.openPageCursorForReading( reference );
    }

    @Override
    PageCursor groupPage( long reference )
    {
        return groups.openPageCursorForReading( reference );
    }

    @Override
    PageCursor propertyPage( long reference )
    {
        return properties.openPageCursorForReading( reference );
    }

    @Override
    PageCursor stringPage( long reference )
    {
        return properties.openStringPageCursor( reference );
    }

    @Override
    PageCursor arrayPage( long reference )
    {
        return properties.openArrayPageCursor( reference );
    }

    @Override
    RecordCursor<DynamicRecord> labelCursor()
    {
        return nodes.newLabelCursor();
    }

    @Override
    void node( NodeRecord record, long reference, PageCursor pageCursor )
    {
        nodes.getRecordByCursor( reference, record, RecordLoad.CHECK, pageCursor );
    }

    @Override
    void relationship( RelationshipRecord record, long reference, PageCursor pageCursor )
    {
        // When scanning, we inspect RelationshipRecord.inUse(), so using RecordLoad.CHECK is fine
        relationships.getRecordByCursor( reference, record, RecordLoad.CHECK, pageCursor );
    }

    @Override
    void relationshipFull( RelationshipRecord record, long reference, PageCursor pageCursor )
    {
        // We need to load forcefully for relationship chain traversal since otherwise we cannot
        // traverse over relationship records which have been concurrently deleted
        // (flagged as inUse = false).
        // see
        //      org.neo4j.kernel.impl.store.RelationshipChainPointerChasingTest
        //      org.neo4j.kernel.impl.locking.RelationshipCreateDeleteIT
        relationships.getRecordByCursor( reference, record, RecordLoad.FORCE, pageCursor );
    }

    @Override
    void property( PropertyRecord record, long reference, PageCursor pageCursor )
    {
        // We need to load forcefully here since otherwise we can have inconsistent reads
        // for properties across blocks, see org.neo4j.graphdb.ConsistentPropertyReadsIT
        properties.getRecordByCursor( reference, record, RecordLoad.FORCE, pageCursor );
    }

    @Override
    void group( RelationshipGroupRecord record, long reference, PageCursor page )
    {
        // We need to load forcefully here since otherwise we cannot traverse over groups
        // records which have been concurrently deleted (flagged as inUse = false).
        // @see #org.neo4j.kernel.impl.store.RelationshipChainPointerChasingTest
        groups.getRecordByCursor( reference, record, RecordLoad.FORCE, page );
    }

    @Override
    long nodeHighMark()
    {
        return nodes.getHighestPossibleIdInUse();
    }

    @Override
    long relationshipHighMark()
    {
        return relationships.getHighestPossibleIdInUse();
    }

    @Override
    TextValue string( DefaultPropertyCursor cursor, long reference, PageCursor page )
    {
        ByteBuffer buffer = cursor.buffer = properties.loadString( reference, cursor.buffer, page );
        buffer.flip();
        return Values.stringValue( UTF8.decode( buffer.array(), 0, buffer.limit() ) );
    }

    @Override
    ArrayValue array( DefaultPropertyCursor cursor, long reference, PageCursor page )
    {
        ByteBuffer buffer = cursor.buffer = properties.loadArray( reference, cursor.buffer, page );
        buffer.flip();
        return PropertyUtil.readArrayFromBuffer( buffer );
    }

    boolean nodeExistsInStore( long id )
    {
        return storeReadLayer.nodeExists( id );
    }

    void getOrCreateNodeIndexConfig( String indexName, Map<String,String> customConfig )
    {
        explicitIndexStore.getOrCreateNodeIndexConfig( indexName, customConfig );
    }

    void getOrCreateRelationshipIndexConfig( String indexName, Map<String,String> customConfig )
    {
        explicitIndexStore.getOrCreateRelationshipIndexConfig( indexName, customConfig );
    }

    String indexGetFailure( SchemaIndexDescriptor descriptor ) throws IndexNotFoundKernelException
    {
        return storeReadLayer.indexGetFailure( descriptor.schema() );
    }

    @Override
    public UserFunctionHandle functionGet( QualifiedName name )
    {
        ktx.assertOpen();
        return procedures.function( name );
    }

    @Override
    public ProcedureHandle procedureGet( QualifiedName name ) throws ProcedureException
    {
        ktx.assertOpen();
        return procedures.procedure( name );
    }

    @Override
    public Set<ProcedureSignature> proceduresGetAll( ) throws ProcedureException
    {
        ktx.assertOpen();
        return procedures.getAllProcedures();
    }

    @Override
    public UserFunctionHandle aggregationFunctionGet( QualifiedName name )
    {
        ktx.assertOpen();
        return procedures.aggregationFunction( name );
    }

    @Override
    public RawIterator<Object[],ProcedureException> procedureCallRead( int id, Object[] arguments )
            throws ProcedureException
    {
        AccessMode accessMode = ktx.securityContext().mode();
        if ( !accessMode.allowsReads() )
        {
            throw accessMode.onViolation( format( "Read operations are not allowed for %s.",
                    ktx.securityContext().description() ) );
        }
        return callProcedure( id, arguments, new RestrictedAccessMode( ktx.securityContext().mode(), AccessMode.Static
                .READ ) );
    }

    @Override
    public RawIterator<Object[],ProcedureException> procedureCallReadOverride( int id, Object[] arguments )
            throws ProcedureException
    {
        return callProcedure( id, arguments,
                new OverriddenAccessMode( ktx.securityContext().mode(), AccessMode.Static.READ ) );
    }

    @Override
    public RawIterator<Object[],ProcedureException> procedureCallWrite( int id, Object[] arguments )
            throws ProcedureException
    {
        AccessMode accessMode = ktx.securityContext().mode();
        if ( !accessMode.allowsWrites() )
        {
            throw accessMode.onViolation( format( "Write operations are not allowed for %s.",
                    ktx.securityContext().description() ) );
        }
        return callProcedure( id, arguments,
                new RestrictedAccessMode( ktx.securityContext().mode(), AccessMode.Static.TOKEN_WRITE ) );
    }

    @Override
    public RawIterator<Object[],ProcedureException> procedureCallWriteOverride( int id, Object[] arguments )
            throws ProcedureException
    {
        return callProcedure( id, arguments,
                new OverriddenAccessMode( ktx.securityContext().mode(), AccessMode.Static.TOKEN_WRITE ) );

    }

    @Override
    public RawIterator<Object[],ProcedureException> procedureCallSchema( int id, Object[] arguments )
            throws ProcedureException
    {
        AccessMode accessMode = ktx.securityContext().mode();
        if ( !accessMode.allowsSchemaWrites() )
        {
            throw accessMode.onViolation( format( "Schema operations are not allowed for %s.",
                    ktx.securityContext().description() ) );
        }
        return callProcedure( id, arguments,
                new RestrictedAccessMode( ktx.securityContext().mode(), AccessMode.Static.FULL ) );
    }

    @Override
    public RawIterator<Object[],ProcedureException> procedureCallSchemaOverride( int id, Object[] arguments )
            throws ProcedureException
    {
        return callProcedure( id, arguments,
                new OverriddenAccessMode( ktx.securityContext().mode(), AccessMode.Static.FULL ) );
    }

    @Override
    public RawIterator<Object[],ProcedureException> procedureCallRead( QualifiedName name, Object[] arguments )
            throws ProcedureException
    {
        AccessMode accessMode = ktx.securityContext().mode();
        if ( !accessMode.allowsReads() )
        {
            throw accessMode.onViolation( format( "Read operations are not allowed for %s.",
                    ktx.securityContext().description() ) );
        }
        return callProcedure( name, arguments, new RestrictedAccessMode( ktx.securityContext().mode(), AccessMode.Static
                .READ ) );
    }

    @Override
    public RawIterator<Object[],ProcedureException> procedureCallReadOverride( QualifiedName name, Object[] arguments )
            throws ProcedureException
    {
        return callProcedure( name, arguments,
                new OverriddenAccessMode( ktx.securityContext().mode(), AccessMode.Static.READ ) );
    }

    @Override
    public RawIterator<Object[],ProcedureException> procedureCallWrite( QualifiedName name, Object[] arguments )
            throws ProcedureException
    {
        AccessMode accessMode = ktx.securityContext().mode();
        if ( !accessMode.allowsWrites() )
        {
            throw accessMode.onViolation( format( "Write operations are not allowed for %s.",
                    ktx.securityContext().description() ) );
        }
        return callProcedure( name, arguments,
                new RestrictedAccessMode( ktx.securityContext().mode(), AccessMode.Static.TOKEN_WRITE ) );
    }

    @Override
    public RawIterator<Object[],ProcedureException> procedureCallWriteOverride( QualifiedName name, Object[] arguments )
            throws ProcedureException
    {
        return callProcedure( name, arguments,
                new OverriddenAccessMode( ktx.securityContext().mode(), AccessMode.Static.TOKEN_WRITE ) );

    }

    @Override
    public RawIterator<Object[],ProcedureException> procedureCallSchema( QualifiedName name, Object[] arguments )
            throws ProcedureException
    {
        AccessMode accessMode = ktx.securityContext().mode();
        if ( !accessMode.allowsSchemaWrites() )
        {
            throw accessMode.onViolation( format( "Schema operations are not allowed for %s.",
                    ktx.securityContext().description() ) );
        }
        return callProcedure( name, arguments,
                new RestrictedAccessMode( ktx.securityContext().mode(), AccessMode.Static.FULL ) );
    }

    @Override
    public RawIterator<Object[],ProcedureException> procedureCallSchemaOverride( QualifiedName name,
            Object[] arguments )
            throws ProcedureException
    {
        return callProcedure( name, arguments,
                new OverriddenAccessMode( ktx.securityContext().mode(), AccessMode.Static.FULL ) );
    }

    @Override
    public AnyValue functionCall( int id, AnyValue[] arguments ) throws ProcedureException
    {
        if ( !ktx.securityContext().mode().allowsReads() )
        {
            throw ktx.securityContext().mode().onViolation(
                    format( "Read operations are not allowed for %s.", ktx.securityContext().description() ) );
        }
        return callFunction( id, arguments,
                new RestrictedAccessMode( ktx.securityContext().mode(), AccessMode.Static.READ ) );
    }

    @Override
    public AnyValue functionCall( QualifiedName name, AnyValue[] arguments ) throws ProcedureException
    {
        if ( !ktx.securityContext().mode().allowsReads() )
        {
            throw ktx.securityContext().mode().onViolation(
                    format( "Read operations are not allowed for %s.", ktx.securityContext().description() ) );
        }
        return callFunction( name, arguments,
                new RestrictedAccessMode( ktx.securityContext().mode(), AccessMode.Static.READ ) );
    }

    @Override
    public AnyValue functionCallOverride( int id, AnyValue[] arguments ) throws ProcedureException
    {
        return callFunction( id, arguments,
                new OverriddenAccessMode( ktx.securityContext().mode(), AccessMode.Static.READ ) );
    }

    @Override
    public AnyValue functionCallOverride( QualifiedName name, AnyValue[] arguments ) throws ProcedureException
    {
        return callFunction( name, arguments,
                new OverriddenAccessMode( ktx.securityContext().mode(), AccessMode.Static.READ ) );
    }

    @Override
    public UserAggregator aggregationFunction( int id ) throws ProcedureException
    {
        if ( !ktx.securityContext().mode().allowsReads() )
        {
            throw ktx.securityContext().mode().onViolation(
                    format( "Read operations are not allowed for %s.", ktx.securityContext().description() ) );
        }
        return aggregationFunction( id,
                new RestrictedAccessMode( ktx.securityContext().mode(), AccessMode.Static.READ ) );
    }

    @Override
    public UserAggregator aggregationFunction( QualifiedName name ) throws ProcedureException
    {
        if ( !ktx.securityContext().mode().allowsReads() )
        {
            throw ktx.securityContext().mode().onViolation(
                    format( "Read operations are not allowed for %s.", ktx.securityContext().description() ) );
        }
        return aggregationFunction( name,
                new RestrictedAccessMode( ktx.securityContext().mode(), AccessMode.Static.READ ) );
    }

    @Override
    public UserAggregator aggregationFunctionOverride( int id ) throws ProcedureException
    {
        return aggregationFunction( id,
                new OverriddenAccessMode( ktx.securityContext().mode(), AccessMode.Static.READ ) );
    }

    @Override
    public UserAggregator aggregationFunctionOverride( QualifiedName name ) throws ProcedureException
    {
        return aggregationFunction( name,
                new OverriddenAccessMode( ktx.securityContext().mode(), AccessMode.Static.READ ) );
    }

    @Override
    public ValueMapper<Object> valueMapper()
    {
        return procedures.valueMapper();
    }

    @Override
    public <K, V> V schemaStateGetOrCreate( K key, Function<K,V> creator )
    {
        return schemaState.getOrCreate( key, creator );
    }

    @Override
    public <K, V> V schemaStateGet( K key )
    {
        return schemaState.get( key );
    }

    @Override
    public void schemaStateFlush()
    {
        schemaState.clear();
    }

    private RawIterator<Object[],ProcedureException> callProcedure(
            int id, Object[] input, final AccessMode override )
            throws ProcedureException
    {
        ktx.assertOpen();

        final SecurityContext procedureSecurityContext = ktx.securityContext().withMode( override );
        final RawIterator<Object[],ProcedureException> procedureCall;
        try ( KernelTransaction.Revertable ignore = ktx.overrideWith( procedureSecurityContext );
              Statement statement = ktx.acquireStatement() )
        {
            procedureCall = procedures
                    .callProcedure( populateProcedureContext( procedureSecurityContext ), id, input, statement );
        }
        return createIterator( procedureSecurityContext, procedureCall );
    }

    private RawIterator<Object[],ProcedureException> callProcedure(
            QualifiedName name, Object[] input, final AccessMode override )
            throws ProcedureException
    {
        ktx.assertOpen();

        final SecurityContext procedureSecurityContext = ktx.securityContext().withMode( override );
        final RawIterator<Object[],ProcedureException> procedureCall;
        try ( KernelTransaction.Revertable ignore = ktx.overrideWith( procedureSecurityContext );
              Statement statement = ktx.acquireStatement() )
        {
            procedureCall = procedures
                    .callProcedure( populateProcedureContext( procedureSecurityContext ), name, input, statement );
        }
        return createIterator( procedureSecurityContext, procedureCall );
    }

    private RawIterator<Object[],ProcedureException> createIterator( SecurityContext procedureSecurityContext,
            RawIterator<Object[],ProcedureException> procedureCall )
    {
        return new RawIterator<Object[],ProcedureException>()
        {
            @Override
            public boolean hasNext() throws ProcedureException
            {
                try ( KernelTransaction.Revertable ignore = ktx.overrideWith( procedureSecurityContext ) )
                {
                    return procedureCall.hasNext();
                }
            }

            @Override
            public Object[] next() throws ProcedureException
            {
                try ( KernelTransaction.Revertable ignore = ktx.overrideWith( procedureSecurityContext ) )
                {
                    return procedureCall.next();
                }
            }
        };
    }

    private AnyValue callFunction( int id, AnyValue[] input, final AccessMode mode ) throws ProcedureException
    {
        ktx.assertOpen();

        try ( KernelTransaction.Revertable ignore = ktx.overrideWith( ktx.securityContext().withMode( mode ) ) )
        {
            return procedures.callFunction( populateFunctionContext(), id, input );
        }
    }

    private AnyValue callFunction( QualifiedName name, AnyValue[] input, final AccessMode mode )
            throws ProcedureException
    {
        ktx.assertOpen();

        try ( KernelTransaction.Revertable ignore = ktx.overrideWith( ktx.securityContext().withMode( mode ) ) )
        {
            return procedures.callFunction( populateFunctionContext(), name, input );
        }
    }

    private UserAggregator aggregationFunction( int id, final AccessMode mode )
            throws ProcedureException
    {
        ktx.assertOpen();

        try ( KernelTransaction.Revertable ignore = ktx.overrideWith( ktx.securityContext().withMode( mode ) ) )
        {
            return procedures.createAggregationFunction( populateAggregationContext(), id );
        }
    }

    private UserAggregator aggregationFunction( QualifiedName name, final AccessMode mode )
            throws ProcedureException
    {
        ktx.assertOpen();

        try ( KernelTransaction.Revertable ignore = ktx.overrideWith( ktx.securityContext().withMode( mode ) ) )
        {
            return procedures.createAggregationFunction( populateAggregationContext(), name );
        }
    }

    private BasicContext populateFunctionContext()
    {
        BasicContext ctx = new BasicContext();
        ctx.put( Context.KERNEL_TRANSACTION, ktx );
        ctx.put( Context.THREAD, Thread.currentThread() );
        ClockContext clocks = ktx.clocks();
        ctx.put( Context.SYSTEM_CLOCK, clocks.systemClock() );
        ctx.put( Context.STATEMENT_CLOCK, clocks.statementClock() );
        ctx.put( Context.TRANSACTION_CLOCK, clocks.transactionClock() );
        return ctx;
    }

    private BasicContext populateAggregationContext()
    {
        BasicContext ctx = new BasicContext();
        ctx.put( Context.KERNEL_TRANSACTION, ktx );
        ctx.put( Context.THREAD, Thread.currentThread() );
        return ctx;
    }

    private BasicContext populateProcedureContext( SecurityContext procedureSecurityContext )
    {
        BasicContext ctx = new BasicContext();
        ctx.put( Context.KERNEL_TRANSACTION, ktx );
        ctx.put( Context.THREAD, Thread.currentThread() );
        ctx.put( Context.SECURITY_CONTEXT, procedureSecurityContext );
        return ctx;
    }

    private void assertValidIndex( IndexReference index ) throws IndexNotFoundKernelException
    {
        if ( index == CapableIndexReference.NO_INDEX )
        {
            throw new IndexNotFoundKernelException( "No index was found" );
        }
    }
}<|MERGE_RESOLUTION|>--- conflicted
+++ resolved
@@ -56,10 +56,7 @@
 import org.neo4j.kernel.api.proc.Context;
 import org.neo4j.kernel.api.schema.LabelSchemaDescriptor;
 import org.neo4j.kernel.api.schema.SchemaDescriptorFactory;
-<<<<<<< HEAD
 import org.neo4j.kernel.api.schema.index.IndexDescriptor;
-=======
->>>>>>> 678a860c
 import org.neo4j.kernel.api.schema.index.SchemaIndexDescriptor;
 import org.neo4j.kernel.api.schema.index.SchemaIndexDescriptorFactory;
 import org.neo4j.kernel.api.txstate.ExplicitIndexTransactionState;
@@ -299,14 +296,6 @@
     {
         ktx.assertOpen();
 
-<<<<<<< HEAD
-        IndexDescriptor indexDescriptor =
-                storeReadLayer.indexGetForSchema( SchemaDescriptorFactory.forLabel( label, properties ) );
-        if ( ktx.hasTxStateWithChanges() )
-        {
-            LabelSchemaDescriptor descriptor = SchemaDescriptorFactory.forLabel( label, properties );
-            ReadableDiffSets<IndexDescriptor> diffSets = ktx.txState().indexDiffSetsByLabel( label );
-=======
         LabelSchemaDescriptor descriptor;
         try
         {
@@ -317,12 +306,11 @@
             // This means we have invalid label or property ids.
             return CapableIndexReference.NO_INDEX;
         }
-        SchemaIndexDescriptor indexDescriptor = storeReadLayer.indexGetForSchema( descriptor );
-        if ( ktx.hasTxStateWithChanges() )
-        {
-            ReadableDiffSets<SchemaIndexDescriptor> diffSets =
+        IndexDescriptor indexDescriptor = storeReadLayer.indexGetForSchema( descriptor );
+        if ( ktx.hasTxStateWithChanges() )
+        {
+            ReadableDiffSets<IndexDescriptor> diffSets =
                     ktx.txState().indexDiffSetsByLabel( label );
->>>>>>> 678a860c
             if ( indexDescriptor != null )
             {
                 if ( diffSets.isRemoved( indexDescriptor ) )
@@ -364,7 +352,7 @@
         {
             iterator = ktx.txState().indexDiffSetsByLabel( labelId ).apply( iterator );
         }
-        return Iterators.map( DefaultIndexReference::fromDescriptor, iterator );
+        return Iterators.map( DefaultCapableIndexReference::fromDescriptor, iterator );
     }
 
     @Override
@@ -380,11 +368,7 @@
 
         return Iterators.map( indexDescriptor ->
         {
-<<<<<<< HEAD
             acquireSharedOptimisticLabelLock( indexDescriptor.schema().getEntityTokenIds() );
-=======
-            sharedOptimisticLock( ResourceTypes.LABEL, indexDescriptor.schema().keyId() );
->>>>>>> 678a860c
             return fromDescriptor( indexDescriptor );
         }, iterator );
     }
@@ -455,9 +439,6 @@
     @Override
     public double indexUniqueValuesSelectivity( IndexReference index ) throws IndexNotFoundKernelException
     {
-<<<<<<< HEAD
-        return storeReadLayer.indexGetFailure( SchemaDescriptorFactory.forLabel( index.label(), index.properties() ) );
-=======
         acquireSharedLabelLock( index.label() );
         ktx.assertOpen();
         return storeReadLayer
@@ -470,7 +451,6 @@
         acquireSharedLabelLock( index.label() );
         ktx.assertOpen();
         return storeReadLayer.indexSize( SchemaDescriptorFactory.forLabel( index.label(), index.properties() ) );
->>>>>>> 678a860c
     }
 
     CapableIndexReference indexGetCapability( IndexDescriptor indexDescriptor )
@@ -491,11 +471,7 @@
         if ( ktx.hasTxStateWithChanges() )
         {
             if ( checkIndexState( descriptor,
-<<<<<<< HEAD
                     ktx.txState().indexDiffSetsBySchema( descriptor.schema() ) ) )
-=======
-                    ktx.txState().indexDiffSetsByLabel( descriptor.schema().keyId() ) ) )
->>>>>>> 678a860c
             {
                 return InternalIndexState.POPULATING;
             }
@@ -509,11 +485,7 @@
         return storeReadLayer.indexGetOwningUniquenessConstraintId( index );
     }
 
-<<<<<<< HEAD
-    IndexDescriptor indexGetForSchema( org.neo4j.internal.kernel.api.schema.LabelSchemaDescriptor descriptor )
-=======
-    SchemaIndexDescriptor indexGetForSchema( SchemaDescriptor descriptor )
->>>>>>> 678a860c
+    IndexDescriptor indexGetForSchema( SchemaDescriptor descriptor )
     {
         IndexDescriptor indexDescriptor = storeReadLayer.indexGetForSchema( descriptor );
         Iterator<IndexDescriptor> rules = iterator( indexDescriptor );

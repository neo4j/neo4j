/*
 * Copyright (c) 2002-2018 "Neo Technology,"
 * Network Engine for Objects in Lund AB [http://neotechnology.com]
 *
 * This file is part of Neo4j.
 *
 * Neo4j is free software: you can redistribute it and/or modify
 * it under the terms of the GNU General Public License as published by
 * the Free Software Foundation, either version 3 of the License, or
 * (at your option) any later version.
 *
 * This program is distributed in the hope that it will be useful,
 * but WITHOUT ANY WARRANTY; without even the implied warranty of
 * MERCHANTABILITY or FITNESS FOR A PARTICULAR PURPOSE.  See the
 * GNU General Public License for more details.
 *
 * You should have received a copy of the GNU General Public License
 * along with this program.  If not, see <http://www.gnu.org/licenses/>.
 */
package org.neo4j.kernel.impl.newapi;

import java.nio.ByteBuffer;
import java.util.Iterator;
import java.util.Map;

import org.neo4j.function.Suppliers;
import org.neo4j.function.Suppliers.Lazy;
import org.neo4j.helpers.collection.Iterators;
import org.neo4j.internal.kernel.api.CapableIndexReference;
import org.neo4j.internal.kernel.api.IndexCapability;
import org.neo4j.internal.kernel.api.IndexReference;
import org.neo4j.internal.kernel.api.InternalIndexState;
import org.neo4j.internal.kernel.api.exceptions.explicitindex.ExplicitIndexNotFoundKernelException;
import org.neo4j.internal.kernel.api.exceptions.schema.ConstraintValidationException;
import org.neo4j.internal.kernel.api.schema.SchemaDescriptor;
import org.neo4j.internal.kernel.api.schema.SchemaUtil;
import org.neo4j.internal.kernel.api.schema.constraints.ConstraintDescriptor;
import org.neo4j.io.pagecache.PageCursor;
import org.neo4j.kernel.api.ExplicitIndex;
import org.neo4j.kernel.api.exceptions.index.IndexNotFoundKernelException;
import org.neo4j.kernel.api.exceptions.schema.CreateConstraintFailureException;
import org.neo4j.kernel.api.schema.LabelSchemaDescriptor;
import org.neo4j.kernel.api.schema.index.IndexDescriptor;
import org.neo4j.kernel.api.schema.index.SchemaIndexDescriptor;
import org.neo4j.kernel.api.schema.index.SchemaIndexDescriptorFactory;
import org.neo4j.kernel.api.txstate.ExplicitIndexTransactionState;
import org.neo4j.kernel.api.txstate.TransactionCountingStateVisitor;
import org.neo4j.kernel.api.txstate.TransactionState;
import org.neo4j.kernel.impl.api.CountsRecordState;
import org.neo4j.kernel.impl.api.KernelTransactionImplementation;
import org.neo4j.kernel.impl.api.store.PropertyUtil;
import org.neo4j.kernel.impl.index.ExplicitIndexStore;
import org.neo4j.kernel.impl.locking.ResourceTypes;
import org.neo4j.kernel.impl.store.RecordCursor;
import org.neo4j.kernel.impl.store.record.DynamicRecord;
import org.neo4j.kernel.impl.store.record.NodeRecord;
import org.neo4j.kernel.impl.store.record.PropertyRecord;
import org.neo4j.kernel.impl.store.record.RecordLoad;
import org.neo4j.kernel.impl.store.record.RelationshipGroupRecord;
import org.neo4j.kernel.impl.store.record.RelationshipRecord;
import org.neo4j.storageengine.api.StorageEngine;
import org.neo4j.storageengine.api.StorageStatement;
import org.neo4j.storageengine.api.StoreReadLayer;
import org.neo4j.storageengine.api.schema.IndexReader;
import org.neo4j.storageengine.api.schema.LabelScanReader;
import org.neo4j.storageengine.api.txstate.ReadableDiffSets;
import org.neo4j.string.UTF8;
import org.neo4j.values.storable.ArrayValue;
import org.neo4j.values.storable.TextValue;
import org.neo4j.values.storable.Values;

import static java.lang.String.format;
import static org.neo4j.register.Registers.newDoubleLongRegister;
import static org.neo4j.storageengine.api.txstate.TxStateVisitor.EMPTY;

public class AllStoreHolder extends Read
{
    private final StorageStatement.Nodes nodes;
    private final StorageStatement.Groups groups;
    private final StorageStatement.Properties properties;
    private final StorageStatement.Relationships relationships;
    private final StorageStatement statement;
    private final StoreReadLayer storeReadLayer;
    private final ExplicitIndexStore explicitIndexStore;
    private final Lazy<ExplicitIndexTransactionState> explicitIndexes;

    public AllStoreHolder( StorageEngine engine,
            StorageStatement statement,
            KernelTransactionImplementation ktx,
            DefaultCursors cursors,
            ExplicitIndexStore explicitIndexStore )
    {
        super( cursors, ktx );
        this.storeReadLayer = engine.storeReadLayer();
        this.statement = statement; // use provided statement, to assert no leakage
        this.explicitIndexes = Suppliers.lazySingleton( ktx::explicitIndexTxState );

        this.nodes = statement.nodes();
        this.relationships = statement.relationships();
        this.groups = statement.groups();
        this.properties = statement.properties();
        this.explicitIndexStore = explicitIndexStore;
    }

    @Override
    public boolean nodeExists( long reference )
    {
        ktx.assertOpen();

        if ( hasTxStateWithChanges() )
        {
            TransactionState txState = txState();
            if ( txState.nodeIsDeletedInThisTx( reference ) )
            {
                return false;
            }
            else if ( txState.nodeIsAddedInThisTx( reference ) )
            {
                return true;
            }
        }
        return storeReadLayer.nodeExists( reference );
    }

    @Override
    public long countsForNode( int labelId )
    {
        long count = countsForNodeWithoutTxState( labelId );
        if ( ktx.hasTxStateWithChanges() )
        {
            CountsRecordState counts = new CountsRecordState();
            try
            {
                TransactionState txState = ktx.txState();
                txState.accept( new TransactionCountingStateVisitor( EMPTY, storeReadLayer,
                        statement, txState, counts ) );
                if ( counts.hasChanges() )
                {
                    count += counts.nodeCount( labelId, newDoubleLongRegister() ).readSecond();
                }
            }
            catch ( ConstraintValidationException | CreateConstraintFailureException e )
            {
                throw new IllegalArgumentException( "Unexpected error: " + e.getMessage() );
            }
        }
        return count;
    }

    @Override
    public long countsForNodeWithoutTxState( int labelId )
    {
        return storeReadLayer.countsForNode( labelId );
    }

    @Override
    public long countsForRelationship( int startLabelId, int typeId, int endLabelId )
    {
        long count = countsForRelationshipWithoutTxState( startLabelId, typeId, endLabelId );
        if ( ktx.hasTxStateWithChanges() )
        {
<<<<<<< HEAD
            SchemaIndexDescriptor schemaIndexDescriptor = index.isUnique() ?
                                                          SchemaIndexDescriptorFactory.uniqueForLabel( index.label(), index.properties() ) :
                                                          SchemaIndexDescriptorFactory.forLabel( index.label(), index.properties() );
            return statement.getIndexReader( schemaIndexDescriptor );
=======
            CountsRecordState counts = new CountsRecordState();
            try
            {
                TransactionState txState = ktx.txState();
                txState.accept( new TransactionCountingStateVisitor( EMPTY, storeReadLayer,
                       statement, txState, counts ) );
                if ( counts.hasChanges() )
                {
                    count += counts.relationshipCount( startLabelId, typeId, endLabelId, newDoubleLongRegister() )
                            .readSecond();
                }
            }
            catch ( ConstraintValidationException | CreateConstraintFailureException e )
            {
                throw new IllegalArgumentException( "Unexpected error: " + e.getMessage() );
            }
>>>>>>> b13182ac
        }
        return count;
    }

    @Override
    public long countsForRelationshipWithoutTxState( int startLabelId, int typeId, int endLabelId )
    {
        return storeReadLayer.countsForRelationship( startLabelId, typeId, endLabelId );
    }

    @Override
    public boolean relationshipExists( long reference )
    {
        ktx.assertOpen();

        if ( hasTxStateWithChanges() )
        {
            TransactionState txState = txState();
            if ( txState.relationshipIsDeletedInThisTx( reference ) )
            {
                return false;
            }
            else if ( txState.relationshipIsAddedInThisTx( reference ) )
            {
                return true;
            }
        }
        return storeReadLayer.relationshipExists( reference );
    }

    @Override
    long graphPropertiesReference()
    {
        throw new UnsupportedOperationException( "not implemented" );
    }

    @Override
    IndexReader indexReader( IndexReference index ) throws IndexNotFoundKernelException
    {
        IndexDescriptor indexDescriptor = index.isUnique() ?
                                          IndexDescriptorFactory.uniqueForLabel( index.label(), index.properties() ) :
                                          IndexDescriptorFactory.forLabel( index.label(), index.properties() );
        return statement.getIndexReader( indexDescriptor );
    }

    @Override
    LabelScanReader labelScanReader()
    {
        return statement.getLabelScanReader();
    }

    @Override
    ExplicitIndex explicitNodeIndex( String indexName ) throws ExplicitIndexNotFoundKernelException
    {
        return explicitIndexes.get().nodeChanges( indexName );
    }

    @Override
    ExplicitIndex explicitRelationshipIndex( String indexName ) throws ExplicitIndexNotFoundKernelException
    {
        return explicitIndexes.get().relationshipChanges( indexName );
    }

    @Override
    public CapableIndexReference index( int label, int... properties )
    {
        ktx.assertOpen();
        IndexDescriptor indexDescriptor = storeReadLayer.indexGetForSchema( new LabelSchemaDescriptor( label, properties ) );
        if ( indexDescriptor == null )
        {
            return CapableIndexReference.NO_INDEX;
        }

        return indexGetCapability( indexDescriptor );
    }

    CapableIndexReference indexGetCapability( IndexDescriptor indexDescriptor )
    {
        boolean unique = indexDescriptor.type() == SchemaIndexDescriptor.Type.UNIQUE;
        try
        {
            IndexCapability indexCapability = storeReadLayer.indexGetCapability( indexDescriptor );
            //TODO ugly zero index. Newapi stuff
            return new DefaultCapableIndexReference( unique, indexCapability, indexDescriptor.schema().getEntityTokenIds()[0],
                    indexDescriptor.schema().getPropertyIds() );
        }
        catch ( IndexNotFoundKernelException e )
        {
            throw new IllegalStateException( "Could not find capability for index " + indexDescriptor, e );
        }
    }

    InternalIndexState indexGetState( IndexDescriptor descriptor ) throws IndexNotFoundKernelException
    {
        // If index is in our state, then return populating
        if ( ktx.hasTxStateWithChanges() )
        {
            if ( checkIndexState( descriptor,
                    ktx.txState().indexDiffSetsBySchema( descriptor.schema() ) ) )
            {
                return InternalIndexState.POPULATING;
            }
        }

        return storeReadLayer.indexGetState( descriptor );
    }

    private boolean checkIndexState( IndexDescriptor index, ReadableDiffSets<IndexDescriptor> diffSet )
            throws IndexNotFoundKernelException
    {
        if ( diffSet.isAdded( index ) )
        {
            return true;
        }
        if ( diffSet.isRemoved( index ) )
        {
            throw new IndexNotFoundKernelException( format( "Index on %s has been dropped in this transaction.",
                    index.userDescription( SchemaUtil.idTokenNameLookup ) ) );
        }
        return false;
    }

    @Override
    public Iterator<ConstraintDescriptor> constraintsGetForSchema( SchemaDescriptor descriptor )
    {
        sharedOptimisticLock( descriptor.keyType(), descriptor.keyId() );
        ktx.assertOpen();
        Iterator<ConstraintDescriptor> constraints = storeReadLayer.constraintsGetForSchema( descriptor );
        if ( ktx.hasTxStateWithChanges() )
        {
            return ktx.txState().constraintsChangesForSchema( descriptor ).apply( constraints );
        }
        return constraints;
    }

    @Override
    public boolean constraintExists( ConstraintDescriptor descriptor )
    {
        SchemaDescriptor schema = descriptor.schema();
        sharedOptimisticLock( schema.keyType(), schema.keyId() );
        ktx.assertOpen();
        boolean inStore = storeReadLayer.constraintExists( descriptor );
        if ( ktx.hasTxStateWithChanges() )
        {
            ReadableDiffSets<ConstraintDescriptor> diffSet =
                    ktx.txState().constraintsChangesForSchema( descriptor.schema() );
            return diffSet.isAdded( descriptor ) || (inStore && !diffSet.isRemoved( descriptor ));
        }

        return inStore;
    }

    @Override
    public Iterator<ConstraintDescriptor> constraintsGetForLabel( int labelId )
    {
        sharedOptimisticLock( ResourceTypes.LABEL, labelId );
        ktx.assertOpen();
        Iterator<ConstraintDescriptor> constraints = storeReadLayer.constraintsGetForLabel( labelId );
        if ( ktx.hasTxStateWithChanges() )
        {
            return ktx.txState().constraintsChangesForLabel( labelId ).apply( constraints );
        }
        return constraints;
    }

    @Override
    public Iterator<ConstraintDescriptor> constraintsGetAll()
    {
        ktx.assertOpen();
        Iterator<ConstraintDescriptor> constraints = storeReadLayer.constraintsGetAll();
        if ( ktx.hasTxStateWithChanges() )
        {
            constraints = ktx.txState().constraintsChanges().apply( constraints );
        }
        return Iterators.map( constraintDescriptor ->
        {
            SchemaDescriptor schema = constraintDescriptor.schema();
            ktx.locks().pessimistic().acquireShared( ktx.lockTracer(), schema.keyType(), schema.keyId() );
            return constraintDescriptor;
        }, constraints );
    }

    @Override
    PageCursor nodePage( long reference )
    {
        return nodes.openPageCursorForReading( reference );
    }

    @Override
    PageCursor relationshipPage( long reference )
    {
        return relationships.openPageCursorForReading( reference );
    }

    @Override
    PageCursor groupPage( long reference )
    {
        return groups.openPageCursorForReading( reference );
    }

    @Override
    PageCursor propertyPage( long reference )
    {
        return properties.openPageCursorForReading( reference );
    }

    @Override
    PageCursor stringPage( long reference )
    {
        return properties.openStringPageCursor( reference );
    }

    @Override
    PageCursor arrayPage( long reference )
    {
        return properties.openArrayPageCursor( reference );
    }

    @Override
    RecordCursor<DynamicRecord> labelCursor()
    {
        return nodes.newLabelCursor();
    }

    @Override
    void node( NodeRecord record, long reference, PageCursor pageCursor )
    {
        nodes.getRecordByCursor( reference, record, RecordLoad.CHECK, pageCursor );
    }

    @Override
    void relationship( RelationshipRecord record, long reference, PageCursor pageCursor )
    {
        // When scanning, we inspect RelationshipRecord.inUse(), so using RecordLoad.CHECK is fine
        relationships.getRecordByCursor( reference, record, RecordLoad.CHECK, pageCursor );
    }

    @Override
    void relationshipFull( RelationshipRecord record, long reference, PageCursor pageCursor )
    {
        // We need to load forcefully for relationship chain traversal since otherwise we cannot
        // traverse over relationship records which have been concurrently deleted
        // (flagged as inUse = false).
        // see
        //      org.neo4j.kernel.impl.store.RelationshipChainPointerChasingTest
        //      org.neo4j.kernel.impl.locking.RelationshipCreateDeleteIT
        relationships.getRecordByCursor( reference, record, RecordLoad.FORCE, pageCursor );
    }

    @Override
    void property( PropertyRecord record, long reference, PageCursor pageCursor )
    {
        // We need to load forcefully here since otherwise we can have inconsistent reads
        // for properties across blocks, see org.neo4j.graphdb.ConsistentPropertyReadsIT
        properties.getRecordByCursor( reference, record, RecordLoad.FORCE, pageCursor );
    }

    @Override
    void group( RelationshipGroupRecord record, long reference, PageCursor page )
    {
        // We need to load forcefully here since otherwise we cannot traverse over groups
        // records which have been concurrently deleted (flagged as inUse = false).
        // @see #org.neo4j.kernel.impl.store.RelationshipChainPointerChasingTest
        groups.getRecordByCursor( reference, record, RecordLoad.FORCE, page );
    }

    @Override
    long nodeHighMark()
    {
        return nodes.getHighestPossibleIdInUse();
    }

    @Override
    long relationshipHighMark()
    {
        return relationships.getHighestPossibleIdInUse();
    }

    @Override
    TextValue string( DefaultPropertyCursor cursor, long reference, PageCursor page )
    {
        ByteBuffer buffer = cursor.buffer = properties.loadString( reference, cursor.buffer, page );
        buffer.flip();
        return Values.stringValue( UTF8.decode( buffer.array(), 0, buffer.limit() ) );
    }

    @Override
    ArrayValue array( DefaultPropertyCursor cursor, long reference, PageCursor page )
    {
        ByteBuffer buffer = cursor.buffer = properties.loadArray( reference, cursor.buffer, page );
        buffer.flip();
        return PropertyUtil.readArrayFromBuffer( buffer );
    }

    boolean nodeExistsInStore( long id )
    {
        return storeReadLayer.nodeExists( id );
    }

    void getOrCreateNodeIndexConfig( String indexName, Map<String,String> customConfig )
    {
        explicitIndexStore.getOrCreateNodeIndexConfig( indexName, customConfig );
    }

    void getOrCreateRelationshipIndexConfig( String indexName, Map<String,String> customConfig )
    {
        explicitIndexStore.getOrCreateRelationshipIndexConfig( indexName, customConfig );
    }

<<<<<<< HEAD
    private String checkValidTokenName( String name ) throws IllegalTokenNameException
    {
        if ( name == null || name.isEmpty() )
        {
            throw new IllegalTokenNameException( name );
        }
        return name;
    }

    String indexGetFailure( SchemaIndexDescriptor descriptor ) throws IndexNotFoundKernelException
=======
    String indexGetFailure( IndexDescriptor descriptor ) throws IndexNotFoundKernelException
>>>>>>> b13182ac
    {
        return storeReadLayer.indexGetFailure( descriptor.schema() );
    }
}<|MERGE_RESOLUTION|>--- conflicted
+++ resolved
@@ -159,12 +159,6 @@
         long count = countsForRelationshipWithoutTxState( startLabelId, typeId, endLabelId );
         if ( ktx.hasTxStateWithChanges() )
         {
-<<<<<<< HEAD
-            SchemaIndexDescriptor schemaIndexDescriptor = index.isUnique() ?
-                                                          SchemaIndexDescriptorFactory.uniqueForLabel( index.label(), index.properties() ) :
-                                                          SchemaIndexDescriptorFactory.forLabel( index.label(), index.properties() );
-            return statement.getIndexReader( schemaIndexDescriptor );
-=======
             CountsRecordState counts = new CountsRecordState();
             try
             {
@@ -181,7 +175,6 @@
             {
                 throw new IllegalArgumentException( "Unexpected error: " + e.getMessage() );
             }
->>>>>>> b13182ac
         }
         return count;
     }
@@ -222,8 +215,8 @@
     IndexReader indexReader( IndexReference index ) throws IndexNotFoundKernelException
     {
         IndexDescriptor indexDescriptor = index.isUnique() ?
-                                          IndexDescriptorFactory.uniqueForLabel( index.label(), index.properties() ) :
-                                          IndexDescriptorFactory.forLabel( index.label(), index.properties() );
+                                          SchemaIndexDescriptorFactory.uniqueForLabel( index.label(), index.properties() ) :
+                                          SchemaIndexDescriptorFactory.forLabel( index.label(), index.properties() );
         return statement.getIndexReader( indexDescriptor );
     }
 
@@ -491,20 +484,7 @@
         explicitIndexStore.getOrCreateRelationshipIndexConfig( indexName, customConfig );
     }
 
-<<<<<<< HEAD
-    private String checkValidTokenName( String name ) throws IllegalTokenNameException
-    {
-        if ( name == null || name.isEmpty() )
-        {
-            throw new IllegalTokenNameException( name );
-        }
-        return name;
-    }
-
     String indexGetFailure( SchemaIndexDescriptor descriptor ) throws IndexNotFoundKernelException
-=======
-    String indexGetFailure( IndexDescriptor descriptor ) throws IndexNotFoundKernelException
->>>>>>> b13182ac
     {
         return storeReadLayer.indexGetFailure( descriptor.schema() );
     }

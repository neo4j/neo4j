--- conflicted
+++ resolved
@@ -29,11 +29,7 @@
 import org.neo4j.internal.kernel.api.NodeCursor;
 import org.neo4j.internal.kernel.api.PropertyCursor;
 import org.neo4j.kernel.api.schema.index.IndexDescriptor;
-<<<<<<< HEAD
-import org.neo4j.kernel.impl.util.Validators;
-=======
 import org.neo4j.kernel.impl.api.index.IndexingService;
->>>>>>> b9119223
 import org.neo4j.storageengine.api.StoreReadLayer;
 import org.neo4j.values.storable.Value;
 import org.neo4j.values.storable.ValueTuple;
@@ -88,11 +84,7 @@
         }
 
         // Check all indexes of the changed label
-<<<<<<< HEAD
-        Iterator<IndexDescriptor> indexes = storeReadLayer.indexesGetForLabel( labelId );
-=======
         Iterator<? extends IndexDescriptor> indexes = storeReadLayer.indexesGetForLabel( labelId );
->>>>>>> b9119223
         while ( indexes.hasNext() )
         {
             IndexDescriptor index = indexes.next();
@@ -126,11 +118,7 @@
     void onPropertyAdd( NodeCursor node, PropertyCursor propertyCursor, int propertyKeyId, Value value )
     {
         assert noSchemaChangedInTx();
-<<<<<<< HEAD
-        Iterator<IndexDescriptor> indexes =
-=======
         Iterator<? extends IndexDescriptor> indexes =
->>>>>>> b9119223
                 storeReadLayer.indexesGetRelatedToProperty( propertyKeyId );
         NodeSchemaMatcher.onMatchingSchema( indexes, node, propertyCursor, propertyKeyId,
                 ( index, propertyKeyIds ) ->
@@ -144,11 +132,7 @@
     void onPropertyRemove( NodeCursor node, PropertyCursor propertyCursor, int propertyKeyId, Value value )
     {
         assert noSchemaChangedInTx();
-<<<<<<< HEAD
-        Iterator<IndexDescriptor> indexes =
-=======
         Iterator<? extends IndexDescriptor> indexes =
->>>>>>> b9119223
                 storeReadLayer.indexesGetRelatedToProperty( propertyKeyId );
         NodeSchemaMatcher.onMatchingSchema( indexes, node, propertyCursor, propertyKeyId,
                 ( index, propertyKeyIds ) ->
@@ -162,11 +146,7 @@
             Value beforeValue, Value afterValue )
     {
         assert noSchemaChangedInTx();
-<<<<<<< HEAD
-        Iterator<IndexDescriptor> indexes = storeReadLayer.indexesGetRelatedToProperty( propertyKeyId );
-=======
         Iterator<? extends IndexDescriptor> indexes = storeReadLayer.indexesGetRelatedToProperty( propertyKeyId );
->>>>>>> b9119223
         NodeSchemaMatcher.onMatchingSchema( indexes, node, propertyCursor, propertyKeyId,
                 ( index, propertyKeyIds ) ->
                 {

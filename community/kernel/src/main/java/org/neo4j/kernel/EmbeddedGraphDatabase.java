/**
 * Copyright (c) 2002-2014 "Neo Technology,"
 * Network Engine for Objects in Lund AB [http://neotechnology.com]
 *
 * This file is part of Neo4j.
 *
 * Neo4j is free software: you can redistribute it and/or modify
 * it under the terms of the GNU General Public License as published by
 * the Free Software Foundation, either version 3 of the License, or
 * (at your option) any later version.
 *
 * This program is distributed in the hope that it will be useful,
 * but WITHOUT ANY WARRANTY; without even the implied warranty of
 * MERCHANTABILITY or FITNESS FOR A PARTICULAR PURPOSE.  See the
 * GNU General Public License for more details.
 *
 * You should have received a copy of the GNU General Public License
 * along with this program.  If not, see <http://www.gnu.org/licenses/>.
 */
package org.neo4j.kernel;

<<<<<<< HEAD
=======
import java.util.Arrays;
import java.util.HashMap;
>>>>>>> f26fcad2
import java.util.Map;

import org.neo4j.graphdb.GraphDatabaseService;
import org.neo4j.graphdb.factory.GraphDatabaseFactory;
import org.neo4j.graphdb.factory.GraphDatabaseSettings;
<<<<<<< HEAD
import org.neo4j.helpers.collection.Iterables;
=======
import org.neo4j.graphdb.index.IndexProvider;
>>>>>>> f26fcad2
import org.neo4j.kernel.extension.KernelExtensionFactory;
import org.neo4j.kernel.impl.cache.CacheProvider;
import org.neo4j.kernel.impl.transaction.xaframework.TransactionInterceptorProvider;

/**
 * An implementation of {@link GraphDatabaseService} that is used to embed Neo4j
 * in an application. You typically instantiate it by using
 * {@link org.neo4j.graphdb.factory.GraphDatabaseFactory} like so:
 * <p/>
 *
 * <pre>
 * <code>
 * GraphDatabaseService graphDb = new GraphDatabaseFactory().newEmbeddedDatabase( &quot;var/graphdb&quot; );
 * // ... use Neo4j
 * graphDb.shutdown();
 * </code>
 * </pre>
 * <p/>
 * For more information, see {@link GraphDatabaseService}.
 *
 * @deprecated This will be moved to internal packages in the next major release.
 */
@Deprecated
public class EmbeddedGraphDatabase extends InternalAbstractGraphDatabase
{
    /**
<<<<<<< HEAD
=======
     * Creates an embedded {@link GraphDatabaseService} with a store located in
     * <code>storeDir</code>, which will be created if it doesn't already exist.
     *
     * This is deprecated. Use {@link GraphDatabaseFactory} instead.
     *
     * @param storeDir the store directory for the Neo4j store files
     */
    @Deprecated
    public EmbeddedGraphDatabase( String storeDir )
    {
        this( storeDir, new HashMap<String, String>() );
    }

    /**
     * A non-standard way of creating an embedded {@link GraphDatabaseService}
     * with a set of configuration parameters.
     * <p/>
     * Creates an embedded {@link GraphDatabaseService} with a store located in
     * <code>storeDir</code>, which will be created if it doesn't already exist.
     *
     * This is deprecated. Use {@link GraphDatabaseFactory} instead.
     *
     * @param storeDir the store directory for the db files
     * @param params configuration parameters
     */
    @Deprecated
    public EmbeddedGraphDatabase( String storeDir, Map<String, String> params )
    {
        this( storeDir, params, new DefaultGraphDatabaseDependencies() );
    }

    /**
>>>>>>> f26fcad2
     * Internal constructor used by {@link org.neo4j.graphdb.factory.GraphDatabaseFactory}
     */
<<<<<<< HEAD
    public EmbeddedGraphDatabase( String storeDir, Map<String, String> params,
                                  Iterable<KernelExtensionFactory<?>> kernelExtensions,
                                  Iterable<CacheProvider> cacheProviders,
                                  Iterable<TransactionInterceptorProvider> txInterceptorProviders )
    {
        super( storeDir, params, Iterables.<Class<?>, Class<?>>iterable( (Class<?>) GraphDatabaseSettings.class ),
                kernelExtensions, cacheProviders, txInterceptorProviders );
=======
    @Deprecated
    public EmbeddedGraphDatabase( String storeDir, Map<String, String> params, Iterable<IndexProvider> indexProviders,
            Iterable<KernelExtensionFactory<?>> kernelExtensions,
            Iterable<CacheProvider> cacheProviders,
            Iterable<TransactionInterceptorProvider> txInterceptorProviders )
    {
        this( storeDir, params, new GraphDatabaseDependencies( null,
                Arrays.<Class<?>>asList( GraphDatabaseSettings.class ),
                indexProviders, kernelExtensions, cacheProviders, txInterceptorProviders ) );
    }

    /**
     * Internal constructor used by {@link org.neo4j.graphdb.factory.GraphDatabaseFactory}
     *
     * @param storeDir
     * @param params
     * @param dependencies
     */
    public EmbeddedGraphDatabase( String storeDir, Map<String, String> params, Dependencies dependencies )
    {
        super( storeDir, params, dependencies );
>>>>>>> f26fcad2

        run();
    }
}<|MERGE_RESOLUTION|>--- conflicted
+++ resolved
@@ -19,24 +19,9 @@
  */
 package org.neo4j.kernel;
 
-<<<<<<< HEAD
-=======
-import java.util.Arrays;
-import java.util.HashMap;
->>>>>>> f26fcad2
 import java.util.Map;
 
 import org.neo4j.graphdb.GraphDatabaseService;
-import org.neo4j.graphdb.factory.GraphDatabaseFactory;
-import org.neo4j.graphdb.factory.GraphDatabaseSettings;
-<<<<<<< HEAD
-import org.neo4j.helpers.collection.Iterables;
-=======
-import org.neo4j.graphdb.index.IndexProvider;
->>>>>>> f26fcad2
-import org.neo4j.kernel.extension.KernelExtensionFactory;
-import org.neo4j.kernel.impl.cache.CacheProvider;
-import org.neo4j.kernel.impl.transaction.xaframework.TransactionInterceptorProvider;
 
 /**
  * An implementation of {@link GraphDatabaseService} that is used to embed Neo4j
@@ -60,74 +45,13 @@
 public class EmbeddedGraphDatabase extends InternalAbstractGraphDatabase
 {
     /**
-<<<<<<< HEAD
-=======
-     * Creates an embedded {@link GraphDatabaseService} with a store located in
-     * <code>storeDir</code>, which will be created if it doesn't already exist.
-     *
-     * This is deprecated. Use {@link GraphDatabaseFactory} instead.
-     *
-     * @param storeDir the store directory for the Neo4j store files
-     */
-    @Deprecated
-    public EmbeddedGraphDatabase( String storeDir )
-    {
-        this( storeDir, new HashMap<String, String>() );
-    }
-
-    /**
-     * A non-standard way of creating an embedded {@link GraphDatabaseService}
-     * with a set of configuration parameters.
-     * <p/>
-     * Creates an embedded {@link GraphDatabaseService} with a store located in
-     * <code>storeDir</code>, which will be created if it doesn't already exist.
-     *
-     * This is deprecated. Use {@link GraphDatabaseFactory} instead.
-     *
-     * @param storeDir the store directory for the db files
-     * @param params configuration parameters
-     */
-    @Deprecated
-    public EmbeddedGraphDatabase( String storeDir, Map<String, String> params )
-    {
-        this( storeDir, params, new DefaultGraphDatabaseDependencies() );
-    }
-
-    /**
->>>>>>> f26fcad2
      * Internal constructor used by {@link org.neo4j.graphdb.factory.GraphDatabaseFactory}
      */
-<<<<<<< HEAD
-    public EmbeddedGraphDatabase( String storeDir, Map<String, String> params,
-                                  Iterable<KernelExtensionFactory<?>> kernelExtensions,
-                                  Iterable<CacheProvider> cacheProviders,
-                                  Iterable<TransactionInterceptorProvider> txInterceptorProviders )
-    {
-        super( storeDir, params, Iterables.<Class<?>, Class<?>>iterable( (Class<?>) GraphDatabaseSettings.class ),
-                kernelExtensions, cacheProviders, txInterceptorProviders );
-=======
-    @Deprecated
-    public EmbeddedGraphDatabase( String storeDir, Map<String, String> params, Iterable<IndexProvider> indexProviders,
-            Iterable<KernelExtensionFactory<?>> kernelExtensions,
-            Iterable<CacheProvider> cacheProviders,
-            Iterable<TransactionInterceptorProvider> txInterceptorProviders )
-    {
-        this( storeDir, params, new GraphDatabaseDependencies( null,
-                Arrays.<Class<?>>asList( GraphDatabaseSettings.class ),
-                indexProviders, kernelExtensions, cacheProviders, txInterceptorProviders ) );
-    }
-
-    /**
-     * Internal constructor used by {@link org.neo4j.graphdb.factory.GraphDatabaseFactory}
-     *
-     * @param storeDir
-     * @param params
-     * @param dependencies
-     */
-    public EmbeddedGraphDatabase( String storeDir, Map<String, String> params, Dependencies dependencies )
+    public EmbeddedGraphDatabase( String storeDir,
+                                  Map<String, String> params,
+                                  Dependencies dependencies )
     {
         super( storeDir, params, dependencies );
->>>>>>> f26fcad2
 
         run();
     }

--- conflicted
+++ resolved
@@ -87,14 +87,9 @@
             }
 
             @Override
-<<<<<<< HEAD
-            public void feed( PrimitiveLongObjectMap<List<PropertyCommand>> propCommandsByNodeId,
-                    PrimitiveLongObjectMap<List<PropertyCommand>> propCommandsByRelationshipId, PrimitiveLongObjectMap<NodeCommand> nodeCommands,
-                    PrimitiveLongObjectMap<Command.RelationshipCommand> relationshipCommandPrimitiveLongObjectMap )
-=======
-            public void feed( LongObjectMap<List<PropertyCommand>> propCommands,
-                    LongObjectMap<NodeCommand> nodeCommands )
->>>>>>> b9119223
+            public void feed( LongObjectMap<List<PropertyCommand>> propCommandsByNodeId,
+                    LongObjectMap<List<PropertyCommand>> propCommandsByRelationshipId, LongObjectMap<NodeCommand> nodeCommands,
+                    LongObjectMap<Command.RelationshipCommand> relationshipCommandPrimitiveLongObjectMap )
             {
                 throw new UnsupportedOperationException();
             }

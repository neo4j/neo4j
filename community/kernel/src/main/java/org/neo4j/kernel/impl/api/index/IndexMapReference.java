/*
 * Copyright (c) 2002-2018 "Neo Technology,"
 * Network Engine for Objects in Lund AB [http://neotechnology.com]
 *
 * This file is part of Neo4j.
 *
 * Neo4j is free software: you can redistribute it and/or modify
 * it under the terms of the GNU General Public License as published by
 * the Free Software Foundation, either version 3 of the License, or
 * (at your option) any later version.
 *
 * This program is distributed in the hope that it will be useful,
 * but WITHOUT ANY WARRANTY; without even the implied warranty of
 * MERCHANTABILITY or FITNESS FOR A PARTICULAR PURPOSE.  See the
 * GNU General Public License for more details.
 *
 * You should have received a copy of the GNU General Public License
 * along with this program.  If not, see <http://www.gnu.org/licenses/>.
 */
package org.neo4j.kernel.impl.api.index;

<<<<<<< HEAD
import java.util.Set;

import org.neo4j.collection.primitive.PrimitiveIntSet;
import org.neo4j.function.ThrowingFunction;
import org.neo4j.internal.kernel.api.schema.SchemaDescriptor;
import org.neo4j.kernel.api.exceptions.index.IndexNotFoundKernelException;
import org.neo4j.storageengine.api.EntityType;
=======
import org.eclipse.collections.api.set.primitive.IntSet;

import org.neo4j.function.ThrowingFunction;
import org.neo4j.internal.kernel.api.schema.SchemaDescriptor;
import org.neo4j.kernel.api.exceptions.index.IndexNotFoundKernelException;
import org.neo4j.values.storable.Value;
>>>>>>> b9119223

public class IndexMapReference implements IndexMapSnapshotProvider
{
    private volatile IndexMap indexMap = new IndexMap();

    @Override
    public IndexMap indexMapSnapshot()
    {
        return indexMap.clone();
    }

    /**
     * Modifies the index map under synchronization. Accepts a {@link ThrowingFunction} which gets as input
     * a snapshot of the current {@link IndexMap}. That {@link IndexMap} is meant to be modified by the function
     * and in the end returned. The function can also return another {@link IndexMap} instance if it wants to, e.g.
     * for clearing the map. The returned map will be set as the current index map before exiting the method.
     *
     * This is the only way contents of the {@link IndexMap} considered the current one can be modified.
     *
     * @param modifier the function modifying the snapshot.
     * @throws E exception thrown by the function.
     */
    public synchronized <E extends Exception> void modify( ThrowingFunction<IndexMap,IndexMap,E> modifier ) throws E
    {
        IndexMap snapshot = indexMapSnapshot();
        indexMap = modifier.apply( snapshot );
    }

    public IndexProxy getIndexProxy( long indexId ) throws IndexNotFoundKernelException
    {
        IndexProxy proxy = indexMap.getIndexProxy( indexId );
        if ( proxy == null )
        {
            throw new IndexNotFoundKernelException( "No index for index id " + indexId + " exists." );
        }
        return proxy;
    }

    public IndexProxy getIndexProxy( SchemaDescriptor descriptor ) throws IndexNotFoundKernelException
    {
        IndexProxy proxy = indexMap.getIndexProxy( descriptor );
        if ( proxy == null )
        {
            throw new IndexNotFoundKernelException( "No index for " + descriptor + " exists." );
        }
        return proxy;
    }

    public long getIndexId( SchemaDescriptor descriptor ) throws IndexNotFoundKernelException
    {
        IndexProxy proxy = indexMap.getIndexProxy( descriptor );
        if ( proxy == null )
        {
            throw new IndexNotFoundKernelException( "No index for " + descriptor + " exists." );
        }
        return indexMap.getIndexId( descriptor );
    }

    public long getOnlineIndexId( SchemaDescriptor descriptor ) throws IndexNotFoundKernelException
    {
        IndexProxy proxy = getIndexProxy( descriptor );
        switch ( proxy.getState() )
        {
        case ONLINE:
            return indexMap.getIndexId( descriptor );

        default:
            throw new IndexNotFoundKernelException( "Expected index on " + descriptor + " to be online." );
        }
    }

    public Iterable<IndexProxy> getAllIndexProxies()
    {
        return indexMap.getAllIndexProxies();
    }

<<<<<<< HEAD
    public Set<SchemaDescriptor> getRelatedIndexes( long[] changedEntityTokens, long[] unchangedEntityTokens, PrimitiveIntSet properties,
            EntityType entityType )
=======
    public Iterable<SchemaDescriptor> getRelatedIndexes(
            long[] changedLabels, long[] unchangedLabels, IntSet properties )
>>>>>>> b9119223
    {
        return indexMap.getRelatedIndexes( changedEntityTokens, unchangedEntityTokens, properties, entityType );
    }

    public IndexUpdaterMap createIndexUpdaterMap( IndexUpdateMode mode )
    {
        return new IndexUpdaterMap( indexMap, mode );
    }

    public void validateBeforeCommit( SchemaDescriptor index, Value[] tuple )
    {
        IndexProxy proxy = indexMap.getIndexProxy( index );
        if ( proxy != null )
        {
            // Do this null-check since from the outside there's a best-effort matching going on between updates and actual indexes backing those.
            proxy.validateBeforeCommit( tuple );
        }
    }
}<|MERGE_RESOLUTION|>--- conflicted
+++ resolved
@@ -19,22 +19,13 @@
  */
 package org.neo4j.kernel.impl.api.index;
 
-<<<<<<< HEAD
 import java.util.Set;
 
-import org.neo4j.collection.primitive.PrimitiveIntSet;
-import org.neo4j.function.ThrowingFunction;
-import org.neo4j.internal.kernel.api.schema.SchemaDescriptor;
-import org.neo4j.kernel.api.exceptions.index.IndexNotFoundKernelException;
-import org.neo4j.storageengine.api.EntityType;
-=======
 import org.eclipse.collections.api.set.primitive.IntSet;
-
 import org.neo4j.function.ThrowingFunction;
 import org.neo4j.internal.kernel.api.schema.SchemaDescriptor;
 import org.neo4j.kernel.api.exceptions.index.IndexNotFoundKernelException;
 import org.neo4j.values.storable.Value;
->>>>>>> b9119223
 
 public class IndexMapReference implements IndexMapSnapshotProvider
 {
@@ -111,13 +102,8 @@
         return indexMap.getAllIndexProxies();
     }
 
-<<<<<<< HEAD
-    public Set<SchemaDescriptor> getRelatedIndexes( long[] changedEntityTokens, long[] unchangedEntityTokens, PrimitiveIntSet properties,
+    public Set<SchemaDescriptor> getRelatedIndexes( long[] changedEntityTokens, long[] unchangedEntityTokens, IntSet properties,
             EntityType entityType )
-=======
-    public Iterable<SchemaDescriptor> getRelatedIndexes(
-            long[] changedLabels, long[] unchangedLabels, IntSet properties )
->>>>>>> b9119223
     {
         return indexMap.getRelatedIndexes( changedEntityTokens, unchangedEntityTokens, properties, entityType );
     }

/*
 * Copyright (c) 2002-2018 "Neo Technology,"
 * Network Engine for Objects in Lund AB [http://neotechnology.com]
 *
 * This file is part of Neo4j.
 *
 * Neo4j is free software: you can redistribute it and/or modify
 * it under the terms of the GNU General Public License as published by
 * the Free Software Foundation, either version 3 of the License, or
 * (at your option) any later version.
 *
 * This program is distributed in the hope that it will be useful,
 * but WITHOUT ANY WARRANTY; without even the implied warranty of
 * MERCHANTABILITY or FITNESS FOR A PARTICULAR PURPOSE.  See the
 * GNU General Public License for more details.
 *
 * You should have received a copy of the GNU General Public License
 * along with this program.  If not, see <http://www.gnu.org/licenses/>.
 */
package org.neo4j.kernel.impl.api.index;

<<<<<<< HEAD
import java.util.Set;

import org.neo4j.collection.primitive.PrimitiveIntCollection;
=======
import org.neo4j.collection.primitive.PrimitiveIntSet;
>>>>>>> b13182ac
import org.neo4j.function.ThrowingFunction;
import org.neo4j.internal.kernel.api.schema.SchemaDescriptor;
import org.neo4j.kernel.api.exceptions.index.IndexNotFoundKernelException;
import org.neo4j.storageengine.api.EntityType;

public class IndexMapReference implements IndexMapSnapshotProvider
{
    private volatile IndexMap indexMap = new IndexMap();

    @Override
    public IndexMap indexMapSnapshot()
    {
        return indexMap.clone();
    }

    /**
     * Modifies the index map under synchronization. Accepts a {@link ThrowingFunction} which gets as input
     * a snapshot of the current {@link IndexMap}. That {@link IndexMap} is meant to be modified by the function
     * and in the end returned. The function can also return another {@link IndexMap} instance if it wants to, e.g.
     * for clearing the map. The returned map will be set as the current index map before exiting the method.
     *
     * This is the only way contents of the {@link IndexMap} considered the current one can be modified.
     *
     * @param modifier the function modifying the snapshot.
     * @throws E exception thrown by the function.
     */
    public synchronized <E extends Exception> void modify( ThrowingFunction<IndexMap,IndexMap,E> modifier ) throws E
    {
        IndexMap snapshot = indexMapSnapshot();
        indexMap = modifier.apply( snapshot );
    }

    public IndexProxy getIndexProxy( long indexId ) throws IndexNotFoundKernelException
    {
        IndexProxy proxy = indexMap.getIndexProxy( indexId );
        if ( proxy == null )
        {
            throw new IndexNotFoundKernelException( "No index for index id " + indexId + " exists." );
        }
        return proxy;
    }

    public IndexProxy getIndexProxy( SchemaDescriptor descriptor ) throws IndexNotFoundKernelException
    {
        IndexProxy proxy = indexMap.getIndexProxy( descriptor );
        if ( proxy == null )
        {
            throw new IndexNotFoundKernelException( "No index for " + descriptor + " exists." );
        }
        return proxy;
    }

    public long getIndexId( SchemaDescriptor descriptor ) throws IndexNotFoundKernelException
    {
        IndexProxy proxy = indexMap.getIndexProxy( descriptor );
        if ( proxy == null )
        {
            throw new IndexNotFoundKernelException( "No index for " + descriptor + " exists." );
        }
        return indexMap.getIndexId( descriptor );
    }

    public long getOnlineIndexId( SchemaDescriptor descriptor ) throws IndexNotFoundKernelException
    {
        IndexProxy proxy = getIndexProxy( descriptor );
        switch ( proxy.getState() )
        {
        case ONLINE:
            return indexMap.getIndexId( descriptor );

        default:
            throw new IndexNotFoundKernelException( "Expected index on " + descriptor + " to be online." );
        }
    }

    public Iterable<IndexProxy> getAllIndexProxies()
    {
        return indexMap.getAllIndexProxies();
    }

<<<<<<< HEAD
    public Set<SchemaDescriptor> getRelatedIndexes( long[] changedEntityTokens, long[] unchangedEntityTokens, PrimitiveIntCollection properties,
            EntityType entityType )
=======
    public Iterable<LabelSchemaDescriptor> getRelatedIndexes(
            long[] changedLabels, long[] unchangedLabels, PrimitiveIntSet properties )
>>>>>>> b13182ac
    {
        return indexMap.getRelatedIndexes( changedEntityTokens, unchangedEntityTokens, properties, entityType );
    }

    public IndexUpdaterMap createIndexUpdaterMap( IndexUpdateMode mode )
    {
        return new IndexUpdaterMap( indexMap, mode );
    }
}<|MERGE_RESOLUTION|>--- conflicted
+++ resolved
@@ -19,13 +19,9 @@
  */
 package org.neo4j.kernel.impl.api.index;
 
-<<<<<<< HEAD
 import java.util.Set;
 
-import org.neo4j.collection.primitive.PrimitiveIntCollection;
-=======
 import org.neo4j.collection.primitive.PrimitiveIntSet;
->>>>>>> b13182ac
 import org.neo4j.function.ThrowingFunction;
 import org.neo4j.internal.kernel.api.schema.SchemaDescriptor;
 import org.neo4j.kernel.api.exceptions.index.IndexNotFoundKernelException;
@@ -106,13 +102,8 @@
         return indexMap.getAllIndexProxies();
     }
 
-<<<<<<< HEAD
-    public Set<SchemaDescriptor> getRelatedIndexes( long[] changedEntityTokens, long[] unchangedEntityTokens, PrimitiveIntCollection properties,
+    public Set<SchemaDescriptor> getRelatedIndexes( long[] changedEntityTokens, long[] unchangedEntityTokens, PrimitiveIntSet properties,
             EntityType entityType )
-=======
-    public Iterable<LabelSchemaDescriptor> getRelatedIndexes(
-            long[] changedLabels, long[] unchangedLabels, PrimitiveIntSet properties )
->>>>>>> b13182ac
     {
         return indexMap.getRelatedIndexes( changedEntityTokens, unchangedEntityTokens, properties, entityType );
     }

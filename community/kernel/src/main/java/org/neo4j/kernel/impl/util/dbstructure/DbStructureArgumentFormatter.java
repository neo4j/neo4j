--- conflicted
+++ resolved
@@ -38,7 +38,7 @@
 import org.neo4j.kernel.api.schema.index.SchemaIndexDescriptorFactory;
 
 import static java.lang.String.format;
-import static org.neo4j.kernel.api.schema.index.SchemaIndexDescriptor.Type.GENERAL;
+import static org.neo4j.kernel.api.schema.index.IndexDescriptor.Type.GENERAL;
 
 public enum DbStructureArgumentFormatter implements ArgumentFormatter
 {
@@ -104,18 +104,11 @@
         else if ( arg instanceof SchemaIndexDescriptor )
         {
             SchemaIndexDescriptor descriptor = (SchemaIndexDescriptor) arg;
-<<<<<<< HEAD
-            int labelId = descriptor.schema().getLabelId();
-            String methodName = descriptor.type() == GENERAL ? "forLabel" : "uniqueForLabel";
-            builder.append( format( "SchemaIndexDescriptorFactory.%s( %d, %s )", methodName,
-                    labelId, asString( descriptor.schema().getPropertyIds() ) ) );
-=======
             String className = SchemaIndexDescriptorFactory.class.getSimpleName();
             int labelId = descriptor.schema().getLabelId();
             String methodName = descriptor.type() == GENERAL ? "forLabel" : "uniqueForLabel";
             builder.append( format( "%s.%s( %d, %s )",
                     className, methodName, labelId, asString( descriptor.schema().getPropertyIds() ) ) );
->>>>>>> 251e9a8d
         }
         else if ( arg instanceof LabelSchemaDescriptor )
         {

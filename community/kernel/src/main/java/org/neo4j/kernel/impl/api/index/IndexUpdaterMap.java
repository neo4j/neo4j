--- conflicted
+++ resolved
@@ -124,11 +124,7 @@
     {
         return new PrefetchingIterator<IndexUpdater>()
         {
-<<<<<<< HEAD
-            Iterator<SchemaDescriptor> descriptors = indexMap.descriptors();
-=======
-            private Iterator<LabelSchemaDescriptor> descriptors = indexMap.descriptors();
->>>>>>> b13182ac
+            private Iterator<SchemaDescriptor> descriptors = indexMap.descriptors();
             @Override
             protected IndexUpdater fetchNextOrNull()
             {

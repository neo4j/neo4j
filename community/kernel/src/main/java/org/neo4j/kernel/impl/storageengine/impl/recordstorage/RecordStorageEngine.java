--- conflicted
+++ resolved
@@ -205,13 +205,8 @@
         try
         {
             indexUpdatesConverter = new PropertyPhysicalToLogicalConverter( neoStores.getPropertyStore() );
-<<<<<<< HEAD
-            schemaCache = new SchemaCache( constraintSemantics, Collections.emptyIterator(), indexProviderMap );
-            schemaStorage = new SchemaStorage( neoStores.getSchemaStore(), indexProviderMap );
-=======
             schemaCache = new SchemaCache( constraintSemantics, Collections.emptyList(), indexProviderMap );
             schemaStorage = new SchemaStorage( neoStores.getSchemaStore() );
->>>>>>> b9119223
 
             NeoStoreIndexStoreView neoStoreIndexStoreView = new NeoStoreIndexStoreView( lockService, neoStores );
             Boolean readOnly = config.get( GraphDatabaseSettings.read_only ) && operationalMode == OperationalMode.single;

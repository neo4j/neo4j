--- conflicted
+++ resolved
@@ -72,8 +72,6 @@
 import org.neo4j.kernel.api.schema.constaints.NodeKeyConstraintDescriptor;
 import org.neo4j.kernel.api.schema.constaints.RelExistenceConstraintDescriptor;
 import org.neo4j.kernel.api.schema.constaints.UniquenessConstraintDescriptor;
-import org.neo4j.kernel.api.schema.index.IndexDescriptor;
-import org.neo4j.kernel.api.schema.index.SchemaIndexDescriptor;
 import org.neo4j.kernel.impl.api.operations.KeyReadOperations;
 import org.neo4j.storageengine.api.schema.PopulationProgress;
 import org.neo4j.storageengine.api.schema.SchemaRule;
@@ -87,10 +85,7 @@
 import static org.neo4j.helpers.collection.Iterators.addToCollection;
 import static org.neo4j.helpers.collection.Iterators.asCollection;
 import static org.neo4j.helpers.collection.Iterators.map;
-<<<<<<< HEAD
-import static org.neo4j.kernel.api.schema.index.IndexDescriptor.Type.UNIQUE;
-=======
->>>>>>> b191eaeb
+import static org.neo4j.kernel.api.schema.SchemaDescriptorFactory.forLabel;
 import static org.neo4j.kernel.impl.coreapi.schema.PropertyNameUtils.getOrCreatePropertyKeyIds;
 
 public class SchemaImpl implements Schema
@@ -124,13 +119,8 @@
             {
                 return emptyList();
             }
-<<<<<<< HEAD
-            Iterator<IndexDescriptor> indexes = statement.readOperations().indexesGetForLabel( labelId );
-            addDefinitions( definitions, statement.readOperations(), IndexDescriptor.sortByType( indexes ) );
-=======
             Iterator<CapableIndexReference> indexes = schemaRead.indexesGetForLabel( labelId );
             addDefinitions( definitions, tokenRead, CapableIndexReference.sortByType( indexes ) );
->>>>>>> b191eaeb
             return definitions;
         }
     }
@@ -143,36 +133,22 @@
         try ( Statement ignore = transaction.acquireStatement() )
         {
             List<IndexDefinition> definitions = new ArrayList<>();
-<<<<<<< HEAD
-            Iterator<IndexDescriptor> indexes = statement.readOperations().indexesGetAll();
-            addDefinitions( definitions, statement.readOperations(), SchemaIndexDescriptor.sortByType( indexes ) );
-=======
 
             Iterator<CapableIndexReference> indexes = schemaRead.indexesGetAll();
             addDefinitions( definitions, transaction.tokenRead(), CapableIndexReference.sortByType( indexes ) );
->>>>>>> b191eaeb
             return definitions;
         }
     }
 
-<<<<<<< HEAD
-    private IndexDefinition descriptorToDefinition( final ReadOperations statement, IndexDescriptor index )
+    private IndexDefinition descriptorToDefinition( final TokenRead tokenRead, CapableIndexReference index )
     {
         try
         {
             //TODO we use a zero index here to avoid bleeding into core api. We need to figure out how to deal with the core api in regards to fulltext indexes.
-            Label label = label( statement.labelGetName( index.schema().getEntityTokenIds()[0] ) );
-            boolean constraintIndex = index.type() == UNIQUE;
-            String[] propertyNames = PropertyNameUtils.getPropertyKeys( statement, index.schema().getPropertyIds() );
-=======
-    private IndexDefinition descriptorToDefinition( final TokenRead tokenRead, CapableIndexReference index )
-    {
-        try
-        {
+            // TODO Label label = label( statement.labelGetName( index.schema().getEntityTokenIds()[0] ) );
             Label label = label( tokenRead.nodeLabelName( index.label() ) );
             boolean constraintIndex = index.isUnique();
             String[] propertyNames = PropertyNameUtils.getPropertyKeys( tokenRead, index.properties() );
->>>>>>> b191eaeb
             return new IndexDefinitionImpl( actions, label, propertyNames, constraintIndex );
         }
         catch ( LabelNotFoundKernelException | PropertyKeyIdNotFoundKernelException e )
@@ -181,13 +157,8 @@
         }
     }
 
-<<<<<<< HEAD
-    private void addDefinitions( List<IndexDefinition> definitions, final ReadOperations statement,
-                                 Iterator<IndexDescriptor> indexes )
-=======
     private void addDefinitions( List<IndexDefinition> definitions, final TokenRead tokenRead,
             Iterator<CapableIndexReference> indexes )
->>>>>>> b191eaeb
     {
         addToCollection(
                 map( index -> descriptorToDefinition( tokenRead, index ), indexes ),
@@ -253,16 +224,10 @@
         KernelTransaction transaction = safeAcquireTransaction( transactionSupplier );
         try ( Statement ignore = transaction.acquireStatement() )
         {
-<<<<<<< HEAD
-            ReadOperations readOps = statement.readOperations();
-            IndexDescriptor descriptor = getIndexDescriptor( readOps, index );
-            InternalIndexState indexState = readOps.indexGetState( descriptor );
-=======
 
             SchemaRead schemaRead = transaction.schemaRead();
             CapableIndexReference reference = getIndexReference( schemaRead, transaction.tokenRead(), index );
             InternalIndexState indexState = schemaRead.indexGetState( reference );
->>>>>>> b191eaeb
             switch ( indexState )
             {
             case POPULATING:
@@ -288,15 +253,9 @@
         KernelTransaction transaction = safeAcquireTransaction( transactionSupplier );
         try ( Statement ignore = transaction.acquireStatement() )
         {
-<<<<<<< HEAD
-            ReadOperations readOps = statement.readOperations();
-            IndexDescriptor descriptor = getIndexDescriptor( readOps, index );
-            PopulationProgress progress = readOps.indexGetPopulationProgress( descriptor );
-=======
             SchemaRead schemaRead = transaction.schemaRead();
             CapableIndexReference descriptor = getIndexReference( schemaRead, transaction.tokenRead(), index );
             PopulationProgress progress = schemaRead.indexGetPopulationProgress( descriptor );
->>>>>>> b191eaeb
             return new IndexPopulationProgress( progress.getCompleted(), progress.getTotal() );
         }
         catch ( SchemaRuleNotFoundException | IndexNotFoundKernelException e )
@@ -312,15 +271,9 @@
         KernelTransaction transaction = safeAcquireTransaction( transactionSupplier );
         try ( Statement ignore = transaction.acquireStatement() )
         {
-<<<<<<< HEAD
-            ReadOperations readOps = statement.readOperations();
-            IndexDescriptor descriptor = getIndexDescriptor( readOps, index );
-            return readOps.indexGetFailure( descriptor );
-=======
             SchemaRead schemaRead = transaction.schemaRead();
             CapableIndexReference descriptor = getIndexReference( schemaRead, transaction.tokenRead(), index );
             return schemaRead.indexGetFailure( descriptor );
->>>>>>> b191eaeb
         }
         catch ( SchemaRuleNotFoundException | IndexNotFoundKernelException e )
         {
@@ -380,12 +333,8 @@
         }
     }
 
-<<<<<<< HEAD
-    private static IndexDescriptor getIndexDescriptor( ReadOperations readOperations, IndexDefinition index )
-=======
     private static CapableIndexReference getIndexReference( SchemaRead schemaRead, TokenRead tokenRead,
             IndexDefinition index )
->>>>>>> b191eaeb
             throws SchemaRuleNotFoundException
     {
         int labelId = tokenRead.nodeLabel( index.getLabel().name() );
@@ -395,8 +344,7 @@
         CapableIndexReference reference = schemaRead.index( labelId, propertyKeyIds );
         if ( reference == CapableIndexReference.NO_INDEX )
         {
-            throw new SchemaRuleNotFoundException( SchemaRule.Kind.INDEX_RULE, new org.neo4j.kernel.api.schema
-                    .LabelSchemaDescriptor( labelId, propertyKeyIds ) );
+            throw new SchemaRuleNotFoundException( SchemaRule.Kind.INDEX_RULE, forLabel( labelId, propertyKeyIds ) );
         }
 
         return reference;
@@ -513,7 +461,7 @@
                     TokenWrite tokenWrite = transaction.tokenWrite();
                     int labelId = tokenWrite.labelGetOrCreateForName( indexDefinition.getLabel().name() );
                     int[] propertyKeyIds = getOrCreatePropertyKeyIds( tokenWrite, indexDefinition );
-                    LabelSchemaDescriptor descriptor = SchemaDescriptorFactory.forLabel( labelId, propertyKeyIds );
+                    LabelSchemaDescriptor descriptor = forLabel( labelId, propertyKeyIds );
                     transaction.schemaWrite().indexCreate( descriptor );
                     return indexDefinition;
                 }
@@ -569,7 +517,7 @@
                     int labelId = tokenWrite.labelGetOrCreateForName( indexDefinition.getLabel().name() );
                     int[] propertyKeyIds = getOrCreatePropertyKeyIds( tokenWrite, indexDefinition );
                     transaction.schemaWrite().uniquePropertyConstraintCreate(
-                            SchemaDescriptorFactory.forLabel( labelId, propertyKeyIds ) );
+                            forLabel( labelId, propertyKeyIds ) );
                     return new UniquenessConstraintDefinition( this, indexDefinition );
                 }
                 catch ( AlreadyConstrainedException | CreateConstraintFailureException | AlreadyIndexedException |
@@ -605,7 +553,7 @@
                     int labelId = tokenWrite.labelGetOrCreateForName( indexDefinition.getLabel().name() );
                     int[] propertyKeyIds = getOrCreatePropertyKeyIds( tokenWrite, indexDefinition );
                     transaction.schemaWrite().nodeKeyConstraintCreate(
-                            SchemaDescriptorFactory.forLabel( labelId, propertyKeyIds ) );
+                            forLabel( labelId, propertyKeyIds ) );
                     return new NodeKeyConstraintDefinition( this, indexDefinition );
                 }
                 catch ( AlreadyConstrainedException | CreateConstraintFailureException | AlreadyIndexedException |
@@ -641,7 +589,7 @@
                     int labelId = tokenWrite.labelGetOrCreateForName( label.name() );
                     int[] propertyKeyIds = getOrCreatePropertyKeyIds( tokenWrite, propertyKeys );
                     transaction.schemaWrite().nodePropertyExistenceConstraintCreate(
-                            SchemaDescriptorFactory.forLabel( labelId, propertyKeyIds ) );
+                            forLabel( labelId, propertyKeyIds ) );
                     return new NodePropertyExistenceConstraintDefinition( this, label, propertyKeys );
                 }
                 catch ( AlreadyConstrainedException | CreateConstraintFailureException |

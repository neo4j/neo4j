/*
 * Copyright (c) 2002-2018 "Neo Technology,"
 * Network Engine for Objects in Lund AB [http://neotechnology.com]
 *
 * This file is part of Neo4j.
 *
 * Neo4j is free software: you can redistribute it and/or modify
 * it under the terms of the GNU General Public License as published by
 * the Free Software Foundation, either version 3 of the License, or
 * (at your option) any later version.
 *
 * This program is distributed in the hope that it will be useful,
 * but WITHOUT ANY WARRANTY; without even the implied warranty of
 * MERCHANTABILITY or FITNESS FOR A PARTICULAR PURPOSE.  See the
 * GNU General Public License for more details.
 *
 * You should have received a copy of the GNU General Public License
 * along with this program.  If not, see <http://www.gnu.org/licenses/>.
 */
package org.neo4j.kernel.impl.index.schema;

import org.neo4j.index.internal.gbptree.Layout;
import org.neo4j.io.pagecache.PageCursor;
<<<<<<< HEAD
import org.neo4j.kernel.api.schema.index.IndexDescriptor;
=======
>>>>>>> 678a860c

/**
 * {@link Layout} for absolute times.
 */
class ZonedTimeLayout extends SchemaLayout<ZonedTimeSchemaKey>
{
<<<<<<< HEAD
    public static Layout<ZonedTimeSchemaKey,NativeSchemaValue> of( IndexDescriptor descriptor )
    {
        return descriptor.type() == IndexDescriptor.Type.UNIQUE ? ZonedTimeLayout.UNIQUE : ZonedTimeLayout.NON_UNIQUE;
    }

    private static final ZonedTimeLayout UNIQUE = new ZonedTimeLayout( "UTzt", 0, 1 );
    private static final ZonedTimeLayout NON_UNIQUE = new ZonedTimeLayout( "NTzt", 0, 1 );

    private ZonedTimeLayout( String layoutName, int majorVersion, int minorVersion )
    {
        super( layoutName, majorVersion, minorVersion );
=======
    ZonedTimeLayout()
    {
        super( "Tzt", 0, 1 );
>>>>>>> 678a860c
    }

    @Override
    public ZonedTimeSchemaKey newKey()
    {
        return new ZonedTimeSchemaKey();
    }

    @Override
    public ZonedTimeSchemaKey copyKey( ZonedTimeSchemaKey key, ZonedTimeSchemaKey into )
    {
        into.nanosOfDayUTC = key.nanosOfDayUTC;
        into.zoneOffsetSeconds = key.zoneOffsetSeconds;
        into.setEntityId( key.getEntityId() );
        into.setCompareId( key.getCompareId() );
        return into;
    }

    @Override
    public int keySize( ZonedTimeSchemaKey key )
    {
        return ZonedTimeSchemaKey.SIZE;
    }

    @Override
    public void writeKey( PageCursor cursor, ZonedTimeSchemaKey key )
    {
        cursor.putLong( key.nanosOfDayUTC );
        cursor.putInt( key.zoneOffsetSeconds );
        cursor.putLong( key.getEntityId() );
    }

    @Override
    public void readKey( PageCursor cursor, ZonedTimeSchemaKey into, int keySize )
    {
        into.nanosOfDayUTC = cursor.getLong();
        into.zoneOffsetSeconds = cursor.getInt();
        into.setEntityId( cursor.getLong() );
    }
}<|MERGE_RESOLUTION|>--- conflicted
+++ resolved
@@ -21,33 +21,15 @@
 
 import org.neo4j.index.internal.gbptree.Layout;
 import org.neo4j.io.pagecache.PageCursor;
-<<<<<<< HEAD
-import org.neo4j.kernel.api.schema.index.IndexDescriptor;
-=======
->>>>>>> 678a860c
 
 /**
  * {@link Layout} for absolute times.
  */
 class ZonedTimeLayout extends SchemaLayout<ZonedTimeSchemaKey>
 {
-<<<<<<< HEAD
-    public static Layout<ZonedTimeSchemaKey,NativeSchemaValue> of( IndexDescriptor descriptor )
-    {
-        return descriptor.type() == IndexDescriptor.Type.UNIQUE ? ZonedTimeLayout.UNIQUE : ZonedTimeLayout.NON_UNIQUE;
-    }
-
-    private static final ZonedTimeLayout UNIQUE = new ZonedTimeLayout( "UTzt", 0, 1 );
-    private static final ZonedTimeLayout NON_UNIQUE = new ZonedTimeLayout( "NTzt", 0, 1 );
-
-    private ZonedTimeLayout( String layoutName, int majorVersion, int minorVersion )
-    {
-        super( layoutName, majorVersion, minorVersion );
-=======
     ZonedTimeLayout()
     {
         super( "Tzt", 0, 1 );
->>>>>>> 678a860c
     }
 
     @Override

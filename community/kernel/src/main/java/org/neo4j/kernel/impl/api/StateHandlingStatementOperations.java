/*
 * Copyright (c) 2002-2018 "Neo Technology,"
 * Network Engine for Objects in Lund AB [http://neotechnology.com]
 *
 * This file is part of Neo4j.
 *
 * Neo4j is free software: you can redistribute it and/or modify
 * it under the terms of the GNU General Public License as published by
 * the Free Software Foundation, either version 3 of the License, or
 * (at your option) any later version.
 *
 * This program is distributed in the hope that it will be useful,
 * but WITHOUT ANY WARRANTY; without even the implied warranty of
 * MERCHANTABILITY or FITNESS FOR A PARTICULAR PURPOSE.  See the
 * GNU General Public License for more details.
 *
 * You should have received a copy of the GNU General Public License
 * along with this program.  If not, see <http://www.gnu.org/licenses/>.
 */
package org.neo4j.kernel.impl.api;

import java.util.Arrays;
import java.util.Iterator;
import java.util.Map;

import org.neo4j.collection.primitive.Primitive;
import org.neo4j.collection.primitive.PrimitiveIntIterator;
import org.neo4j.collection.primitive.PrimitiveIntSet;
<<<<<<< HEAD
import org.neo4j.collection.primitive.PrimitiveIntStack;
=======
>>>>>>> b13182ac
import org.neo4j.collection.primitive.PrimitiveLongIterator;
import org.neo4j.collection.primitive.PrimitiveLongResourceIterator;
import org.neo4j.cursor.Cursor;
import org.neo4j.graphdb.NotFoundException;
import org.neo4j.internal.kernel.api.IndexQuery;
import org.neo4j.internal.kernel.api.InternalIndexState;
import org.neo4j.internal.kernel.api.exceptions.EntityNotFoundException;
import org.neo4j.internal.kernel.api.exceptions.InvalidTransactionTypeKernelException;
import org.neo4j.internal.kernel.api.exceptions.LabelNotFoundKernelException;
import org.neo4j.internal.kernel.api.exceptions.PropertyKeyIdNotFoundKernelException;
import org.neo4j.internal.kernel.api.exceptions.explicitindex.AutoIndexingKernelException;
import org.neo4j.internal.kernel.api.exceptions.explicitindex.ExplicitIndexNotFoundKernelException;
import org.neo4j.internal.kernel.api.exceptions.schema.ConstraintValidationException;
import org.neo4j.internal.kernel.api.exceptions.schema.TooManyLabelsException;
import org.neo4j.internal.kernel.api.schema.LabelSchemaDescriptor;
import org.neo4j.internal.kernel.api.schema.RelationTypeSchemaDescriptor;
import org.neo4j.internal.kernel.api.schema.SchemaDescriptor;
import org.neo4j.internal.kernel.api.schema.SchemaUtil;
import org.neo4j.internal.kernel.api.schema.constraints.ConstraintDescriptor;
import org.neo4j.kernel.api.DataWriteOperations;
import org.neo4j.kernel.api.ExplicitIndex;
import org.neo4j.kernel.api.ExplicitIndexHits;
import org.neo4j.kernel.api.Statement;
import org.neo4j.kernel.api.exceptions.RelationshipTypeIdNotFoundKernelException;
import org.neo4j.kernel.api.exceptions.TransactionFailureException;
import org.neo4j.kernel.api.exceptions.index.IndexNotApplicableKernelException;
import org.neo4j.kernel.api.exceptions.index.IndexNotFoundKernelException;
import org.neo4j.kernel.api.exceptions.schema.AlreadyConstrainedException;
import org.neo4j.kernel.api.exceptions.schema.CreateConstraintFailureException;
import org.neo4j.kernel.api.exceptions.schema.SchemaRuleNotFoundException;
import org.neo4j.kernel.api.exceptions.schema.UniquePropertyValueValidationException;
import org.neo4j.kernel.api.explicitindex.AutoIndexing;
import org.neo4j.kernel.api.index.IndexProvider;
import org.neo4j.kernel.api.properties.PropertyKeyIdIterator;
import org.neo4j.kernel.api.schema.constaints.ConstraintDescriptorFactory;
import org.neo4j.kernel.api.schema.constaints.IndexBackedConstraintDescriptor;
import org.neo4j.kernel.api.schema.constaints.NodeExistenceConstraintDescriptor;
import org.neo4j.kernel.api.schema.constaints.NodeKeyConstraintDescriptor;
import org.neo4j.kernel.api.schema.constaints.RelExistenceConstraintDescriptor;
import org.neo4j.kernel.api.schema.constaints.UniquenessConstraintDescriptor;
import org.neo4j.kernel.api.schema.index.IndexDescriptor;
import org.neo4j.kernel.api.schema.index.SchemaIndexDescriptor;
import org.neo4j.kernel.api.schema.index.SchemaIndexDescriptorFactory;
import org.neo4j.kernel.api.txstate.TransactionCountingStateVisitor;
import org.neo4j.kernel.api.txstate.TransactionState;
import org.neo4j.kernel.impl.api.operations.CountsOperations;
import org.neo4j.kernel.impl.api.operations.EntityOperations;
import org.neo4j.kernel.impl.api.operations.ExplicitIndexReadOperations;
import org.neo4j.kernel.impl.api.operations.ExplicitIndexWriteOperations;
import org.neo4j.kernel.impl.api.operations.KeyReadOperations;
import org.neo4j.kernel.impl.api.operations.KeyWriteOperations;
import org.neo4j.kernel.impl.api.operations.SchemaReadOperations;
import org.neo4j.kernel.impl.api.operations.SchemaWriteOperations;
import org.neo4j.kernel.impl.api.state.ConstraintIndexCreator;
import org.neo4j.kernel.impl.api.state.IndexTxStateUpdater;
import org.neo4j.kernel.impl.api.store.RelationshipIterator;
import org.neo4j.kernel.impl.index.ExplicitIndexStore;
import org.neo4j.kernel.impl.index.IndexEntityType;
import org.neo4j.register.Register.DoubleLongRegister;
import org.neo4j.storageengine.api.Direction;
import org.neo4j.storageengine.api.EntityType;
import org.neo4j.storageengine.api.NodeItem;
import org.neo4j.storageengine.api.PropertyItem;
import org.neo4j.storageengine.api.RelationshipItem;
import org.neo4j.storageengine.api.StorageProperty;
import org.neo4j.storageengine.api.StorageStatement;
import org.neo4j.storageengine.api.StoreReadLayer;
import org.neo4j.storageengine.api.Token;
import org.neo4j.storageengine.api.schema.IndexReader;
import org.neo4j.storageengine.api.schema.PopulationProgress;
import org.neo4j.storageengine.api.txstate.NodeState;
import org.neo4j.storageengine.api.txstate.PrimitiveLongReadableDiffSets;
import org.neo4j.storageengine.api.txstate.ReadableDiffSets;
import org.neo4j.values.storable.PointValue;
import org.neo4j.values.storable.Value;
import org.neo4j.values.storable.ValueTuple;
import org.neo4j.values.storable.Values;

import static java.lang.String.format;
import static org.neo4j.collection.primitive.PrimitiveIntCollections.filter;
import static org.neo4j.collection.primitive.PrimitiveLongCollections.resourceIterator;
import static org.neo4j.collection.primitive.PrimitiveLongCollections.single;
import static org.neo4j.function.Predicates.any;
import static org.neo4j.helpers.collection.Iterators.filter;
import static org.neo4j.helpers.collection.Iterators.iterator;
import static org.neo4j.helpers.collection.Iterators.singleOrNull;
import static org.neo4j.kernel.api.StatementConstants.NO_SUCH_NODE;
import static org.neo4j.kernel.impl.api.state.IndexTxStateUpdater.LabelChangeType.ADDED_LABEL;
import static org.neo4j.kernel.impl.api.state.IndexTxStateUpdater.LabelChangeType.REMOVED_LABEL;
import static org.neo4j.kernel.impl.util.Cursors.count;
import static org.neo4j.kernel.impl.util.Cursors.empty;
import static org.neo4j.register.Registers.newDoubleLongRegister;
import static org.neo4j.storageengine.api.txstate.TxStateVisitor.EMPTY;

public class StateHandlingStatementOperations implements
        KeyReadOperations,
        KeyWriteOperations,
        EntityOperations,
        SchemaReadOperations,
        SchemaWriteOperations,
        CountsOperations, ExplicitIndexReadOperations, ExplicitIndexWriteOperations
{
    private final StoreReadLayer storeLayer;
    private final AutoIndexing autoIndexing;
    private final ConstraintIndexCreator constraintIndexCreator;
    private final ExplicitIndexStore explicitIndexStore;
    private final IndexTxStateUpdater indexTxStateUpdater;

    public StateHandlingStatementOperations(
            StoreReadLayer storeLayer, AutoIndexing propertyTrackers,
            ConstraintIndexCreator constraintIndexCreator,
            ExplicitIndexStore explicitIndexStore )
    {
        this.storeLayer = storeLayer;
        this.autoIndexing = propertyTrackers;
        this.constraintIndexCreator = constraintIndexCreator;
        this.explicitIndexStore = explicitIndexStore;
        this.indexTxStateUpdater = new IndexTxStateUpdater( storeLayer, this );
    }

    // <Cursors>

    @Override
    public Cursor<NodeItem> nodeCursorById( KernelStatement statement, long nodeId ) throws EntityNotFoundException
    {
        Cursor<NodeItem> node = nodeCursor( statement, nodeId );
        if ( !node.next() )
        {
            node.close();
            throw new EntityNotFoundException( EntityType.NODE, nodeId );
        }
        return node;
    }

    private Cursor<NodeItem> nodeCursor( KernelStatement statement, long nodeId )
    {
        Cursor<NodeItem> cursor = statement.getStoreStatement().acquireSingleNodeCursor( nodeId );
        if ( statement.hasTxStateWithChanges() )
        {
            return statement.txState().augmentSingleNodeCursor( cursor, nodeId );
        }
        return cursor;
    }

    @Override
    public Cursor<RelationshipItem> relationshipCursorById( KernelStatement statement, long relationshipId )
            throws EntityNotFoundException
    {
        Cursor<RelationshipItem> relationship = relationshipCursor( statement, relationshipId );
        if ( !relationship.next() )
        {
            relationship.close();
            throw new EntityNotFoundException( EntityType.RELATIONSHIP, relationshipId );
        }
        return relationship;
    }

    private Cursor<RelationshipItem> relationshipCursor( KernelStatement statement, long relationshipId )
    {
        Cursor<RelationshipItem> cursor =
                statement.getStoreStatement().acquireSingleRelationshipCursor( relationshipId );
        if ( statement.hasTxStateWithChanges() )
        {
            return statement.txState().augmentSingleRelationshipCursor( cursor, relationshipId );
        }
        return cursor;
    }

    @Override
    public Cursor<RelationshipItem> relationshipCursorGetAll( KernelStatement statement )
    {
        Cursor<RelationshipItem> cursor = statement.getStoreStatement().relationshipsGetAllCursor();
        if ( statement.hasTxStateWithChanges() )
        {
            return statement.txState().augmentRelationshipsGetAllCursor( cursor );
        }
        return cursor;
    }

    @Override
    public Cursor<RelationshipItem> nodeGetRelationships( KernelStatement statement, NodeItem node,
            Direction direction )
    {
        Cursor<RelationshipItem> cursor;
        if ( statement.hasTxStateWithChanges() && statement.txState().nodeIsAddedInThisTx( node.id() ) )
        {
            cursor = empty();
        }
        else
        {
            cursor = storeLayer.nodeGetRelationships( statement.getStoreStatement(), node, direction );
        }
        if ( !statement.hasTxStateWithChanges() )
        {
            return cursor;
        }
        NodeState nodeState = statement.txState().getNodeState( node.id() );
        return statement.txState().augmentNodeRelationshipCursor( cursor, nodeState, direction );
    }

    @Override
    public Cursor<RelationshipItem> nodeGetRelationships( KernelStatement statement, NodeItem node, Direction direction,
            int[] relTypes )
    {
        Cursor<RelationshipItem> cursor;
        if ( statement.hasTxStateWithChanges() && statement.txState().nodeIsAddedInThisTx( node.id() ) )
        {
            cursor = empty();
        }
        else
        {
            cursor = storeLayer.nodeGetRelationships( statement.getStoreStatement(), node, direction, any( relTypes ) );
        }
        if ( !statement.hasTxStateWithChanges() )
        {
            return cursor;
        }
        NodeState nodeState = statement.txState().getNodeState( node.id() );
        return statement.txState().augmentNodeRelationshipCursor( cursor, nodeState, direction, relTypes );
    }

    @Override
    public Cursor<PropertyItem> nodeGetProperties( KernelStatement statement, NodeItem node )
    {
        Cursor<PropertyItem> cursor;
        if ( statement.hasTxStateWithChanges() && statement.txState().nodeIsAddedInThisTx( node.id() ) )
        {
            cursor = empty();
        }
        else
        {
            cursor = storeLayer.nodeGetProperties( statement.getStoreStatement(), node, statement );
        }

        return statement.hasTxStateWithChanges()
               ? statement.txState().augmentPropertyCursor( cursor, statement.txState().getNodeState( node.id() ) )
               : cursor;
    }

    @Override
    public PrimitiveIntSet nodeGetPropertyKeys( KernelStatement statement, NodeItem node )
    {
        final PrimitiveIntSet keys = Primitive.intSet();
        try ( Cursor<PropertyItem> properties = nodeGetProperties( statement, node ) )
        {
            while ( properties.next() )
            {
                keys.add( properties.get().propertyKeyId() );
            }
        }

        return keys;
    }

    @Override
    public Value nodeGetProperty( KernelStatement statement, NodeItem node, int propertyKeyId )
    {
        try ( Cursor<PropertyItem> cursor = nodeGetPropertyCursor( statement, node, propertyKeyId ) )
        {
            if ( cursor.next() )
            {
                return cursor.get().value();
            }
        }
        catch ( NotFoundException e )
        {
            return Values.NO_VALUE;
        }

        return Values.NO_VALUE;
    }

    @Override
    public boolean nodeHasProperty( KernelStatement statement, NodeItem node, int propertyKeyId )
    {
        try ( Cursor<PropertyItem> cursor = nodeGetPropertyCursor( statement, node, propertyKeyId ) )
        {
            return cursor.next();
        }
    }

    private Cursor<PropertyItem> nodeGetPropertyCursor( KernelStatement statement, NodeItem node, int propertyKeyId )
    {

        Cursor<PropertyItem> cursor;
        if ( statement.hasTxStateWithChanges() && statement.txState().nodeIsAddedInThisTx( node.id() ) )
        {
            cursor = empty();
        }
        else
        {
            cursor = storeLayer.nodeGetProperty( statement.getStoreStatement(), node, propertyKeyId, statement );
        }

        return statement.hasTxStateWithChanges()
               ? statement.txState().augmentSinglePropertyCursor(
                       cursor, statement.txState().getNodeState( node.id() ), propertyKeyId )
               : cursor;
    }

    @Override
    public Cursor<PropertyItem> relationshipGetProperties( KernelStatement statement, RelationshipItem relationship )
    {
        Cursor<PropertyItem> cursor;
        if ( statement.hasTxStateWithChanges() && statement.txState().relationshipIsAddedInThisTx( relationship.id() ) )
        {
            cursor = empty();
        }
        else
        {
            cursor = storeLayer.relationshipGetProperties( statement.getStoreStatement(), relationship, statement );
        }

        return statement.hasTxStateWithChanges()
               ? statement.txState()
                       .augmentPropertyCursor( cursor, statement.txState().getRelationshipState( relationship.id() ) )
               : cursor;
    }

    @Override
    public PrimitiveIntSet relationshipGetPropertyKeys( KernelStatement statement,
            RelationshipItem relationship )
    {
        final PrimitiveIntSet keys = Primitive.intSet();
        try ( Cursor<PropertyItem> properties = relationshipGetProperties( statement, relationship ) )
        {
            while ( properties.next() )
            {
                keys.add( properties.get().propertyKeyId() );
            }
        }

        return keys;
    }

    @Override
    public Value relationshipGetProperty( KernelStatement statement, RelationshipItem relationship, int propertyKeyId )
    {
        try ( Cursor<PropertyItem> cursor = relationshipGetPropertyCursor( statement, relationship, propertyKeyId ) )
        {
            if ( cursor.next() )
            {
                return cursor.get().value();
            }
        }
        catch ( NotFoundException e )
        {
            return Values.NO_VALUE;
        }

        return Values.NO_VALUE;
    }

    @Override
    public boolean relationshipHasProperty( KernelStatement statement, RelationshipItem relationship, int propertyKeyId )
    {
        try ( Cursor<PropertyItem> cursor = relationshipGetPropertyCursor( statement, relationship, propertyKeyId ) )
        {
            return cursor.next();
        }
    }

    private Cursor<PropertyItem> relationshipGetPropertyCursor( KernelStatement statement,
            RelationshipItem relationship, int propertyKeyId )
    {
        Cursor<PropertyItem> cursor;
        if ( statement.hasTxStateWithChanges() && statement.txState().relationshipIsAddedInThisTx( relationship.id() ) )
        {
            cursor = empty();
        }
        else
        {
            cursor = storeLayer
                    .relationshipGetProperty( statement.getStoreStatement(), relationship, propertyKeyId, statement );
        }

        return statement.hasTxStateWithChanges()
               ? statement.txState().augmentSinglePropertyCursor( cursor, statement.txState()
                        .getRelationshipState( relationship.id() ), propertyKeyId )
               : cursor;
    }

    // </Cursors>

    @Override
    public long nodeCreate( KernelStatement state )
    {
        long nodeId = state.getStoreStatement().reserveNode();
        state.txState().nodeDoCreate(nodeId);
        return nodeId;
    }

    @Override
    public void nodeDelete( KernelStatement state, long nodeId )
            throws AutoIndexingKernelException, EntityNotFoundException, InvalidTransactionTypeKernelException
    {
        autoIndexing.nodes().entityRemoved( state.dataWriteOperations(), nodeId );
        try ( Cursor<NodeItem> cursor = nodeCursorById( state, nodeId ) )
        {
            state.txState().nodeDoDelete( cursor.get().id() );
        }
    }

    @Override
    public int nodeDetachDelete( KernelStatement state, long nodeId )
            throws EntityNotFoundException, AutoIndexingKernelException, InvalidTransactionTypeKernelException
    {
        nodeDelete( state, nodeId );
        return 0;
    }

    @Override
    public long relationshipCreate( KernelStatement state,
            int relationshipTypeId,
            long startNodeId,
            long endNodeId )
            throws EntityNotFoundException
    {
        try ( Cursor<NodeItem> startNode = nodeCursorById( state, startNodeId ) )
        {
            try ( Cursor<NodeItem> endNode = nodeCursorById( state, endNodeId ) )
            {
                long id = state.getStoreStatement().reserveRelationship();
                state.txState().relationshipDoCreate( id, relationshipTypeId, startNode.get().id(), endNode.get().id() );
                return id;
            }
        }
    }

    @Override
    public void relationshipDelete( final KernelStatement state, long relationshipId )
            throws EntityNotFoundException, InvalidTransactionTypeKernelException, AutoIndexingKernelException
    {
        try ( Cursor<RelationshipItem> cursor = relationshipCursorById( state, relationshipId ) )
        {
            RelationshipItem relationship = cursor.get();

            autoIndexing.relationships().entityRemoved( state.dataWriteOperations(), relationshipId );
            final TransactionState txState = state.txState();
            if ( txState.relationshipIsAddedInThisTx( relationship.id() ) )
            {
                txState.relationshipDoDeleteAddedInThisTx( relationship.id() );
            }
            else
            {
                txState.relationshipDoDelete( relationship.id(), relationship.type(), relationship.startNode(),
                        relationship.endNode() );
            }
        }
    }

    @Override
    public PrimitiveLongIterator nodesGetAll( KernelStatement state )
    {
        PrimitiveLongIterator iterator = storeLayer.nodesGetAll();
        return state.hasTxStateWithChanges() ? state.txState().augmentNodesGetAll( iterator ) : iterator;
    }

    @Override
    public RelationshipIterator relationshipsGetAll( KernelStatement state )
    {
        RelationshipIterator iterator = storeLayer.relationshipsGetAll();
        return state.hasTxStateWithChanges() ? state.txState().augmentRelationshipsGetAll( iterator ) : iterator;
    }

    @Override
    public boolean nodeAddLabel( KernelStatement state, long nodeId, int labelId ) throws EntityNotFoundException
    {
        try ( Cursor<NodeItem> cursor = nodeCursorById( state, nodeId ) )
        {
            NodeItem node = cursor.get();
            if ( node.hasLabel( labelId ) )
            {
                // Label is already in state or in store, no-op
                return false;
            }

            state.txState().nodeDoAddLabel( labelId, node.id() );

            indexTxStateUpdater.onLabelChange( state, labelId, node, ADDED_LABEL );

            return true;
        }
    }

    @Override
    public boolean nodeRemoveLabel( KernelStatement state, long nodeId, int labelId ) throws EntityNotFoundException
    {
        try ( Cursor<NodeItem> cursor = nodeCursorById( state, nodeId ) )
        {
            NodeItem node = cursor.get();
            if ( !node.hasLabel( labelId ) )
            {
                // Label does not exist in state or in store, no-op
                return false;
            }

            state.txState().nodeDoRemoveLabel( labelId, node.id() );

            indexTxStateUpdater.onLabelChange( state, labelId, node, REMOVED_LABEL );

            return true;
        }
    }

    @Override
    public PrimitiveLongResourceIterator nodesGetForLabel( KernelStatement state, int labelId )
    {
        PrimitiveLongResourceIterator committed = storeLayer.nodesGetForLabel( state.getStoreStatement(), labelId );
        if ( state.hasTxStateWithChanges() )
        {
            PrimitiveLongResourceIterator wLabelChanges = state.txState().nodesWithLabelChanged( labelId ).augment( committed );
            return state.txState().addedAndRemovedNodes().augmentWithRemovals( wLabelChanges );
        }

        return committed;
    }

    @Override
    public long nodesGetCount( KernelStatement state )
    {
        long base = storeLayer.nodesGetCount();
        return state.hasTxStateWithChanges() ? base + state.txState().addedAndRemovedNodes().delta() : base;
    }

    @Override
    public long relationshipsGetCount( KernelStatement state )
    {
        long base = storeLayer.relationshipsGetCount();
        return state.hasTxStateWithChanges() ? base + state.txState().addedAndRemovedRelationships().delta() : base;
    }

    @Override
    public SchemaIndexDescriptor indexCreate( KernelStatement state, LabelSchemaDescriptor descriptor )
    {
        SchemaIndexDescriptor schemaIndexDescriptor = SchemaIndexDescriptorFactory.forSchema( descriptor );
        state.txState().indexRuleDoAdd( schemaIndexDescriptor );
        return schemaIndexDescriptor;
    }

    @Override
    public void indexDrop( KernelStatement state, IndexDescriptor descriptor )
    {
        state.txState().indexDoDrop( descriptor );
    }

    @Override
<<<<<<< HEAD
    public void uniqueIndexDrop( KernelStatement state, SchemaIndexDescriptor descriptor ) throws DropIndexFailureException
=======
    public void uniqueIndexDrop( KernelStatement state, IndexDescriptor descriptor )
>>>>>>> b13182ac
    {
        state.txState().indexDoDrop( descriptor );
    }

    private void indexBackedConstraintCreate( KernelStatement state, IndexBackedConstraintDescriptor constraint )
            throws CreateConstraintFailureException
    {
        LabelSchemaDescriptor descriptor = constraint.schema();
        try
        {
            if ( state.hasTxStateWithChanges() &&
                 state.txState().indexDoUnRemove( constraint.ownedIndexDescriptor() ) ) // ..., DROP, *CREATE*
            { // creation is undoing a drop
                if ( !state.txState().constraintDoUnRemove( constraint ) ) // CREATE, ..., DROP, *CREATE*
                { // ... the drop we are undoing did itself undo a prior create...
                    state.txState().constraintDoAdd(
                            constraint, state.txState().indexCreatedForConstraint( constraint ) );
                }
            }
            else // *CREATE*
            { // create from scratch
                Iterator<ConstraintDescriptor> it = storeLayer.constraintsGetForSchema( descriptor );
                while ( it.hasNext() )
                {
                    if ( it.next().equals( constraint ) )
                    {
                        return;
                    }
                }
                long indexId = constraintIndexCreator.createUniquenessConstraintIndex( state, this, descriptor );
                if ( !constraintExists( state, constraint ) )
                {
                    // This looks weird, but since we release the label lock while awaiting population of the index
                    // backing this constraint there can be someone else getting ahead of us, creating this exact constraint
                    // before we do, so now getting out here under the lock we must check again and if it exists
                    // we must at this point consider this an idempotent operation because we verified earlier
                    // that it didn't exist and went on to create it.
                    state.txState().constraintDoAdd( constraint, indexId );
                }
            }
        }
        catch ( UniquePropertyValueValidationException | TransactionFailureException | AlreadyConstrainedException e )
        {
            throw new CreateConstraintFailureException( constraint, e );
        }
    }

    @Override
    public NodeKeyConstraintDescriptor nodeKeyConstraintCreate( KernelStatement state,
            LabelSchemaDescriptor descriptor )
            throws CreateConstraintFailureException
    {
        NodeKeyConstraintDescriptor constraint = ConstraintDescriptorFactory.nodeKeyForSchema( descriptor );
        indexBackedConstraintCreate( state, constraint );
        return constraint;
    }

    @Override
    public UniquenessConstraintDescriptor uniquePropertyConstraintCreate( KernelStatement state, LabelSchemaDescriptor descriptor )
            throws CreateConstraintFailureException
    {
        UniquenessConstraintDescriptor constraint = ConstraintDescriptorFactory.uniqueForSchema( descriptor );
        indexBackedConstraintCreate( state, constraint );
        return constraint;
    }

    @Override
    public NodeExistenceConstraintDescriptor nodePropertyExistenceConstraintCreate(
            KernelStatement state,
            LabelSchemaDescriptor descriptor
    )
    {
        NodeExistenceConstraintDescriptor constraint = ConstraintDescriptorFactory.existsForSchema( descriptor );
        state.txState().constraintDoAdd( constraint );
        return constraint;
    }

    @Override
    public RelExistenceConstraintDescriptor relationshipPropertyExistenceConstraintCreate(
            KernelStatement state,
            RelationTypeSchemaDescriptor descriptor
    )
    {
        RelExistenceConstraintDescriptor constraint = ConstraintDescriptorFactory.existsForSchema( descriptor );
        state.txState().constraintDoAdd( constraint );
        return constraint;
    }

    @Override
    public Iterator<ConstraintDescriptor> constraintsGetForSchema( KernelStatement state, SchemaDescriptor descriptor )
    {
        Iterator<ConstraintDescriptor> constraints = storeLayer.constraintsGetForSchema( descriptor );
        if ( state.hasTxStateWithChanges() )
        {
            return state.txState().constraintsChangesForSchema( descriptor ).apply( constraints );
        }
        return constraints;
    }

    @Override
    public boolean constraintExists( KernelStatement state, ConstraintDescriptor descriptor )
    {
        boolean inStore = storeLayer.constraintExists( descriptor );
        if ( state.hasTxStateWithChanges() )
        {
            ReadableDiffSets<ConstraintDescriptor> diffSet =
                    state.txState().constraintsChangesForSchema( descriptor.schema() );
            return diffSet.isAdded( descriptor ) || (inStore && !diffSet.isRemoved( descriptor ));
        }
        return inStore;
    }

    @Override
    public Iterator<ConstraintDescriptor> constraintsGetForLabel( KernelStatement state, int labelId )
    {
        Iterator<ConstraintDescriptor> constraints = storeLayer.constraintsGetForLabel( labelId );
        if ( state.hasTxStateWithChanges() )
        {
            return state.txState().constraintsChangesForLabel( labelId ).apply( constraints );
        }
        return constraints;
    }

    @Override
    public Iterator<ConstraintDescriptor> constraintsGetForRelationshipType( KernelStatement state,
            int typeId )
    {
        Iterator<ConstraintDescriptor> constraints = storeLayer.constraintsGetForRelationshipType( typeId );
        if ( state.hasTxStateWithChanges() )
        {
            return state.txState().constraintsChangesForRelationshipType( typeId ).apply( constraints );
        }
        return constraints;
    }

    @Override
    public Iterator<ConstraintDescriptor> constraintsGetAll( KernelStatement state )
    {
        Iterator<ConstraintDescriptor> constraints = storeLayer.constraintsGetAll();
        if ( state.hasTxStateWithChanges() )
        {
            return state.txState().constraintsChanges().apply( constraints );
        }
        return constraints;
    }

    @Override
    public void constraintDrop( KernelStatement state, ConstraintDescriptor constraint )
    {
        state.txState().constraintDoDrop( constraint );
    }

    @Override
    public IndexDescriptor nonSchemaIndexCreate( KernelStatement statement, IndexDescriptor indexDescriptor )
    {
        return statement.txState().indexRuleDoAdd( indexDescriptor );
    }

    @Override
    public IndexDescriptor indexGetForSchema( KernelStatement state, SchemaDescriptor descriptor )
    {
        IndexDescriptor schemaIndexDescriptor = storeLayer.indexGetForSchema( descriptor );
        Iterator<IndexDescriptor> rules = iterator( schemaIndexDescriptor );
        if ( state.hasTxStateWithChanges() )
        {
            rules = state.txState().indexDiffSetsBySchema( descriptor ).apply( rules );
        }
        return singleOrNull( rules );
    }

    @Override
    public IndexDescriptor indexGetForName( KernelStatement state, String name )
    {
        // This is only used for querying, and thus is is "fine" (at least for now) that it is not tx-state aware
        IndexDescriptor schemaIndexDescriptor = storeLayer.indexGetForName( name );
        return schemaIndexDescriptor;
    }

    @Override
    public InternalIndexState indexGetState( KernelStatement state, IndexDescriptor descriptor )
            throws IndexNotFoundKernelException
    {
        // If index is in our state, then return populating
        if ( state.hasTxStateWithChanges() )
        {
            if ( checkIndexState( descriptor,
                    state.txState().indexDiffSetsBySchema( descriptor.schema() ) ) )
            {
                return InternalIndexState.POPULATING;
            }
        }

        return storeLayer.indexGetState( descriptor );
    }

    @Override
    public IndexProvider.Descriptor indexGetProviderDescriptor( KernelStatement state, IndexDescriptor descriptor ) throws IndexNotFoundKernelException
    {
        if ( state.hasTxStateWithChanges() )
        {
            if ( checkIndexState( descriptor,
                    state.txState().indexDiffSetsBySchema( descriptor.schema() ) ) )
            {
                return IndexProvider.UNDECIDED;
            }
        }
        return storeLayer.indexGetProviderDescriptor( descriptor );
    }

    @Override
    public PopulationProgress indexGetPopulationProgress( KernelStatement state, IndexDescriptor descriptor ) throws
            IndexNotFoundKernelException
    {
        // If index is in our state, then return 0%
        if ( state.hasTxStateWithChanges() )
        {
            if ( checkIndexState( descriptor,
                    state.txState().indexDiffSetsBySchema( descriptor.schema() ) ) )
            {
                return PopulationProgress.NONE;
            }
        }

        return storeLayer.indexGetPopulationProgress( descriptor.schema() );
    }

    private boolean checkIndexState( IndexDescriptor index, ReadableDiffSets<IndexDescriptor> diffSet )
            throws IndexNotFoundKernelException
    {
        if ( diffSet.isAdded( index ) )
        {
            return true;
        }
        if ( diffSet.isRemoved( index ) )
        {
            throw new IndexNotFoundKernelException( format( "Index on %s has been dropped in this transaction.",
                    index.userDescription( SchemaUtil.idTokenNameLookup ) ) );
        }
        return false;
    }

    @Override
    public Iterator<IndexDescriptor> indexesGetForLabel( KernelStatement state, int labelId )
    {
        if ( state.hasTxStateWithChanges() )
        {
            return state.txState().indexDiffSetsByLabel( labelId )
                                        .apply( storeLayer.indexesGetForLabel( labelId ) );
        }
        return storeLayer.indexesGetForLabel( labelId );
    }

    @Override
    public Iterator<IndexDescriptor> indexesGetAll( KernelStatement state )
    {
        if ( state.hasTxStateWithChanges() )
        {
            return state.txState().indexChanges().apply( storeLayer.indexesGetAll() );
        }

        return storeLayer.indexesGetAll();
    }

    @Override
    public long nodeGetFromUniqueIndexSeek(
<<<<<<< HEAD
            KernelStatement state, SchemaIndexDescriptor index, IndexQuery.ExactPredicate... query )
            throws IndexNotFoundKernelException, IndexBrokenKernelException, IndexNotApplicableKernelException
=======
            KernelStatement state, IndexDescriptor index, IndexQuery.ExactPredicate... query )
            throws IndexNotFoundKernelException, IndexNotApplicableKernelException
>>>>>>> b13182ac
    {
        IndexReader reader = state.getStoreStatement().getFreshIndexReader( index );

        /* Here we have an intricate scenario where we need to return the PrimitiveLongIterator
         * since subsequent filtering will happen outside, but at the same time have the ability to
         * close the IndexReader when done iterating over the lookup result. This is because we get
         * a fresh reader that isn't associated with the current transaction and hence will not be
         * automatically closed. */
        PrimitiveLongResourceIterator committed = resourceIterator( reader.query( query ), reader );
        PrimitiveLongResourceIterator exactMatches = reader.hasFullValuePrecision( query )
                ? committed : LookupFilter.exactIndexMatches( this, state, committed, query );
        PrimitiveLongIterator changesFiltered =
                filterIndexStateChangesForSeek( state, exactMatches, index, IndexQuery.asValueTuple( query ) );
        return single( resourceIterator( changesFiltered, committed ), NO_SUCH_NODE );
    }

    @Override
    public PrimitiveLongResourceIterator indexQuery( KernelStatement state, IndexDescriptor index, IndexQuery... predicates )
            throws IndexNotFoundKernelException, IndexNotApplicableKernelException
    {
        StorageStatement storeStatement = state.getStoreStatement();
        IndexReader reader = storeStatement.getIndexReader( index );
        PrimitiveLongResourceIterator committed = reader.query( predicates );
        PrimitiveLongResourceIterator exactMatches = reader.hasFullValuePrecision( predicates )
                ? committed : LookupFilter.exactIndexMatches( this, state, committed, predicates );

        IndexQuery firstPredicate = predicates[0];
        switch ( firstPredicate.type() )
        {
        case exact:
            IndexQuery.ExactPredicate[] exactPreds = assertOnlyExactPredicates( predicates );
            return filterIndexStateChangesForSeek( state, exactMatches, index, IndexQuery.asValueTuple( exactPreds ) );

        case stringSuffix:
        case stringContains:
        case exists:
            return filterIndexStateChangesForScan( state, exactMatches, index );

        case rangeNumeric:
            assertSinglePredicate( predicates );
            IndexQuery.NumberRangePredicate numPred = (IndexQuery.NumberRangePredicate) firstPredicate;
            return filterIndexStateChangesForRangeSeekByNumber( state, index, numPred.from(),
                    numPred.fromInclusive(), numPred.to(), numPred.toInclusive(), exactMatches );

        case rangeGeometric:
            assertSinglePredicate( predicates );
            IndexQuery.GeometryRangePredicate geomPred = (IndexQuery.GeometryRangePredicate) firstPredicate;
            return filterIndexStateChangesForRangeSeekByGeometry(
                    state, index, geomPred.from(), geomPred.fromInclusive(), geomPred.to(),
                    geomPred.toInclusive(), exactMatches );

        case rangeString:
        {
            assertSinglePredicate( predicates );
            IndexQuery.StringRangePredicate strPred = (IndexQuery.StringRangePredicate) firstPredicate;
            return filterIndexStateChangesForRangeSeekByString(
                    state, index, strPred.from(), strPred.fromInclusive(), strPred.to(),
                    strPred.toInclusive(), committed );
        }
        case stringPrefix:
        {
            assertSinglePredicate( predicates );
            IndexQuery.StringPrefixPredicate strPred = (IndexQuery.StringPrefixPredicate) firstPredicate;
            return filterIndexStateChangesForRangeSeekByPrefix( state, index, strPred.prefix(), committed );
        }
        default:
            throw new UnsupportedOperationException( "Query not supported: " + Arrays.toString( predicates ) );
        }
    }

    public static IndexQuery.ExactPredicate[] assertOnlyExactPredicates( IndexQuery[] predicates )
    {
        IndexQuery.ExactPredicate[] exactPredicates;
        if ( predicates.getClass() == IndexQuery.ExactPredicate[].class )
        {
            exactPredicates = (IndexQuery.ExactPredicate[]) predicates;
        }
        else
        {
            exactPredicates = new IndexQuery.ExactPredicate[predicates.length];
            for ( int i = 0; i < predicates.length; i++ )
            {
                if ( predicates[i] instanceof IndexQuery.ExactPredicate )
                {
                    exactPredicates[i] = (IndexQuery.ExactPredicate) predicates[i];
                }
                else
                {
                    // TODO: what to throw?
                    throw new UnsupportedOperationException( "Query not supported: " + Arrays.toString( predicates ) );
                }
            }
        }
        return exactPredicates;
    }

    private void assertSinglePredicate( IndexQuery[] predicates )
    {
        if ( predicates.length != 1 )
        {
            // TODO: what to throw?
            throw new UnsupportedOperationException( "Query not supported: " + Arrays.toString( predicates ) );
        }
    }

    @Override
<<<<<<< HEAD
    public long nodesCountIndexed( KernelStatement statement, SchemaIndexDescriptor index, long nodeId, Value value )
            throws IndexNotFoundKernelException, IndexBrokenKernelException
=======
    public long nodesCountIndexed( KernelStatement statement, IndexDescriptor index, long nodeId, Value value )
            throws IndexNotFoundKernelException
>>>>>>> b13182ac
    {
        IndexReader reader = statement.getStoreStatement().getIndexReader( index );
        return reader.countIndexedNodes( nodeId, value );
    }

    private PrimitiveLongResourceIterator filterIndexStateChangesForScan(
            KernelStatement state, PrimitiveLongResourceIterator nodeIds, IndexDescriptor index )
    {
        if ( state.hasTxStateWithChanges() )
        {
            PrimitiveLongReadableDiffSets labelPropertyChanges =
                    state.txState().indexUpdatesForScan( index );
            ReadableDiffSets<Long> nodes = state.txState().addedAndRemovedNodes();

            // Apply to actual index lookup
            return nodes.augmentWithRemovals( labelPropertyChanges.augment( nodeIds ) );
        }
        return nodeIds;
    }

    private PrimitiveLongResourceIterator filterIndexStateChangesForSeek(
            KernelStatement state, PrimitiveLongResourceIterator nodeIds, IndexDescriptor index,
            ValueTuple propertyValues )
    {
        if ( state.hasTxStateWithChanges() )
        {
            PrimitiveLongReadableDiffSets labelPropertyChanges =
                    state.txState().indexUpdatesForSeek( index, propertyValues );
            ReadableDiffSets<Long> nodes = state.txState().addedAndRemovedNodes();

            // Apply to actual index lookup
            return nodes.augmentWithRemovals( labelPropertyChanges.augment( nodeIds ) );
        }
        return nodeIds;
    }

    private PrimitiveLongResourceIterator filterIndexStateChangesForRangeSeekByNumber( KernelStatement state,
            IndexDescriptor index,
            Number lower, boolean includeLower,
            Number upper, boolean includeUpper,
            PrimitiveLongResourceIterator nodeIds )
    {
        if ( state.hasTxStateWithChanges() )
        {
            TransactionState txState = state.txState();
            PrimitiveLongReadableDiffSets labelPropertyChangesForNumber =
                    txState.indexUpdatesForRangeSeekByNumber( index, lower, includeLower, upper, includeUpper );
            ReadableDiffSets<Long> nodes = txState.addedAndRemovedNodes();

            // Apply to actual index lookup
            return nodes.augmentWithRemovals( labelPropertyChangesForNumber.augment( nodeIds ) );
        }
        return nodeIds;
    }

    private PrimitiveLongResourceIterator filterIndexStateChangesForRangeSeekByGeometry( KernelStatement state,
            IndexDescriptor index,
            PointValue lower, boolean includeLower,
            PointValue upper, boolean includeUpper,
            PrimitiveLongResourceIterator nodeIds )
    {
        if ( state.hasTxStateWithChanges() )
        {
            TransactionState txState = state.txState();
            PrimitiveLongReadableDiffSets labelPropertyChangesForGeometry =
                    txState.indexUpdatesForRangeSeekByGeometry( index, lower, includeLower, upper, includeUpper );
            ReadableDiffSets<Long> nodes = txState.addedAndRemovedNodes();

            // Apply to actual index lookup
            return nodes.augmentWithRemovals( labelPropertyChangesForGeometry.augment( nodeIds ) );
        }
        return nodeIds;
    }

    private PrimitiveLongResourceIterator filterIndexStateChangesForRangeSeekByString( KernelStatement state,
            IndexDescriptor index,
            String lower, boolean includeLower,
            String upper, boolean includeUpper,
            PrimitiveLongResourceIterator nodeIds )
    {
        if ( state.hasTxStateWithChanges() )
        {
            TransactionState txState = state.txState();
            PrimitiveLongReadableDiffSets labelPropertyChangesForString = txState.indexUpdatesForRangeSeekByString(
                            index, lower, includeLower, upper, includeUpper );
            ReadableDiffSets<Long> nodes = txState.addedAndRemovedNodes();

            // Apply to actual index lookup
            return nodes.augmentWithRemovals( labelPropertyChangesForString.augment( nodeIds ) );
        }
        return nodeIds;
    }

    private PrimitiveLongResourceIterator filterIndexStateChangesForRangeSeekByPrefix( KernelStatement state,
            IndexDescriptor index,
            String prefix,
            PrimitiveLongResourceIterator nodeIds )
    {
        if ( state.hasTxStateWithChanges() )
        {
            TransactionState txState = state.txState();
            PrimitiveLongReadableDiffSets labelPropertyChangesForPrefix =
                    txState.indexUpdatesForRangeSeekByPrefix( index, prefix );
            ReadableDiffSets<Long> nodes = txState.addedAndRemovedNodes();

            // Apply to actual index lookup
            return nodes.augmentWithRemovals( labelPropertyChangesForPrefix.augment( nodeIds ) );
        }
        return nodeIds;
    }

    @Override
    public Value nodeSetProperty( KernelStatement state, long nodeId, int propertyKeyId, Value value )
            throws EntityNotFoundException, InvalidTransactionTypeKernelException, AutoIndexingKernelException
    {
        DataWriteOperations ops = state.dataWriteOperations();
        try ( Cursor<NodeItem> cursor = nodeCursorById( state, nodeId ) )
        {
            NodeItem node = cursor.get();
            Value existingValue = Values.NO_VALUE;
            try ( Cursor<PropertyItem> properties = nodeGetPropertyCursor( state, node, propertyKeyId ) )
            {
                if ( !properties.next() )
                {
                    autoIndexing.nodes().propertyAdded( ops, nodeId, propertyKeyId, value );
                }
                else
                {
                    existingValue = properties.get().value();
                    autoIndexing.nodes().propertyChanged( ops, nodeId, propertyKeyId, existingValue, value );
                }
            }

            if ( existingValue == Values.NO_VALUE )
            {
                state.txState().nodeDoAddProperty( node.id(), propertyKeyId, value );
                indexTxStateUpdater.onPropertyAdd( state, node, propertyKeyId, value );
                return Values.NO_VALUE;
            }
            else
            {
                if ( propertyHasChanged( value, existingValue ) )
                {
                    state.txState().nodeDoChangeProperty( node.id(), propertyKeyId, existingValue, value );
                    indexTxStateUpdater.onPropertyChange( state, node, propertyKeyId, existingValue, value );
                }
                return existingValue;
            }
        }
    }

    @Override
    public Value relationshipSetProperty( KernelStatement state, long relationshipId, int propertyKeyId, Value value )
            throws EntityNotFoundException, InvalidTransactionTypeKernelException, AutoIndexingKernelException
    {
        DataWriteOperations ops = state.dataWriteOperations();
        try ( Cursor<RelationshipItem> cursor = relationshipCursorById( state, relationshipId ) )
        {
            RelationshipItem relationship = cursor.get();
            Value existingValue = Values.NO_VALUE;
            try ( Cursor<PropertyItem> properties = relationshipGetPropertyCursor( state, relationship, propertyKeyId ) )
            {
                if ( !properties.next() )
                {
                    autoIndexing.relationships().propertyAdded( ops, relationshipId, propertyKeyId, value );
                }
                else
                {
                    existingValue = properties.get().value();
                    autoIndexing.relationships().propertyChanged(
                            ops, relationshipId, propertyKeyId, existingValue, value );
                }
            }
            if ( propertyHasChanged( value, existingValue ) )
            {
                state.txState().relationshipDoReplaceProperty(
                        relationship.id(), propertyKeyId, existingValue, value );
            }
            return existingValue;
        }
    }

    @Override
    public Value graphSetProperty( KernelStatement state, int propertyKeyId, Value value )
    {
        Value existingValue = graphGetProperty( state, propertyKeyId );

        if ( !value.equals( existingValue ) )
        {
            state.txState().graphDoReplaceProperty( propertyKeyId, existingValue, value );
        }

        return existingValue;
    }

    @Override
    public Value nodeRemoveProperty( KernelStatement state, long nodeId, int propertyKeyId )
            throws EntityNotFoundException, InvalidTransactionTypeKernelException, AutoIndexingKernelException
    {
        DataWriteOperations ops = state.dataWriteOperations();
        try ( Cursor<NodeItem> cursor = nodeCursorById( state, nodeId ) )
        {
            NodeItem node = cursor.get();
            Value existingValue = Values.NO_VALUE;
            try ( Cursor<PropertyItem> properties = nodeGetPropertyCursor( state, node, propertyKeyId ) )
            {
                if ( properties.next() )
                {
                    existingValue = properties.get().value();

                    autoIndexing.nodes().propertyRemoved( ops, nodeId, propertyKeyId );
                    state.txState().nodeDoRemoveProperty( node.id(), propertyKeyId, existingValue );

                    indexTxStateUpdater.onPropertyRemove( state, node, propertyKeyId, existingValue );
                }
            }
            return existingValue;
        }
    }

    @Override
    public Value relationshipRemoveProperty( KernelStatement state, long relationshipId, int propertyKeyId )
            throws EntityNotFoundException, InvalidTransactionTypeKernelException, AutoIndexingKernelException
    {
        DataWriteOperations ops = state.dataWriteOperations();
        try ( Cursor<RelationshipItem> cursor = relationshipCursorById( state, relationshipId ) )
        {
            RelationshipItem relationship = cursor.get();
            Value existingValue = Values.NO_VALUE;
            try ( Cursor<PropertyItem> properties = relationshipGetPropertyCursor( state, relationship,
                    propertyKeyId ) )
            {
                if ( properties.next() )
                {
                    existingValue = properties.get().value();

                    autoIndexing.relationships().propertyRemoved( ops, relationshipId, propertyKeyId );
                    state.txState()
                            .relationshipDoRemoveProperty( relationship.id(), propertyKeyId, existingValue );
                }
            }
            return existingValue;
        }
    }

    @Override
    public Value graphRemoveProperty( KernelStatement state, int propertyKeyId )
    {
        Value existingValue = graphGetProperty( state, propertyKeyId );
        if ( existingValue != Values.NO_VALUE )
        {
            state.txState().graphDoRemoveProperty( propertyKeyId, existingValue );
        }
        return existingValue;
    }

    @Override
    public PrimitiveIntIterator graphGetPropertyKeys( KernelStatement state )
    {
        if ( state.hasTxStateWithChanges() )
        {
            return new PropertyKeyIdIterator( graphGetAllProperties( state ) );
        }

        return storeLayer.graphGetPropertyKeys();
    }

    @Override
    public boolean graphHasProperty( KernelStatement state, int propertyKeyId )
    {
        return graphGetProperty( state, propertyKeyId ) != Values.NO_VALUE;
    }

    @Override
    public Value graphGetProperty( KernelStatement state, int propertyKeyId )
    {
        Iterator<StorageProperty> properties = graphGetAllProperties( state );
        while ( properties.hasNext() )
        {
            StorageProperty property = properties.next();
            if ( property.propertyKeyId() == propertyKeyId )
            {
                return property.value();
            }
        }
        return Values.NO_VALUE;
    }

    private Iterator<StorageProperty> graphGetAllProperties( KernelStatement state )
    {
        if ( state.hasTxStateWithChanges() )
        {
            return state.txState().augmentGraphProperties( storeLayer.graphGetAllProperties() );
        }

        return storeLayer.graphGetAllProperties();
    }

    @Override
    public long countsForNode( final KernelStatement statement, int labelId )
    {
        long count = countsForNodeWithoutTxState( statement, labelId );
        if ( statement.hasTxStateWithChanges() )
        {
            CountsRecordState counts = new CountsRecordState();
            try
            {
                statement.txState().accept( new TransactionCountingStateVisitor( EMPTY, storeLayer,
                        statement.getStoreStatement(), statement.txState(), counts ) );
                if ( counts.hasChanges() )
                {
                    count += counts.nodeCount( labelId, newDoubleLongRegister() ).readSecond();
                }
            }
            catch ( ConstraintValidationException | CreateConstraintFailureException e )
            {
                throw new IllegalArgumentException( "Unexpected error: " + e.getMessage() );
            }
        }
        return count;
    }

    @Override
    public long countsForNodeWithoutTxState( final KernelStatement statement, int labelId )
    {
        return storeLayer.countsForNode( labelId );
    }

    @Override
    public long countsForRelationship( KernelStatement statement, int startLabelId, int typeId, int endLabelId )
    {
        long count = countsForRelationshipWithoutTxState( statement, startLabelId, typeId, endLabelId );
        if ( statement.hasTxStateWithChanges() )
        {
            CountsRecordState counts = new CountsRecordState();
            try
            {
                statement.txState().accept( new TransactionCountingStateVisitor( EMPTY, storeLayer,
                        statement.getStoreStatement(), statement.txState(), counts ) );
                if ( counts.hasChanges() )
                {
                    count += counts.relationshipCount( startLabelId, typeId, endLabelId, newDoubleLongRegister() )
                            .readSecond();
                }
            }
            catch ( ConstraintValidationException | CreateConstraintFailureException e )
            {
                throw new IllegalArgumentException( "Unexpected error: " + e.getMessage() );
            }
        }
        return count;
    }

    @Override
    public long countsForRelationshipWithoutTxState( KernelStatement statement, int startLabelId, int typeId,
            int endLabelId )
    {
        return storeLayer.countsForRelationship( startLabelId, typeId, endLabelId );
    }

    @Override
    public long indexSize( KernelStatement statement, IndexDescriptor descriptor )
            throws IndexNotFoundKernelException
    {
        return storeLayer.indexSize( descriptor.schema() );
    }

    @Override
    public double indexUniqueValuesPercentage( KernelStatement statement, IndexDescriptor descriptor )
            throws IndexNotFoundKernelException
    {
        return storeLayer.indexUniqueValuesPercentage( descriptor.schema() );
    }

    @Override
    public DoubleLongRegister indexUpdatesAndSize( KernelStatement statement, SchemaIndexDescriptor index,
            DoubleLongRegister target ) throws IndexNotFoundKernelException
    {
        return storeLayer.indexUpdatesAndSize( index.schema(), target );
    }

    @Override
    public DoubleLongRegister indexSample( KernelStatement statement, SchemaIndexDescriptor index, DoubleLongRegister target )
            throws IndexNotFoundKernelException
    {
        return storeLayer.indexSample( index.schema(), target );
    }

    //
    // Methods that delegate directly to storage
    //

    @Override
    public Long indexGetOwningUniquenessConstraintId( KernelStatement state, IndexDescriptor index )
    {
        return storeLayer.indexGetOwningUniquenessConstraintId( index );
    }

    @Override
    public long indexGetCommittedId( KernelStatement state, IndexDescriptor index )
            throws SchemaRuleNotFoundException
    {
        return storeLayer.indexGetCommittedId( index );
    }

    @Override
    public String indexGetFailure( Statement state, IndexDescriptor descriptor )
            throws IndexNotFoundKernelException
    {
        return storeLayer.indexGetFailure( descriptor.schema() );
    }

    @Override
    public int labelGetForName( Statement state, String labelName )
    {
        return storeLayer.labelGetForName( labelName );
    }

    @Override
    public String labelGetName( Statement state, int labelId ) throws LabelNotFoundKernelException
    {
        return storeLayer.labelGetName( labelId );
    }

    @Override
    public int propertyKeyGetForName( Statement state, String propertyKeyName )
    {
        return storeLayer.propertyKeyGetForName( propertyKeyName );
    }

    @Override
    public String propertyKeyGetName( Statement state, int propertyKeyId ) throws PropertyKeyIdNotFoundKernelException
    {
        return storeLayer.propertyKeyGetName( propertyKeyId );
    }

    @Override
    public Iterator<Token> propertyKeyGetAllTokens( Statement state )
    {
        return storeLayer.propertyKeyGetAllTokens();
    }

    @Override
    public Iterator<Token> labelsGetAllTokens( Statement state )
    {
        return storeLayer.labelsGetAllTokens();
    }

    @Override
    public Iterator<Token> relationshipTypesGetAllTokens( Statement state )
    {
        return storeLayer.relationshipTypeGetAllTokens();
    }

    @Override
    public int relationshipTypeGetForName( Statement state, String relationshipTypeName )
    {
        return storeLayer.relationshipTypeGetForName( relationshipTypeName );
    }

    @Override
    public String relationshipTypeGetName( Statement state, int relationshipTypeId ) throws
            RelationshipTypeIdNotFoundKernelException
    {
        return storeLayer.relationshipTypeGetName( relationshipTypeId );
    }

    @Override
    public int labelGetOrCreateForName( Statement state, String labelName ) throws TooManyLabelsException
    {
        return storeLayer.labelGetOrCreateForName( labelName );
    }

    @Override
    public int propertyKeyGetOrCreateForName( Statement state, String propertyKeyName )
    {
        return storeLayer.propertyKeyGetOrCreateForName( propertyKeyName );
    }

    @Override
    public int relationshipTypeGetOrCreateForName( Statement state, String relationshipTypeName )
    {
        return storeLayer.relationshipTypeGetOrCreateForName( relationshipTypeName );
    }

    @Override
    public void labelCreateForName( KernelStatement state, String labelName,
            int id )
    {
        state.txState().labelDoCreateForName( labelName, id );
    }

    @Override
    public void propertyKeyCreateForName( KernelStatement state,
            String propertyKeyName,
            int id )
    {
        state.txState().propertyKeyDoCreateForName( propertyKeyName, id );

    }

    @Override
    public void relationshipTypeCreateForName( KernelStatement state,
            String relationshipTypeName,
            int id )
    {
        state.txState().relationshipTypeDoCreateForName( relationshipTypeName, id );
    }

    @Override
    public int labelCount( KernelStatement statement )
    {
        return storeLayer.labelCount();
    }

    @Override
    public int propertyKeyCount( KernelStatement statement )
    {
        return storeLayer.propertyKeyCount();
    }

    @Override
    public int relationshipTypeCount( KernelStatement statement )
    {
        return storeLayer.relationshipTypeCount();
    }

    @Override
    public <EXCEPTION extends Exception> void relationshipVisit( KernelStatement statement,
            long relId, RelationshipVisitor<EXCEPTION> visitor ) throws EntityNotFoundException, EXCEPTION
    {
        if ( statement.hasTxStateWithChanges() )
        {
            if ( statement.txState().relationshipVisit( relId, visitor ) )
            {
                return;
            }
        }
        storeLayer.relationshipVisit( relId, visitor );
    }

    // <Explicit index>
    @Override
    public boolean nodeExplicitIndexExists( KernelStatement statement, String indexName, Map<String,String> customConfiguration )
    {
        return statement.explicitIndexTxState().checkIndexExistence( IndexEntityType.Node, indexName, customConfiguration );
    }

    @Override
    public boolean relationshipExplicitIndexExists( KernelStatement statement, String indexName, Map<String,String> customConfiguration )
    {
        return statement.explicitIndexTxState().checkIndexExistence( IndexEntityType.Relationship, indexName, customConfiguration );
    }

    @Override
    public ExplicitIndexHits nodeExplicitIndexGet( KernelStatement statement, String indexName, String key, Object value )
            throws ExplicitIndexNotFoundKernelException
    {
        return statement.explicitIndexTxState().nodeChanges( indexName ).get( key, value );
    }

    @Override
    public ExplicitIndexHits nodeExplicitIndexQuery( KernelStatement statement, String indexName, String key,
            Object queryOrQueryObject ) throws ExplicitIndexNotFoundKernelException
    {
        return statement.explicitIndexTxState().nodeChanges( indexName ).query( key, queryOrQueryObject );
    }

    @Override
    public ExplicitIndexHits nodeExplicitIndexQuery( KernelStatement statement,
            String indexName,
            Object queryOrQueryObject )
            throws ExplicitIndexNotFoundKernelException
    {
        return statement.explicitIndexTxState().nodeChanges( indexName ).query( queryOrQueryObject );
    }

    @Override
    public ExplicitIndexHits relationshipExplicitIndexGet( KernelStatement statement, String indexName, String key,
            Object value, long startNode, long endNode ) throws ExplicitIndexNotFoundKernelException
    {
        ExplicitIndex index = statement.explicitIndexTxState().relationshipChanges( indexName );
        if ( startNode != -1 || endNode != -1 )
        {
            return index.get( key, value, startNode, endNode );
        }
        return index.get( key, value );
    }

    @Override
    public ExplicitIndexHits relationshipExplicitIndexQuery( KernelStatement statement, String indexName, String key,
            Object queryOrQueryObject, long startNode, long endNode ) throws ExplicitIndexNotFoundKernelException
    {
        ExplicitIndex index = statement.explicitIndexTxState().relationshipChanges( indexName );
        if ( startNode != -1 || endNode != -1 )
        {
            return index.query( key, queryOrQueryObject, startNode, endNode );
        }
        return index.query( key, queryOrQueryObject );
    }

    @Override
    public ExplicitIndexHits relationshipExplicitIndexQuery( KernelStatement statement, String indexName,
            Object queryOrQueryObject, long startNode, long endNode ) throws ExplicitIndexNotFoundKernelException
    {
        ExplicitIndex index = statement.explicitIndexTxState().relationshipChanges( indexName );
        if ( startNode != -1 || endNode != -1 )
        {
            return index.query( queryOrQueryObject, startNode, endNode );
        }
        return index.query( queryOrQueryObject );
    }

    @Override
    public void nodeExplicitIndexCreateLazily( KernelStatement statement, String indexName,
            Map<String, String> customConfig )
    {
        explicitIndexStore.getOrCreateNodeIndexConfig( indexName, customConfig );
    }

    @Override
    public void nodeExplicitIndexCreate( KernelStatement statement, String indexName, Map<String, String> customConfig )
    {
        statement.explicitIndexTxState().createIndex( IndexEntityType.Node, indexName, customConfig );
    }

    @Override
    public void relationshipExplicitIndexCreateLazily( KernelStatement statement, String indexName,
            Map<String, String> customConfig )
    {
        explicitIndexStore.getOrCreateRelationshipIndexConfig( indexName, customConfig );
    }

    @Override
    public void relationshipExplicitIndexCreate( KernelStatement statement,
            String indexName,
            Map<String, String> customConfig )
    {
        statement.explicitIndexTxState().createIndex( IndexEntityType.Relationship, indexName, customConfig );
    }

    @Override
    public void nodeAddToExplicitIndex( KernelStatement statement, String indexName, long node, String key, Object value )
            throws ExplicitIndexNotFoundKernelException
    {
        statement.explicitIndexTxState().nodeChanges( indexName ).addNode( node, key, value );
    }

    @Override
    public void nodeRemoveFromExplicitIndex( KernelStatement statement, String indexName, long node, String key,
            Object value ) throws ExplicitIndexNotFoundKernelException
    {
        statement.explicitIndexTxState().nodeChanges( indexName ).remove( node, key, value );
    }

    @Override
    public void nodeRemoveFromExplicitIndex( KernelStatement statement, String indexName, long node, String key )
            throws ExplicitIndexNotFoundKernelException
    {
        statement.explicitIndexTxState().nodeChanges( indexName ).remove( node, key );
    }

    @Override
    public void nodeRemoveFromExplicitIndex( KernelStatement statement, String indexName, long node )
            throws ExplicitIndexNotFoundKernelException
    {
        statement.explicitIndexTxState().nodeChanges( indexName ).remove( node );
    }

    @Override
    public void relationshipAddToExplicitIndex( final KernelStatement statement, final String indexName,
            final long relationship, final String key, final Object value )
            throws EntityNotFoundException, ExplicitIndexNotFoundKernelException
    {
        relationshipVisit( statement, relationship,
                ( relId, type, startNode, endNode ) -> statement.explicitIndexTxState().relationshipChanges( indexName ).addRelationship(
                        relationship, key, value, startNode, endNode ) );
    }

    @Override
    public void relationshipRemoveFromExplicitIndex( final KernelStatement statement,
            final String indexName,
            long relationship,
            final String key,
            final Object value ) throws ExplicitIndexNotFoundKernelException
    {
        try
        {
            relationshipVisit( statement, relationship, ( relId, type, startNode, endNode ) ->
                    statement.explicitIndexTxState().relationshipChanges( indexName ).removeRelationship(
                            relId, key, value, startNode, endNode ) );
        }
        catch ( EntityNotFoundException e )
        {   // Apparently this is OK
        }
    }

    @Override
    public void relationshipRemoveFromExplicitIndex( final KernelStatement statement,
            final String indexName,
            long relationship,
            final String key ) throws ExplicitIndexNotFoundKernelException
    {
        try
        {
            relationshipVisit( statement, relationship, ( relId, type, startNode, endNode ) ->
                    statement.explicitIndexTxState().relationshipChanges( indexName ).removeRelationship(
                            relId, key, startNode, endNode ) );
        }
        catch ( EntityNotFoundException e )
        {   // Apparently this is OK
        }
    }

    @Override
    public void relationshipRemoveFromExplicitIndex( final KernelStatement statement,
            final String indexName,
            long relationship )
            throws ExplicitIndexNotFoundKernelException
    {
        try
        {
            relationshipVisit( statement, relationship, ( relId, type, startNode, endNode ) ->
                    statement.explicitIndexTxState().relationshipChanges( indexName ).removeRelationship(
                            relId, startNode, endNode ) );
        }
        catch ( EntityNotFoundException e )
        {
            // This is a special case which is still OK. This method is called lazily where deleted relationships
            // that still are referenced by an explicit index will be added for removal in this transaction.
            // Ideally we'd want to include start/end node too, but we can't since the relationship doesn't exist.
            // So we do the "normal" remove call on the explicit index transaction changes. The downside is that
            // Some queries on this transaction state that include start/end nodes might produce invalid results.
            statement.explicitIndexTxState().relationshipChanges( indexName ).remove( relationship );
        }
    }

    @Override
    public void nodeExplicitIndexDrop( KernelStatement statement,
            String indexName ) throws ExplicitIndexNotFoundKernelException
    {
        statement.explicitIndexTxState().nodeChanges( indexName ).drop();
        statement.explicitIndexTxState().deleteIndex( IndexEntityType.Node, indexName );
    }

    @Override
    public void relationshipExplicitIndexDrop( KernelStatement statement, String indexName )
            throws ExplicitIndexNotFoundKernelException
    {
        statement.explicitIndexTxState().relationshipChanges( indexName ).drop();
        statement.explicitIndexTxState().deleteIndex( IndexEntityType.Relationship, indexName );
    }

    @Override
    public String nodeExplicitIndexSetConfiguration( KernelStatement statement,
            String indexName,
            String key,
            String value )
            throws ExplicitIndexNotFoundKernelException
    {
        return explicitIndexStore.setNodeIndexConfiguration( indexName, key, value );
    }

    @Override
    public String relationshipExplicitIndexSetConfiguration( KernelStatement statement, String indexName, String key,
            String value ) throws ExplicitIndexNotFoundKernelException
    {
        return explicitIndexStore.setRelationshipIndexConfiguration( indexName, key, value );
    }

    @Override
    public String nodeExplicitIndexRemoveConfiguration( KernelStatement statement, String indexName, String key )
            throws ExplicitIndexNotFoundKernelException
    {
        return explicitIndexStore.removeNodeIndexConfiguration( indexName, key );
    }

    @Override
    public String relationshipExplicitIndexRemoveConfiguration( KernelStatement statement, String indexName, String key )
            throws ExplicitIndexNotFoundKernelException
    {
        return explicitIndexStore.removeRelationshipIndexConfiguration( indexName, key );
    }

    @Override
    public Map<String, String> nodeExplicitIndexGetConfiguration( KernelStatement statement, String indexName )
            throws ExplicitIndexNotFoundKernelException
    {
        return explicitIndexStore.getNodeIndexConfiguration( indexName );
    }

    @Override
    public Map<String, String> relationshipExplicitIndexGetConfiguration( KernelStatement statement, String indexName )
            throws ExplicitIndexNotFoundKernelException
    {
        return explicitIndexStore.getRelationshipIndexConfiguration( indexName );
    }

    @Override
    public String[] nodeExplicitIndexesGetAll( KernelStatement statement )
    {
        return explicitIndexStore.getAllNodeIndexNames();
    }

    @Override
    public String[] relationshipExplicitIndexesGetAll( KernelStatement statement )
    {
        return explicitIndexStore.getAllRelationshipIndexNames();
    }
    // </Explicit index>

    @Override
    public boolean nodeExists( KernelStatement statement, long id )
    {
        if ( statement.hasTxStateWithChanges() )
        {
            TransactionState txState = statement.txState();
            if ( txState.nodeIsDeletedInThisTx( id ) )
            {
                return false;
            }
            else if ( txState.nodeIsAddedInThisTx( id ) )
            {
                return true;
            }
        }
        return storeLayer.nodeExists( id );
    }

    @Override
    public PrimitiveIntSet relationshipTypes( KernelStatement statement, NodeItem node )
    {
        if ( statement.hasTxStateWithChanges() && statement.txState().nodeIsAddedInThisTx( node.id() ) )
        {
            return statement.txState().getNodeState( node.id() ).relationshipTypes();
        }

        // Read types in the current transaction
        PrimitiveIntSet types = statement.hasTxStateWithChanges()
                                ? statement.txState().getNodeState( node.id() ).relationshipTypes()
                                : Primitive.intSet();

        // Augment with types stored on disk, minus any types where all rels of that type are deleted
        // in current tx.
        types.addAll( filter( storeLayer.relationshipTypes( statement.getStoreStatement(), node ).iterator(),
                current -> !types.contains( current ) && degree( statement, node, Direction.BOTH, current ) > 0 ) );

        return types;
    }

    @Override
    public int degree( KernelStatement statement, NodeItem node, Direction direction )
    {
        int degree = statement.hasTxStateWithChanges() && statement.txState().nodeIsAddedInThisTx( node.id() )
                     ? 0
                     : computeDegree( statement, node, direction, null );

        return statement.hasTxStateWithChanges()
                ? statement.txState().getNodeState( node.id() ).augmentDegree( direction, degree )
                : degree;
    }

    @Override
    public int degree( KernelStatement statement, NodeItem node, Direction direction, int relType )
    {
        int degree = statement.hasTxStateWithChanges() && statement.txState().nodeIsAddedInThisTx( node.id() )
                     ? 0
                     : computeDegree( statement, node, direction, relType );

        return statement.hasTxStateWithChanges()
               ? statement.txState().getNodeState( node.id() ).augmentDegree( direction, degree, relType )
               : degree;
    }

    private int computeDegree( KernelStatement statement, NodeItem node,  Direction direction, Integer relType )
    {
        StorageStatement storeStatement = statement.getStoreStatement();
        if ( node.isDense() )
        {
            return storeLayer.degreeRelationshipsInGroup( storeStatement, node.id(), node.nextGroupId(),
                    direction, relType );
        }
        else
        {
            return count( relType == null
                          ? storeLayer.nodeGetRelationships( storeStatement, node, direction )
                          : storeLayer.nodeGetRelationships( storeStatement, node, direction, t -> t == relType ) );
        }
    }

    private boolean propertyHasChanged( Value lhs, Value rhs )
    {
        //It is not enough to check equality here since by our equality semantics `int == tofloat(int)` is `true`
        //so by only checking for equality users cannot change type of property without also "changing" the value.
        //Hence the extra type check here.
        return lhs.getClass() != rhs.getClass() || !lhs.equals( rhs );
    }
}<|MERGE_RESOLUTION|>--- conflicted
+++ resolved
@@ -26,10 +26,6 @@
 import org.neo4j.collection.primitive.Primitive;
 import org.neo4j.collection.primitive.PrimitiveIntIterator;
 import org.neo4j.collection.primitive.PrimitiveIntSet;
-<<<<<<< HEAD
-import org.neo4j.collection.primitive.PrimitiveIntStack;
-=======
->>>>>>> b13182ac
 import org.neo4j.collection.primitive.PrimitiveLongIterator;
 import org.neo4j.collection.primitive.PrimitiveLongResourceIterator;
 import org.neo4j.cursor.Cursor;
@@ -577,11 +573,7 @@
     }
 
     @Override
-<<<<<<< HEAD
-    public void uniqueIndexDrop( KernelStatement state, SchemaIndexDescriptor descriptor ) throws DropIndexFailureException
-=======
-    public void uniqueIndexDrop( KernelStatement state, IndexDescriptor descriptor )
->>>>>>> b13182ac
+    public void uniqueIndexDrop( KernelStatement state, SchemaIndexDescriptor descriptor )
     {
         state.txState().indexDoDrop( descriptor );
     }
@@ -847,13 +839,8 @@
 
     @Override
     public long nodeGetFromUniqueIndexSeek(
-<<<<<<< HEAD
             KernelStatement state, SchemaIndexDescriptor index, IndexQuery.ExactPredicate... query )
-            throws IndexNotFoundKernelException, IndexBrokenKernelException, IndexNotApplicableKernelException
-=======
-            KernelStatement state, IndexDescriptor index, IndexQuery.ExactPredicate... query )
             throws IndexNotFoundKernelException, IndexNotApplicableKernelException
->>>>>>> b13182ac
     {
         IndexReader reader = state.getStoreStatement().getFreshIndexReader( index );
 
@@ -960,13 +947,8 @@
     }
 
     @Override
-<<<<<<< HEAD
     public long nodesCountIndexed( KernelStatement statement, SchemaIndexDescriptor index, long nodeId, Value value )
-            throws IndexNotFoundKernelException, IndexBrokenKernelException
-=======
-    public long nodesCountIndexed( KernelStatement statement, IndexDescriptor index, long nodeId, Value value )
             throws IndexNotFoundKernelException
->>>>>>> b13182ac
     {
         IndexReader reader = statement.getStoreStatement().getIndexReader( index );
         return reader.countIndexedNodes( nodeId, value );

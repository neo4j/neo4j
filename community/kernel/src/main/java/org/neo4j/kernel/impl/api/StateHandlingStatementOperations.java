/*
 * Copyright (c) 2002-2018 "Neo Technology,"
 * Network Engine for Objects in Lund AB [http://neotechnology.com]
 *
 * This file is part of Neo4j.
 *
 * Neo4j is free software: you can redistribute it and/or modify
 * it under the terms of the GNU General Public License as published by
 * the Free Software Foundation, either version 3 of the License, or
 * (at your option) any later version.
 *
 * This program is distributed in the hope that it will be useful,
 * but WITHOUT ANY WARRANTY; without even the implied warranty of
 * MERCHANTABILITY or FITNESS FOR A PARTICULAR PURPOSE.  See the
 * GNU General Public License for more details.
 *
 * You should have received a copy of the GNU General Public License
 * along with this program.  If not, see <http://www.gnu.org/licenses/>.
 */
package org.neo4j.kernel.impl.api;

import java.util.Arrays;
import java.util.Iterator;
import java.util.Map;

import org.neo4j.collection.primitive.Primitive;
import org.neo4j.collection.primitive.PrimitiveIntIterator;
import org.neo4j.collection.primitive.PrimitiveIntSet;
import org.neo4j.collection.primitive.PrimitiveLongIterator;
import org.neo4j.collection.primitive.PrimitiveLongResourceIterator;
import org.neo4j.cursor.Cursor;
import org.neo4j.graphdb.NotFoundException;
import org.neo4j.internal.kernel.api.IndexQuery;
import org.neo4j.internal.kernel.api.InternalIndexState;
import org.neo4j.internal.kernel.api.exceptions.EntityNotFoundException;
import org.neo4j.internal.kernel.api.exceptions.InvalidTransactionTypeKernelException;
import org.neo4j.internal.kernel.api.exceptions.LabelNotFoundKernelException;
import org.neo4j.internal.kernel.api.exceptions.PropertyKeyIdNotFoundKernelException;
import org.neo4j.internal.kernel.api.exceptions.explicitindex.AutoIndexingKernelException;
import org.neo4j.internal.kernel.api.exceptions.explicitindex.ExplicitIndexNotFoundKernelException;
import org.neo4j.internal.kernel.api.exceptions.schema.ConstraintValidationException;
import org.neo4j.internal.kernel.api.exceptions.schema.TooManyLabelsException;
import org.neo4j.internal.kernel.api.schema.LabelSchemaDescriptor;
import org.neo4j.internal.kernel.api.schema.RelationTypeSchemaDescriptor;
import org.neo4j.internal.kernel.api.schema.SchemaDescriptor;
import org.neo4j.internal.kernel.api.schema.SchemaUtil;
import org.neo4j.internal.kernel.api.schema.constraints.ConstraintDescriptor;
import org.neo4j.kernel.api.DataWriteOperations;
import org.neo4j.kernel.api.ExplicitIndex;
import org.neo4j.kernel.api.ExplicitIndexHits;
import org.neo4j.kernel.api.Statement;
import org.neo4j.kernel.api.exceptions.RelationshipTypeIdNotFoundKernelException;
import org.neo4j.kernel.api.exceptions.TransactionFailureException;
import org.neo4j.kernel.api.exceptions.index.IndexNotApplicableKernelException;
import org.neo4j.kernel.api.exceptions.index.IndexNotFoundKernelException;
import org.neo4j.kernel.api.exceptions.schema.AlreadyConstrainedException;
import org.neo4j.kernel.api.exceptions.schema.CreateConstraintFailureException;
import org.neo4j.kernel.api.exceptions.schema.SchemaRuleNotFoundException;
import org.neo4j.kernel.api.exceptions.schema.UniquePropertyValueValidationException;
import org.neo4j.kernel.api.explicitindex.AutoIndexing;
import org.neo4j.kernel.api.index.IndexProvider;
import org.neo4j.kernel.api.properties.PropertyKeyIdIterator;
import org.neo4j.kernel.api.schema.constaints.ConstraintDescriptorFactory;
import org.neo4j.kernel.api.schema.constaints.IndexBackedConstraintDescriptor;
import org.neo4j.kernel.api.schema.constaints.NodeExistenceConstraintDescriptor;
import org.neo4j.kernel.api.schema.constaints.NodeKeyConstraintDescriptor;
import org.neo4j.kernel.api.schema.constaints.RelExistenceConstraintDescriptor;
import org.neo4j.kernel.api.schema.constaints.UniquenessConstraintDescriptor;
import org.neo4j.kernel.api.schema.index.IndexDescriptor;
import org.neo4j.kernel.api.schema.index.SchemaIndexDescriptor;
import org.neo4j.kernel.api.schema.index.SchemaIndexDescriptorFactory;
import org.neo4j.kernel.api.txstate.TransactionCountingStateVisitor;
import org.neo4j.kernel.api.txstate.TransactionState;
import org.neo4j.kernel.impl.api.operations.CountsOperations;
import org.neo4j.kernel.impl.api.operations.EntityOperations;
import org.neo4j.kernel.impl.api.operations.ExplicitIndexReadOperations;
import org.neo4j.kernel.impl.api.operations.ExplicitIndexWriteOperations;
import org.neo4j.kernel.impl.api.operations.KeyReadOperations;
import org.neo4j.kernel.impl.api.operations.KeyWriteOperations;
import org.neo4j.kernel.impl.api.operations.SchemaReadOperations;
import org.neo4j.kernel.impl.api.operations.SchemaWriteOperations;
import org.neo4j.kernel.impl.api.state.ConstraintIndexCreator;
import org.neo4j.kernel.impl.api.state.IndexTxStateUpdater;
import org.neo4j.kernel.impl.api.store.RelationshipIterator;
import org.neo4j.kernel.impl.index.ExplicitIndexStore;
import org.neo4j.kernel.impl.index.IndexEntityType;
import org.neo4j.register.Register.DoubleLongRegister;
import org.neo4j.storageengine.api.Direction;
import org.neo4j.storageengine.api.EntityType;
import org.neo4j.storageengine.api.NodeItem;
import org.neo4j.storageengine.api.PropertyItem;
import org.neo4j.storageengine.api.RelationshipItem;
import org.neo4j.storageengine.api.StorageProperty;
import org.neo4j.storageengine.api.StorageStatement;
import org.neo4j.storageengine.api.StoreReadLayer;
import org.neo4j.storageengine.api.Token;
import org.neo4j.storageengine.api.schema.IndexReader;
import org.neo4j.storageengine.api.schema.PopulationProgress;
import org.neo4j.storageengine.api.txstate.NodeState;
import org.neo4j.storageengine.api.txstate.PrimitiveLongReadableDiffSets;
import org.neo4j.storageengine.api.txstate.ReadableDiffSets;
import org.neo4j.values.storable.Value;
import org.neo4j.values.storable.ValueGroup;
import org.neo4j.values.storable.ValueTuple;
import org.neo4j.values.storable.Values;

import static java.lang.String.format;
import static org.neo4j.collection.primitive.PrimitiveIntCollections.filter;
import static org.neo4j.collection.primitive.PrimitiveLongCollections.resourceIterator;
import static org.neo4j.collection.primitive.PrimitiveLongCollections.single;
import static org.neo4j.function.Predicates.any;
import static org.neo4j.helpers.collection.Iterators.iterator;
import static org.neo4j.helpers.collection.Iterators.singleOrNull;
import static org.neo4j.kernel.api.StatementConstants.NO_SUCH_NODE;
import static org.neo4j.kernel.impl.api.state.IndexTxStateUpdater.LabelChangeType.ADDED_LABEL;
import static org.neo4j.kernel.impl.api.state.IndexTxStateUpdater.LabelChangeType.REMOVED_LABEL;
import static org.neo4j.kernel.impl.util.Cursors.count;
import static org.neo4j.kernel.impl.util.Cursors.empty;
import static org.neo4j.register.Registers.newDoubleLongRegister;
import static org.neo4j.storageengine.api.txstate.TxStateVisitor.EMPTY;

public class StateHandlingStatementOperations implements
        KeyReadOperations,
        KeyWriteOperations,
        EntityOperations,
        SchemaReadOperations,
        SchemaWriteOperations,
        CountsOperations, ExplicitIndexReadOperations, ExplicitIndexWriteOperations
{
    private final StoreReadLayer storeLayer;
    private final AutoIndexing autoIndexing;
    private final ConstraintIndexCreator constraintIndexCreator;
    private final ExplicitIndexStore explicitIndexStore;
    private final IndexTxStateUpdater indexTxStateUpdater;

    public StateHandlingStatementOperations(
            StoreReadLayer storeLayer, AutoIndexing propertyTrackers,
            ConstraintIndexCreator constraintIndexCreator,
            ExplicitIndexStore explicitIndexStore )
    {
        this.storeLayer = storeLayer;
        this.autoIndexing = propertyTrackers;
        this.constraintIndexCreator = constraintIndexCreator;
        this.explicitIndexStore = explicitIndexStore;
        this.indexTxStateUpdater = new IndexTxStateUpdater( storeLayer, this );
    }

    // <Cursors>

    @Override
    public Cursor<NodeItem> nodeCursorById( KernelStatement statement, long nodeId ) throws EntityNotFoundException
    {
        Cursor<NodeItem> node = nodeCursor( statement, nodeId );
        if ( !node.next() )
        {
            node.close();
            throw new EntityNotFoundException( EntityType.NODE, nodeId );
        }
        return node;
    }

    private Cursor<NodeItem> nodeCursor( KernelStatement statement, long nodeId )
    {
        Cursor<NodeItem> cursor = statement.getStoreStatement().acquireSingleNodeCursor( nodeId );
        if ( statement.hasTxStateWithChanges() )
        {
            return statement.txState().augmentSingleNodeCursor( cursor, nodeId );
        }
        return cursor;
    }

    @Override
    public Cursor<RelationshipItem> relationshipCursorById( KernelStatement statement, long relationshipId )
            throws EntityNotFoundException
    {
        Cursor<RelationshipItem> relationship = relationshipCursor( statement, relationshipId );
        if ( !relationship.next() )
        {
            relationship.close();
            throw new EntityNotFoundException( EntityType.RELATIONSHIP, relationshipId );
        }
        return relationship;
    }

    private Cursor<RelationshipItem> relationshipCursor( KernelStatement statement, long relationshipId )
    {
        Cursor<RelationshipItem> cursor =
                statement.getStoreStatement().acquireSingleRelationshipCursor( relationshipId );
        if ( statement.hasTxStateWithChanges() )
        {
            return statement.txState().augmentSingleRelationshipCursor( cursor, relationshipId );
        }
        return cursor;
    }

    @Override
    public Cursor<RelationshipItem> relationshipCursorGetAll( KernelStatement statement )
    {
        Cursor<RelationshipItem> cursor = statement.getStoreStatement().relationshipsGetAllCursor();
        if ( statement.hasTxStateWithChanges() )
        {
            return statement.txState().augmentRelationshipsGetAllCursor( cursor );
        }
        return cursor;
    }

    @Override
    public Cursor<RelationshipItem> nodeGetRelationships( KernelStatement statement, NodeItem node,
            Direction direction )
    {
        Cursor<RelationshipItem> cursor;
        if ( statement.hasTxStateWithChanges() && statement.txState().nodeIsAddedInThisTx( node.id() ) )
        {
            cursor = empty();
        }
        else
        {
            cursor = storeLayer.nodeGetRelationships( statement.getStoreStatement(), node, direction );
        }
        if ( !statement.hasTxStateWithChanges() )
        {
            return cursor;
        }
        NodeState nodeState = statement.txState().getNodeState( node.id() );
        return statement.txState().augmentNodeRelationshipCursor( cursor, nodeState, direction );
    }

    @Override
    public Cursor<RelationshipItem> nodeGetRelationships( KernelStatement statement, NodeItem node, Direction direction,
            int[] relTypes )
    {
        Cursor<RelationshipItem> cursor;
        if ( statement.hasTxStateWithChanges() && statement.txState().nodeIsAddedInThisTx( node.id() ) )
        {
            cursor = empty();
        }
        else
        {
            cursor = storeLayer.nodeGetRelationships( statement.getStoreStatement(), node, direction, any( relTypes ) );
        }
        if ( !statement.hasTxStateWithChanges() )
        {
            return cursor;
        }
        NodeState nodeState = statement.txState().getNodeState( node.id() );
        return statement.txState().augmentNodeRelationshipCursor( cursor, nodeState, direction, relTypes );
    }

    @Override
    public Cursor<PropertyItem> nodeGetProperties( KernelStatement statement, NodeItem node )
    {
        Cursor<PropertyItem> cursor;
        if ( statement.hasTxStateWithChanges() && statement.txState().nodeIsAddedInThisTx( node.id() ) )
        {
            cursor = empty();
        }
        else
        {
            cursor = storeLayer.nodeGetProperties( statement.getStoreStatement(), node, statement );
        }

        return statement.hasTxStateWithChanges()
               ? statement.txState().augmentPropertyCursor( cursor, statement.txState().getNodeState( node.id() ) )
               : cursor;
    }

    @Override
    public PrimitiveIntSet nodeGetPropertyKeys( KernelStatement statement, NodeItem node )
    {
        final PrimitiveIntSet keys = Primitive.intSet();
        try ( Cursor<PropertyItem> properties = nodeGetProperties( statement, node ) )
        {
            while ( properties.next() )
            {
                keys.add( properties.get().propertyKeyId() );
            }
        }

        return keys;
    }

    @Override
    public Value nodeGetProperty( KernelStatement statement, NodeItem node, int propertyKeyId )
    {
        try ( Cursor<PropertyItem> cursor = nodeGetPropertyCursor( statement, node, propertyKeyId ) )
        {
            if ( cursor.next() )
            {
                return cursor.get().value();
            }
        }
        catch ( NotFoundException e )
        {
            return Values.NO_VALUE;
        }

        return Values.NO_VALUE;
    }

    @Override
    public boolean nodeHasProperty( KernelStatement statement, NodeItem node, int propertyKeyId )
    {
        try ( Cursor<PropertyItem> cursor = nodeGetPropertyCursor( statement, node, propertyKeyId ) )
        {
            return cursor.next();
        }
    }

    private Cursor<PropertyItem> nodeGetPropertyCursor( KernelStatement statement, NodeItem node, int propertyKeyId )
    {

        Cursor<PropertyItem> cursor;
        if ( statement.hasTxStateWithChanges() && statement.txState().nodeIsAddedInThisTx( node.id() ) )
        {
            cursor = empty();
        }
        else
        {
            cursor = storeLayer.nodeGetProperty( statement.getStoreStatement(), node, propertyKeyId, statement );
        }

        return statement.hasTxStateWithChanges()
               ? statement.txState().augmentSinglePropertyCursor(
                       cursor, statement.txState().getNodeState( node.id() ), propertyKeyId )
               : cursor;
    }

    @Override
    public Cursor<PropertyItem> relationshipGetProperties( KernelStatement statement, RelationshipItem relationship )
    {
        Cursor<PropertyItem> cursor;
        if ( statement.hasTxStateWithChanges() && statement.txState().relationshipIsAddedInThisTx( relationship.id() ) )
        {
            cursor = empty();
        }
        else
        {
            cursor = storeLayer.relationshipGetProperties( statement.getStoreStatement(), relationship, statement );
        }

        return statement.hasTxStateWithChanges()
               ? statement.txState()
                       .augmentPropertyCursor( cursor, statement.txState().getRelationshipState( relationship.id() ) )
               : cursor;
    }

    @Override
    public PrimitiveIntSet relationshipGetPropertyKeys( KernelStatement statement,
            RelationshipItem relationship )
    {
        final PrimitiveIntSet keys = Primitive.intSet();
        try ( Cursor<PropertyItem> properties = relationshipGetProperties( statement, relationship ) )
        {
            while ( properties.next() )
            {
                keys.add( properties.get().propertyKeyId() );
            }
        }

        return keys;
    }

    @Override
    public Value relationshipGetProperty( KernelStatement statement, RelationshipItem relationship, int propertyKeyId )
    {
        try ( Cursor<PropertyItem> cursor = relationshipGetPropertyCursor( statement, relationship, propertyKeyId ) )
        {
            if ( cursor.next() )
            {
                return cursor.get().value();
            }
        }
        catch ( NotFoundException e )
        {
            return Values.NO_VALUE;
        }

        return Values.NO_VALUE;
    }

    @Override
    public boolean relationshipHasProperty( KernelStatement statement, RelationshipItem relationship, int propertyKeyId )
    {
        try ( Cursor<PropertyItem> cursor = relationshipGetPropertyCursor( statement, relationship, propertyKeyId ) )
        {
            return cursor.next();
        }
    }

    private Cursor<PropertyItem> relationshipGetPropertyCursor( KernelStatement statement,
            RelationshipItem relationship, int propertyKeyId )
    {
        Cursor<PropertyItem> cursor;
        if ( statement.hasTxStateWithChanges() && statement.txState().relationshipIsAddedInThisTx( relationship.id() ) )
        {
            cursor = empty();
        }
        else
        {
            cursor = storeLayer
                    .relationshipGetProperty( statement.getStoreStatement(), relationship, propertyKeyId, statement );
        }

        return statement.hasTxStateWithChanges()
               ? statement.txState().augmentSinglePropertyCursor( cursor, statement.txState()
                        .getRelationshipState( relationship.id() ), propertyKeyId )
               : cursor;
    }

    // </Cursors>

    @Override
    public long nodeCreate( KernelStatement state )
    {
        long nodeId = state.getStoreStatement().reserveNode();
        state.txState().nodeDoCreate(nodeId);
        return nodeId;
    }

    @Override
    public void nodeDelete( KernelStatement state, long nodeId )
            throws AutoIndexingKernelException, EntityNotFoundException, InvalidTransactionTypeKernelException
    {
        autoIndexing.nodes().entityRemoved( state.dataWriteOperations(), nodeId );
        try ( Cursor<NodeItem> cursor = nodeCursorById( state, nodeId ) )
        {
            state.txState().nodeDoDelete( cursor.get().id() );
        }
    }

    @Override
    public int nodeDetachDelete( KernelStatement state, long nodeId )
            throws EntityNotFoundException, AutoIndexingKernelException, InvalidTransactionTypeKernelException
    {
        nodeDelete( state, nodeId );
        return 0;
    }

    @Override
    public long relationshipCreate( KernelStatement state,
            int relationshipTypeId,
            long startNodeId,
            long endNodeId )
            throws EntityNotFoundException
    {
        try ( Cursor<NodeItem> startNode = nodeCursorById( state, startNodeId ) )
        {
            try ( Cursor<NodeItem> endNode = nodeCursorById( state, endNodeId ) )
            {
                long id = state.getStoreStatement().reserveRelationship();
                state.txState().relationshipDoCreate( id, relationshipTypeId, startNode.get().id(), endNode.get().id() );
                return id;
            }
        }
    }

    @Override
    public void relationshipDelete( final KernelStatement state, long relationshipId )
            throws EntityNotFoundException, InvalidTransactionTypeKernelException, AutoIndexingKernelException
    {
        try ( Cursor<RelationshipItem> cursor = relationshipCursorById( state, relationshipId ) )
        {
            RelationshipItem relationship = cursor.get();

            autoIndexing.relationships().entityRemoved( state.dataWriteOperations(), relationshipId );
            final TransactionState txState = state.txState();
            if ( txState.relationshipIsAddedInThisTx( relationship.id() ) )
            {
                txState.relationshipDoDeleteAddedInThisTx( relationship.id() );
            }
            else
            {
                txState.relationshipDoDelete( relationship.id(), relationship.type(), relationship.startNode(),
                        relationship.endNode() );
            }
        }
    }

    @Override
    public PrimitiveLongIterator nodesGetAll( KernelStatement state )
    {
        PrimitiveLongIterator iterator = storeLayer.nodesGetAll();
        return state.hasTxStateWithChanges() ? state.txState().augmentNodesGetAll( iterator ) : iterator;
    }

    @Override
    public RelationshipIterator relationshipsGetAll( KernelStatement state )
    {
        RelationshipIterator iterator = storeLayer.relationshipsGetAll();
        return state.hasTxStateWithChanges() ? state.txState().augmentRelationshipsGetAll( iterator ) : iterator;
    }

    @Override
    public boolean nodeAddLabel( KernelStatement state, long nodeId, int labelId ) throws EntityNotFoundException
    {
        try ( Cursor<NodeItem> cursor = nodeCursorById( state, nodeId ) )
        {
            NodeItem node = cursor.get();
            if ( node.hasLabel( labelId ) )
            {
                // Label is already in state or in store, no-op
                return false;
            }

            state.txState().nodeDoAddLabel( labelId, node.id() );

            indexTxStateUpdater.onLabelChange( state, labelId, node, ADDED_LABEL );

            return true;
        }
    }

    @Override
    public boolean nodeRemoveLabel( KernelStatement state, long nodeId, int labelId ) throws EntityNotFoundException
    {
        try ( Cursor<NodeItem> cursor = nodeCursorById( state, nodeId ) )
        {
            NodeItem node = cursor.get();
            if ( !node.hasLabel( labelId ) )
            {
                // Label does not exist in state or in store, no-op
                return false;
            }

            state.txState().nodeDoRemoveLabel( labelId, node.id() );

            indexTxStateUpdater.onLabelChange( state, labelId, node, REMOVED_LABEL );

            return true;
        }
    }

    @Override
    public PrimitiveLongResourceIterator nodesGetForLabel( KernelStatement state, int labelId )
    {
        PrimitiveLongResourceIterator committed = storeLayer.nodesGetForLabel( state.getStoreStatement(), labelId );
        if ( state.hasTxStateWithChanges() )
        {
            PrimitiveLongResourceIterator wLabelChanges = state.txState().nodesWithLabelChanged( labelId ).augment( committed );
            return state.txState().addedAndRemovedNodes().augmentWithRemovals( wLabelChanges );
        }

        return committed;
    }

    @Override
    public long nodesGetCount( KernelStatement state )
    {
        long base = storeLayer.nodesGetCount();
        return state.hasTxStateWithChanges() ? base + state.txState().addedAndRemovedNodes().delta() : base;
    }

    @Override
    public long relationshipsGetCount( KernelStatement state )
    {
        long base = storeLayer.relationshipsGetCount();
        return state.hasTxStateWithChanges() ? base + state.txState().addedAndRemovedRelationships().delta() : base;
    }

    @Override
    public SchemaIndexDescriptor indexCreate( KernelStatement state, LabelSchemaDescriptor descriptor )
    {
        SchemaIndexDescriptor schemaIndexDescriptor = SchemaIndexDescriptorFactory.forSchema( descriptor );
        state.txState().indexRuleDoAdd( schemaIndexDescriptor );
        return schemaIndexDescriptor;
    }

    @Override
    public void indexDrop( KernelStatement state, IndexDescriptor descriptor )
    {
        state.txState().indexDoDrop( descriptor );
    }

    @Override
    public void uniqueIndexDrop( KernelStatement state, SchemaIndexDescriptor descriptor )
    {
        state.txState().indexDoDrop( descriptor );
    }

    private void indexBackedConstraintCreate( KernelStatement state, IndexBackedConstraintDescriptor constraint )
            throws CreateConstraintFailureException
    {
        LabelSchemaDescriptor descriptor = constraint.schema();
        try
        {
            if ( state.hasTxStateWithChanges() &&
                 state.txState().indexDoUnRemove( constraint.ownedIndexDescriptor() ) ) // ..., DROP, *CREATE*
            { // creation is undoing a drop
                if ( !state.txState().constraintDoUnRemove( constraint ) ) // CREATE, ..., DROP, *CREATE*
                { // ... the drop we are undoing did itself undo a prior create...
                    state.txState().constraintDoAdd(
                            constraint, state.txState().indexCreatedForConstraint( constraint ) );
                }
            }
            else // *CREATE*
            { // create from scratch
                Iterator<ConstraintDescriptor> it = storeLayer.constraintsGetForSchema( descriptor );
                while ( it.hasNext() )
                {
                    if ( it.next().equals( constraint ) )
                    {
                        return;
                    }
                }
                long indexId = constraintIndexCreator.createUniquenessConstraintIndex( state, this, descriptor );
                if ( !constraintExists( state, constraint ) )
                {
                    // This looks weird, but since we release the label lock while awaiting population of the index
                    // backing this constraint there can be someone else getting ahead of us, creating this exact constraint
                    // before we do, so now getting out here under the lock we must check again and if it exists
                    // we must at this point consider this an idempotent operation because we verified earlier
                    // that it didn't exist and went on to create it.
                    state.txState().constraintDoAdd( constraint, indexId );
                }
            }
        }
        catch ( UniquePropertyValueValidationException | TransactionFailureException | AlreadyConstrainedException e )
        {
            throw new CreateConstraintFailureException( constraint, e );
        }
    }

    @Override
    public NodeKeyConstraintDescriptor nodeKeyConstraintCreate( KernelStatement state,
            LabelSchemaDescriptor descriptor )
            throws CreateConstraintFailureException
    {
        NodeKeyConstraintDescriptor constraint = ConstraintDescriptorFactory.nodeKeyForSchema( descriptor );
        indexBackedConstraintCreate( state, constraint );
        return constraint;
    }

    @Override
    public UniquenessConstraintDescriptor uniquePropertyConstraintCreate( KernelStatement state, LabelSchemaDescriptor descriptor )
            throws CreateConstraintFailureException
    {
        UniquenessConstraintDescriptor constraint = ConstraintDescriptorFactory.uniqueForSchema( descriptor );
        indexBackedConstraintCreate( state, constraint );
        return constraint;
    }

    @Override
    public NodeExistenceConstraintDescriptor nodePropertyExistenceConstraintCreate(
            KernelStatement state,
            LabelSchemaDescriptor descriptor
    )
    {
        NodeExistenceConstraintDescriptor constraint = ConstraintDescriptorFactory.existsForSchema( descriptor );
        state.txState().constraintDoAdd( constraint );
        return constraint;
    }

    @Override
    public RelExistenceConstraintDescriptor relationshipPropertyExistenceConstraintCreate(
            KernelStatement state,
            RelationTypeSchemaDescriptor descriptor
    )
    {
        RelExistenceConstraintDescriptor constraint = ConstraintDescriptorFactory.existsForSchema( descriptor );
        state.txState().constraintDoAdd( constraint );
        return constraint;
    }

    @Override
    public Iterator<ConstraintDescriptor> constraintsGetForSchema( KernelStatement state, SchemaDescriptor descriptor )
    {
        Iterator<ConstraintDescriptor> constraints = storeLayer.constraintsGetForSchema( descriptor );
        if ( state.hasTxStateWithChanges() )
        {
            return state.txState().constraintsChangesForSchema( descriptor ).apply( constraints );
        }
        return constraints;
    }

    @Override
    public boolean constraintExists( KernelStatement state, ConstraintDescriptor descriptor )
    {
        boolean inStore = storeLayer.constraintExists( descriptor );
        if ( state.hasTxStateWithChanges() )
        {
            ReadableDiffSets<ConstraintDescriptor> diffSet =
                    state.txState().constraintsChangesForSchema( descriptor.schema() );
            return diffSet.isAdded( descriptor ) || (inStore && !diffSet.isRemoved( descriptor ));
        }
        return inStore;
    }

    @Override
    public Iterator<ConstraintDescriptor> constraintsGetForLabel( KernelStatement state, int labelId )
    {
        Iterator<ConstraintDescriptor> constraints = storeLayer.constraintsGetForLabel( labelId );
        if ( state.hasTxStateWithChanges() )
        {
            return state.txState().constraintsChangesForLabel( labelId ).apply( constraints );
        }
        return constraints;
    }

    @Override
    public Iterator<ConstraintDescriptor> constraintsGetForRelationshipType( KernelStatement state,
            int typeId )
    {
        Iterator<ConstraintDescriptor> constraints = storeLayer.constraintsGetForRelationshipType( typeId );
        if ( state.hasTxStateWithChanges() )
        {
            return state.txState().constraintsChangesForRelationshipType( typeId ).apply( constraints );
        }
        return constraints;
    }

    @Override
    public Iterator<ConstraintDescriptor> constraintsGetAll( KernelStatement state )
    {
        Iterator<ConstraintDescriptor> constraints = storeLayer.constraintsGetAll();
        if ( state.hasTxStateWithChanges() )
        {
            return state.txState().constraintsChanges().apply( constraints );
        }
        return constraints;
    }

    @Override
    public void constraintDrop( KernelStatement state, ConstraintDescriptor constraint )
    {
        state.txState().constraintDoDrop( constraint );
    }

    @Override
    public IndexDescriptor nonSchemaIndexCreate( KernelStatement statement, IndexDescriptor indexDescriptor )
    {
        return statement.txState().indexRuleDoAdd( indexDescriptor );
    }

    @Override
    public IndexDescriptor indexGetForSchema( KernelStatement state, SchemaDescriptor descriptor )
    {
        IndexDescriptor indexDescriptor = storeLayer.indexGetForSchema( descriptor );
        Iterator<IndexDescriptor> rules = iterator( indexDescriptor );
        if ( state.hasTxStateWithChanges() )
        {
            rules = state.txState().indexDiffSetsBySchema( descriptor ).apply( rules );
        }
        return singleOrNull( rules );
    }

    @Override
    public IndexDescriptor indexGetForName( KernelStatement state, String name )
    {
        // This is only used for querying, and thus is is "fine" (at least for now) that it is not tx-state aware
        IndexDescriptor schemaIndexDescriptor = storeLayer.indexGetForName( name );
        return schemaIndexDescriptor;
    }

    @Override
    public InternalIndexState indexGetState( KernelStatement state, IndexDescriptor descriptor )
            throws IndexNotFoundKernelException
    {
        // If index is in our state, then return populating
        if ( state.hasTxStateWithChanges() )
        {
            if ( checkIndexState( descriptor,
                    state.txState().indexDiffSetsBySchema( descriptor.schema() ) ) )
            {
                return InternalIndexState.POPULATING;
            }
        }

        return storeLayer.indexGetState( descriptor );
    }

    @Override
    public IndexProvider.Descriptor indexGetProviderDescriptor( KernelStatement state, IndexDescriptor descriptor ) throws IndexNotFoundKernelException
    {
        if ( state.hasTxStateWithChanges() )
        {
            if ( checkIndexState( descriptor,
                    state.txState().indexDiffSetsBySchema( descriptor.schema() ) ) )
            {
                return IndexProvider.UNDECIDED;
            }
        }
        return storeLayer.indexGetProviderDescriptor( descriptor );
    }

    @Override
    public PopulationProgress indexGetPopulationProgress( KernelStatement state, IndexDescriptor descriptor ) throws
            IndexNotFoundKernelException
    {
        // If index is in our state, then return 0%
        if ( state.hasTxStateWithChanges() )
        {
            if ( checkIndexState( descriptor,
                    state.txState().indexDiffSetsBySchema( descriptor.schema() ) ) )
            {
                return PopulationProgress.NONE;
            }
        }

        return storeLayer.indexGetPopulationProgress( descriptor.schema() );
    }

    private boolean checkIndexState( IndexDescriptor index, ReadableDiffSets<IndexDescriptor> diffSet )
            throws IndexNotFoundKernelException
    {
        if ( diffSet.isAdded( index ) )
        {
            return true;
        }
        if ( diffSet.isRemoved( index ) )
        {
            throw new IndexNotFoundKernelException( format( "Index on %s has been dropped in this transaction.",
                    index.userDescription( SchemaUtil.idTokenNameLookup ) ) );
        }
        return false;
    }

    @Override
    public Iterator<IndexDescriptor> indexesGetForLabel( KernelStatement state, int labelId )
    {
        if ( state.hasTxStateWithChanges() )
        {
            return state.txState().indexDiffSetsByLabel( labelId )
                                        .apply( storeLayer.indexesGetForLabel( labelId ) );
        }
        return storeLayer.indexesGetForLabel( labelId );
    }

    @Override
    public Iterator<IndexDescriptor> indexesGetAll( KernelStatement state )
    {
        if ( state.hasTxStateWithChanges() )
        {
            return state.txState().indexChanges().apply( storeLayer.indexesGetAll() );
        }

        return storeLayer.indexesGetAll();
    }

    @Override
    public long nodeGetFromUniqueIndexSeek(
            KernelStatement state, IndexDescriptor index, IndexQuery.ExactPredicate... query )
            throws IndexNotFoundKernelException, IndexNotApplicableKernelException
    {
        IndexReader reader = state.getStoreStatement().getFreshIndexReader( index );

        /* Here we have an intricate scenario where we need to return the PrimitiveLongIterator
         * since subsequent filtering will happen outside, but at the same time have the ability to
         * close the IndexReader when done iterating over the lookup result. This is because we get
         * a fresh reader that isn't associated with the current transaction and hence will not be
         * automatically closed. */
        PrimitiveLongResourceIterator committed = resourceIterator( reader.query( query ), reader );
        PrimitiveLongResourceIterator exactMatches = reader.hasFullValuePrecision( query )
                ? committed : LookupFilter.exactIndexMatches( this, state, committed, query );
        PrimitiveLongIterator changesFiltered =
                filterIndexStateChangesForSeek( state, exactMatches, index, IndexQuery.asValueTuple( query ) );
        return single( resourceIterator( changesFiltered, committed ), NO_SUCH_NODE );
    }

    @Override
    public PrimitiveLongResourceIterator indexQuery( KernelStatement state, IndexDescriptor index, IndexQuery... predicates )
            throws IndexNotFoundKernelException, IndexNotApplicableKernelException
    {
        StorageStatement storeStatement = state.getStoreStatement();
        IndexReader reader = storeStatement.getIndexReader( index );
        PrimitiveLongResourceIterator committed = reader.query( predicates );
        PrimitiveLongResourceIterator exactMatches = reader.hasFullValuePrecision( predicates )
                ? committed : LookupFilter.exactIndexMatches( this, state, committed, predicates );

        IndexQuery firstPredicate = predicates[0];
        switch ( firstPredicate.type() )
        {
        case exact:
            IndexQuery.ExactPredicate[] exactPreds = assertOnlyExactPredicates( predicates );
            return filterIndexStateChangesForSeek( state, exactMatches, index, IndexQuery.asValueTuple( exactPreds ) );

        case stringSuffix:
        case stringContains:
        case exists:
            return filterIndexStateChangesForScan( state, exactMatches, index );

        case range:
            assertSinglePredicate( predicates );
            IndexQuery.RangePredicate rangePred = (IndexQuery.RangePredicate) firstPredicate;
            return filterIndexStateChangesForRangeSeek( state, index, rangePred.valueGroup(),
                                                        rangePred.fromValue(), rangePred.fromInclusive(),
                                                        rangePred.toValue(), rangePred.toInclusive(),
                                                        exactMatches );

        case stringPrefix:
        {
            assertSinglePredicate( predicates );
            IndexQuery.StringPrefixPredicate strPred = (IndexQuery.StringPrefixPredicate) firstPredicate;
            return filterIndexStateChangesForRangeSeekByPrefix( state, index, strPred.prefix(), committed );
        }
        default:
            throw new UnsupportedOperationException( "Query not supported: " + Arrays.toString( predicates ) );
        }
    }

    public static IndexQuery.ExactPredicate[] assertOnlyExactPredicates( IndexQuery[] predicates )
    {
        IndexQuery.ExactPredicate[] exactPredicates;
        if ( predicates.getClass() == IndexQuery.ExactPredicate[].class )
        {
            exactPredicates = (IndexQuery.ExactPredicate[]) predicates;
        }
        else
        {
            exactPredicates = new IndexQuery.ExactPredicate[predicates.length];
            for ( int i = 0; i < predicates.length; i++ )
            {
                if ( predicates[i] instanceof IndexQuery.ExactPredicate )
                {
                    exactPredicates[i] = (IndexQuery.ExactPredicate) predicates[i];
                }
                else
                {
                    // TODO: what to throw?
                    throw new UnsupportedOperationException( "Query not supported: " + Arrays.toString( predicates ) );
                }
            }
        }
        return exactPredicates;
    }

    private void assertSinglePredicate( IndexQuery[] predicates )
    {
        if ( predicates.length != 1 )
        {
            // TODO: what to throw?
            throw new UnsupportedOperationException( "Query not supported: " + Arrays.toString( predicates ) );
        }
    }

    @Override
    public long nodesCountIndexed( KernelStatement statement, SchemaIndexDescriptor index, long nodeId, Value value )
            throws IndexNotFoundKernelException
    {
        IndexReader reader = statement.getStoreStatement().getIndexReader( index );
        return reader.countIndexedNodes( nodeId, value );
    }

    private PrimitiveLongResourceIterator filterIndexStateChangesForScan(
            KernelStatement state, PrimitiveLongResourceIterator nodeIds, IndexDescriptor index )
    {
        if ( state.hasTxStateWithChanges() )
        {
            PrimitiveLongReadableDiffSets labelPropertyChanges =
                    state.txState().indexUpdatesForScan( index );
            ReadableDiffSets<Long> nodes = state.txState().addedAndRemovedNodes();

            // Apply to actual index lookup
            return nodes.augmentWithRemovals( labelPropertyChanges.augment( nodeIds ) );
        }
        return nodeIds;
    }

    private PrimitiveLongResourceIterator filterIndexStateChangesForSeek(
            KernelStatement state, PrimitiveLongResourceIterator nodeIds, IndexDescriptor index,
            ValueTuple propertyValues )
    {
        if ( state.hasTxStateWithChanges() )
        {
            PrimitiveLongReadableDiffSets labelPropertyChanges =
                    state.txState().indexUpdatesForSeek( index, propertyValues );
            ReadableDiffSets<Long> nodes = state.txState().addedAndRemovedNodes();

            // Apply to actual index lookup
            return nodes.augmentWithRemovals( labelPropertyChanges.augment( nodeIds ) );
        }
        return nodeIds;
    }

<<<<<<< HEAD
    private PrimitiveLongResourceIterator filterIndexStateChangesForRangeSeekByNumber( KernelStatement state,
            IndexDescriptor index,
            Number lower, boolean includeLower,
            Number upper, boolean includeUpper,
            PrimitiveLongResourceIterator nodeIds )
    {
        if ( state.hasTxStateWithChanges() )
        {
            TransactionState txState = state.txState();
            PrimitiveLongReadableDiffSets labelPropertyChangesForNumber =
                    txState.indexUpdatesForRangeSeekByNumber( index, lower, includeLower, upper, includeUpper );
            ReadableDiffSets<Long> nodes = txState.addedAndRemovedNodes();

            // Apply to actual index lookup
            return nodes.augmentWithRemovals( labelPropertyChangesForNumber.augment( nodeIds ) );
        }
        return nodeIds;
    }

    private PrimitiveLongResourceIterator filterIndexStateChangesForRangeSeekByGeometry( KernelStatement state,
            IndexDescriptor index,
            PointValue lower, boolean includeLower,
            PointValue upper, boolean includeUpper,
            PrimitiveLongResourceIterator nodeIds )
    {
        if ( state.hasTxStateWithChanges() )
        {
            TransactionState txState = state.txState();
            PrimitiveLongReadableDiffSets labelPropertyChangesForGeometry =
                    txState.indexUpdatesForRangeSeekByGeometry( index, lower, includeLower, upper, includeUpper );
            ReadableDiffSets<Long> nodes = txState.addedAndRemovedNodes();

            // Apply to actual index lookup
            return nodes.augmentWithRemovals( labelPropertyChangesForGeometry.augment( nodeIds ) );
        }
        return nodeIds;
    }

    private PrimitiveLongResourceIterator filterIndexStateChangesForRangeSeekByString( KernelStatement state,
            IndexDescriptor index,
            String lower, boolean includeLower,
            String upper, boolean includeUpper,
=======
    private PrimitiveLongResourceIterator filterIndexStateChangesForRangeSeek( KernelStatement state,
            SchemaIndexDescriptor index, ValueGroup valueGroup,
            Value lower, boolean includeLower,
            Value upper, boolean includeUpper,
>>>>>>> 6c20367b
            PrimitiveLongResourceIterator nodeIds )
    {
        if ( state.hasTxStateWithChanges() )
        {
            TransactionState txState = state.txState();
            PrimitiveLongReadableDiffSets labelPropertyChangesForString = txState.indexUpdatesForRangeSeek(
                    index, valueGroup, lower, includeLower, upper, includeUpper );
            ReadableDiffSets<Long> nodes = txState.addedAndRemovedNodes();

            // Apply to actual index lookup
            return nodes.augmentWithRemovals( labelPropertyChangesForString.augment( nodeIds ) );
        }
        return nodeIds;
    }

    private PrimitiveLongResourceIterator filterIndexStateChangesForRangeSeekByPrefix( KernelStatement state,
            IndexDescriptor index,
            String prefix,
            PrimitiveLongResourceIterator nodeIds )
    {
        if ( state.hasTxStateWithChanges() )
        {
            TransactionState txState = state.txState();
            PrimitiveLongReadableDiffSets labelPropertyChangesForPrefix =
                    txState.indexUpdatesForRangeSeekByPrefix( index, prefix );
            ReadableDiffSets<Long> nodes = txState.addedAndRemovedNodes();

            // Apply to actual index lookup
            return nodes.augmentWithRemovals( labelPropertyChangesForPrefix.augment( nodeIds ) );
        }
        return nodeIds;
    }

    @Override
    public Value nodeSetProperty( KernelStatement state, long nodeId, int propertyKeyId, Value value )
            throws EntityNotFoundException, InvalidTransactionTypeKernelException, AutoIndexingKernelException
    {
        DataWriteOperations ops = state.dataWriteOperations();
        try ( Cursor<NodeItem> cursor = nodeCursorById( state, nodeId ) )
        {
            NodeItem node = cursor.get();
            Value existingValue = Values.NO_VALUE;
            try ( Cursor<PropertyItem> properties = nodeGetPropertyCursor( state, node, propertyKeyId ) )
            {
                if ( !properties.next() )
                {
                    autoIndexing.nodes().propertyAdded( ops, nodeId, propertyKeyId, value );
                }
                else
                {
                    existingValue = properties.get().value();
                    autoIndexing.nodes().propertyChanged( ops, nodeId, propertyKeyId, existingValue, value );
                }
            }

            if ( existingValue == Values.NO_VALUE )
            {
                state.txState().nodeDoAddProperty( node.id(), propertyKeyId, value );
                indexTxStateUpdater.onPropertyAdd( state, node, propertyKeyId, value );
                return Values.NO_VALUE;
            }
            else
            {
                if ( propertyHasChanged( value, existingValue ) )
                {
                    state.txState().nodeDoChangeProperty( node.id(), propertyKeyId, existingValue, value );
                    indexTxStateUpdater.onPropertyChange( state, node, propertyKeyId, existingValue, value );
                }
                return existingValue;
            }
        }
    }

    @Override
    public Value relationshipSetProperty( KernelStatement state, long relationshipId, int propertyKeyId, Value value )
            throws EntityNotFoundException, InvalidTransactionTypeKernelException, AutoIndexingKernelException
    {
        DataWriteOperations ops = state.dataWriteOperations();
        try ( Cursor<RelationshipItem> cursor = relationshipCursorById( state, relationshipId ) )
        {
            RelationshipItem relationship = cursor.get();
            Value existingValue = Values.NO_VALUE;
            try ( Cursor<PropertyItem> properties = relationshipGetPropertyCursor( state, relationship, propertyKeyId ) )
            {
                if ( !properties.next() )
                {
                    autoIndexing.relationships().propertyAdded( ops, relationshipId, propertyKeyId, value );
                }
                else
                {
                    existingValue = properties.get().value();
                    autoIndexing.relationships().propertyChanged(
                            ops, relationshipId, propertyKeyId, existingValue, value );
                }
            }
            if ( propertyHasChanged( value, existingValue ) )
            {
                state.txState().relationshipDoReplaceProperty(
                        relationship.id(), propertyKeyId, existingValue, value );
            }
            return existingValue;
        }
    }

    @Override
    public Value graphSetProperty( KernelStatement state, int propertyKeyId, Value value )
    {
        Value existingValue = graphGetProperty( state, propertyKeyId );

        if ( !value.equals( existingValue ) )
        {
            state.txState().graphDoReplaceProperty( propertyKeyId, existingValue, value );
        }

        return existingValue;
    }

    @Override
    public Value nodeRemoveProperty( KernelStatement state, long nodeId, int propertyKeyId )
            throws EntityNotFoundException, InvalidTransactionTypeKernelException, AutoIndexingKernelException
    {
        DataWriteOperations ops = state.dataWriteOperations();
        try ( Cursor<NodeItem> cursor = nodeCursorById( state, nodeId ) )
        {
            NodeItem node = cursor.get();
            Value existingValue = Values.NO_VALUE;
            try ( Cursor<PropertyItem> properties = nodeGetPropertyCursor( state, node, propertyKeyId ) )
            {
                if ( properties.next() )
                {
                    existingValue = properties.get().value();

                    autoIndexing.nodes().propertyRemoved( ops, nodeId, propertyKeyId );
                    state.txState().nodeDoRemoveProperty( node.id(), propertyKeyId, existingValue );

                    indexTxStateUpdater.onPropertyRemove( state, node, propertyKeyId, existingValue );
                }
            }
            return existingValue;
        }
    }

    @Override
    public Value relationshipRemoveProperty( KernelStatement state, long relationshipId, int propertyKeyId )
            throws EntityNotFoundException, InvalidTransactionTypeKernelException, AutoIndexingKernelException
    {
        DataWriteOperations ops = state.dataWriteOperations();
        try ( Cursor<RelationshipItem> cursor = relationshipCursorById( state, relationshipId ) )
        {
            RelationshipItem relationship = cursor.get();
            Value existingValue = Values.NO_VALUE;
            try ( Cursor<PropertyItem> properties = relationshipGetPropertyCursor( state, relationship,
                    propertyKeyId ) )
            {
                if ( properties.next() )
                {
                    existingValue = properties.get().value();

                    autoIndexing.relationships().propertyRemoved( ops, relationshipId, propertyKeyId );
                    state.txState()
                            .relationshipDoRemoveProperty( relationship.id(), propertyKeyId, existingValue );
                }
            }
            return existingValue;
        }
    }

    @Override
    public Value graphRemoveProperty( KernelStatement state, int propertyKeyId )
    {
        Value existingValue = graphGetProperty( state, propertyKeyId );
        if ( existingValue != Values.NO_VALUE )
        {
            state.txState().graphDoRemoveProperty( propertyKeyId, existingValue );
        }
        return existingValue;
    }

    @Override
    public PrimitiveIntIterator graphGetPropertyKeys( KernelStatement state )
    {
        if ( state.hasTxStateWithChanges() )
        {
            return new PropertyKeyIdIterator( graphGetAllProperties( state ) );
        }

        return storeLayer.graphGetPropertyKeys();
    }

    @Override
    public boolean graphHasProperty( KernelStatement state, int propertyKeyId )
    {
        return graphGetProperty( state, propertyKeyId ) != Values.NO_VALUE;
    }

    @Override
    public Value graphGetProperty( KernelStatement state, int propertyKeyId )
    {
        Iterator<StorageProperty> properties = graphGetAllProperties( state );
        while ( properties.hasNext() )
        {
            StorageProperty property = properties.next();
            if ( property.propertyKeyId() == propertyKeyId )
            {
                return property.value();
            }
        }
        return Values.NO_VALUE;
    }

    private Iterator<StorageProperty> graphGetAllProperties( KernelStatement state )
    {
        if ( state.hasTxStateWithChanges() )
        {
            return state.txState().augmentGraphProperties( storeLayer.graphGetAllProperties() );
        }

        return storeLayer.graphGetAllProperties();
    }

    @Override
    public long countsForNode( final KernelStatement statement, int labelId )
    {
        long count = countsForNodeWithoutTxState( statement, labelId );
        if ( statement.hasTxStateWithChanges() )
        {
            CountsRecordState counts = new CountsRecordState();
            try
            {
                statement.txState().accept( new TransactionCountingStateVisitor( EMPTY, storeLayer,
                        statement.getStoreStatement(), statement.txState(), counts ) );
                if ( counts.hasChanges() )
                {
                    count += counts.nodeCount( labelId, newDoubleLongRegister() ).readSecond();
                }
            }
            catch ( ConstraintValidationException | CreateConstraintFailureException e )
            {
                throw new IllegalArgumentException( "Unexpected error: " + e.getMessage() );
            }
        }
        return count;
    }

    @Override
    public long countsForNodeWithoutTxState( final KernelStatement statement, int labelId )
    {
        return storeLayer.countsForNode( labelId );
    }

    @Override
    public long countsForRelationship( KernelStatement statement, int startLabelId, int typeId, int endLabelId )
    {
        long count = countsForRelationshipWithoutTxState( statement, startLabelId, typeId, endLabelId );
        if ( statement.hasTxStateWithChanges() )
        {
            CountsRecordState counts = new CountsRecordState();
            try
            {
                statement.txState().accept( new TransactionCountingStateVisitor( EMPTY, storeLayer,
                        statement.getStoreStatement(), statement.txState(), counts ) );
                if ( counts.hasChanges() )
                {
                    count += counts.relationshipCount( startLabelId, typeId, endLabelId, newDoubleLongRegister() )
                            .readSecond();
                }
            }
            catch ( ConstraintValidationException | CreateConstraintFailureException e )
            {
                throw new IllegalArgumentException( "Unexpected error: " + e.getMessage() );
            }
        }
        return count;
    }

    @Override
    public long countsForRelationshipWithoutTxState( KernelStatement statement, int startLabelId, int typeId,
            int endLabelId )
    {
        return storeLayer.countsForRelationship( startLabelId, typeId, endLabelId );
    }

    @Override
    public long indexSize( KernelStatement statement, IndexDescriptor descriptor )
            throws IndexNotFoundKernelException
    {
        return storeLayer.indexSize( descriptor.schema() );
    }

    @Override
    public double indexUniqueValuesPercentage( KernelStatement statement, IndexDescriptor descriptor )
            throws IndexNotFoundKernelException
    {
        return storeLayer.indexUniqueValuesPercentage( descriptor.schema() );
    }

    @Override
    public DoubleLongRegister indexUpdatesAndSize( KernelStatement statement, IndexDescriptor index,
            DoubleLongRegister target ) throws IndexNotFoundKernelException
    {
        return storeLayer.indexUpdatesAndSize( index.schema(), target );
    }

    @Override
    public DoubleLongRegister indexSample( KernelStatement statement, IndexDescriptor index, DoubleLongRegister target )
            throws IndexNotFoundKernelException
    {
        return storeLayer.indexSample( index.schema(), target );
    }

    //
    // Methods that delegate directly to storage
    //

    @Override
    public Long indexGetOwningUniquenessConstraintId( KernelStatement state, IndexDescriptor index )
    {
        return storeLayer.indexGetOwningUniquenessConstraintId( index );
    }

    @Override
    public long indexGetCommittedId( KernelStatement state, IndexDescriptor index )
            throws SchemaRuleNotFoundException
    {
        return storeLayer.indexGetCommittedId( index );
    }

    @Override
    public String indexGetFailure( Statement state, IndexDescriptor descriptor )
            throws IndexNotFoundKernelException
    {
        return storeLayer.indexGetFailure( descriptor.schema() );
    }

    @Override
    public int labelGetForName( Statement state, String labelName )
    {
        return storeLayer.labelGetForName( labelName );
    }

    @Override
    public String labelGetName( Statement state, int labelId ) throws LabelNotFoundKernelException
    {
        return storeLayer.labelGetName( labelId );
    }

    @Override
    public int propertyKeyGetForName( Statement state, String propertyKeyName )
    {
        return storeLayer.propertyKeyGetForName( propertyKeyName );
    }

    @Override
    public String propertyKeyGetName( Statement state, int propertyKeyId ) throws PropertyKeyIdNotFoundKernelException
    {
        return storeLayer.propertyKeyGetName( propertyKeyId );
    }

    @Override
    public Iterator<Token> propertyKeyGetAllTokens( Statement state )
    {
        return storeLayer.propertyKeyGetAllTokens();
    }

    @Override
    public Iterator<Token> labelsGetAllTokens( Statement state )
    {
        return storeLayer.labelsGetAllTokens();
    }

    @Override
    public Iterator<Token> relationshipTypesGetAllTokens( Statement state )
    {
        return storeLayer.relationshipTypeGetAllTokens();
    }

    @Override
    public int relationshipTypeGetForName( Statement state, String relationshipTypeName )
    {
        return storeLayer.relationshipTypeGetForName( relationshipTypeName );
    }

    @Override
    public String relationshipTypeGetName( Statement state, int relationshipTypeId ) throws
            RelationshipTypeIdNotFoundKernelException
    {
        return storeLayer.relationshipTypeGetName( relationshipTypeId );
    }

    @Override
    public int labelGetOrCreateForName( Statement state, String labelName ) throws TooManyLabelsException
    {
        return storeLayer.labelGetOrCreateForName( labelName );
    }

    @Override
    public int propertyKeyGetOrCreateForName( Statement state, String propertyKeyName )
    {
        return storeLayer.propertyKeyGetOrCreateForName( propertyKeyName );
    }

    @Override
    public int relationshipTypeGetOrCreateForName( Statement state, String relationshipTypeName )
    {
        return storeLayer.relationshipTypeGetOrCreateForName( relationshipTypeName );
    }

    @Override
    public void labelCreateForName( KernelStatement state, String labelName,
            int id )
    {
        state.txState().labelDoCreateForName( labelName, id );
    }

    @Override
    public void propertyKeyCreateForName( KernelStatement state,
            String propertyKeyName,
            int id )
    {
        state.txState().propertyKeyDoCreateForName( propertyKeyName, id );

    }

    @Override
    public void relationshipTypeCreateForName( KernelStatement state,
            String relationshipTypeName,
            int id )
    {
        state.txState().relationshipTypeDoCreateForName( relationshipTypeName, id );
    }

    @Override
    public int labelCount( KernelStatement statement )
    {
        return storeLayer.labelCount();
    }

    @Override
    public int propertyKeyCount( KernelStatement statement )
    {
        return storeLayer.propertyKeyCount();
    }

    @Override
    public int relationshipTypeCount( KernelStatement statement )
    {
        return storeLayer.relationshipTypeCount();
    }

    @Override
    public <EXCEPTION extends Exception> void relationshipVisit( KernelStatement statement,
            long relId, RelationshipVisitor<EXCEPTION> visitor ) throws EntityNotFoundException, EXCEPTION
    {
        if ( statement.hasTxStateWithChanges() )
        {
            if ( statement.txState().relationshipVisit( relId, visitor ) )
            {
                return;
            }
        }
        storeLayer.relationshipVisit( relId, visitor );
    }

    // <Explicit index>
    @Override
    public boolean nodeExplicitIndexExists( KernelStatement statement, String indexName, Map<String,String> customConfiguration )
    {
        return statement.explicitIndexTxState().checkIndexExistence( IndexEntityType.Node, indexName, customConfiguration );
    }

    @Override
    public boolean relationshipExplicitIndexExists( KernelStatement statement, String indexName, Map<String,String> customConfiguration )
    {
        return statement.explicitIndexTxState().checkIndexExistence( IndexEntityType.Relationship, indexName, customConfiguration );
    }

    @Override
    public ExplicitIndexHits nodeExplicitIndexGet( KernelStatement statement, String indexName, String key, Object value )
            throws ExplicitIndexNotFoundKernelException
    {
        return statement.explicitIndexTxState().nodeChanges( indexName ).get( key, value );
    }

    @Override
    public ExplicitIndexHits nodeExplicitIndexQuery( KernelStatement statement, String indexName, String key,
            Object queryOrQueryObject ) throws ExplicitIndexNotFoundKernelException
    {
        return statement.explicitIndexTxState().nodeChanges( indexName ).query( key, queryOrQueryObject );
    }

    @Override
    public ExplicitIndexHits nodeExplicitIndexQuery( KernelStatement statement,
            String indexName,
            Object queryOrQueryObject )
            throws ExplicitIndexNotFoundKernelException
    {
        return statement.explicitIndexTxState().nodeChanges( indexName ).query( queryOrQueryObject );
    }

    @Override
    public ExplicitIndexHits relationshipExplicitIndexGet( KernelStatement statement, String indexName, String key,
            Object value, long startNode, long endNode ) throws ExplicitIndexNotFoundKernelException
    {
        ExplicitIndex index = statement.explicitIndexTxState().relationshipChanges( indexName );
        if ( startNode != -1 || endNode != -1 )
        {
            return index.get( key, value, startNode, endNode );
        }
        return index.get( key, value );
    }

    @Override
    public ExplicitIndexHits relationshipExplicitIndexQuery( KernelStatement statement, String indexName, String key,
            Object queryOrQueryObject, long startNode, long endNode ) throws ExplicitIndexNotFoundKernelException
    {
        ExplicitIndex index = statement.explicitIndexTxState().relationshipChanges( indexName );
        if ( startNode != -1 || endNode != -1 )
        {
            return index.query( key, queryOrQueryObject, startNode, endNode );
        }
        return index.query( key, queryOrQueryObject );
    }

    @Override
    public ExplicitIndexHits relationshipExplicitIndexQuery( KernelStatement statement, String indexName,
            Object queryOrQueryObject, long startNode, long endNode ) throws ExplicitIndexNotFoundKernelException
    {
        ExplicitIndex index = statement.explicitIndexTxState().relationshipChanges( indexName );
        if ( startNode != -1 || endNode != -1 )
        {
            return index.query( queryOrQueryObject, startNode, endNode );
        }
        return index.query( queryOrQueryObject );
    }

    @Override
    public void nodeExplicitIndexCreateLazily( KernelStatement statement, String indexName,
            Map<String, String> customConfig )
    {
        explicitIndexStore.getOrCreateNodeIndexConfig( indexName, customConfig );
    }

    @Override
    public void nodeExplicitIndexCreate( KernelStatement statement, String indexName, Map<String, String> customConfig )
    {
        statement.explicitIndexTxState().createIndex( IndexEntityType.Node, indexName, customConfig );
    }

    @Override
    public void relationshipExplicitIndexCreateLazily( KernelStatement statement, String indexName,
            Map<String, String> customConfig )
    {
        explicitIndexStore.getOrCreateRelationshipIndexConfig( indexName, customConfig );
    }

    @Override
    public void relationshipExplicitIndexCreate( KernelStatement statement,
            String indexName,
            Map<String, String> customConfig )
    {
        statement.explicitIndexTxState().createIndex( IndexEntityType.Relationship, indexName, customConfig );
    }

    @Override
    public void nodeAddToExplicitIndex( KernelStatement statement, String indexName, long node, String key, Object value )
            throws ExplicitIndexNotFoundKernelException
    {
        statement.explicitIndexTxState().nodeChanges( indexName ).addNode( node, key, value );
    }

    @Override
    public void nodeRemoveFromExplicitIndex( KernelStatement statement, String indexName, long node, String key,
            Object value ) throws ExplicitIndexNotFoundKernelException
    {
        statement.explicitIndexTxState().nodeChanges( indexName ).remove( node, key, value );
    }

    @Override
    public void nodeRemoveFromExplicitIndex( KernelStatement statement, String indexName, long node, String key )
            throws ExplicitIndexNotFoundKernelException
    {
        statement.explicitIndexTxState().nodeChanges( indexName ).remove( node, key );
    }

    @Override
    public void nodeRemoveFromExplicitIndex( KernelStatement statement, String indexName, long node )
            throws ExplicitIndexNotFoundKernelException
    {
        statement.explicitIndexTxState().nodeChanges( indexName ).remove( node );
    }

    @Override
    public void relationshipAddToExplicitIndex( final KernelStatement statement, final String indexName,
            final long relationship, final String key, final Object value )
            throws EntityNotFoundException, ExplicitIndexNotFoundKernelException
    {
        relationshipVisit( statement, relationship,
                ( relId, type, startNode, endNode ) -> statement.explicitIndexTxState().relationshipChanges( indexName ).addRelationship(
                        relationship, key, value, startNode, endNode ) );
    }

    @Override
    public void relationshipRemoveFromExplicitIndex( final KernelStatement statement,
            final String indexName,
            long relationship,
            final String key,
            final Object value ) throws ExplicitIndexNotFoundKernelException
    {
        try
        {
            relationshipVisit( statement, relationship, ( relId, type, startNode, endNode ) ->
                    statement.explicitIndexTxState().relationshipChanges( indexName ).removeRelationship(
                            relId, key, value, startNode, endNode ) );
        }
        catch ( EntityNotFoundException e )
        {   // Apparently this is OK
        }
    }

    @Override
    public void relationshipRemoveFromExplicitIndex( final KernelStatement statement,
            final String indexName,
            long relationship,
            final String key ) throws ExplicitIndexNotFoundKernelException
    {
        try
        {
            relationshipVisit( statement, relationship, ( relId, type, startNode, endNode ) ->
                    statement.explicitIndexTxState().relationshipChanges( indexName ).removeRelationship(
                            relId, key, startNode, endNode ) );
        }
        catch ( EntityNotFoundException e )
        {   // Apparently this is OK
        }
    }

    @Override
    public void relationshipRemoveFromExplicitIndex( final KernelStatement statement,
            final String indexName,
            long relationship )
            throws ExplicitIndexNotFoundKernelException
    {
        try
        {
            relationshipVisit( statement, relationship, ( relId, type, startNode, endNode ) ->
                    statement.explicitIndexTxState().relationshipChanges( indexName ).removeRelationship(
                            relId, startNode, endNode ) );
        }
        catch ( EntityNotFoundException e )
        {
            // This is a special case which is still OK. This method is called lazily where deleted relationships
            // that still are referenced by an explicit index will be added for removal in this transaction.
            // Ideally we'd want to include start/end node too, but we can't since the relationship doesn't exist.
            // So we do the "normal" remove call on the explicit index transaction changes. The downside is that
            // Some queries on this transaction state that include start/end nodes might produce invalid results.
            statement.explicitIndexTxState().relationshipChanges( indexName ).remove( relationship );
        }
    }

    @Override
    public void nodeExplicitIndexDrop( KernelStatement statement,
            String indexName ) throws ExplicitIndexNotFoundKernelException
    {
        statement.explicitIndexTxState().nodeChanges( indexName ).drop();
        statement.explicitIndexTxState().deleteIndex( IndexEntityType.Node, indexName );
    }

    @Override
    public void relationshipExplicitIndexDrop( KernelStatement statement, String indexName )
            throws ExplicitIndexNotFoundKernelException
    {
        statement.explicitIndexTxState().relationshipChanges( indexName ).drop();
        statement.explicitIndexTxState().deleteIndex( IndexEntityType.Relationship, indexName );
    }

    @Override
    public String nodeExplicitIndexSetConfiguration( KernelStatement statement,
            String indexName,
            String key,
            String value )
            throws ExplicitIndexNotFoundKernelException
    {
        return explicitIndexStore.setNodeIndexConfiguration( indexName, key, value );
    }

    @Override
    public String relationshipExplicitIndexSetConfiguration( KernelStatement statement, String indexName, String key,
            String value ) throws ExplicitIndexNotFoundKernelException
    {
        return explicitIndexStore.setRelationshipIndexConfiguration( indexName, key, value );
    }

    @Override
    public String nodeExplicitIndexRemoveConfiguration( KernelStatement statement, String indexName, String key )
            throws ExplicitIndexNotFoundKernelException
    {
        return explicitIndexStore.removeNodeIndexConfiguration( indexName, key );
    }

    @Override
    public String relationshipExplicitIndexRemoveConfiguration( KernelStatement statement, String indexName, String key )
            throws ExplicitIndexNotFoundKernelException
    {
        return explicitIndexStore.removeRelationshipIndexConfiguration( indexName, key );
    }

    @Override
    public Map<String, String> nodeExplicitIndexGetConfiguration( KernelStatement statement, String indexName )
            throws ExplicitIndexNotFoundKernelException
    {
        return explicitIndexStore.getNodeIndexConfiguration( indexName );
    }

    @Override
    public Map<String, String> relationshipExplicitIndexGetConfiguration( KernelStatement statement, String indexName )
            throws ExplicitIndexNotFoundKernelException
    {
        return explicitIndexStore.getRelationshipIndexConfiguration( indexName );
    }

    @Override
    public String[] nodeExplicitIndexesGetAll( KernelStatement statement )
    {
        return explicitIndexStore.getAllNodeIndexNames();
    }

    @Override
    public String[] relationshipExplicitIndexesGetAll( KernelStatement statement )
    {
        return explicitIndexStore.getAllRelationshipIndexNames();
    }
    // </Explicit index>

    @Override
    public boolean nodeExists( KernelStatement statement, long id )
    {
        if ( statement.hasTxStateWithChanges() )
        {
            TransactionState txState = statement.txState();
            if ( txState.nodeIsDeletedInThisTx( id ) )
            {
                return false;
            }
            else if ( txState.nodeIsAddedInThisTx( id ) )
            {
                return true;
            }
        }
        return storeLayer.nodeExists( id );
    }

    @Override
    public PrimitiveIntSet relationshipTypes( KernelStatement statement, NodeItem node )
    {
        if ( statement.hasTxStateWithChanges() && statement.txState().nodeIsAddedInThisTx( node.id() ) )
        {
            return statement.txState().getNodeState( node.id() ).relationshipTypes();
        }

        // Read types in the current transaction
        PrimitiveIntSet types = statement.hasTxStateWithChanges()
                                ? statement.txState().getNodeState( node.id() ).relationshipTypes()
                                : Primitive.intSet();

        // Augment with types stored on disk, minus any types where all rels of that type are deleted
        // in current tx.
        types.addAll( filter( storeLayer.relationshipTypes( statement.getStoreStatement(), node ).iterator(),
                current -> !types.contains( current ) && degree( statement, node, Direction.BOTH, current ) > 0 ) );

        return types;
    }

    @Override
    public int degree( KernelStatement statement, NodeItem node, Direction direction )
    {
        int degree = statement.hasTxStateWithChanges() && statement.txState().nodeIsAddedInThisTx( node.id() )
                     ? 0
                     : computeDegree( statement, node, direction, null );

        return statement.hasTxStateWithChanges()
                ? statement.txState().getNodeState( node.id() ).augmentDegree( direction, degree )
                : degree;
    }

    @Override
    public int degree( KernelStatement statement, NodeItem node, Direction direction, int relType )
    {
        int degree = statement.hasTxStateWithChanges() && statement.txState().nodeIsAddedInThisTx( node.id() )
                     ? 0
                     : computeDegree( statement, node, direction, relType );

        return statement.hasTxStateWithChanges()
               ? statement.txState().getNodeState( node.id() ).augmentDegree( direction, degree, relType )
               : degree;
    }

    private int computeDegree( KernelStatement statement, NodeItem node,  Direction direction, Integer relType )
    {
        StorageStatement storeStatement = statement.getStoreStatement();
        if ( node.isDense() )
        {
            return storeLayer.degreeRelationshipsInGroup( storeStatement, node.id(), node.nextGroupId(),
                    direction, relType );
        }
        else
        {
            return count( relType == null
                          ? storeLayer.nodeGetRelationships( storeStatement, node, direction )
                          : storeLayer.nodeGetRelationships( storeStatement, node, direction, t -> t == relType ) );
        }
    }

    private boolean propertyHasChanged( Value lhs, Value rhs )
    {
        //It is not enough to check equality here since by our equality semantics `int == tofloat(int)` is `true`
        //so by only checking for equality users cannot change type of property without also "changing" the value.
        //Hence the extra type check here.
        return lhs.getClass() != rhs.getClass() || !lhs.equals( rhs );
    }
}<|MERGE_RESOLUTION|>--- conflicted
+++ resolved
@@ -971,55 +971,10 @@
         return nodeIds;
     }
 
-<<<<<<< HEAD
-    private PrimitiveLongResourceIterator filterIndexStateChangesForRangeSeekByNumber( KernelStatement state,
-            IndexDescriptor index,
-            Number lower, boolean includeLower,
-            Number upper, boolean includeUpper,
-            PrimitiveLongResourceIterator nodeIds )
-    {
-        if ( state.hasTxStateWithChanges() )
-        {
-            TransactionState txState = state.txState();
-            PrimitiveLongReadableDiffSets labelPropertyChangesForNumber =
-                    txState.indexUpdatesForRangeSeekByNumber( index, lower, includeLower, upper, includeUpper );
-            ReadableDiffSets<Long> nodes = txState.addedAndRemovedNodes();
-
-            // Apply to actual index lookup
-            return nodes.augmentWithRemovals( labelPropertyChangesForNumber.augment( nodeIds ) );
-        }
-        return nodeIds;
-    }
-
-    private PrimitiveLongResourceIterator filterIndexStateChangesForRangeSeekByGeometry( KernelStatement state,
-            IndexDescriptor index,
-            PointValue lower, boolean includeLower,
-            PointValue upper, boolean includeUpper,
-            PrimitiveLongResourceIterator nodeIds )
-    {
-        if ( state.hasTxStateWithChanges() )
-        {
-            TransactionState txState = state.txState();
-            PrimitiveLongReadableDiffSets labelPropertyChangesForGeometry =
-                    txState.indexUpdatesForRangeSeekByGeometry( index, lower, includeLower, upper, includeUpper );
-            ReadableDiffSets<Long> nodes = txState.addedAndRemovedNodes();
-
-            // Apply to actual index lookup
-            return nodes.augmentWithRemovals( labelPropertyChangesForGeometry.augment( nodeIds ) );
-        }
-        return nodeIds;
-    }
-
-    private PrimitiveLongResourceIterator filterIndexStateChangesForRangeSeekByString( KernelStatement state,
-            IndexDescriptor index,
-            String lower, boolean includeLower,
-            String upper, boolean includeUpper,
-=======
     private PrimitiveLongResourceIterator filterIndexStateChangesForRangeSeek( KernelStatement state,
-            SchemaIndexDescriptor index, ValueGroup valueGroup,
+            IndexDescriptor index, ValueGroup valueGroup,
             Value lower, boolean includeLower,
             Value upper, boolean includeUpper,
->>>>>>> 6c20367b
             PrimitiveLongResourceIterator nodeIds )
     {
         if ( state.hasTxStateWithChanges() )

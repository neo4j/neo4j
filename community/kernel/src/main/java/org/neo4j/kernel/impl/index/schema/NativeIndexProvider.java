/*
 * Copyright (c) 2002-2018 "Neo Technology,"
 * Network Engine for Objects in Lund AB [http://neotechnology.com]
 *
 * This file is part of Neo4j.
 *
 * Neo4j is free software: you can redistribute it and/or modify
 * it under the terms of the GNU General Public License as published by
 * the Free Software Foundation, either version 3 of the License, or
 * (at your option) any later version.
 *
 * This program is distributed in the hope that it will be useful,
 * but WITHOUT ANY WARRANTY; without even the implied warranty of
 * MERCHANTABILITY or FITNESS FOR A PARTICULAR PURPOSE.  See the
 * GNU General Public License for more details.
 *
 * You should have received a copy of the GNU General Public License
 * along with this program.  If not, see <http://www.gnu.org/licenses/>.
 */
package org.neo4j.kernel.impl.index.schema;

import java.io.File;
import java.io.IOException;

import org.neo4j.index.internal.gbptree.GBPTree;
import org.neo4j.index.internal.gbptree.Layout;
import org.neo4j.index.internal.gbptree.MetadataMismatchException;
import org.neo4j.index.internal.gbptree.RecoveryCleanupWorkCollector;
import org.neo4j.internal.kernel.api.InternalIndexState;
import org.neo4j.internal.kernel.api.schema.SchemaDescriptor;
import org.neo4j.io.fs.FileSystemAbstraction;
import org.neo4j.io.pagecache.PageCache;
import org.neo4j.kernel.api.index.IndexAccessor;
import org.neo4j.kernel.api.index.IndexDirectoryStructure.Factory;
import org.neo4j.kernel.api.index.IndexPopulator;
import org.neo4j.kernel.api.index.IndexProvider;
import org.neo4j.kernel.api.schema.index.IndexDescriptor;
import org.neo4j.kernel.api.schema.index.SchemaIndexDescriptor;
import org.neo4j.kernel.api.schema.index.SchemaIndexDescriptorFactory;
import org.neo4j.kernel.impl.api.index.sampling.IndexSamplingConfig;
import org.neo4j.kernel.impl.storemigration.StoreMigrationParticipant;

/**
 * Base class for native indexes on top of {@link GBPTree}.
 *
 * @param <KEY> type of {@link NativeSchemaKey}
 * @param <VALUE> type of {@link NativeSchemaValue}
 */
abstract class NativeIndexProvider<KEY extends NativeSchemaKey,VALUE extends NativeSchemaValue>
        extends IndexProvider<SchemaIndexDescriptor>
{
    protected final PageCache pageCache;
    protected final FileSystemAbstraction fs;
    protected final Monitor monitor;
    protected final RecoveryCleanupWorkCollector recoveryCleanupWorkCollector;
    protected final boolean readOnly;

    protected NativeIndexProvider( Descriptor descriptor, int priority, Factory directoryStructureFactory, PageCache pageCache, FileSystemAbstraction fs,
            Monitor monitor, RecoveryCleanupWorkCollector recoveryCleanupWorkCollector, boolean readOnly )
    {
        super( descriptor, priority, directoryStructureFactory );
        this.pageCache = pageCache;
        this.fs = fs;
        this.monitor = monitor;
        this.recoveryCleanupWorkCollector = recoveryCleanupWorkCollector;
        this.readOnly = readOnly;
    }

    abstract Layout<KEY,VALUE> layout( SchemaIndexDescriptor descriptor );

    @Override
    public IndexPopulator getPopulator( long indexId, SchemaIndexDescriptor descriptor, IndexSamplingConfig samplingConfig )
    {
        if ( readOnly )
        {
            throw new UnsupportedOperationException( "Can't create populator for read only index" );
        }

        File storeFile = nativeIndexFileFromIndexId( indexId );
        return newIndexPopulator( storeFile, layout( descriptor ), descriptor, indexId, samplingConfig );
    }

    protected abstract IndexPopulator newIndexPopulator( File storeFile, Layout<KEY, VALUE> layout,
                                                         SchemaIndexDescriptor descriptor, long indexId,
                                                         IndexSamplingConfig samplingConfig );

    @Override
    public IndexAccessor getOnlineAccessor(
            long indexId, SchemaIndexDescriptor descriptor, IndexSamplingConfig samplingConfig ) throws IOException
    {
        File storeFile = nativeIndexFileFromIndexId( indexId );
        return newIndexAccessor( storeFile, layout( descriptor ), descriptor, indexId, samplingConfig );
    }

    @Override
    public IndexDescriptor indexDescriptorFor( SchemaDescriptor schema, String name, String metadata )
    {
        return SchemaIndexDescriptorFactory.forLabelBySchema( schema );
    }

    @Override
    public boolean compatible( IndexDescriptor indexDescriptor )
    {
        return indexDescriptor instanceof SchemaIndexDescriptor;
    }

    protected abstract IndexAccessor newIndexAccessor( File storeFile, Layout<KEY,VALUE> layout,
                                                       SchemaIndexDescriptor descriptor, long indexId,
                                                       IndexSamplingConfig samplingConfig ) throws IOException;

    @Override
    public String getPopulationFailure( long indexId, IndexDescriptor descriptor ) throws IllegalStateException
    {
        try
        {
            String failureMessage = NativeSchemaIndexes.readFailureMessage( pageCache, nativeIndexFileFromIndexId( indexId ) );
            if ( failureMessage == null )
            {
                throw new IllegalStateException( "Index " + indexId + " isn't failed" );
            }
            return failureMessage;
        }
        catch ( IOException e )
        {
            throw new RuntimeException( e );
        }
    }

    @Override
    public InternalIndexState getInitialState( long indexId, SchemaIndexDescriptor descriptor )
    {
        try
        {
            return NativeSchemaIndexes.readState( pageCache, nativeIndexFileFromIndexId( indexId ) );
        }
        catch ( MetadataMismatchException | IOException e )
        {
            monitor.failedToOpenIndex( indexId, descriptor, "Requesting re-population.", e );
            return InternalIndexState.POPULATING;
        }
    }

    @Override
    public StoreMigrationParticipant storeMigrationParticipant( FileSystemAbstraction fs, PageCache pageCache )
    {
        // Since this native provider is a new one, there's no need for migration on this level.
        // Migration should happen in the combined layer for the time being.
        return StoreMigrationParticipant.NOT_PARTICIPATING;
    }

<<<<<<< HEAD
    private Layout<KEY,VALUE> layout( IndexDescriptor descriptor )
    {
        switch ( descriptor.type() )
        {
        case GENERAL:
            return layoutNonUnique();
        case UNIQUE:
            return layoutUnique();
        default:
            throw new UnsupportedOperationException( "Can not create index accessor of type " + descriptor.type() );
        }
    }

    protected abstract Layout<KEY,VALUE> layoutUnique();

    protected abstract Layout<KEY,VALUE> layoutNonUnique();

=======
>>>>>>> 678a860c
    private File nativeIndexFileFromIndexId( long indexId )
    {
        return new File( directoryStructure().directoryForIndex( indexId ), indexFileName( indexId ) );
    }

    private static String indexFileName( long indexId )
    {
        return "index-" + indexId;
    }
}<|MERGE_RESOLUTION|>--- conflicted
+++ resolved
@@ -148,26 +148,6 @@
         return StoreMigrationParticipant.NOT_PARTICIPATING;
     }
 
-<<<<<<< HEAD
-    private Layout<KEY,VALUE> layout( IndexDescriptor descriptor )
-    {
-        switch ( descriptor.type() )
-        {
-        case GENERAL:
-            return layoutNonUnique();
-        case UNIQUE:
-            return layoutUnique();
-        default:
-            throw new UnsupportedOperationException( "Can not create index accessor of type " + descriptor.type() );
-        }
-    }
-
-    protected abstract Layout<KEY,VALUE> layoutUnique();
-
-    protected abstract Layout<KEY,VALUE> layoutNonUnique();
-
-=======
->>>>>>> 678a860c
     private File nativeIndexFileFromIndexId( long indexId )
     {
         return new File( directoryStructure().directoryForIndex( indexId ), indexFileName( indexId ) );

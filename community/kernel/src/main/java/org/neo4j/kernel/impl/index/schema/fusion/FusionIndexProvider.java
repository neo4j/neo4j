/*
 * Copyright (c) 2002-2018 "Neo Technology,"
 * Network Engine for Objects in Lund AB [http://neotechnology.com]
 *
 * This file is part of Neo4j.
 *
 * Neo4j is free software: you can redistribute it and/or modify
 * it under the terms of the GNU General Public License as published by
 * the Free Software Foundation, either version 3 of the License, or
 * (at your option) any later version.
 *
 * This program is distributed in the hope that it will be useful,
 * but WITHOUT ANY WARRANTY; without even the implied warranty of
 * MERCHANTABILITY or FITNESS FOR A PARTICULAR PURPOSE.  See the
 * GNU General Public License for more details.
 *
 * You should have received a copy of the GNU General Public License
 * along with this program.  If not, see <http://www.gnu.org/licenses/>.
 */
package org.neo4j.kernel.impl.index.schema.fusion;

import java.io.File;
import java.io.IOException;
import java.io.UncheckedIOException;
import java.util.Arrays;
import java.util.stream.Stream;

import org.neo4j.graphdb.factory.GraphDatabaseSettings;
import org.neo4j.internal.kernel.api.IndexCapability;
import org.neo4j.internal.kernel.api.IndexOrder;
import org.neo4j.internal.kernel.api.IndexQuery;
import org.neo4j.internal.kernel.api.InternalIndexState;
<<<<<<< HEAD
import org.neo4j.internal.kernel.api.schema.SchemaDescriptor;
=======
import org.neo4j.io.compress.ZipUtils;
>>>>>>> b9119223
import org.neo4j.io.fs.FileSystemAbstraction;
import org.neo4j.io.fs.FileUtils;
import org.neo4j.io.pagecache.PageCache;
import org.neo4j.kernel.api.index.IndexAccessor;
import org.neo4j.kernel.api.index.IndexDirectoryStructure;
import org.neo4j.kernel.api.index.IndexPopulator;
import org.neo4j.kernel.api.index.IndexProvider;
<<<<<<< HEAD
import org.neo4j.kernel.api.schema.index.IndexDescriptor;
import org.neo4j.kernel.api.schema.index.SchemaIndexDescriptor;
import org.neo4j.kernel.api.schema.index.SchemaIndexDescriptorFactory;
=======
import org.neo4j.kernel.api.schema.index.StoreIndexDescriptor;
>>>>>>> b9119223
import org.neo4j.kernel.impl.api.index.sampling.IndexSamplingConfig;
import org.neo4j.kernel.impl.newapi.UnionIndexCapability;
import org.neo4j.kernel.impl.storemigration.StoreMigrationParticipant;
import org.neo4j.storageengine.api.schema.IndexReader;
import org.neo4j.values.storable.Value;
import org.neo4j.values.storable.ValueCategory;

import static org.neo4j.internal.kernel.api.InternalIndexState.FAILED;
import static org.neo4j.internal.kernel.api.InternalIndexState.POPULATING;
import static org.neo4j.kernel.api.schema.index.IndexDescriptor.Type.GENERAL;
import static org.neo4j.kernel.api.schema.index.IndexDescriptor.Type.UNIQUE;
import static org.neo4j.kernel.impl.index.schema.fusion.FusionIndexBase.INSTANCE_COUNT;
import static org.neo4j.kernel.impl.index.schema.fusion.FusionIndexBase.LUCENE;
import static org.neo4j.kernel.impl.index.schema.fusion.FusionIndexBase.NUMBER;
import static org.neo4j.kernel.impl.index.schema.fusion.FusionIndexBase.SPATIAL;
import static org.neo4j.kernel.impl.index.schema.fusion.FusionIndexBase.STRING;
import static org.neo4j.kernel.impl.index.schema.fusion.FusionIndexBase.TEMPORAL;
import static org.neo4j.kernel.impl.index.schema.fusion.FusionIndexBase.forAll;
import static org.neo4j.kernel.impl.index.schema.fusion.FusionIndexBase.instancesAs;

/**
 * This {@link IndexProvider index provider} act as one logical index but is backed by four physical
 * indexes, the number, spatial, temporal native indexes, and the general purpose lucene index.
 */
public class FusionIndexProvider extends IndexProvider<SchemaIndexDescriptor>
{
    interface Selector
    {
        void validateSatisfied( Object[] instances );

        int selectSlot( Value... values );

        default <T> T select( T[] instances, Value... values )
        {
            return instances[selectSlot( values )];
        }

        /**
         * @return Appropriate IndexReader for given predicate or null if predicate needs all readers.
         */
        IndexReader select( IndexReader[] instances, IndexQuery... predicates );
    }

    private final boolean archiveFailedIndex;
    private final IndexProvider[] providers = new IndexProvider[INSTANCE_COUNT];
    private final Selector selector;
    private final DropAction dropAction;

    public FusionIndexProvider(
            IndexProvider stringProvider,
            IndexProvider numberProvider,
            IndexProvider spatialProvider,
            IndexProvider temporalProvider,
            IndexProvider luceneProvider,
            Selector selector,
            Descriptor descriptor,
            int priority,
            IndexDirectoryStructure.Factory directoryStructure,
            FileSystemAbstraction fs,
            boolean archiveFailedIndex )
    {
        super( descriptor, priority, directoryStructure );
        fillProvidersArray( stringProvider, numberProvider, spatialProvider, temporalProvider, luceneProvider );
        selector.validateSatisfied( providers );
        this.archiveFailedIndex = archiveFailedIndex;
        this.selector = selector;
        this.dropAction = new FileSystemDropAction( fs, directoryStructure() );
    }

    private void fillProvidersArray( IndexProvider stringProvider, IndexProvider numberProvider, IndexProvider spatialProvider, IndexProvider temporalProvider,
            IndexProvider luceneProvider )
    {
        providers[STRING] = stringProvider;
        providers[NUMBER] = numberProvider;
        providers[SPATIAL] = spatialProvider;
        providers[TEMPORAL] = temporalProvider;
        providers[LUCENE] = luceneProvider;
    }

    @Override
<<<<<<< HEAD
    public IndexDescriptor indexDescriptorFor( SchemaDescriptor schema, IndexDescriptor.Type type, String name, String metadata )
    {
        if ( type == GENERAL )
        {
            return SchemaIndexDescriptorFactory.forLabelBySchema( schema );
        }
        else if ( type == UNIQUE )
        {
            return SchemaIndexDescriptorFactory.uniqueForLabelBySchema( schema );
        }
        throw new UnsupportedOperationException( String.format( "This provider does not support indexes of type %s", type ) );
    }

    @Override
    public IndexPopulator getPopulator( long indexId, SchemaIndexDescriptor descriptor, IndexSamplingConfig samplingConfig )
=======
    public IndexPopulator getPopulator( StoreIndexDescriptor descriptor, IndexSamplingConfig samplingConfig )
>>>>>>> b9119223
    {
        return new FusionIndexPopulator( instancesAs( providers, IndexPopulator.class,
                provider -> provider.getPopulator( descriptor, samplingConfig ) ), selector, descriptor.getId(), dropAction, archiveFailedIndex );
    }

    @Override
    public IndexAccessor getOnlineAccessor( StoreIndexDescriptor descriptor, IndexSamplingConfig samplingConfig ) throws IOException
    {
        return new FusionIndexAccessor(
                instancesAs( providers, IndexAccessor.class, provider -> provider.getOnlineAccessor( descriptor, samplingConfig ) ),
                selector, descriptor, dropAction );
    }

    @Override
<<<<<<< HEAD
    public String getPopulationFailure( long indexId, IndexDescriptor descriptor ) throws IllegalStateException
=======
    public String getPopulationFailure( StoreIndexDescriptor descriptor ) throws IllegalStateException
>>>>>>> b9119223
    {
        StringBuilder builder = new StringBuilder();
        forAll( p -> writeFailure( p.getClass().getSimpleName(), builder, p, descriptor ), providers );
        String failure = builder.toString();
        if ( !failure.isEmpty() )
        {
            return failure;
        }
        throw new IllegalStateException( "None of the indexes were in a failed state" );
    }

<<<<<<< HEAD
    private void writeFailure( String indexName, StringBuilder builder, IndexProvider provider, long indexId, IndexDescriptor descriptor )
=======
    private void writeFailure( String indexName, StringBuilder builder, IndexProvider provider, StoreIndexDescriptor descriptor )
>>>>>>> b9119223
    {
        try
        {
            String failure = provider.getPopulationFailure( descriptor );
            builder.append( indexName );
            builder.append( ": " );
            builder.append( failure );
            builder.append( ' ' );
        }
        catch ( IllegalStateException e )
        {   // Just catch
        }
    }

    @Override
    public InternalIndexState getInitialState( StoreIndexDescriptor descriptor )
    {
        InternalIndexState[] states = FusionIndexBase.instancesAs( providers, InternalIndexState.class, p -> p.getInitialState( descriptor ) );
        if ( Arrays.stream( states ).anyMatch( state -> state == FAILED ) )
        {
            // One of the state is FAILED, the whole state must be considered FAILED
            return FAILED;
        }
        if ( Arrays.stream( states ).anyMatch( state -> state == POPULATING ) )
        {
            // No state is FAILED and one of the state is POPULATING, the whole state must be considered POPULATING
            return POPULATING;
        }
        // This means that all parts are ONLINE
        return InternalIndexState.ONLINE;
    }

    @Override
<<<<<<< HEAD
    public IndexCapability getCapability( IndexDescriptor schemaIndexDescriptor )
=======
    public IndexCapability getCapability()
>>>>>>> b9119223
    {
        IndexCapability[] capabilities = new IndexCapability[providers.length];
        for ( int i = 0; i < providers.length; i++ )
        {
            capabilities[i] = providers[i].getCapability();
        }
        return new UnionIndexCapability( capabilities )
        {
            @Override
            public IndexOrder[] orderCapability( ValueCategory... valueCategories )
            {
                // No order capability when combining results from different indexes
                if ( valueCategories.length == 1 && valueCategories[0] == ValueCategory.UNKNOWN )
                {
                    return new IndexOrder[0];
                }
                // Otherwise union of capabilities
                return super.orderCapability( valueCategories );
            }
        };
    }

    @Override
    public boolean compatible( IndexDescriptor indexDescriptor )
    {
        return Stream.of( providers ).allMatch( p -> p.compatible( indexDescriptor ) );
    }

    @Override
    public StoreMigrationParticipant storeMigrationParticipant( FileSystemAbstraction fs, PageCache pageCache )
    {
        return StoreMigrationParticipant.NOT_PARTICIPATING;
    }

    @FunctionalInterface
    interface DropAction
    {
        /**
         * Deletes the index directory and everything in it, as last part of dropping an index.
         * Can be configured to create archive with content of index directories for future analysis.
         *
         * @param indexId the index id, for which directory to drop.
         * @param archiveExistentIndex create archive with content of dropped directories
         * @throws IOException on I/O error.
         * @see GraphDatabaseSettings#archive_failed_index
         */
        void drop( long indexId, boolean archiveExistentIndex );

        /**
         * Deletes the index directory and everything in it, as last part of dropping an index.
         *
         * @param indexId the index id, for which directory to drop.
         * @throws IOException on I/O error.
         */
        default void drop( long indexId )
        {
            drop( indexId, false );
        }
    }

    private static class FileSystemDropAction implements DropAction
    {
        private final FileSystemAbstraction fs;
        private final IndexDirectoryStructure directoryStructure;

        FileSystemDropAction( FileSystemAbstraction fs, IndexDirectoryStructure directoryStructure )
        {
            this.fs = fs;
            this.directoryStructure = directoryStructure;
        }

        @Override
        public void drop( long indexId, boolean archiveExistentIndex )
        {
            try
            {
                File rootIndexDirectory = directoryStructure.directoryForIndex( indexId );
                if ( archiveExistentIndex && !FileUtils.isEmptyDirectory( rootIndexDirectory ) )
                {
                    ZipUtils.zip( fs, rootIndexDirectory, archiveFile( rootIndexDirectory ) );
                }
                fs.deleteRecursively( rootIndexDirectory );
            }
            catch ( IOException e )
            {
                throw new UncheckedIOException( e );
            }
        }

        private File archiveFile( File folder )
        {
            return new File( folder.getParent(), "archive-" + folder.getName() + "-" + System.currentTimeMillis() + ".zip" );
        }
    }
}<|MERGE_RESOLUTION|>--- conflicted
+++ resolved
@@ -30,11 +30,7 @@
 import org.neo4j.internal.kernel.api.IndexOrder;
 import org.neo4j.internal.kernel.api.IndexQuery;
 import org.neo4j.internal.kernel.api.InternalIndexState;
-<<<<<<< HEAD
-import org.neo4j.internal.kernel.api.schema.SchemaDescriptor;
-=======
 import org.neo4j.io.compress.ZipUtils;
->>>>>>> b9119223
 import org.neo4j.io.fs.FileSystemAbstraction;
 import org.neo4j.io.fs.FileUtils;
 import org.neo4j.io.pagecache.PageCache;
@@ -42,13 +38,9 @@
 import org.neo4j.kernel.api.index.IndexDirectoryStructure;
 import org.neo4j.kernel.api.index.IndexPopulator;
 import org.neo4j.kernel.api.index.IndexProvider;
-<<<<<<< HEAD
 import org.neo4j.kernel.api.schema.index.IndexDescriptor;
-import org.neo4j.kernel.api.schema.index.SchemaIndexDescriptor;
+import org.neo4j.kernel.api.schema.index.StoreIndexDescriptor;
 import org.neo4j.kernel.api.schema.index.SchemaIndexDescriptorFactory;
-=======
-import org.neo4j.kernel.api.schema.index.StoreIndexDescriptor;
->>>>>>> b9119223
 import org.neo4j.kernel.impl.api.index.sampling.IndexSamplingConfig;
 import org.neo4j.kernel.impl.newapi.UnionIndexCapability;
 import org.neo4j.kernel.impl.storemigration.StoreMigrationParticipant;
@@ -129,7 +121,6 @@
     }
 
     @Override
-<<<<<<< HEAD
     public IndexDescriptor indexDescriptorFor( SchemaDescriptor schema, IndexDescriptor.Type type, String name, String metadata )
     {
         if ( type == GENERAL )
@@ -144,10 +135,7 @@
     }
 
     @Override
-    public IndexPopulator getPopulator( long indexId, SchemaIndexDescriptor descriptor, IndexSamplingConfig samplingConfig )
-=======
     public IndexPopulator getPopulator( StoreIndexDescriptor descriptor, IndexSamplingConfig samplingConfig )
->>>>>>> b9119223
     {
         return new FusionIndexPopulator( instancesAs( providers, IndexPopulator.class,
                 provider -> provider.getPopulator( descriptor, samplingConfig ) ), selector, descriptor.getId(), dropAction, archiveFailedIndex );
@@ -162,11 +150,7 @@
     }
 
     @Override
-<<<<<<< HEAD
-    public String getPopulationFailure( long indexId, IndexDescriptor descriptor ) throws IllegalStateException
-=======
     public String getPopulationFailure( StoreIndexDescriptor descriptor ) throws IllegalStateException
->>>>>>> b9119223
     {
         StringBuilder builder = new StringBuilder();
         forAll( p -> writeFailure( p.getClass().getSimpleName(), builder, p, descriptor ), providers );
@@ -178,11 +162,7 @@
         throw new IllegalStateException( "None of the indexes were in a failed state" );
     }
 
-<<<<<<< HEAD
-    private void writeFailure( String indexName, StringBuilder builder, IndexProvider provider, long indexId, IndexDescriptor descriptor )
-=======
     private void writeFailure( String indexName, StringBuilder builder, IndexProvider provider, StoreIndexDescriptor descriptor )
->>>>>>> b9119223
     {
         try
         {
@@ -216,11 +196,7 @@
     }
 
     @Override
-<<<<<<< HEAD
-    public IndexCapability getCapability( IndexDescriptor schemaIndexDescriptor )
-=======
     public IndexCapability getCapability()
->>>>>>> b9119223
     {
         IndexCapability[] capabilities = new IndexCapability[providers.length];
         for ( int i = 0; i < providers.length; i++ )

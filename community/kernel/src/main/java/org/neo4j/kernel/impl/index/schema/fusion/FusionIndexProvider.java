/*
 * Copyright (c) 2002-2018 "Neo Technology,"
 * Network Engine for Objects in Lund AB [http://neotechnology.com]
 *
 * This file is part of Neo4j.
 *
 * Neo4j is free software: you can redistribute it and/or modify
 * it under the terms of the GNU General Public License as published by
 * the Free Software Foundation, either version 3 of the License, or
 * (at your option) any later version.
 *
 * This program is distributed in the hope that it will be useful,
 * but WITHOUT ANY WARRANTY; without even the implied warranty of
 * MERCHANTABILITY or FITNESS FOR A PARTICULAR PURPOSE.  See the
 * GNU General Public License for more details.
 *
 * You should have received a copy of the GNU General Public License
 * along with this program.  If not, see <http://www.gnu.org/licenses/>.
 */
package org.neo4j.kernel.impl.index.schema.fusion;

import java.io.IOException;
import java.util.Arrays;
import java.util.stream.Stream;

import org.neo4j.internal.kernel.api.IndexCapability;
import org.neo4j.internal.kernel.api.IndexOrder;
import org.neo4j.internal.kernel.api.InternalIndexState;
import org.neo4j.internal.kernel.api.schema.SchemaDescriptor;
import org.neo4j.io.fs.FileSystemAbstraction;
import org.neo4j.io.pagecache.PageCache;
import org.neo4j.kernel.api.index.IndexAccessor;
import org.neo4j.kernel.api.index.IndexDirectoryStructure;
import org.neo4j.kernel.api.index.IndexPopulator;
import org.neo4j.kernel.api.index.IndexProvider;
import org.neo4j.kernel.api.schema.index.IndexDescriptor;
import org.neo4j.kernel.api.schema.index.SchemaIndexDescriptor;
import org.neo4j.kernel.api.schema.index.SchemaIndexDescriptorFactory;
import org.neo4j.kernel.impl.api.index.sampling.IndexSamplingConfig;
import org.neo4j.kernel.impl.index.schema.NumberIndexProvider;
import org.neo4j.kernel.impl.index.schema.StringIndexProvider;
import org.neo4j.kernel.impl.index.schema.TemporalIndexProvider;
import org.neo4j.kernel.impl.newapi.UnionIndexCapability;
import org.neo4j.kernel.impl.storemigration.StoreMigrationParticipant;
import org.neo4j.values.storable.Value;
import org.neo4j.values.storable.ValueGroup;

import static org.neo4j.helpers.collection.Iterators.array;
import static org.neo4j.internal.kernel.api.InternalIndexState.FAILED;
import static org.neo4j.internal.kernel.api.InternalIndexState.POPULATING;
import static org.neo4j.kernel.impl.index.schema.fusion.FusionIndexBase.instancesAs;

/**
 * This {@link IndexProvider index provider} act as one logical index but is backed by four physical
 * indexes, the number, spatial, temporal native indexes, and the general purpose lucene index.
 */
public class FusionIndexProvider extends IndexProvider<SchemaIndexDescriptor>
{
    interface Selector
    {
        int selectSlot( Value... values );

        default <T> T select( T[] instances, Value... values )
        {
            return instances[selectSlot( values )];
        }
    }

    private final IndexProvider[] providers;
    private final Selector selector;
    private final DropAction dropAction;

    public FusionIndexProvider(
            // good to be strict with specific providers here since this is dev facing
            StringIndexProvider stringProvider,
            NumberIndexProvider numberProvider,
            SpatialFusionIndexProvider spatialProvider,
            TemporalIndexProvider temporalProvider,
            IndexProvider luceneProvider,
            Selector selector,
            Descriptor descriptor,
            int priority,
            IndexDirectoryStructure.Factory directoryStructure,
            FileSystemAbstraction fs )
    {
        super( descriptor, priority, directoryStructure );
        this.providers = array( stringProvider, numberProvider, spatialProvider, temporalProvider, luceneProvider );
        this.selector = selector;
        this.dropAction = new FileSystemDropAction( fs, directoryStructure() );
    }

    @Override
    public IndexDescriptor indexDescriptorFor( SchemaDescriptor schema, String name, String metadata )
    {
        return SchemaIndexDescriptorFactory.forLabelBySchema( schema );
    }

    @Override
    public IndexPopulator getPopulator( long indexId, SchemaIndexDescriptor descriptor, IndexSamplingConfig samplingConfig )
    {
        return new FusionIndexPopulator( instancesAs( providers, IndexPopulator.class,
                provider -> provider.getPopulator( indexId, descriptor, samplingConfig ) ), selector, indexId, dropAction );
    }

    @Override
    public IndexAccessor getOnlineAccessor( long indexId, SchemaIndexDescriptor descriptor,
            IndexSamplingConfig samplingConfig ) throws IOException
    {
        return new FusionIndexAccessor(
                instancesAs( providers, IndexAccessor.class, provider -> provider.getOnlineAccessor( indexId, descriptor, samplingConfig ) ),
                selector, indexId, descriptor, dropAction );
    }

    @Override
    public String getPopulationFailure( long indexId, IndexDescriptor descriptor ) throws IllegalStateException
    {
        StringBuilder builder = new StringBuilder();
        for ( int i = 0; i < providers.length; i++ )
        {
            writeFailure( nameOf( i ), builder, providers[i], indexId, descriptor );
        }
        String failure = builder.toString();
        if ( !failure.isEmpty() )
        {
            return failure;
        }
        throw new IllegalStateException( "None of the indexes were in a failed state" );
    }

<<<<<<< HEAD
    private void writeFailure( String indexName, StringBuilder builder, IndexProvider provider, long indexId, IndexDescriptor descriptor )
=======
    /**
     * @param subProviderIndex the index into the providers array to get the name of.
     * @return some name distinguishing the provider of this subProviderIndex from other providers.
     */
    private String nameOf( int subProviderIndex )
    {
        return providers[subProviderIndex].getClass().getSimpleName();
    }

    private void writeFailure( String indexName, StringBuilder builder, IndexProvider provider, long indexId, SchemaIndexDescriptor descriptor )
>>>>>>> 6c20367b
    {
        try
        {
            String failure = provider.getPopulationFailure( indexId, descriptor );
            builder.append( indexName );
            builder.append( ": " );
            builder.append( failure );
            builder.append( ' ' );
        }
        catch ( IllegalStateException e )
        {   // Just catch
        }
    }

    @Override
    public InternalIndexState getInitialState( long indexId, SchemaIndexDescriptor descriptor )
    {
        InternalIndexState[] states =
                Arrays.stream( providers ).map( provider -> provider.getInitialState( indexId, descriptor ) ).toArray( InternalIndexState[]::new );
        if ( Arrays.stream( states ).anyMatch( state -> state == FAILED ) )
        {
            // One of the state is FAILED, the whole state must be considered FAILED
            return FAILED;
        }
        if ( Arrays.stream( states ).anyMatch( state -> state == POPULATING ) )
        {
            // No state is FAILED and one of the state is POPULATING, the whole state must be considered POPULATING
            return POPULATING;
        }
        // This means that all parts are ONLINE
        return InternalIndexState.ONLINE;
    }

    @Override
    public IndexCapability getCapability( IndexDescriptor schemaIndexDescriptor )
    {
        IndexCapability[] capabilities = new IndexCapability[providers.length];
        for ( int i = 0; i < providers.length; i++ )
        {
            capabilities[i] = providers[i].getCapability( schemaIndexDescriptor );
        }
        return new UnionIndexCapability( capabilities )
        {
            @Override
            public IndexOrder[] orderCapability( ValueGroup... valueGroups )
            {
                // No order capability when combining results from different indexes
                if ( valueGroups.length == 1 && valueGroups[0] == ValueGroup.UNKNOWN )
                {
                    return new IndexOrder[0];
                }
                // Otherwise union of capabilities
                return super.orderCapability( valueGroups );
            }
        };
    }

    @Override
    public boolean compatible( IndexDescriptor indexDescriptor )
    {
        return Stream.of( luceneProvider, numberProvider, spatialProvider, temporalProvider )
                     .allMatch( p -> p.compatible( indexDescriptor ) );
    }

    @Override
    public StoreMigrationParticipant storeMigrationParticipant( FileSystemAbstraction fs, PageCache pageCache )
    {
        // TODO implementation of this depends on decisions around defaults and migration. Coming soon.
        return StoreMigrationParticipant.NOT_PARTICIPATING;
    }

    /**
     * As an interface because this is actually dependent on whether or not an index lives on a {@link FileSystemAbstraction}
     * or a page cache. At the time of writing this there's only the possibility to put these on the file system,
     * but there will be a possibility to put these in the page cache file management instead and having this abstracted
     * will help when making that switch/decision.
     */
    @FunctionalInterface
    interface DropAction
    {
        /**
         * Deletes the index directory and everything in it, as last part of dropping an index.
         *
         * @param indexId the index id, for which directory to drop.
         * @throws IOException on I/O error.
         */
        void drop( long indexId ) throws IOException;
    }

    private static class FileSystemDropAction implements DropAction
    {
        private final FileSystemAbstraction fs;
        private final IndexDirectoryStructure directoryStructure;

        FileSystemDropAction( FileSystemAbstraction fs, IndexDirectoryStructure directoryStructure )
        {
            this.fs = fs;
            this.directoryStructure = directoryStructure;
        }

        @Override
        public void drop( long indexId ) throws IOException
        {
            fs.deleteRecursively( directoryStructure.directoryForIndex( indexId ) );
        }
    }
}<|MERGE_RESOLUTION|>--- conflicted
+++ resolved
@@ -127,9 +127,6 @@
         throw new IllegalStateException( "None of the indexes were in a failed state" );
     }
 
-<<<<<<< HEAD
-    private void writeFailure( String indexName, StringBuilder builder, IndexProvider provider, long indexId, IndexDescriptor descriptor )
-=======
     /**
      * @param subProviderIndex the index into the providers array to get the name of.
      * @return some name distinguishing the provider of this subProviderIndex from other providers.
@@ -139,8 +136,7 @@
         return providers[subProviderIndex].getClass().getSimpleName();
     }
 
-    private void writeFailure( String indexName, StringBuilder builder, IndexProvider provider, long indexId, SchemaIndexDescriptor descriptor )
->>>>>>> 6c20367b
+    private void writeFailure( String indexName, StringBuilder builder, IndexProvider provider, long indexId, IndexDescriptor descriptor )
     {
         try
         {
@@ -201,8 +197,7 @@
     @Override
     public boolean compatible( IndexDescriptor indexDescriptor )
     {
-        return Stream.of( luceneProvider, numberProvider, spatialProvider, temporalProvider )
-                     .allMatch( p -> p.compatible( indexDescriptor ) );
+        return Stream.of( providers ).allMatch( p -> p.compatible( indexDescriptor ) );
     }
 
     @Override

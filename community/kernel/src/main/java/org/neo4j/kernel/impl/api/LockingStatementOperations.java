/*
 * Copyright (c) 2002-2016 "Neo Technology,"
 * Network Engine for Objects in Lund AB [http://neotechnology.com]
 *
 * This file is part of Neo4j.
 *
 * Neo4j is free software: you can redistribute it and/or modify
 * it under the terms of the GNU General Public License as published by
 * the Free Software Foundation, either version 3 of the License, or
 * (at your option) any later version.
 *
 * This program is distributed in the hope that it will be useful,
 * but WITHOUT ANY WARRANTY; without even the implied warranty of
 * MERCHANTABILITY or FITNESS FOR A PARTICULAR PURPOSE.  See the
 * GNU General Public License for more details.
 *
 * You should have received a copy of the GNU General Public License
 * along with this program.  If not, see <http://www.gnu.org/licenses/>.
 */
package org.neo4j.kernel.impl.api;

import java.util.Iterator;
import java.util.concurrent.atomic.AtomicInteger;
import java.util.function.Function;
import java.util.function.Predicate;

import org.neo4j.kernel.api.Statement;
import org.neo4j.kernel.api.constraints.NodePropertyConstraint;
import org.neo4j.kernel.api.constraints.NodePropertyExistenceConstraint;
import org.neo4j.kernel.api.constraints.PropertyConstraint;
import org.neo4j.kernel.api.constraints.RelationshipPropertyConstraint;
import org.neo4j.kernel.api.constraints.RelationshipPropertyExistenceConstraint;
import org.neo4j.kernel.api.constraints.UniquenessConstraint;
import org.neo4j.kernel.api.exceptions.EntityNotFoundException;
import org.neo4j.kernel.api.exceptions.InvalidTransactionTypeKernelException;
import org.neo4j.kernel.api.exceptions.KernelException;
import org.neo4j.kernel.api.exceptions.index.IndexNotFoundKernelException;
import org.neo4j.kernel.api.exceptions.legacyindex.AutoIndexingKernelException;
import org.neo4j.kernel.api.exceptions.schema.AlreadyConstrainedException;
import org.neo4j.kernel.api.exceptions.schema.AlreadyIndexedException;
import org.neo4j.kernel.api.exceptions.schema.ConstraintValidationKernelException;
import org.neo4j.kernel.api.exceptions.schema.CreateConstraintFailureException;
import org.neo4j.kernel.api.exceptions.schema.DropConstraintFailureException;
import org.neo4j.kernel.api.exceptions.schema.DropIndexFailureException;
import org.neo4j.kernel.api.exceptions.schema.SchemaRuleNotFoundException;
import org.neo4j.kernel.api.index.IndexDescriptor;
import org.neo4j.kernel.api.index.InternalIndexState;
import org.neo4j.kernel.api.properties.DefinedProperty;
import org.neo4j.kernel.api.properties.Property;
import org.neo4j.kernel.impl.api.operations.EntityReadOperations;
import org.neo4j.kernel.impl.api.operations.EntityWriteOperations;
import org.neo4j.kernel.impl.api.operations.LockOperations;
import org.neo4j.kernel.impl.api.operations.SchemaReadOperations;
import org.neo4j.kernel.impl.api.operations.SchemaStateOperations;
import org.neo4j.kernel.impl.api.operations.SchemaWriteOperations;
import org.neo4j.kernel.impl.locking.ResourceTypes;
import org.neo4j.storageengine.api.lock.ResourceType;
import org.neo4j.storageengine.api.schema.PopulationProgress;
import org.neo4j.storageengine.api.schema.SchemaRule;

import static java.lang.Math.max;
import static java.lang.Math.min;
import static org.neo4j.kernel.impl.locking.ResourceTypes.schemaResource;
import static org.neo4j.unsafe.impl.internal.dragons.FeatureToggles.flag;

public class LockingStatementOperations implements
        EntityWriteOperations,
        SchemaReadOperations,
        SchemaWriteOperations,
        SchemaStateOperations,
        LockOperations
{
    private static final boolean SCHEMA_WRITES_DISABLE =
            flag( LockingStatementOperations.class, "schemaWritesDisable", false );

    private final EntityReadOperations entityReadDelegate;
    private final EntityWriteOperations entityWriteDelegate;
    private final SchemaReadOperations schemaReadDelegate;
    private final SchemaWriteOperations schemaWriteDelegate;
    private final SchemaStateOperations schemaStateDelegate;

    public LockingStatementOperations(
            EntityReadOperations entityReadDelegate,
            EntityWriteOperations entityWriteDelegate,
            SchemaReadOperations schemaReadDelegate,
            SchemaWriteOperations schemaWriteDelegate,
            SchemaStateOperations schemaStateDelegate )
    {
        this.entityReadDelegate = entityReadDelegate;
        this.entityWriteDelegate = entityWriteDelegate;
        this.schemaReadDelegate = schemaReadDelegate;
        this.schemaWriteDelegate = schemaWriteDelegate;
        this.schemaStateDelegate = schemaStateDelegate;
    }

    private static void acquireSchemaWriteLock( KernelStatement state )
    {
        if ( SCHEMA_WRITES_DISABLE )
        {
            throw new IllegalStateException( "Schema modifications have been disabled via feature toggle" );
        }
        else
        {
            state.locks().acquireExclusive( ResourceTypes.SCHEMA, schemaResource() );
        }
    }

    private static void acquireSchemaReadLock( KernelStatement state )
    {
        if ( !SCHEMA_WRITES_DISABLE )
        {
            state.locks().acquireShared( ResourceTypes.SCHEMA, schemaResource() );
        }
    }

    @Override
    public boolean nodeAddLabel( KernelStatement state, long nodeId, int labelId )
            throws ConstraintValidationKernelException, EntityNotFoundException
    {
        // TODO (BBC, 22/11/13):
        // In order to enforce constraints we need to check whether this change violates constraints; we therefore need
        // the schema lock to ensure that our view of constraints is consistent.
        //
        // We would like this locking to be done naturally when ConstraintEnforcingEntityOperations calls
        // SchemaReadOperations#constraintsGetForLabel, but the SchemaReadOperations object that
        // ConstraintEnforcingEntityOperations has a reference to does not lock because of the way the cake is
        // constructed.
        //
        // It would be cleaner if the schema and data cakes were separated so that the SchemaReadOperations object used
        // by ConstraintEnforcingEntityOperations included the full cake, with locking included.
<<<<<<< HEAD
        acquireSchemaReadLock( state );
=======
        acquireSharedSchemaLock( state );
>>>>>>> 4a87b497

        acquireExclusiveNodeLock( state, nodeId );
        state.assertOpen();

        return entityWriteDelegate.nodeAddLabel( state, nodeId, labelId );
    }

    @Override
    public boolean nodeRemoveLabel( KernelStatement state, long nodeId, int labelId ) throws EntityNotFoundException
    {
        acquireExclusiveNodeLock( state, nodeId );
        state.assertOpen();
        return entityWriteDelegate.nodeRemoveLabel( state, nodeId, labelId );
    }

    @Override
    public IndexDescriptor indexCreate( KernelStatement state, int labelId, int propertyKey )
            throws AlreadyIndexedException, AlreadyConstrainedException
    {
<<<<<<< HEAD
        acquireSchemaWriteLock( state );
=======
        acquireExclusiveSchemaLock( state );
>>>>>>> 4a87b497
        state.assertOpen();
        return schemaWriteDelegate.indexCreate( state, labelId, propertyKey );
    }

    @Override
    public void indexDrop( KernelStatement state, IndexDescriptor descriptor ) throws DropIndexFailureException
    {
<<<<<<< HEAD
        acquireSchemaWriteLock( state );
=======
        acquireExclusiveSchemaLock( state );
>>>>>>> 4a87b497
        state.assertOpen();
        schemaWriteDelegate.indexDrop( state, descriptor );
    }

    @Override
    public void uniqueIndexDrop( KernelStatement state, IndexDescriptor descriptor ) throws DropIndexFailureException
    {
<<<<<<< HEAD
        acquireSchemaWriteLock( state );
=======
        acquireExclusiveSchemaLock( state );
>>>>>>> 4a87b497
        state.assertOpen();
        schemaWriteDelegate.uniqueIndexDrop( state, descriptor );
    }

    @Override
    public <K, V> V schemaStateGetOrCreate( KernelStatement state, K key, Function<K,V> creator )
    {
<<<<<<< HEAD
        acquireSchemaReadLock( state );
=======
        acquireSharedSchemaLock( state );
>>>>>>> 4a87b497
        state.assertOpen();
        return schemaStateDelegate.schemaStateGetOrCreate( state, key, creator );
    }

    @Override
    public <K> boolean schemaStateContains( KernelStatement state, K key )
    {
<<<<<<< HEAD
        acquireSchemaReadLock( state );
=======
        acquireSharedSchemaLock( state );
>>>>>>> 4a87b497
        state.assertOpen();
        return schemaStateDelegate.schemaStateContains( state, key );
    }

    @Override
    public void schemaStateFlush( KernelStatement state )
    {
<<<<<<< HEAD
        acquireSchemaReadLock( state );
=======
        acquireSharedSchemaLock( state );
>>>>>>> 4a87b497
        state.assertOpen();
        schemaStateDelegate.schemaStateFlush( state );
    }

    @Override
    public Iterator<IndexDescriptor> indexesGetForLabel( KernelStatement state, int labelId )
    {
<<<<<<< HEAD
        acquireSchemaReadLock( state );
=======
        acquireSharedSchemaLock( state );
>>>>>>> 4a87b497
        state.assertOpen();
        return schemaReadDelegate.indexesGetForLabel( state, labelId );
    }

    @Override
    public IndexDescriptor indexGetForLabelAndPropertyKey( KernelStatement state, int labelId, int propertyKey )
    {
<<<<<<< HEAD
        acquireSchemaReadLock( state );
=======
        acquireSharedSchemaLock( state );
>>>>>>> 4a87b497
        state.assertOpen();
        return schemaReadDelegate.indexGetForLabelAndPropertyKey( state, labelId, propertyKey );
    }

    @Override
    public Iterator<IndexDescriptor> indexesGetAll( KernelStatement state )
    {
<<<<<<< HEAD
        acquireSchemaReadLock( state );
=======
        acquireSharedSchemaLock( state );
>>>>>>> 4a87b497
        state.assertOpen();
        return schemaReadDelegate.indexesGetAll( state );
    }

    @Override
    public InternalIndexState indexGetState( KernelStatement state, IndexDescriptor descriptor )
            throws IndexNotFoundKernelException
    {
<<<<<<< HEAD
        acquireSchemaReadLock( state );
=======
        acquireSharedSchemaLock( state );
>>>>>>> 4a87b497
        state.assertOpen();
        return schemaReadDelegate.indexGetState( state, descriptor );
    }

    @Override
    public PopulationProgress indexGetPopulationProgress( KernelStatement state, IndexDescriptor descriptor )
            throws IndexNotFoundKernelException
    {
<<<<<<< HEAD
        acquireSchemaReadLock( state );
=======
        acquireSharedSchemaLock( state );
>>>>>>> 4a87b497
        state.assertOpen();
        return schemaReadDelegate.indexGetPopulationProgress( state, descriptor );
    }

    @Override
    public long indexSize( KernelStatement state, IndexDescriptor descriptor ) throws IndexNotFoundKernelException
    {
<<<<<<< HEAD
        acquireSchemaReadLock( state );
=======
        acquireSharedSchemaLock( state );
>>>>>>> 4a87b497
        state.assertOpen();
        return schemaReadDelegate.indexSize( state, descriptor );
    }

    @Override
    public double indexUniqueValuesPercentage( KernelStatement state,
            IndexDescriptor descriptor ) throws IndexNotFoundKernelException
    {
<<<<<<< HEAD
        acquireSchemaReadLock( state );
=======
        acquireSharedSchemaLock( state );
>>>>>>> 4a87b497
        state.assertOpen();
        return schemaReadDelegate.indexUniqueValuesPercentage( state, descriptor );
    }

    @Override
    public Long indexGetOwningUniquenessConstraintId( KernelStatement state, IndexDescriptor index ) throws SchemaRuleNotFoundException
    {
<<<<<<< HEAD
        acquireSchemaReadLock( state );
=======
        acquireSharedSchemaLock( state );
>>>>>>> 4a87b497
        state.assertOpen();
        return schemaReadDelegate.indexGetOwningUniquenessConstraintId( state, index );
    }

    @Override
    public long indexGetCommittedId( KernelStatement state, IndexDescriptor index, Predicate<SchemaRule.Kind> filter )
            throws SchemaRuleNotFoundException
    {
<<<<<<< HEAD
        acquireSchemaReadLock( state );
=======
        acquireSharedSchemaLock( state );
>>>>>>> 4a87b497
        state.assertOpen();
        return schemaReadDelegate.indexGetCommittedId( state, index, filter );
    }

    @Override
    public Iterator<IndexDescriptor> uniqueIndexesGetForLabel( KernelStatement state, int labelId )
    {
<<<<<<< HEAD
        acquireSchemaReadLock( state );
=======
        acquireSharedSchemaLock( state );
>>>>>>> 4a87b497
        state.assertOpen();
        return schemaReadDelegate.uniqueIndexesGetForLabel( state, labelId );
    }

    @Override
    public Iterator<IndexDescriptor> uniqueIndexesGetAll( KernelStatement state )
    {
<<<<<<< HEAD
        acquireSchemaReadLock( state );
=======
        acquireSharedSchemaLock( state );
>>>>>>> 4a87b497
        state.assertOpen();
        return schemaReadDelegate.uniqueIndexesGetAll( state );
    }

    @Override
    public void nodeDelete( KernelStatement state, long nodeId )
            throws EntityNotFoundException, AutoIndexingKernelException, InvalidTransactionTypeKernelException
    {
        acquireExclusiveNodeLock( state, nodeId );
        state.assertOpen();
        entityWriteDelegate.nodeDelete( state, nodeId );
    }

    @Override
    public int nodeDetachDelete( final KernelStatement state, final long nodeId )
            throws EntityNotFoundException, AutoIndexingKernelException, InvalidTransactionTypeKernelException, KernelException
    {
        final AtomicInteger count = new AtomicInteger();
        TwoPhaseNodeForRelationshipLocking locking = new TwoPhaseNodeForRelationshipLocking( entityReadDelegate,
                relId -> {
                    state.assertOpen();
                    try
                    {
                        entityWriteDelegate.relationshipDelete( state, relId );
                        count.incrementAndGet();
                    }
                    catch ( EntityNotFoundException e )
                    {
                        // it doesn't matter...
                    }
                } );

        locking.lockAllNodesAndConsumeRelationships( nodeId, state );
        state.assertOpen();
        entityWriteDelegate.nodeDetachDelete( state, nodeId );
        return count.get();
    }

    @Override
    public long nodeCreate( KernelStatement statement )
    {
        return entityWriteDelegate.nodeCreate( statement );
    }

    @Override
    public long relationshipCreate( KernelStatement state,
            int relationshipTypeId,
            long startNodeId,
            long endNodeId )
            throws EntityNotFoundException
    {
<<<<<<< HEAD
        acquireSchemaReadLock( state );
=======
        acquireSharedSchemaLock( state );
>>>>>>> 4a87b497
        lockRelationshipNodes( state, startNodeId, endNodeId );
        return entityWriteDelegate.relationshipCreate( state, relationshipTypeId, startNodeId, endNodeId );
    }

    @Override
    public void relationshipDelete( final KernelStatement state, long relationshipId )
            throws EntityNotFoundException, AutoIndexingKernelException, InvalidTransactionTypeKernelException
    {
        entityReadDelegate.relationshipVisit(state, relationshipId, new RelationshipVisitor<RuntimeException>() {
            @Override
            public void visit(long relId, int type, long startNode, long endNode) {
                lockRelationshipNodes(state, startNode, endNode);
            }
        });
        acquireExclusiveRelationshipLock( state, relationshipId );
        state.assertOpen();
        entityWriteDelegate.relationshipDelete(state, relationshipId);
    }

    private void lockRelationshipNodes( KernelStatement state, long startNodeId, long endNodeId )
    {
        // Order the locks to lower the risk of deadlocks with other threads creating/deleting rels concurrently
        acquireExclusiveNodeLock( state, min( startNodeId, endNodeId ) );
        if ( startNodeId != endNodeId )
        {
            acquireExclusiveNodeLock( state, max( startNodeId, endNodeId ) );
        }
    }

    @Override
    public UniquenessConstraint uniquePropertyConstraintCreate( KernelStatement state, int labelId, int propertyKeyId )
            throws CreateConstraintFailureException, AlreadyConstrainedException, AlreadyIndexedException
    {
<<<<<<< HEAD
        acquireSchemaWriteLock( state );
=======
        acquireExclusiveSchemaLock( state );
>>>>>>> 4a87b497
        state.assertOpen();
        return schemaWriteDelegate.uniquePropertyConstraintCreate( state, labelId, propertyKeyId );
    }

    @Override
    public NodePropertyExistenceConstraint nodePropertyExistenceConstraintCreate( KernelStatement state, int labelId,
            int propertyKeyId ) throws AlreadyConstrainedException, CreateConstraintFailureException
    {
<<<<<<< HEAD
        acquireSchemaWriteLock( state );
=======
        acquireExclusiveSchemaLock( state );
>>>>>>> 4a87b497
        state.assertOpen();
        return schemaWriteDelegate.nodePropertyExistenceConstraintCreate( state, labelId, propertyKeyId );
    }

    @Override
    public RelationshipPropertyExistenceConstraint relationshipPropertyExistenceConstraintCreate( KernelStatement state,
            int relTypeId, int propertyKeyId ) throws AlreadyConstrainedException, CreateConstraintFailureException
    {
<<<<<<< HEAD
        acquireSchemaWriteLock( state );
=======
        acquireExclusiveSchemaLock( state );
>>>>>>> 4a87b497
        state.assertOpen();
        return schemaWriteDelegate.relationshipPropertyExistenceConstraintCreate( state, relTypeId, propertyKeyId );
    }

    @Override
    public Iterator<NodePropertyConstraint> constraintsGetForLabelAndPropertyKey( KernelStatement state,
            int labelId,
            int propertyKeyId )
    {
<<<<<<< HEAD
        acquireSchemaReadLock( state );
=======
        acquireSharedSchemaLock( state );
>>>>>>> 4a87b497
        state.assertOpen();
        return schemaReadDelegate.constraintsGetForLabelAndPropertyKey( state, labelId, propertyKeyId );
    }

    @Override
    public Iterator<NodePropertyConstraint> constraintsGetForLabel( KernelStatement state, int labelId )
    {
<<<<<<< HEAD
        acquireSchemaReadLock( state );
=======
        acquireSharedSchemaLock( state );
>>>>>>> 4a87b497
        state.assertOpen();
        return schemaReadDelegate.constraintsGetForLabel( state, labelId );
    }

    @Override
    public Iterator<RelationshipPropertyConstraint> constraintsGetForRelationshipTypeAndPropertyKey(
            KernelStatement state,
            int relTypeId, int propertyKeyId )
    {
<<<<<<< HEAD
        acquireSchemaReadLock( state );
=======
        acquireSharedSchemaLock( state );
>>>>>>> 4a87b497
        state.assertOpen();
        return schemaReadDelegate.constraintsGetForRelationshipTypeAndPropertyKey( state, relTypeId, propertyKeyId );
    }

    @Override
    public Iterator<RelationshipPropertyConstraint> constraintsGetForRelationshipType( KernelStatement state,
            int typeId )
    {
<<<<<<< HEAD
        acquireSchemaReadLock( state );
=======
        acquireSharedSchemaLock( state );
>>>>>>> 4a87b497
        state.assertOpen();
        return schemaReadDelegate.constraintsGetForRelationshipType( state, typeId );
    }

    @Override
    public Iterator<PropertyConstraint> constraintsGetAll( KernelStatement state )
    {
<<<<<<< HEAD
        acquireSchemaReadLock( state );
=======
        acquireSharedSchemaLock( state );
>>>>>>> 4a87b497
        state.assertOpen();
        return schemaReadDelegate.constraintsGetAll( state );
    }

    @Override
    public void constraintDrop( KernelStatement state, NodePropertyConstraint constraint )
            throws DropConstraintFailureException
    {
<<<<<<< HEAD
        acquireSchemaWriteLock( state );
=======
        acquireExclusiveSchemaLock( state );
>>>>>>> 4a87b497
        state.assertOpen();
        schemaWriteDelegate.constraintDrop( state, constraint );
    }

    @Override
    public void constraintDrop( KernelStatement state, RelationshipPropertyConstraint constraint )
            throws DropConstraintFailureException
    {
<<<<<<< HEAD
        acquireSchemaWriteLock( state );
=======
        acquireExclusiveSchemaLock( state );
>>>>>>> 4a87b497
        state.assertOpen();
        schemaWriteDelegate.constraintDrop( state, constraint );
    }

    @Override
    public Property nodeSetProperty( KernelStatement state, long nodeId, DefinedProperty property )
            throws ConstraintValidationKernelException, EntityNotFoundException, AutoIndexingKernelException, InvalidTransactionTypeKernelException
    {
        // TODO (BBC, 22/11/13):
        // In order to enforce constraints we need to check whether this change violates constraints; we therefore need
        // the schema lock to ensure that our view of constraints is consistent.
        //
        // We would like this locking to be done naturally when ConstraintEnforcingEntityOperations calls
        // SchemaReadOperations#constraintsGetForLabel, but the SchemaReadOperations object that
        // ConstraintEnforcingEntityOperations has a reference to does not lock because of the way the cake is
        // constructed.
        //
        // It would be cleaner if the schema and data cakes were separated so that the SchemaReadOperations object used
        // by ConstraintEnforcingEntityOperations included the full cake, with locking included.
<<<<<<< HEAD
        acquireSchemaReadLock( state );
=======
        acquireSharedSchemaLock( state );
>>>>>>> 4a87b497

        acquireExclusiveNodeLock( state, nodeId );
        state.assertOpen();
        return entityWriteDelegate.nodeSetProperty( state, nodeId, property );
    }

    @Override
    public Property nodeRemoveProperty( KernelStatement state, long nodeId, int propertyKeyId )
            throws EntityNotFoundException, AutoIndexingKernelException, InvalidTransactionTypeKernelException
    {
        acquireExclusiveNodeLock( state, nodeId );
        state.assertOpen();
        return entityWriteDelegate.nodeRemoveProperty( state, nodeId, propertyKeyId );
    }

    @Override
    public Property relationshipSetProperty( KernelStatement state,
            long relationshipId,
            DefinedProperty property ) throws EntityNotFoundException, AutoIndexingKernelException, InvalidTransactionTypeKernelException
    {
        acquireExclusiveRelationshipLock( state, relationshipId );
        state.assertOpen();
        return entityWriteDelegate.relationshipSetProperty( state, relationshipId, property );
    }

    @Override
    public Property relationshipRemoveProperty( KernelStatement state,
            long relationshipId,
            int propertyKeyId ) throws EntityNotFoundException, AutoIndexingKernelException, InvalidTransactionTypeKernelException
    {
        acquireExclusiveRelationshipLock( state, relationshipId );
        state.assertOpen();
        return entityWriteDelegate.relationshipRemoveProperty( state, relationshipId, propertyKeyId );
    }

    @Override
    public Property graphSetProperty( KernelStatement state, DefinedProperty property )
    {
        state.locks().optimistic().acquireExclusive( ResourceTypes.GRAPH_PROPS, ResourceTypes.graphPropertyResource() );
        state.assertOpen();
        return entityWriteDelegate.graphSetProperty( state, property );
    }

    @Override
    public Property graphRemoveProperty( KernelStatement state, int propertyKeyId )
    {
        state.locks().optimistic().acquireExclusive( ResourceTypes.GRAPH_PROPS, ResourceTypes.graphPropertyResource() );
        state.assertOpen();
        return entityWriteDelegate.graphRemoveProperty( state, propertyKeyId );
    }

    @Override
    public void acquireExclusive( KernelStatement state, ResourceType resourceType, long resourceId )
    {
        state.locks().pessimistic().acquireExclusive( resourceType, resourceId );
        state.assertOpen();
    }

    @Override
    public void acquireShared( KernelStatement state, ResourceType resourceType, long resourceId )
    {
        state.locks().pessimistic().acquireShared( resourceType, resourceId );
        state.assertOpen();
    }

    @Override
    public void releaseExclusive( KernelStatement state, ResourceType type, long resourceId )
    {
        state.locks().pessimistic().releaseExclusive( type, resourceId );
        state.assertOpen();
    }

    @Override
    public void releaseShared( KernelStatement state, ResourceType type, long resourceId )
    {
        state.locks().pessimistic().releaseShared( type, resourceId );
        state.assertOpen();
    }

    // === TODO Below is unnecessary delegate methods
    @Override
    public String indexGetFailure( Statement state, IndexDescriptor descriptor )
            throws IndexNotFoundKernelException
    {
        return schemaReadDelegate.indexGetFailure( state, descriptor );
    }

    private void acquireExclusiveNodeLock( KernelStatement state, long nodeId )
    {
        if ( !state.hasTxStateWithChanges() || !state.txState().nodeIsAddedInThisTx( nodeId ) )
        {
            state.locks().optimistic().acquireExclusive( ResourceTypes.NODE, nodeId );
        }
    }

    private void acquireExclusiveRelationshipLock( KernelStatement state, long relationshipId )
    {
        if ( !state.hasTxStateWithChanges() || !state.txState().relationshipIsAddedInThisTx( relationshipId ) )
        {
            state.locks().optimistic().acquireExclusive( ResourceTypes.RELATIONSHIP, relationshipId );
        }
    }

    private void acquireSharedSchemaLock( KernelStatement state )
    {
        state.locks().optimistic().acquireShared( ResourceTypes.SCHEMA, schemaResource() );
    }

    private void acquireExclusiveSchemaLock( KernelStatement state )
    {
        state.locks().optimistic().acquireExclusive( ResourceTypes.SCHEMA, schemaResource() );
    }
}<|MERGE_RESOLUTION|>--- conflicted
+++ resolved
@@ -93,26 +93,6 @@
         this.schemaStateDelegate = schemaStateDelegate;
     }
 
-    private static void acquireSchemaWriteLock( KernelStatement state )
-    {
-        if ( SCHEMA_WRITES_DISABLE )
-        {
-            throw new IllegalStateException( "Schema modifications have been disabled via feature toggle" );
-        }
-        else
-        {
-            state.locks().acquireExclusive( ResourceTypes.SCHEMA, schemaResource() );
-        }
-    }
-
-    private static void acquireSchemaReadLock( KernelStatement state )
-    {
-        if ( !SCHEMA_WRITES_DISABLE )
-        {
-            state.locks().acquireShared( ResourceTypes.SCHEMA, schemaResource() );
-        }
-    }
-
     @Override
     public boolean nodeAddLabel( KernelStatement state, long nodeId, int labelId )
             throws ConstraintValidationKernelException, EntityNotFoundException
@@ -128,11 +108,7 @@
         //
         // It would be cleaner if the schema and data cakes were separated so that the SchemaReadOperations object used
         // by ConstraintEnforcingEntityOperations included the full cake, with locking included.
-<<<<<<< HEAD
-        acquireSchemaReadLock( state );
-=======
-        acquireSharedSchemaLock( state );
->>>>>>> 4a87b497
+        acquireSharedSchemaLock( state );
 
         acquireExclusiveNodeLock( state, nodeId );
         state.assertOpen();
@@ -152,11 +128,7 @@
     public IndexDescriptor indexCreate( KernelStatement state, int labelId, int propertyKey )
             throws AlreadyIndexedException, AlreadyConstrainedException
     {
-<<<<<<< HEAD
-        acquireSchemaWriteLock( state );
-=======
-        acquireExclusiveSchemaLock( state );
->>>>>>> 4a87b497
+        acquireExclusiveSchemaLock( state );
         state.assertOpen();
         return schemaWriteDelegate.indexCreate( state, labelId, propertyKey );
     }
@@ -164,11 +136,7 @@
     @Override
     public void indexDrop( KernelStatement state, IndexDescriptor descriptor ) throws DropIndexFailureException
     {
-<<<<<<< HEAD
-        acquireSchemaWriteLock( state );
-=======
-        acquireExclusiveSchemaLock( state );
->>>>>>> 4a87b497
+        acquireExclusiveSchemaLock( state );
         state.assertOpen();
         schemaWriteDelegate.indexDrop( state, descriptor );
     }
@@ -176,11 +144,7 @@
     @Override
     public void uniqueIndexDrop( KernelStatement state, IndexDescriptor descriptor ) throws DropIndexFailureException
     {
-<<<<<<< HEAD
-        acquireSchemaWriteLock( state );
-=======
-        acquireExclusiveSchemaLock( state );
->>>>>>> 4a87b497
+        acquireExclusiveSchemaLock( state );
         state.assertOpen();
         schemaWriteDelegate.uniqueIndexDrop( state, descriptor );
     }
@@ -188,11 +152,7 @@
     @Override
     public <K, V> V schemaStateGetOrCreate( KernelStatement state, K key, Function<K,V> creator )
     {
-<<<<<<< HEAD
-        acquireSchemaReadLock( state );
-=======
-        acquireSharedSchemaLock( state );
->>>>>>> 4a87b497
+        acquireSharedSchemaLock( state );
         state.assertOpen();
         return schemaStateDelegate.schemaStateGetOrCreate( state, key, creator );
     }
@@ -200,11 +160,7 @@
     @Override
     public <K> boolean schemaStateContains( KernelStatement state, K key )
     {
-<<<<<<< HEAD
-        acquireSchemaReadLock( state );
-=======
-        acquireSharedSchemaLock( state );
->>>>>>> 4a87b497
+        acquireSharedSchemaLock( state );
         state.assertOpen();
         return schemaStateDelegate.schemaStateContains( state, key );
     }
@@ -212,11 +168,7 @@
     @Override
     public void schemaStateFlush( KernelStatement state )
     {
-<<<<<<< HEAD
-        acquireSchemaReadLock( state );
-=======
-        acquireSharedSchemaLock( state );
->>>>>>> 4a87b497
+        acquireSharedSchemaLock( state );
         state.assertOpen();
         schemaStateDelegate.schemaStateFlush( state );
     }
@@ -224,11 +176,7 @@
     @Override
     public Iterator<IndexDescriptor> indexesGetForLabel( KernelStatement state, int labelId )
     {
-<<<<<<< HEAD
-        acquireSchemaReadLock( state );
-=======
-        acquireSharedSchemaLock( state );
->>>>>>> 4a87b497
+        acquireSharedSchemaLock( state );
         state.assertOpen();
         return schemaReadDelegate.indexesGetForLabel( state, labelId );
     }
@@ -236,11 +184,7 @@
     @Override
     public IndexDescriptor indexGetForLabelAndPropertyKey( KernelStatement state, int labelId, int propertyKey )
     {
-<<<<<<< HEAD
-        acquireSchemaReadLock( state );
-=======
-        acquireSharedSchemaLock( state );
->>>>>>> 4a87b497
+        acquireSharedSchemaLock( state );
         state.assertOpen();
         return schemaReadDelegate.indexGetForLabelAndPropertyKey( state, labelId, propertyKey );
     }
@@ -248,11 +192,7 @@
     @Override
     public Iterator<IndexDescriptor> indexesGetAll( KernelStatement state )
     {
-<<<<<<< HEAD
-        acquireSchemaReadLock( state );
-=======
-        acquireSharedSchemaLock( state );
->>>>>>> 4a87b497
+        acquireSharedSchemaLock( state );
         state.assertOpen();
         return schemaReadDelegate.indexesGetAll( state );
     }
@@ -261,11 +201,7 @@
     public InternalIndexState indexGetState( KernelStatement state, IndexDescriptor descriptor )
             throws IndexNotFoundKernelException
     {
-<<<<<<< HEAD
-        acquireSchemaReadLock( state );
-=======
-        acquireSharedSchemaLock( state );
->>>>>>> 4a87b497
+        acquireSharedSchemaLock( state );
         state.assertOpen();
         return schemaReadDelegate.indexGetState( state, descriptor );
     }
@@ -274,11 +210,7 @@
     public PopulationProgress indexGetPopulationProgress( KernelStatement state, IndexDescriptor descriptor )
             throws IndexNotFoundKernelException
     {
-<<<<<<< HEAD
-        acquireSchemaReadLock( state );
-=======
-        acquireSharedSchemaLock( state );
->>>>>>> 4a87b497
+        acquireSharedSchemaLock( state );
         state.assertOpen();
         return schemaReadDelegate.indexGetPopulationProgress( state, descriptor );
     }
@@ -286,11 +218,7 @@
     @Override
     public long indexSize( KernelStatement state, IndexDescriptor descriptor ) throws IndexNotFoundKernelException
     {
-<<<<<<< HEAD
-        acquireSchemaReadLock( state );
-=======
-        acquireSharedSchemaLock( state );
->>>>>>> 4a87b497
+        acquireSharedSchemaLock( state );
         state.assertOpen();
         return schemaReadDelegate.indexSize( state, descriptor );
     }
@@ -299,11 +227,7 @@
     public double indexUniqueValuesPercentage( KernelStatement state,
             IndexDescriptor descriptor ) throws IndexNotFoundKernelException
     {
-<<<<<<< HEAD
-        acquireSchemaReadLock( state );
-=======
-        acquireSharedSchemaLock( state );
->>>>>>> 4a87b497
+        acquireSharedSchemaLock( state );
         state.assertOpen();
         return schemaReadDelegate.indexUniqueValuesPercentage( state, descriptor );
     }
@@ -311,11 +235,7 @@
     @Override
     public Long indexGetOwningUniquenessConstraintId( KernelStatement state, IndexDescriptor index ) throws SchemaRuleNotFoundException
     {
-<<<<<<< HEAD
-        acquireSchemaReadLock( state );
-=======
-        acquireSharedSchemaLock( state );
->>>>>>> 4a87b497
+        acquireSharedSchemaLock( state );
         state.assertOpen();
         return schemaReadDelegate.indexGetOwningUniquenessConstraintId( state, index );
     }
@@ -324,11 +244,7 @@
     public long indexGetCommittedId( KernelStatement state, IndexDescriptor index, Predicate<SchemaRule.Kind> filter )
             throws SchemaRuleNotFoundException
     {
-<<<<<<< HEAD
-        acquireSchemaReadLock( state );
-=======
-        acquireSharedSchemaLock( state );
->>>>>>> 4a87b497
+        acquireSharedSchemaLock( state );
         state.assertOpen();
         return schemaReadDelegate.indexGetCommittedId( state, index, filter );
     }
@@ -336,11 +252,7 @@
     @Override
     public Iterator<IndexDescriptor> uniqueIndexesGetForLabel( KernelStatement state, int labelId )
     {
-<<<<<<< HEAD
-        acquireSchemaReadLock( state );
-=======
-        acquireSharedSchemaLock( state );
->>>>>>> 4a87b497
+        acquireSharedSchemaLock( state );
         state.assertOpen();
         return schemaReadDelegate.uniqueIndexesGetForLabel( state, labelId );
     }
@@ -348,11 +260,7 @@
     @Override
     public Iterator<IndexDescriptor> uniqueIndexesGetAll( KernelStatement state )
     {
-<<<<<<< HEAD
-        acquireSchemaReadLock( state );
-=======
-        acquireSharedSchemaLock( state );
->>>>>>> 4a87b497
+        acquireSharedSchemaLock( state );
         state.assertOpen();
         return schemaReadDelegate.uniqueIndexesGetAll( state );
     }
@@ -404,11 +312,7 @@
             long endNodeId )
             throws EntityNotFoundException
     {
-<<<<<<< HEAD
-        acquireSchemaReadLock( state );
-=======
-        acquireSharedSchemaLock( state );
->>>>>>> 4a87b497
+        acquireSharedSchemaLock( state );
         lockRelationshipNodes( state, startNodeId, endNodeId );
         return entityWriteDelegate.relationshipCreate( state, relationshipTypeId, startNodeId, endNodeId );
     }
@@ -442,11 +346,7 @@
     public UniquenessConstraint uniquePropertyConstraintCreate( KernelStatement state, int labelId, int propertyKeyId )
             throws CreateConstraintFailureException, AlreadyConstrainedException, AlreadyIndexedException
     {
-<<<<<<< HEAD
-        acquireSchemaWriteLock( state );
-=======
-        acquireExclusiveSchemaLock( state );
->>>>>>> 4a87b497
+        acquireExclusiveSchemaLock( state );
         state.assertOpen();
         return schemaWriteDelegate.uniquePropertyConstraintCreate( state, labelId, propertyKeyId );
     }
@@ -455,11 +355,7 @@
     public NodePropertyExistenceConstraint nodePropertyExistenceConstraintCreate( KernelStatement state, int labelId,
             int propertyKeyId ) throws AlreadyConstrainedException, CreateConstraintFailureException
     {
-<<<<<<< HEAD
-        acquireSchemaWriteLock( state );
-=======
-        acquireExclusiveSchemaLock( state );
->>>>>>> 4a87b497
+        acquireExclusiveSchemaLock( state );
         state.assertOpen();
         return schemaWriteDelegate.nodePropertyExistenceConstraintCreate( state, labelId, propertyKeyId );
     }
@@ -468,11 +364,7 @@
     public RelationshipPropertyExistenceConstraint relationshipPropertyExistenceConstraintCreate( KernelStatement state,
             int relTypeId, int propertyKeyId ) throws AlreadyConstrainedException, CreateConstraintFailureException
     {
-<<<<<<< HEAD
-        acquireSchemaWriteLock( state );
-=======
-        acquireExclusiveSchemaLock( state );
->>>>>>> 4a87b497
+        acquireExclusiveSchemaLock( state );
         state.assertOpen();
         return schemaWriteDelegate.relationshipPropertyExistenceConstraintCreate( state, relTypeId, propertyKeyId );
     }
@@ -482,11 +374,7 @@
             int labelId,
             int propertyKeyId )
     {
-<<<<<<< HEAD
-        acquireSchemaReadLock( state );
-=======
-        acquireSharedSchemaLock( state );
->>>>>>> 4a87b497
+        acquireSharedSchemaLock( state );
         state.assertOpen();
         return schemaReadDelegate.constraintsGetForLabelAndPropertyKey( state, labelId, propertyKeyId );
     }
@@ -494,11 +382,7 @@
     @Override
     public Iterator<NodePropertyConstraint> constraintsGetForLabel( KernelStatement state, int labelId )
     {
-<<<<<<< HEAD
-        acquireSchemaReadLock( state );
-=======
-        acquireSharedSchemaLock( state );
->>>>>>> 4a87b497
+        acquireSharedSchemaLock( state );
         state.assertOpen();
         return schemaReadDelegate.constraintsGetForLabel( state, labelId );
     }
@@ -508,11 +392,7 @@
             KernelStatement state,
             int relTypeId, int propertyKeyId )
     {
-<<<<<<< HEAD
-        acquireSchemaReadLock( state );
-=======
-        acquireSharedSchemaLock( state );
->>>>>>> 4a87b497
+        acquireSharedSchemaLock( state );
         state.assertOpen();
         return schemaReadDelegate.constraintsGetForRelationshipTypeAndPropertyKey( state, relTypeId, propertyKeyId );
     }
@@ -521,11 +401,7 @@
     public Iterator<RelationshipPropertyConstraint> constraintsGetForRelationshipType( KernelStatement state,
             int typeId )
     {
-<<<<<<< HEAD
-        acquireSchemaReadLock( state );
-=======
-        acquireSharedSchemaLock( state );
->>>>>>> 4a87b497
+        acquireSharedSchemaLock( state );
         state.assertOpen();
         return schemaReadDelegate.constraintsGetForRelationshipType( state, typeId );
     }
@@ -533,11 +409,7 @@
     @Override
     public Iterator<PropertyConstraint> constraintsGetAll( KernelStatement state )
     {
-<<<<<<< HEAD
-        acquireSchemaReadLock( state );
-=======
-        acquireSharedSchemaLock( state );
->>>>>>> 4a87b497
+        acquireSharedSchemaLock( state );
         state.assertOpen();
         return schemaReadDelegate.constraintsGetAll( state );
     }
@@ -546,11 +418,7 @@
     public void constraintDrop( KernelStatement state, NodePropertyConstraint constraint )
             throws DropConstraintFailureException
     {
-<<<<<<< HEAD
-        acquireSchemaWriteLock( state );
-=======
-        acquireExclusiveSchemaLock( state );
->>>>>>> 4a87b497
+        acquireExclusiveSchemaLock( state );
         state.assertOpen();
         schemaWriteDelegate.constraintDrop( state, constraint );
     }
@@ -559,11 +427,7 @@
     public void constraintDrop( KernelStatement state, RelationshipPropertyConstraint constraint )
             throws DropConstraintFailureException
     {
-<<<<<<< HEAD
-        acquireSchemaWriteLock( state );
-=======
-        acquireExclusiveSchemaLock( state );
->>>>>>> 4a87b497
+        acquireExclusiveSchemaLock( state );
         state.assertOpen();
         schemaWriteDelegate.constraintDrop( state, constraint );
     }
@@ -583,11 +447,7 @@
         //
         // It would be cleaner if the schema and data cakes were separated so that the SchemaReadOperations object used
         // by ConstraintEnforcingEntityOperations included the full cake, with locking included.
-<<<<<<< HEAD
-        acquireSchemaReadLock( state );
-=======
-        acquireSharedSchemaLock( state );
->>>>>>> 4a87b497
+        acquireSharedSchemaLock( state );
 
         acquireExclusiveNodeLock( state, nodeId );
         state.assertOpen();
@@ -693,11 +553,21 @@
 
     private void acquireSharedSchemaLock( KernelStatement state )
     {
-        state.locks().optimistic().acquireShared( ResourceTypes.SCHEMA, schemaResource() );
+        if ( !SCHEMA_WRITES_DISABLE )
+        {
+            state.locks().optimistic().acquireShared( ResourceTypes.SCHEMA, schemaResource() );
+        }
     }
 
     private void acquireExclusiveSchemaLock( KernelStatement state )
     {
-        state.locks().optimistic().acquireExclusive( ResourceTypes.SCHEMA, schemaResource() );
+        if ( SCHEMA_WRITES_DISABLE )
+        {
+            throw new IllegalStateException( "Schema modifications have been disabled via feature toggle" );
+        }
+        else
+        {
+            state.locks().optimistic().acquireExclusive( ResourceTypes.SCHEMA, schemaResource() );
+        }
     }
 }
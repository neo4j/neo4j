/*
 * Copyright (c) 2002-2018 "Neo Technology,"
 * Network Engine for Objects in Lund AB [http://neotechnology.com]
 *
 * This file is part of Neo4j.
 *
 * Neo4j is free software: you can redistribute it and/or modify
 * it under the terms of the GNU General Public License as published by
 * the Free Software Foundation, either version 3 of the License, or
 * (at your option) any later version.
 *
 * This program is distributed in the hope that it will be useful,
 * but WITHOUT ANY WARRANTY; without even the implied warranty of
 * MERCHANTABILITY or FITNESS FOR A PARTICULAR PURPOSE.  See the
 * GNU General Public License for more details.
 *
 * You should have received a copy of the GNU General Public License
 * along with this program.  If not, see <http://www.gnu.org/licenses/>.
 */
package org.neo4j.kernel.impl.api.index;

import org.eclipse.collections.api.block.procedure.primitive.LongObjectProcedure;
import org.eclipse.collections.api.iterator.IntIterator;
import org.eclipse.collections.api.iterator.LongIterator;
import org.eclipse.collections.api.map.primitive.LongObjectMap;
import org.eclipse.collections.api.map.primitive.MutableIntObjectMap;
import org.eclipse.collections.api.map.primitive.MutableLongObjectMap;
import org.eclipse.collections.api.map.primitive.MutableObjectLongMap;
import org.eclipse.collections.api.set.primitive.IntSet;
import org.eclipse.collections.impl.block.factory.Functions;
import org.eclipse.collections.impl.map.mutable.primitive.IntObjectHashMap;
import org.eclipse.collections.impl.map.mutable.primitive.LongObjectHashMap;
import org.eclipse.collections.impl.map.mutable.primitive.ObjectLongHashMap;

import java.util.Collections;
import java.util.HashMap;
import java.util.HashSet;
import java.util.Iterator;
import java.util.Map;
import java.util.Set;
<<<<<<< HEAD
import java.util.function.BiConsumer;
import java.util.function.BiFunction;
import java.util.function.Function;

import org.neo4j.collection.primitive.Primitive;
import org.neo4j.collection.primitive.PrimitiveIntIterator;
import org.neo4j.collection.primitive.PrimitiveIntObjectMap;
import org.neo4j.collection.primitive.PrimitiveIntSet;
import org.neo4j.collection.primitive.PrimitiveLongCollections;
import org.neo4j.collection.primitive.PrimitiveLongIterator;
import org.neo4j.collection.primitive.PrimitiveLongObjectMap;
import org.neo4j.internal.kernel.api.schema.SchemaDescriptor;
import org.neo4j.storageengine.api.EntityType;
=======

import org.neo4j.internal.kernel.api.schema.SchemaDescriptor;
import org.neo4j.kernel.api.schema.index.StoreIndexDescriptor;
>>>>>>> b9119223

/**
 * Bundles various mappings to IndexProxy. Used by IndexingService via IndexMapReference.
 *
 * IndexingService is expected to either make a copy before making any changes or update this
 * while being single threaded.
 */
public final class IndexMap implements Cloneable
{
    private final MutableLongObjectMap<IndexProxy> indexesById;
    private final Map<SchemaDescriptor,IndexProxy> indexesByDescriptor;
<<<<<<< HEAD
    private final Map<SchemaDescriptor,Long> indexIdsByDescriptor;
    private final PrimitiveIntObjectMap<Set<SchemaDescriptor>> descriptorsByLabel;
    private final PrimitiveIntObjectMap<Set<SchemaDescriptor>> descriptorsByReltype;
    private final PrimitiveIntObjectMap<Set<SchemaDescriptor>> descriptorsByProperty;
    private final PrimitiveIntObjectMap<Set<SchemaDescriptor>> relationshiptDescriptorsByProperty;
    private final Set<SchemaDescriptor> descriptorsForAllLabels;
    private final Set<SchemaDescriptor> descriptorsForAllReltypes;
=======
    private final MutableObjectLongMap<SchemaDescriptor> indexIdsByDescriptor;
    private final MutableIntObjectMap<Set<SchemaDescriptor>> descriptorsByLabel;
    private final MutableIntObjectMap<Set<SchemaDescriptor>> descriptorsByProperty;
>>>>>>> b9119223

    public IndexMap()
    {
        this( new LongObjectHashMap<>(), new HashMap<>(), new ObjectLongHashMap<>() );
    }

    IndexMap( MutableLongObjectMap<IndexProxy> indexesById )
    {
        this( indexesById, indexesByDescriptor( indexesById ), indexIdsByDescriptor( indexesById ) );
    }

    private IndexMap(
            MutableLongObjectMap<IndexProxy> indexesById,
            Map<SchemaDescriptor,IndexProxy> indexesByDescriptor,
            MutableObjectLongMap<SchemaDescriptor> indexIdsByDescriptor )
    {
        this.indexesById = indexesById;
        this.indexesByDescriptor = indexesByDescriptor;
        this.indexIdsByDescriptor = indexIdsByDescriptor;
<<<<<<< HEAD
        this.descriptorsByLabel = Primitive.intObjectMap();
        this.descriptorsByReltype = Primitive.intObjectMap();
        this.descriptorsByProperty = Primitive.intObjectMap();
        this.relationshiptDescriptorsByProperty = Primitive.intObjectMap();
        this.descriptorsForAllLabels = new HashSet<>();
        this.descriptorsForAllReltypes = new HashSet<>();
=======
        this.descriptorsByLabel = new IntObjectHashMap<>();
        this.descriptorsByProperty = new IntObjectHashMap<>();
>>>>>>> b9119223
        for ( SchemaDescriptor schema : indexesByDescriptor.keySet() )
        {
            addDescriptorToLookups( schema );
        }
    }

    public IndexProxy getIndexProxy( long indexId )
    {
        return indexesById.get( indexId );
    }

    public IndexProxy getIndexProxy( SchemaDescriptor descriptor )
    {
        return indexesByDescriptor.get( descriptor );
    }

    public long getIndexId( SchemaDescriptor descriptor )
    {
        return indexIdsByDescriptor.get( descriptor );
    }

    public void putIndexProxy( IndexProxy indexProxy )
    {
        StoreIndexDescriptor descriptor = indexProxy.getDescriptor();
        SchemaDescriptor schema = descriptor.schema();
        indexesById.put( descriptor.getId(), indexProxy );
        indexesByDescriptor.put( schema, indexProxy );
        indexIdsByDescriptor.put( schema, descriptor.getId() );
        addDescriptorToLookups( schema );
    }

    public IndexProxy removeIndexProxy( long indexId )
    {
        IndexProxy removedProxy = indexesById.remove( indexId );
        if ( removedProxy == null )
        {
            return null;
        }

        SchemaDescriptor schema = removedProxy.schema();
        indexesByDescriptor.remove( schema );
        if ( schema.entityType() == EntityType.NODE )
        {
            if ( schema.getEntityTokenIds().length == 0 )
            {
                descriptorsForAllLabels.remove( schema );
            }
            for ( int entityTokenId : schema.getEntityTokenIds() )
            {
                removeFromLookup( entityTokenId, schema, descriptorsByLabel );
            }
            for ( int propertyId : schema.getPropertyIds() )
            {
                removeFromLookup( propertyId, schema, descriptorsByProperty );
            }
        }
        else if ( schema.entityType() == EntityType.RELATIONSHIP )
        {
            if ( schema.getEntityTokenIds().length == 0 )
            {
                descriptorsForAllReltypes.remove( schema );
            }
            for ( int entityTokenId : schema.getEntityTokenIds() )
            {
                removeFromLookup( entityTokenId, schema, descriptorsByReltype );
            }
            for ( int propertyId : schema.getPropertyIds() )
            {
                removeFromLookup( propertyId, schema, relationshiptDescriptorsByProperty );
            }
        }

        return removedProxy;
    }

    void forEachIndexProxy( LongObjectProcedure<IndexProxy> consumer )
    {
        indexesById.forEachKeyValue( consumer );
    }

    public Iterable<IndexProxy> getAllIndexProxies()
    {
        return indexesById.values();
    }

    /**
     * Get all indexes that would be affected by changes in the input labels and/or properties. The returned
     * indexes are guaranteed to contain all affected indexes, but might also contain unaffected indexes as
     * we cannot provide matching without checking unaffected properties for composite indexes.
     *
     * @param changedEntityTokens set of labels that have changed
     * @param unchangedEntityTokens set of labels that are unchanged
     * @param properties set of properties
     * @param entityType
     * @return set of SchemaDescriptors describing the potentially affected indexes
     */
<<<<<<< HEAD
    public Set<SchemaDescriptor> getRelatedIndexes( long[] changedEntityTokens, long[] unchangedEntityTokens, PrimitiveIntSet properties,
            EntityType entityType )
=======
    public Set<SchemaDescriptor> getRelatedIndexes(
            long[] changedLabels, long[] unchangedLabels, IntSet properties )
>>>>>>> b9119223
    {
        Function<long[],Set<SchemaDescriptor>> byEnitiyIds;
        BiFunction<long[],PrimitiveIntSet,Set<SchemaDescriptor>> byProperties;
        if ( entityType == EntityType.NODE )
        {
            byEnitiyIds = labels -> extractIndexesByEntityTokens( labels, descriptorsByLabel, descriptorsForAllLabels );
            byProperties = ( unchangedLabels, changedProperties ) -> getDescriptorsByProperties( unchangedLabels, changedProperties, descriptorsByLabel,
                    descriptorsForAllLabels, descriptorsByProperty );
        }
        else
        {
            byEnitiyIds = reltypes -> extractIndexesByEntityTokens( reltypes, descriptorsByReltype, descriptorsForAllReltypes );
            byProperties = ( unchangedLabels, changedProperties ) -> getDescriptorsByProperties( unchangedLabels, changedProperties, descriptorsByReltype,
                    descriptorsForAllReltypes, relationshiptDescriptorsByProperty );
        }

        if ( properties.isEmpty() )
        {
            Set<SchemaDescriptor> descriptors = byEnitiyIds.apply( changedEntityTokens );
            return descriptors == null ? Collections.emptySet() : descriptors;
        }
        if ( changedEntityTokens.length == 0 )
        {
            return byProperties.apply( unchangedEntityTokens, properties );
        }
        Set<SchemaDescriptor> descriptors = byEnitiyIds.apply( changedEntityTokens );
        descriptors.addAll( byProperties.apply( unchangedEntityTokens, properties ) );

        return descriptors;
    }

    @Override
    public IndexMap clone()
    {
        return new IndexMap( LongObjectHashMap.newMap( indexesById ), cloneMap( indexesByDescriptor ), new ObjectLongHashMap<>( indexIdsByDescriptor ) );
    }

    public Iterator<SchemaDescriptor> descriptors()
    {
        return indexesByDescriptor.keySet().iterator();
    }

    public LongIterator indexIds()
    {
        return indexesById.keySet().longIterator();
    }

    public int size()
    {
        return indexesById.size();
    }

    // HELPERS

    private <K, V> Map<K, V> cloneMap( Map<K, V> map )
    {
        Map<K, V> shallowCopy = new HashMap<>( map.size() );
        shallowCopy.putAll( map );
        return shallowCopy;
    }

    private void addDescriptorToLookups( SchemaDescriptor schema )
    {
        if ( schema.entityType() == EntityType.NODE )
        {
            if ( schema.getEntityTokenIds().length == 0 )
            {
                descriptorsForAllLabels.add( schema );
            }
            for ( int entityTokenId : schema.getEntityTokenIds() )
            {
                addToLookup( entityTokenId, schema, descriptorsByLabel );
            }
            for ( int propertyId : schema.getPropertyIds() )
            {
                addToLookup( propertyId, schema, descriptorsByProperty );
            }
        }
        else if ( schema.entityType() == EntityType.RELATIONSHIP )
        {
            if ( schema.getEntityTokenIds().length == 0 )
            {
                descriptorsForAllReltypes.add( schema );
            }
            for ( int entityTokenId : schema.getEntityTokenIds() )
            {
                addToLookup( entityTokenId, schema, descriptorsByReltype );
            }
            for ( int propertyId : schema.getPropertyIds() )
            {
                addToLookup( propertyId, schema, relationshiptDescriptorsByProperty );
            }
        }
    }

    private void addToLookup(
            int key,
            SchemaDescriptor schema,
            MutableIntObjectMap<Set<SchemaDescriptor>> lookup )
    {
        Set<SchemaDescriptor> descriptors = lookup.get( key );
        if ( descriptors == null )
        {
            descriptors = new HashSet<>();
            lookup.put( key, descriptors );
        }
        descriptors.add( schema );
    }

    private void removeFromLookup(
            int key,
            SchemaDescriptor schema,
            MutableIntObjectMap<Set<SchemaDescriptor>> lookup )
    {
        Set<SchemaDescriptor> descriptors = lookup.get( key );
        descriptors.remove( schema );
        if ( descriptors.isEmpty() )
        {
            lookup.remove( key );
        }
    }

    private static Map<SchemaDescriptor, IndexProxy> indexesByDescriptor( LongObjectMap<IndexProxy> indexesById )
    {
        return indexesById.toMap( indexProxy -> indexProxy.getDescriptor().schema(), Functions.identity() );
    }

    private static MutableObjectLongMap<SchemaDescriptor> indexIdsByDescriptor( LongObjectMap<IndexProxy> indexesById )
    {
        final MutableObjectLongMap<SchemaDescriptor> map = new ObjectLongHashMap<>( indexesById.size() );
        indexesById.forEachKeyValue( ( id, indexProxy ) ->
        {
            map.put( indexProxy.getDescriptor().schema(), id );

        } );
        return map;
    }

    /**
     * Get descriptors affected by changed properties. Implementation checks whether doing
     * the lookup using the unchanged labels or the changed properties given the smallest final
     * set of indexes, and chooses the best way.
     *
     * @param unchangedLabels set of labels that are unchanged
     * @param properties set of properties that have changed
     * @param descriptorsByEntityToken
     * @param descriptorsForAllEntityTokens
     * @param descriptorsByProperty
     * @return set of SchemaDescriptors describing the potentially affected indexes
     */
<<<<<<< HEAD
    private Set<SchemaDescriptor> getDescriptorsByProperties( long[] unchangedLabels, PrimitiveIntSet properties,
            PrimitiveIntObjectMap<Set<SchemaDescriptor>> descriptorsByEntityToken, Set<SchemaDescriptor> descriptorsForAllEntityTokens,
            PrimitiveIntObjectMap<Set<SchemaDescriptor>> descriptorsByProperty )
=======
    private Set<SchemaDescriptor> getDescriptorsByProperties(
            long[] unchangedLabels,
            IntSet properties )
>>>>>>> b9119223
    {
        int nIndexesForLabels = countIndexesByEntityTokens( unchangedLabels, descriptorsByEntityToken, descriptorsForAllEntityTokens );
        int nIndexesForProperties = countIndexesByProperties( properties, descriptorsByProperty );

        if ( nIndexesForLabels == 0 || nIndexesForProperties == 0 )
        {
            return Collections.emptySet();
        }
        if ( unchangedLabels.length == 0 )
        {
            Set<SchemaDescriptor> descriptors = extractIndexesByProperties( properties, descriptorsByProperty );
            descriptors.retainAll( descriptorsForAllEntityTokens );
            return descriptors;
        }
        if ( nIndexesForLabels < nIndexesForProperties )
        {
            return extractIndexesByEntityTokens( unchangedLabels, descriptorsByEntityToken, descriptorsForAllEntityTokens );
        }
        else
        {
            return extractIndexesByProperties( properties, descriptorsByProperty );
        }
    }

    private Set<SchemaDescriptor> extractIndexesByEntityTokens( long[] entityTokenIds, PrimitiveIntObjectMap<Set<SchemaDescriptor>> descriptors,
            Set<SchemaDescriptor> descriptorsForAllEntityTokens )
    {
        Set<SchemaDescriptor> set = new HashSet<>();
        for ( long label : entityTokenIds )
        {
            Set<SchemaDescriptor> forLabel = descriptors.get( (int) label );
            if ( forLabel != null )
            {
                set.addAll( forLabel );
            }
        }
        if ( entityTokenIds.length != 0 )
        {
            set.addAll( descriptorsForAllEntityTokens );
        }
        return set;
    }

    private int countIndexesByEntityTokens( long[] entityTokenIds, PrimitiveIntObjectMap<Set<SchemaDescriptor>> descriptors,
            Set<SchemaDescriptor> descriptorsForAllEntityIds )
    {
        int count = 0;
        for ( long label : entityTokenIds )
        {
            Set<SchemaDescriptor> forLabel = descriptors.get( (int) label );
            if ( forLabel != null )
            {
                count += forLabel.size();
            }
        }
        count += descriptorsForAllEntityIds.size();
        return count;
    }

<<<<<<< HEAD
    private Set<SchemaDescriptor> extractIndexesByProperties( PrimitiveIntSet properties, PrimitiveIntObjectMap<Set<SchemaDescriptor>> descriptorsByProperty )
=======
    private Set<SchemaDescriptor> extractIndexesByProperties( IntSet properties )
>>>>>>> b9119223
    {
        Set<SchemaDescriptor> set = new HashSet<>();
        for ( IntIterator iterator = properties.intIterator(); iterator.hasNext(); )
        {
            Set<SchemaDescriptor> forProperty = descriptorsByProperty.get( iterator.next() );
            if ( forProperty != null )
            {
                set.addAll( forProperty );
            }
        }
        return set;
    }

<<<<<<< HEAD
    private int countIndexesByProperties( PrimitiveIntSet properties, PrimitiveIntObjectMap<Set<SchemaDescriptor>> descriptorsByProperty )
=======
    private int countIndexesByProperties( IntSet properties )
>>>>>>> b9119223
    {
        int count = 0;

        for ( IntIterator iterator = properties.intIterator(); iterator.hasNext(); )
        {
            Set<SchemaDescriptor> forProperty = descriptorsByProperty.get( iterator.next() );
            if ( forProperty != null )
            {
                count += forProperty.size();
            }
        }
        return count;
    }
}<|MERGE_RESOLUTION|>--- conflicted
+++ resolved
@@ -38,25 +38,9 @@
 import java.util.Iterator;
 import java.util.Map;
 import java.util.Set;
-<<<<<<< HEAD
-import java.util.function.BiConsumer;
-import java.util.function.BiFunction;
-import java.util.function.Function;
-
-import org.neo4j.collection.primitive.Primitive;
-import org.neo4j.collection.primitive.PrimitiveIntIterator;
-import org.neo4j.collection.primitive.PrimitiveIntObjectMap;
-import org.neo4j.collection.primitive.PrimitiveIntSet;
-import org.neo4j.collection.primitive.PrimitiveLongCollections;
-import org.neo4j.collection.primitive.PrimitiveLongIterator;
-import org.neo4j.collection.primitive.PrimitiveLongObjectMap;
-import org.neo4j.internal.kernel.api.schema.SchemaDescriptor;
-import org.neo4j.storageengine.api.EntityType;
-=======
 
 import org.neo4j.internal.kernel.api.schema.SchemaDescriptor;
 import org.neo4j.kernel.api.schema.index.StoreIndexDescriptor;
->>>>>>> b9119223
 
 /**
  * Bundles various mappings to IndexProxy. Used by IndexingService via IndexMapReference.
@@ -68,19 +52,13 @@
 {
     private final MutableLongObjectMap<IndexProxy> indexesById;
     private final Map<SchemaDescriptor,IndexProxy> indexesByDescriptor;
-<<<<<<< HEAD
-    private final Map<SchemaDescriptor,Long> indexIdsByDescriptor;
-    private final PrimitiveIntObjectMap<Set<SchemaDescriptor>> descriptorsByLabel;
-    private final PrimitiveIntObjectMap<Set<SchemaDescriptor>> descriptorsByReltype;
-    private final PrimitiveIntObjectMap<Set<SchemaDescriptor>> descriptorsByProperty;
-    private final PrimitiveIntObjectMap<Set<SchemaDescriptor>> relationshiptDescriptorsByProperty;
+    private final MutableObjectLongMap<SchemaDescriptor> indexIdsByDescriptor;
+    private final MutableIntObjectMap<Set<SchemaDescriptor>> descriptorsByLabel;
+    private final MutableIntObjectMap<Set<SchemaDescriptor>> descriptorsByReltype;
+    private final MutableIntObjectMap<Set<SchemaDescriptor>> descriptorsByProperty;
+    private final MutableIntObjectMap<Set<SchemaDescriptor>> relationshiptDescriptorsByProperty;
     private final Set<SchemaDescriptor> descriptorsForAllLabels;
     private final Set<SchemaDescriptor> descriptorsForAllReltypes;
-=======
-    private final MutableObjectLongMap<SchemaDescriptor> indexIdsByDescriptor;
-    private final MutableIntObjectMap<Set<SchemaDescriptor>> descriptorsByLabel;
-    private final MutableIntObjectMap<Set<SchemaDescriptor>> descriptorsByProperty;
->>>>>>> b9119223
 
     public IndexMap()
     {
@@ -100,17 +78,12 @@
         this.indexesById = indexesById;
         this.indexesByDescriptor = indexesByDescriptor;
         this.indexIdsByDescriptor = indexIdsByDescriptor;
-<<<<<<< HEAD
-        this.descriptorsByLabel = Primitive.intObjectMap();
+        this.descriptorsByLabel = new IntObjectHashMap<>();
         this.descriptorsByReltype = Primitive.intObjectMap();
-        this.descriptorsByProperty = Primitive.intObjectMap();
+        this.descriptorsByProperty = new IntObjectHashMap<>();
         this.relationshiptDescriptorsByProperty = Primitive.intObjectMap();
         this.descriptorsForAllLabels = new HashSet<>();
         this.descriptorsForAllReltypes = new HashSet<>();
-=======
-        this.descriptorsByLabel = new IntObjectHashMap<>();
-        this.descriptorsByProperty = new IntObjectHashMap<>();
->>>>>>> b9119223
         for ( SchemaDescriptor schema : indexesByDescriptor.keySet() )
         {
             addDescriptorToLookups( schema );
@@ -207,13 +180,8 @@
      * @param entityType
      * @return set of SchemaDescriptors describing the potentially affected indexes
      */
-<<<<<<< HEAD
-    public Set<SchemaDescriptor> getRelatedIndexes( long[] changedEntityTokens, long[] unchangedEntityTokens, PrimitiveIntSet properties,
+    public Set<SchemaDescriptor> getRelatedIndexes( long[] changedEntityTokens, long[] unchangedEntityTokens, IntSet properties,
             EntityType entityType )
-=======
-    public Set<SchemaDescriptor> getRelatedIndexes(
-            long[] changedLabels, long[] unchangedLabels, IntSet properties )
->>>>>>> b9119223
     {
         Function<long[],Set<SchemaDescriptor>> byEnitiyIds;
         BiFunction<long[],PrimitiveIntSet,Set<SchemaDescriptor>> byProperties;
@@ -364,15 +332,11 @@
      * @param descriptorsByProperty
      * @return set of SchemaDescriptors describing the potentially affected indexes
      */
-<<<<<<< HEAD
-    private Set<SchemaDescriptor> getDescriptorsByProperties( long[] unchangedLabels, PrimitiveIntSet properties,
+    private Set<SchemaDescriptor> getDescriptorsByProperties(
+            long[] unchangedLabels,
+            IntSet properties,
             PrimitiveIntObjectMap<Set<SchemaDescriptor>> descriptorsByEntityToken, Set<SchemaDescriptor> descriptorsForAllEntityTokens,
             PrimitiveIntObjectMap<Set<SchemaDescriptor>> descriptorsByProperty )
-=======
-    private Set<SchemaDescriptor> getDescriptorsByProperties(
-            long[] unchangedLabels,
-            IntSet properties )
->>>>>>> b9119223
     {
         int nIndexesForLabels = countIndexesByEntityTokens( unchangedLabels, descriptorsByEntityToken, descriptorsForAllEntityTokens );
         int nIndexesForProperties = countIndexesByProperties( properties, descriptorsByProperty );
@@ -432,11 +396,7 @@
         return count;
     }
 
-<<<<<<< HEAD
-    private Set<SchemaDescriptor> extractIndexesByProperties( PrimitiveIntSet properties, PrimitiveIntObjectMap<Set<SchemaDescriptor>> descriptorsByProperty )
-=======
-    private Set<SchemaDescriptor> extractIndexesByProperties( IntSet properties )
->>>>>>> b9119223
+    private Set<SchemaDescriptor> extractIndexesByProperties( IntSet properties, PrimitiveIntObjectMap<Set<SchemaDescriptor>> descriptorsByProperty )
     {
         Set<SchemaDescriptor> set = new HashSet<>();
         for ( IntIterator iterator = properties.intIterator(); iterator.hasNext(); )
@@ -450,11 +410,7 @@
         return set;
     }
 
-<<<<<<< HEAD
-    private int countIndexesByProperties( PrimitiveIntSet properties, PrimitiveIntObjectMap<Set<SchemaDescriptor>> descriptorsByProperty )
-=======
-    private int countIndexesByProperties( IntSet properties )
->>>>>>> b9119223
+    private int countIndexesByProperties( IntSet properties, PrimitiveIntObjectMap<Set<SchemaDescriptor>> descriptorsByProperty )
     {
         int count = 0;
 

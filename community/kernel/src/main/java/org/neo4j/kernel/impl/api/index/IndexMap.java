--- conflicted
+++ resolved
@@ -37,10 +37,7 @@
 import org.neo4j.collection.primitive.PrimitiveLongIterator;
 import org.neo4j.collection.primitive.PrimitiveLongObjectMap;
 import org.neo4j.internal.kernel.api.schema.SchemaDescriptor;
-<<<<<<< HEAD
 import org.neo4j.storageengine.api.EntityType;
-=======
->>>>>>> 678a860c
 
 /**
  * Bundles various mappings to IndexProxy. Used by IndexingService via IndexMapReference.
@@ -54,15 +51,11 @@
     private final Map<SchemaDescriptor,IndexProxy> indexesByDescriptor;
     private final Map<SchemaDescriptor,Long> indexIdsByDescriptor;
     private final PrimitiveIntObjectMap<Set<SchemaDescriptor>> descriptorsByLabel;
-<<<<<<< HEAD
     private final PrimitiveIntObjectMap<Set<SchemaDescriptor>> descriptorsByReltype;
     private final PrimitiveIntObjectMap<Set<SchemaDescriptor>> descriptorsByProperty;
     private final PrimitiveIntObjectMap<Set<SchemaDescriptor>> relationshiptDescriptorsByProperty;
     private final Set<SchemaDescriptor> descriptorsForAllLabels;
     private final Set<SchemaDescriptor> descriptorsForAllReltypes;
-=======
-    private final PrimitiveIntObjectMap<Set<SchemaDescriptor>> descriptorsByProperty;
->>>>>>> 678a860c
 
     public IndexMap()
     {
@@ -85,12 +78,9 @@
         this.descriptorsByLabel = Primitive.intObjectMap();
         this.descriptorsByReltype = Primitive.intObjectMap();
         this.descriptorsByProperty = Primitive.intObjectMap();
-<<<<<<< HEAD
         this.relationshiptDescriptorsByProperty = Primitive.intObjectMap();
         this.descriptorsForAllLabels = new HashSet<>();
         this.descriptorsForAllReltypes = new HashSet<>();
-=======
->>>>>>> 678a860c
         for ( SchemaDescriptor schema : indexesByDescriptor.keySet() )
         {
             addDescriptorToLookups( schema );
@@ -129,17 +119,9 @@
             return null;
         }
 
-<<<<<<< HEAD
         SchemaDescriptor schema = removedProxy.schema();
         indexesByDescriptor.remove( schema );
         if ( schema.entityType() == EntityType.NODE )
-=======
-        SchemaDescriptor schema = removedProxy.getDescriptor().schema();
-        indexesByDescriptor.remove( schema );
-
-        removeFromLookup( schema.keyId(), schema, descriptorsByLabel );
-        for ( int propertyId : schema.getPropertyIds() )
->>>>>>> 678a860c
         {
             if ( schema.getEntityTokenIds().length == 0 )
             {
@@ -195,31 +177,19 @@
      * @param changedEntityTokens set of labels that have changed
      * @param unchangedEntityTokens set of labels that are unchanged
      * @param properties set of properties
-<<<<<<< HEAD
      * @param entityType
-     * @return set of LabelSchemaDescriptors describing the potentially affected indexes
+     * @return set of SchemaDescriptors describing the potentially affected indexes
      */
     public Set<SchemaDescriptor> getRelatedIndexes( long[] changedEntityTokens, long[] unchangedEntityTokens, PrimitiveIntSet properties,
             EntityType entityType )
-=======
-     * @return set of SchemaDescriptors describing the potentially affected indexes
-     */
-    public Set<SchemaDescriptor> getRelatedIndexes(
-            long[] changedLabels, long[] unchangedLabels, PrimitiveIntSet properties )
->>>>>>> 678a860c
     {
         Function<long[],Set<SchemaDescriptor>> byEnitiyIds;
         BiFunction<long[],PrimitiveIntSet,Set<SchemaDescriptor>> byProperties;
         if ( entityType == EntityType.NODE )
         {
-<<<<<<< HEAD
             byEnitiyIds = labels -> extractIndexesByEntityTokens( labels, descriptorsByLabel, descriptorsForAllLabels );
             byProperties = ( unchangedLabels, changedProperties ) -> getDescriptorsByProperties( unchangedLabels, changedProperties, descriptorsByLabel,
                     descriptorsForAllLabels, descriptorsByProperty );
-=======
-            Set<SchemaDescriptor> descriptors = descriptorsByLabel.get( (int)changedLabels[0] );
-            return descriptors == null ? Collections.emptySet() : descriptors;
->>>>>>> 678a860c
         }
         else
         {
@@ -228,7 +198,6 @@
                     descriptorsForAllReltypes, relationshiptDescriptorsByProperty );
         }
 
-<<<<<<< HEAD
         if ( properties.isEmpty() )
         {
             Set<SchemaDescriptor> descriptors = byEnitiyIds.apply( changedEntityTokens );
@@ -240,10 +209,6 @@
         }
         Set<SchemaDescriptor> descriptors = byEnitiyIds.apply( changedEntityTokens );
         descriptors.addAll( byProperties.apply( unchangedEntityTokens, properties ) );
-=======
-        Set<SchemaDescriptor> descriptors = extractIndexesByLabels( changedLabels );
-        descriptors.addAll( getDescriptorsByProperties( unchangedLabels, properties ) );
->>>>>>> 678a860c
 
         return descriptors;
     }
@@ -286,13 +251,7 @@
 
     private void addDescriptorToLookups( SchemaDescriptor schema )
     {
-<<<<<<< HEAD
         if ( schema.entityType() == EntityType.NODE )
-=======
-        addToLookup( schema.keyId(), schema, descriptorsByLabel );
-
-        for ( int propertyId : schema.getPropertyIds() )
->>>>>>> 678a860c
         {
             if ( schema.getEntityTokenIds().length == 0 )
             {
@@ -379,22 +338,14 @@
      *
      * @param unchangedLabels set of labels that are unchanged
      * @param properties set of properties that have changed
-<<<<<<< HEAD
      * @param descriptorsByEntityToken
      * @param descriptorsForAllEntityTokens
      * @param descriptorsByProperty
-     * @return set of LabelSchemaDescriptors describing the potentially affected indexes
+     * @return set of SchemaDescriptors describing the potentially affected indexes
      */
     private Set<SchemaDescriptor> getDescriptorsByProperties( long[] unchangedLabels, PrimitiveIntSet properties,
             PrimitiveIntObjectMap<Set<SchemaDescriptor>> descriptorsByEntityToken, Set<SchemaDescriptor> descriptorsForAllEntityTokens,
             PrimitiveIntObjectMap<Set<SchemaDescriptor>> descriptorsByProperty )
-=======
-     * @return set of SchemaDescriptors describing the potentially affected indexes
-     */
-    private Set<SchemaDescriptor> getDescriptorsByProperties(
-            long[] unchangedLabels,
-            PrimitiveIntSet properties )
->>>>>>> 678a860c
     {
         int nIndexesForLabels = countIndexesByEntityTokens( unchangedLabels, descriptorsByEntityToken, descriptorsForAllEntityTokens );
         int nIndexesForProperties = countIndexesByProperties( properties, descriptorsByProperty );
@@ -419,7 +370,6 @@
         }
     }
 
-<<<<<<< HEAD
     private Set<SchemaDescriptor> extractIndexesByEntityTokens( long[] entityTokenIds, PrimitiveIntObjectMap<Set<SchemaDescriptor>> descriptors,
             Set<SchemaDescriptor> descriptorsForAllEntityTokens )
     {
@@ -427,20 +377,12 @@
         for ( long label : entityTokenIds )
         {
             Set<SchemaDescriptor> forLabel = descriptors.get( (int) label );
-=======
-    private Set<SchemaDescriptor> extractIndexesByLabels( long[] labels )
-    {
-        Set<SchemaDescriptor> set = new HashSet<>();
-        for ( long label : labels )
-        {
-            Set<SchemaDescriptor> forLabel = descriptorsByLabel.get( (int) label );
->>>>>>> 678a860c
             if ( forLabel != null )
             {
                 set.addAll( forLabel );
             }
         }
-        if ( entityTokenIds.length!=0 )
+        if ( entityTokenIds.length != 0 )
         {
             set.addAll( descriptorsForAllEntityTokens );
         }
@@ -453,11 +395,7 @@
         int count = 0;
         for ( long label : entityTokenIds )
         {
-<<<<<<< HEAD
             Set<SchemaDescriptor> forLabel = descriptors.get( (int) label );
-=======
-            Set<SchemaDescriptor> forLabel = descriptorsByLabel.get( (int) label );
->>>>>>> 678a860c
             if ( forLabel != null )
             {
                 count += forLabel.size();
@@ -467,11 +405,7 @@
         return count;
     }
 
-<<<<<<< HEAD
     private Set<SchemaDescriptor> extractIndexesByProperties( PrimitiveIntSet properties, PrimitiveIntObjectMap<Set<SchemaDescriptor>> descriptorsByProperty )
-=======
-    private Set<SchemaDescriptor> extractIndexesByProperties( PrimitiveIntSet properties )
->>>>>>> 678a860c
     {
         Set<SchemaDescriptor> set = new HashSet<>();
         for ( PrimitiveIntIterator iterator = properties.iterator(); iterator.hasNext(); )

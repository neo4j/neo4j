--- conflicted
+++ resolved
@@ -605,16 +605,12 @@
             "This improves read and write performance for non-composite indexed numbers. " +
             "lucene+native-2.0: Store strings in a native index and remaining value types like lucene+native-1.0. " +
             "This improves write performance for non-composite indexed strings. " +
-<<<<<<< HEAD
-            "This version of the native string index has a value limit of 4047 bytes, such that byte-representation " +
-=======
             "This version of the native string index has a value limit of 4039 bytes, such that byte-representation " +
->>>>>>> 6be9f7c0
             "of a string to index cannot be larger than that limit, or the transaction trying to index such a value will fail. " +
             "This version of the native string index also has reduced performance for CONTAINS and ENDS WITH queries, " +
             "due to resorting to index scan+filter internally. " +
             "native-btree-1.0: Store all value, including composite value, in native index. " +
-            "Just like lucene+native-2.0 there is a value size limit of 4047 bytes. For composite indexes this limit is for all of the values in " +
+            "Just like lucene+native-2.0 there is a value size limit of 4039 bytes. For composite indexes this limit is for all of the values in " +
             "the indexed key combined. The same limitations for CONTAINS and ENDS WITH queries as for lucene+native-2.0 also applies" +
             "to native-btree-1.0." +
             "Native indexes generally has these benefits over Lucene:\n" +

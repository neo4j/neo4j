--- conflicted
+++ resolved
@@ -184,16 +184,12 @@
     START_UNAVAILABLE_FALLBACK(
             SeverityLevel.WARNING,
             Status.Statement.PlannerUnavailableWarning,
-<<<<<<< HEAD
             "START is not supported for current CYPHER version, the query has been executed by an older CYPHER version"
     ),
     START_DEPRECATED(
             SeverityLevel.WARNING,
             Status.Statement.FeatureDeprecationWarning,
             "START has been deprecated and will be removed in a future version."
-=======
-            "START is unsupported for current CYPHER version, the query has been executed by an older CYPHER version"
->>>>>>> d614ac7e
     );
 
     private final Status status;

/**
 * Copyright (c) 2002-2014 "Neo Technology,"
 * Network Engine for Objects in Lund AB [http://neotechnology.com]
 *
 * This file is part of Neo4j.
 *
 * Neo4j is free software: you can redistribute it and/or modify
 * it under the terms of the GNU General Public License as published by
 * the Free Software Foundation, either version 3 of the License, or
 * (at your option) any later version.
 *
 * This program is distributed in the hope that it will be useful,
 * but WITHOUT ANY WARRANTY; without even the implied warranty of
 * MERCHANTABILITY or FITNESS FOR A PARTICULAR PURPOSE.  See the
 * GNU General Public License for more details.
 *
 * You should have received a copy of the GNU General Public License
 * along with this program.  If not, see <http://www.gnu.org/licenses/>.
 */
package org.neo4j.graphdb.factory;

import static java.util.Arrays.asList;
import static org.neo4j.graphdb.factory.GraphDatabaseSettings.read_only;
import static org.neo4j.helpers.Settings.TRUE;

import java.util.List;
import java.util.Map;

import org.neo4j.graphdb.GraphDatabaseService;
import org.neo4j.kernel.EmbeddedGraphDatabase;
import org.neo4j.kernel.EmbeddedReadOnlyGraphDatabase;
import org.neo4j.kernel.InternalAbstractGraphDatabase.Dependencies;
import org.neo4j.kernel.extension.KernelExtensionFactory;
import org.neo4j.kernel.impl.cache.CacheProvider;
<<<<<<< HEAD
=======
import org.neo4j.kernel.impl.transaction.xaframework.TransactionInterceptorProvider;
import org.neo4j.kernel.logging.Logging;

import static java.util.Arrays.asList;

import static org.neo4j.graphdb.factory.GraphDatabaseSettings.read_only;
import static org.neo4j.helpers.Settings.TRUE;
>>>>>>> bf475eb5

/**
 * Creates a {@link org.neo4j.graphdb.GraphDatabaseService}.
 *
 * Use {@link #newEmbeddedDatabase(String)} or
 * {@link #newEmbeddedDatabaseBuilder(String)} to create a database instance.
 */
public class GraphDatabaseFactory
{
    private final GraphDatabaseFactoryState state;

    public GraphDatabaseFactory()
    {
        this( new GraphDatabaseFactoryState() );
    }

    protected GraphDatabaseFactory(GraphDatabaseFactoryState state)
    {
        this.state = state;
    }

    protected GraphDatabaseFactoryState getCurrentState()
    {
        return state;
    }

    protected GraphDatabaseFactoryState getStateCopy()
    {
        return new GraphDatabaseFactoryState( getCurrentState() );
    }

    public GraphDatabaseService newEmbeddedDatabase( String path )
    {
        return newEmbeddedDatabaseBuilder( path ).newGraphDatabase();
    }

    public GraphDatabaseBuilder newEmbeddedDatabaseBuilder( final String path )
    {
        final GraphDatabaseFactoryState state = getStateCopy();
        return new GraphDatabaseBuilder( new GraphDatabaseBuilder.DatabaseCreator()
        {
            @SuppressWarnings("deprecation")
            @Override
            public GraphDatabaseService newDatabase( Map<String, String> config )
            {
                config.put( "ephemeral", "false" );
                Dependencies dependencies = state.databaseDependencies();
                if ( TRUE.equalsIgnoreCase( config.get( read_only.name() ) ) )
                {
                    return new EmbeddedReadOnlyGraphDatabase( path, config, dependencies );
                }
                else
                {
                    return new EmbeddedGraphDatabase( path, config, dependencies );
                }
            }
        } );
    }

    /**
     * @deprecated Manipulating kernel extensions is deprecated and will be moved to internal components.
     */
    @Deprecated
    public Iterable<KernelExtensionFactory<?>> getKernelExtension()
    {
        return getCurrentState().getKernelExtension();
    }

    /**
     * @deprecated Manipulating kernel extensions is deprecated and will be moved to internal components.
     */
    @Deprecated
    public GraphDatabaseFactory addKernelExtensions( Iterable<KernelExtensionFactory<?>> newKernelExtensions )
    {
        getCurrentState().addKernelExtensions( newKernelExtensions );
        return this;
    }

    /**
     * @deprecated Manipulating kernel extensions is deprecated and will be moved to internal components.
     */
    @Deprecated
    @SuppressWarnings( { "rawtypes", "unchecked" } )
    public GraphDatabaseFactory addKernelExtension( KernelExtensionFactory<?> newKernelExtension )
    {
        List extensions = asList(newKernelExtension );
        return addKernelExtensions( extensions );
    }

    /**
     * @deprecated Manipulating kernel extensions is deprecated and will be moved to internal components.
     */
    @Deprecated
    public GraphDatabaseFactory setKernelExtensions( Iterable<KernelExtensionFactory<?>> newKernelExtensions )
    {
        getCurrentState().setKernelExtensions( newKernelExtensions );
        return this;
    }
    
    

    /**
     * @deprecated Manipulating cache providers is deprecated and will be moved to internal components.
     */
    @Deprecated
    public List<CacheProvider> getCacheProviders()
    {
        return getCurrentState().getCacheProviders();
    }

    /**
     * @deprecated Manipulating cache providers is deprecated and will be moved to internal components.
     */
    @Deprecated
    public GraphDatabaseFactory setCacheProviders( Iterable<CacheProvider> newCacheProviders )
    {
        getCurrentState().setCacheProviders( newCacheProviders );
        return this;
    }
<<<<<<< HEAD
=======

    /**
     * @deprecated Manipulating cache providers is deprecated and will be moved to internal components.
     */
    @Deprecated
    public List<TransactionInterceptorProvider> getTransactionInterceptorProviders()
    {
        return getCurrentState().getTransactionInterceptorProviders();
    }

    public GraphDatabaseFactory setTransactionInterceptorProviders( Iterable<TransactionInterceptorProvider> transactionInterceptorProviders )
    {
        getCurrentState().setTransactionInterceptorProviders( transactionInterceptorProviders );
        return this;
    }

    public GraphDatabaseFactory setLogging( Logging logging )
    {
        getCurrentState().setLogging( logging );
        return this;
    }
>>>>>>> bf475eb5
}<|MERGE_RESOLUTION|>--- conflicted
+++ resolved
@@ -19,10 +19,6 @@
  */
 package org.neo4j.graphdb.factory;
 
-import static java.util.Arrays.asList;
-import static org.neo4j.graphdb.factory.GraphDatabaseSettings.read_only;
-import static org.neo4j.helpers.Settings.TRUE;
-
 import java.util.List;
 import java.util.Map;
 
@@ -32,16 +28,12 @@
 import org.neo4j.kernel.InternalAbstractGraphDatabase.Dependencies;
 import org.neo4j.kernel.extension.KernelExtensionFactory;
 import org.neo4j.kernel.impl.cache.CacheProvider;
-<<<<<<< HEAD
-=======
-import org.neo4j.kernel.impl.transaction.xaframework.TransactionInterceptorProvider;
 import org.neo4j.kernel.logging.Logging;
 
 import static java.util.Arrays.asList;
 
 import static org.neo4j.graphdb.factory.GraphDatabaseSettings.read_only;
 import static org.neo4j.helpers.Settings.TRUE;
->>>>>>> bf475eb5
 
 /**
  * Creates a {@link org.neo4j.graphdb.GraphDatabaseService}.
@@ -140,8 +132,7 @@
         getCurrentState().setKernelExtensions( newKernelExtensions );
         return this;
     }
-    
-    
+
 
     /**
      * @deprecated Manipulating cache providers is deprecated and will be moved to internal components.
@@ -161,28 +152,10 @@
         getCurrentState().setCacheProviders( newCacheProviders );
         return this;
     }
-<<<<<<< HEAD
-=======
-
-    /**
-     * @deprecated Manipulating cache providers is deprecated and will be moved to internal components.
-     */
-    @Deprecated
-    public List<TransactionInterceptorProvider> getTransactionInterceptorProviders()
-    {
-        return getCurrentState().getTransactionInterceptorProviders();
-    }
-
-    public GraphDatabaseFactory setTransactionInterceptorProviders( Iterable<TransactionInterceptorProvider> transactionInterceptorProviders )
-    {
-        getCurrentState().setTransactionInterceptorProviders( transactionInterceptorProviders );
-        return this;
-    }
 
     public GraphDatabaseFactory setLogging( Logging logging )
     {
         getCurrentState().setLogging( logging );
         return this;
     }
->>>>>>> bf475eb5
 }
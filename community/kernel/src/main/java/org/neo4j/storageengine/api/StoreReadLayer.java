--- conflicted
+++ resolved
@@ -181,11 +181,7 @@
      * @return {@link IndexProvider.Descriptor} for index.
      * @throws IndexNotFoundKernelException if index not found.
      */
-<<<<<<< HEAD
-    IndexCapability indexGetCapability( IndexDescriptor descriptor ) throws IndexNotFoundKernelException;
-=======
-    CapableIndexReference indexReference( SchemaIndexDescriptor descriptor ) throws IndexNotFoundKernelException;
->>>>>>> b191eaeb
+    CapableIndexReference indexReference( IndexDescriptor descriptor ) throws IndexNotFoundKernelException;
 
     /**
      * @param descriptor {@link LabelSchemaDescriptor} to get population progress for.

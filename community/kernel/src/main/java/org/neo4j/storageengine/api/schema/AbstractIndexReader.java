/*
 * Copyright (c) 2002-2018 "Neo Technology,"
 * Network Engine for Objects in Lund AB [http://neotechnology.com]
 *
 * This file is part of Neo4j.
 *
 * Neo4j is free software: you can redistribute it and/or modify
 * it under the terms of the GNU General Public License as published by
 * the Free Software Foundation, either version 3 of the License, or
 * (at your option) any later version.
 *
 * This program is distributed in the hope that it will be useful,
 * but WITHOUT ANY WARRANTY; without even the implied warranty of
 * MERCHANTABILITY or FITNESS FOR A PARTICULAR PURPOSE.  See the
 * GNU General Public License for more details.
 *
 * You should have received a copy of the GNU General Public License
 * along with this program.  If not, see <http://www.gnu.org/licenses/>.
 */
package org.neo4j.storageengine.api.schema;

import org.neo4j.internal.kernel.api.IndexOrder;
import org.neo4j.internal.kernel.api.IndexQuery;
import org.neo4j.kernel.api.exceptions.index.IndexNotApplicableKernelException;
import org.neo4j.kernel.api.schema.index.IndexDescriptor;

public abstract class AbstractIndexReader<DESCRIPTOR extends IndexDescriptor> implements IndexReader
{
<<<<<<< HEAD
    protected final DESCRIPTOR descriptor;

    protected AbstractIndexReader( DESCRIPTOR descriptor )
=======
    protected final IndexDescriptor descriptor;

    protected AbstractIndexReader( IndexDescriptor descriptor )
>>>>>>> b9119223
    {
        this.descriptor = descriptor;
    }

    @Override
    public void query(
            IndexProgressor.NodeValueClient client,
            IndexOrder indexOrder,
            IndexQuery... query ) throws IndexNotApplicableKernelException
    {
        if ( indexOrder != IndexOrder.NONE )
        {
            throw new UnsupportedOperationException(
                    String.format( "This reader only have support for index order %s. Provided index order was %s.",
                            IndexOrder.NONE, indexOrder ) );
        }
        client.initialize( descriptor, new NodeValueIndexProgressor( query( query ), client ), query );
    }

}<|MERGE_RESOLUTION|>--- conflicted
+++ resolved
@@ -24,17 +24,11 @@
 import org.neo4j.kernel.api.exceptions.index.IndexNotApplicableKernelException;
 import org.neo4j.kernel.api.schema.index.IndexDescriptor;
 
-public abstract class AbstractIndexReader<DESCRIPTOR extends IndexDescriptor> implements IndexReader
+public abstract class AbstractIndexReader implements IndexReader
 {
-<<<<<<< HEAD
-    protected final DESCRIPTOR descriptor;
-
-    protected AbstractIndexReader( DESCRIPTOR descriptor )
-=======
     protected final IndexDescriptor descriptor;
 
     protected AbstractIndexReader( IndexDescriptor descriptor )
->>>>>>> b9119223
     {
         this.descriptor = descriptor;
     }

--- conflicted
+++ resolved
@@ -115,12 +115,7 @@
                     @Override
                     public CharSeeker stream()
                     {
-<<<<<<< HEAD
-                        return charSeeker( readable.get(), config.bufferSize(),
-                                           true, config.quotationCharacter() );
-=======
-                        return charSeeker( readable.newInstance(), config, true );
->>>>>>> ecc1aa1c
+                        return charSeeker( readable.get(), config, true );
                     }
 
                     @Override

--- conflicted
+++ resolved
@@ -196,15 +196,7 @@
         {
             UnsafeUtil.getAndAddLong( this, PROCESSING_TIME_OFFSET, time );
             int prevCompletedProcessors = UnsafeUtil.getAndAddInt( this, COMPLETED_PROCESSORS_OFFSET, 1 );
-<<<<<<< HEAD
-            assert prevCompletedProcessors < processors;
-=======
             assert prevCompletedProcessors < processors : prevCompletedProcessors + " vs " + processors + " for " + ticket;
-            if ( prevCompletedProcessors == processors - 1 )
-            {
-                PARK.unpark( downstreamSender );
-            }
->>>>>>> 0a814d7a
         }
 
         @Override

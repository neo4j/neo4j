/**
 * Copyright (c) 2002-2014 "Neo Technology,"
 * Network Engine for Objects in Lund AB [http://neotechnology.com]
 *
 * This file is part of Neo4j.
 *
 * Neo4j is free software: you can redistribute it and/or modify
 * it under the terms of the GNU General Public License as published by
 * the Free Software Foundation, either version 3 of the License, or
 * (at your option) any later version.
 *
 * This program is distributed in the hope that it will be useful,
 * but WITHOUT ANY WARRANTY; without even the implied warranty of
 * MERCHANTABILITY or FITNESS FOR A PARTICULAR PURPOSE.  See the
 * GNU General Public License for more details.
 *
 * You should have received a copy of the GNU General Public License
 * along with this program.  If not, see <http://www.gnu.org/licenses/>.
 */
package org.neo4j.unsafe.impl.batchimport;

import java.io.IOException;
import java.util.Iterator;

import org.neo4j.helpers.Exceptions;
import org.neo4j.io.fs.FileSystemAbstraction;
import org.neo4j.kernel.extension.KernelExtensionFactory;
import org.neo4j.kernel.impl.nioneo.store.NodeStore;
import org.neo4j.kernel.impl.nioneo.store.PropertyStore;
import org.neo4j.kernel.impl.nioneo.store.RelationshipStore;
import org.neo4j.kernel.lifecycle.LifeSupport;
import org.neo4j.kernel.logging.ConsoleLogger;
import org.neo4j.kernel.logging.Logging;
import org.neo4j.kernel.monitoring.Monitors;
import org.neo4j.unsafe.impl.batchimport.cache.IdMapper;
import org.neo4j.unsafe.impl.batchimport.cache.LongArrayFactory;
import org.neo4j.unsafe.impl.batchimport.cache.NodeRelationshipLink;
import org.neo4j.unsafe.impl.batchimport.cache.NodeRelationshipLinkImpl;
import org.neo4j.unsafe.impl.batchimport.input.InputNode;
import org.neo4j.unsafe.impl.batchimport.input.InputRelationship;
import org.neo4j.unsafe.impl.batchimport.staging.ExecutionMonitor;
import org.neo4j.unsafe.impl.batchimport.staging.IteratorBatcherStep;
import org.neo4j.unsafe.impl.batchimport.staging.Stage;
import org.neo4j.unsafe.impl.batchimport.store.BatchFriendlyNeoStore;
import org.neo4j.unsafe.impl.batchimport.store.IoMonitor;

import static org.neo4j.graphdb.factory.GraphDatabaseSettings.store_dir;
import static org.neo4j.helpers.collection.MapUtil.stringMap;
import static org.neo4j.kernel.logging.DefaultLogging.createDefaultLogging;

/**
 * Overall goals: split up processing cost by parallelizing. Keep CPUs busy, keep I/O busy and writing sequentially.
 * Goes through multiple stages where each stage has one or more steps executing in parallel, passing
 * batches downstream.
 */
public class ParallellBatchImporter implements BatchImporter
{
    private final String storeDir;
    private final FileSystemAbstraction fileSystem;
    private final Configuration config;
    private final IoMonitor writeMonitor;
    private final ExecutionMonitor executionMonitor;
    private final Logging logging;
    private final ConsoleLogger logger;
    private final LifeSupport life = new LifeSupport();
<<<<<<< HEAD
    private final Monitors monitors;
    private final IoQueue writerFactory;
=======
>>>>>>> e8a1548f

    public ParallellBatchImporter( String storeDir, FileSystemAbstraction fileSystem, Configuration config,
            Iterable<KernelExtensionFactory<?>> kernelExtensions, ExecutionMonitor executionMonitor )
    {
        this.storeDir = storeDir;
        this.fileSystem = fileSystem;
        this.config = config;
        this.logging = life.add( createDefaultLogging( stringMap( store_dir.name(), storeDir ) ) );
        this.logger = logging.getConsoleLog( getClass() );
        this.executionMonitor = executionMonitor;
        this.monitors = new Monitors();
        this.writeMonitor = new IoMonitor();

        life.start();
    }

    @Override
    public void doImport( Iterable<InputNode> nodes, Iterable<InputRelationship> relationships,
            IdMapper idMapper ) throws IOException
    {
        // TODO log about import starting

<<<<<<< HEAD
        long startTime = currentTimeMillis();
        try ( BatchingNeoStore neoStore = new BatchingNeoStore( fileSystem, storeDir, config,
                writeMonitor, logging, writerFactory, monitors ) )
=======
        try ( BatchFriendlyNeoStore neoStore = new BatchFriendlyNeoStore( fileSystem, storeDir, config,
                writeMonitor, logging ) )
>>>>>>> e8a1548f
        {
            // Stage 1 -- nodes, properties, labels
            executeStage( new NodeStage( idMapper.wrapNodes( nodes.iterator() ), neoStore ) );

            // Stage 2 -- calculate dense node threshold
            NodeRelationshipLink nodeRelationshipLink = new NodeRelationshipLinkImpl(
                    LongArrayFactory.AUTO, neoStore.getNodeStore().getHighId(), config.denseNodeThreshold() );
            executeStage( new CalculateDenseNodesStage( relationships.iterator(), neoStore,
                    nodeRelationshipLink ) );

            // Stage 3 -- relationships, properties
            executeStage( new RelationshipStage( relationships.iterator(), neoStore, nodeRelationshipLink ) );

            // Switch to reverse updating mode
            neoStore.switchNodeAndRelationshipStoresToUpdateMode();

            // Stage 4 -- set node nextRel fields
            executeStage( new NodeFirstRelationshipStage( neoStore, nodeRelationshipLink ) );

            // Stage 5 -- link relationship chains together
            nodeRelationshipLink.clearRelationships();
            executeStage( new RelationshipLinkbackStage( neoStore, nodeRelationshipLink ) );

            executionMonitor.done();

            logger.log( "Import completed [TODO import stats]" );
        }
        catch ( Throwable t )
        {
            logger.error( "Error during import", t );
            throw Exceptions.launderedException( IOException.class, t );
        }
    }

    private synchronized void executeStage( Stage stage ) throws Exception
    {
        executionMonitor.monitor( stage.execute() );
    }

    @Override
    public void shutdown()
    {
        logger.log( "Shutting down" );
        life.shutdown();
        logger.log( "Successfully shut down [TODO store stats?]" );
    }

    public class NodeStage extends Stage
    {
        public NodeStage( Iterator<InputNode> input, BatchFriendlyNeoStore neoStore )
        {
            super( logging, "Nodes", config );
            input( new IteratorBatcherStep<>( control(), "INPUT", config.batchSize(), input ) );

            NodeStore nodeStore = neoStore.getNodeStore();
            PropertyStore propertyStore = neoStore.getPropertyStore();
            add( new NodeEncoderStep( control(), "ENCODER", config.workAheadSize(), 1,
                    neoStore.getPropertyKeyRepository(), neoStore.getLabelRepository(), nodeStore, propertyStore ) );
            add( new EntityStoreUpdaterStep<>( control(), "WRITER", nodeStore, propertyStore, writeMonitor ) );
        }
    }

    public class CalculateDenseNodesStage extends Stage
    {
        public CalculateDenseNodesStage( Iterator<InputRelationship> input,
                BatchFriendlyNeoStore neoStore, NodeRelationshipLink nodeRelationshipLink )
        {
            super( logging, "Calculate dense nodes", config );
            input( new IteratorBatcherStep<>( control(), "INPUT", config.batchSize(), input ) );

            add( new CalculateDenseNodesStep( control(), config.workAheadSize(), nodeRelationshipLink ) );
        }
    }

    public class RelationshipStage extends Stage
    {
        public RelationshipStage( Iterator<InputRelationship> input, BatchFriendlyNeoStore neoStore,
                NodeRelationshipLink nodeRelationshipLink )
        {
            super( logging, "Relationships", config );
            input( new IteratorBatcherStep<>( control(), "INPUT", config.batchSize(), input ) );

            RelationshipStore relationshipStore = neoStore.getRelationshipStore();
            PropertyStore propertyStore = neoStore.getPropertyStore();
            add( new RelationshipEncoderStep( control(), "ENCODER", config.workAheadSize(), 1,
                    neoStore.getPropertyKeyRepository(), neoStore.getRelationshipTypeRepository(),
                    relationshipStore, propertyStore, nodeRelationshipLink ) );
            add( new EntityStoreUpdaterStep<>( control(), "WRITER", relationshipStore, propertyStore, writeMonitor ) );
        }
    }

    public class NodeFirstRelationshipStage extends Stage
    {
        public NodeFirstRelationshipStage( BatchFriendlyNeoStore neoStore, NodeRelationshipLink nodeRelationshipLink )
        {
            super( logging, "Node first rel", config );
            input( new NodeFirstRelationshipStep( control(), config.batchSize(),
                    neoStore.getNodeStore(), neoStore.getRelationshipGroupStore(), nodeRelationshipLink ) );
        }
    }

    public class RelationshipLinkbackStage extends Stage
    {
        public RelationshipLinkbackStage( BatchFriendlyNeoStore neoStore, NodeRelationshipLink nodeRelationshipLink )
        {
            super( logging, "Relationship back link", config );
            input( new RelationshipLinkbackStep( control(), config.batchSize(),
                    neoStore.getRelationshipStore(), nodeRelationshipLink ) );
        }
    }
}<|MERGE_RESOLUTION|>--- conflicted
+++ resolved
@@ -63,11 +63,7 @@
     private final Logging logging;
     private final ConsoleLogger logger;
     private final LifeSupport life = new LifeSupport();
-<<<<<<< HEAD
     private final Monitors monitors;
-    private final IoQueue writerFactory;
-=======
->>>>>>> e8a1548f
 
     public ParallellBatchImporter( String storeDir, FileSystemAbstraction fileSystem, Configuration config,
             Iterable<KernelExtensionFactory<?>> kernelExtensions, ExecutionMonitor executionMonitor )
@@ -90,14 +86,8 @@
     {
         // TODO log about import starting
 
-<<<<<<< HEAD
-        long startTime = currentTimeMillis();
-        try ( BatchingNeoStore neoStore = new BatchingNeoStore( fileSystem, storeDir, config,
-                writeMonitor, logging, writerFactory, monitors ) )
-=======
         try ( BatchFriendlyNeoStore neoStore = new BatchFriendlyNeoStore( fileSystem, storeDir, config,
-                writeMonitor, logging ) )
->>>>>>> e8a1548f
+                writeMonitor, logging, monitors ) )
         {
             // Stage 1 -- nodes, properties, labels
             executeStage( new NodeStage( idMapper.wrapNodes( nodes.iterator() ), neoStore ) );
@@ -163,7 +153,7 @@
     public class CalculateDenseNodesStage extends Stage
     {
         public CalculateDenseNodesStage( Iterator<InputRelationship> input,
-                BatchFriendlyNeoStore neoStore, NodeRelationshipLink nodeRelationshipLink )
+                                         BatchFriendlyNeoStore neoStore, NodeRelationshipLink nodeRelationshipLink )
         {
             super( logging, "Calculate dense nodes", config );
             input( new IteratorBatcherStep<>( control(), "INPUT", config.batchSize(), input ) );
@@ -175,7 +165,7 @@
     public class RelationshipStage extends Stage
     {
         public RelationshipStage( Iterator<InputRelationship> input, BatchFriendlyNeoStore neoStore,
-                NodeRelationshipLink nodeRelationshipLink )
+                                  NodeRelationshipLink nodeRelationshipLink )
         {
             super( logging, "Relationships", config );
             input( new IteratorBatcherStep<>( control(), "INPUT", config.batchSize(), input ) );

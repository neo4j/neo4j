/*
 * Copyright (c) 2002-2015 "Neo Technology,"
 * Network Engine for Objects in Lund AB [http://neotechnology.com]
 *
 * This file is part of Neo4j.
 *
 * Neo4j is free software: you can redistribute it and/or modify
 * it under the terms of the GNU General Public License as published by
 * the Free Software Foundation, either version 3 of the License, or
 * (at your option) any later version.
 *
 * This program is distributed in the hope that it will be useful,
 * but WITHOUT ANY WARRANTY; without even the implied warranty of
 * MERCHANTABILITY or FITNESS FOR A PARTICULAR PURPOSE.  See the
 * GNU General Public License for more details.
 *
 * You should have received a copy of the GNU General Public License
 * along with this program.  If not, see <http://www.gnu.org/licenses/>.
 */
package org.neo4j.unsafe.batchinsert;

import java.io.File;
import java.io.IOException;
import java.io.PrintStream;
import java.util.ArrayList;
import java.util.Arrays;
import java.util.Collection;
import java.util.Collections;
import java.util.HashMap;
import java.util.Iterator;
import java.util.List;
import java.util.Map;
import java.util.Map.Entry;

import org.neo4j.collection.primitive.PrimitiveLongCollections;
import org.neo4j.function.LongFunction;
import org.neo4j.graphdb.ConstraintViolationException;
import org.neo4j.graphdb.Label;
import org.neo4j.graphdb.NotFoundException;
import org.neo4j.graphdb.RelationshipType;
import org.neo4j.graphdb.factory.GraphDatabaseSettings;
import org.neo4j.graphdb.schema.ConstraintCreator;
import org.neo4j.graphdb.schema.ConstraintDefinition;
import org.neo4j.graphdb.schema.IndexCreator;
import org.neo4j.graphdb.schema.IndexDefinition;
import org.neo4j.helpers.collection.IteratorUtil;
import org.neo4j.helpers.collection.IteratorWrapper;
import org.neo4j.helpers.collection.Visitor;
import org.neo4j.io.fs.FileSystemAbstraction;
import org.neo4j.io.fs.FileUtils;
import org.neo4j.io.pagecache.PageCache;
import org.neo4j.io.pagecache.tracing.PageCacheTracer;
import org.neo4j.kernel.DefaultFileSystemAbstraction;
import org.neo4j.kernel.DefaultIdGeneratorFactory;
import org.neo4j.kernel.EmbeddedGraphDatabase;
import org.neo4j.kernel.IdGeneratorFactory;
import org.neo4j.kernel.IdType;
import org.neo4j.kernel.StoreLocker;
import org.neo4j.kernel.api.constraints.NodePropertyExistenceConstraint;
import org.neo4j.kernel.api.constraints.RelationshipPropertyExistenceConstraint;
import org.neo4j.kernel.api.constraints.UniquenessConstraint;
import org.neo4j.kernel.api.exceptions.KernelException;
import org.neo4j.kernel.api.exceptions.index.IndexCapacityExceededException;
import org.neo4j.kernel.api.exceptions.schema.AlreadyConstrainedException;
import org.neo4j.kernel.api.exceptions.schema.CreateConstraintFailureException;
import org.neo4j.kernel.api.index.IndexConfiguration;
import org.neo4j.kernel.api.index.IndexDescriptor;
import org.neo4j.kernel.api.index.IndexEntryConflictException;
import org.neo4j.kernel.api.index.IndexPopulator;
import org.neo4j.kernel.api.index.InternalIndexState;
import org.neo4j.kernel.api.index.NodePropertyUpdate;
import org.neo4j.kernel.api.index.SchemaIndexProvider;
import org.neo4j.kernel.api.labelscan.LabelScanStore;
import org.neo4j.kernel.api.labelscan.NodeLabelUpdate;
import org.neo4j.kernel.api.properties.DefinedProperty;
import org.neo4j.kernel.configuration.Config;
import org.neo4j.kernel.extension.KernelExtensionFactory;
import org.neo4j.kernel.extension.KernelExtensions;
import org.neo4j.kernel.extension.UnsatisfiedDependencyStrategies;
import org.neo4j.kernel.impl.api.index.IndexStoreView;
import org.neo4j.kernel.impl.api.index.SchemaIndexProviderMap;
import org.neo4j.kernel.impl.api.index.StoreScan;
import org.neo4j.kernel.impl.api.index.sampling.IndexSamplingConfig;
import org.neo4j.kernel.impl.api.scan.LabelScanStoreProvider;
import org.neo4j.kernel.impl.api.store.SchemaCache;
import org.neo4j.kernel.impl.core.RelationshipTypeToken;
import org.neo4j.kernel.impl.core.Token;
import org.neo4j.kernel.impl.coreapi.schema.BaseNodeConstraintCreator;
import org.neo4j.kernel.impl.coreapi.schema.IndexCreatorImpl;
import org.neo4j.kernel.impl.coreapi.schema.IndexDefinitionImpl;
import org.neo4j.kernel.impl.coreapi.schema.InternalSchemaActions;
import org.neo4j.kernel.impl.coreapi.schema.NodePropertyExistenceConstraintDefinition;
import org.neo4j.kernel.impl.coreapi.schema.RelationshipPropertyExistenceConstraintDefinition;
import org.neo4j.kernel.impl.coreapi.schema.UniquenessConstraintDefinition;
import org.neo4j.kernel.impl.constraints.StandardConstraintSemantics;
import org.neo4j.kernel.impl.index.IndexConfigStore;
import org.neo4j.kernel.impl.locking.LockService;
import org.neo4j.kernel.impl.locking.NoOpClient;
import org.neo4j.kernel.impl.locking.ReentrantLockService;
import org.neo4j.kernel.impl.logging.StoreLogService;
import org.neo4j.kernel.impl.pagecache.ConfiguringPageCacheFactory;
import org.neo4j.kernel.impl.pagecache.PageCacheLifecycle;
import org.neo4j.kernel.impl.spi.KernelContext;
import org.neo4j.kernel.impl.store.CountsComputer;
import org.neo4j.kernel.impl.store.LabelTokenStore;
import org.neo4j.kernel.impl.store.NeoStore;
import org.neo4j.kernel.impl.store.NodeLabels;
import org.neo4j.kernel.impl.store.NodeStore;
import org.neo4j.kernel.impl.store.PropertyKeyTokenStore;
import org.neo4j.kernel.impl.store.PropertyStore;
import org.neo4j.kernel.impl.store.RelationshipStore;
import org.neo4j.kernel.impl.store.RelationshipTypeTokenStore;
import org.neo4j.kernel.impl.store.SchemaStore;
import org.neo4j.kernel.impl.store.StoreFactory;
import org.neo4j.kernel.impl.store.UnderlyingStorageException;
import org.neo4j.kernel.impl.store.counts.CountsTracker;
import org.neo4j.kernel.impl.store.id.IdGeneratorImpl;
import org.neo4j.kernel.impl.store.record.DynamicRecord;
import org.neo4j.kernel.impl.store.record.IndexRule;
import org.neo4j.kernel.impl.store.record.LabelTokenRecord;
import org.neo4j.kernel.impl.store.record.NodePropertyExistenceConstraintRule;
import org.neo4j.kernel.impl.store.record.NodeRecord;
import org.neo4j.kernel.impl.store.record.PrimitiveRecord;
import org.neo4j.kernel.impl.store.record.PropertyBlock;
import org.neo4j.kernel.impl.store.record.PropertyKeyTokenRecord;
import org.neo4j.kernel.impl.store.record.PropertyRecord;
import org.neo4j.kernel.impl.store.record.Record;
import org.neo4j.kernel.impl.store.record.RelationshipPropertyExistenceConstraintRule;
import org.neo4j.kernel.impl.store.record.RelationshipRecord;
import org.neo4j.kernel.impl.store.record.RelationshipTypeTokenRecord;
import org.neo4j.kernel.impl.store.record.SchemaRule;
import org.neo4j.kernel.impl.store.record.UniquePropertyConstraintRule;
import org.neo4j.kernel.impl.transaction.state.DefaultSchemaIndexProviderMap;
import org.neo4j.kernel.impl.transaction.state.NeoStoreIndexStoreView;
import org.neo4j.kernel.impl.transaction.state.NeoStoreSupplier;
import org.neo4j.kernel.impl.transaction.state.PropertyCreator;
import org.neo4j.kernel.impl.transaction.state.PropertyDeleter;
import org.neo4j.kernel.impl.transaction.state.PropertyTraverser;
import org.neo4j.kernel.impl.transaction.state.RecordAccess;
import org.neo4j.kernel.impl.transaction.state.RecordAccess.RecordProxy;
import org.neo4j.kernel.impl.transaction.state.RelationshipCreator;
import org.neo4j.kernel.impl.transaction.state.RelationshipGroupGetter;
import org.neo4j.kernel.impl.util.Dependencies;
import org.neo4j.kernel.impl.util.Listener;
import org.neo4j.kernel.lifecycle.LifeSupport;
import org.neo4j.kernel.monitoring.Monitors;
import org.neo4j.logging.Log;
import org.neo4j.logging.NullLog;

import static java.lang.Boolean.parseBoolean;
import static org.neo4j.collection.primitive.PrimitiveLongCollections.map;
import static org.neo4j.graphdb.DynamicLabel.label;
import static org.neo4j.helpers.collection.IteratorUtil.first;
import static org.neo4j.kernel.impl.store.NodeLabelsField.parseLabelsField;
import static org.neo4j.kernel.impl.store.PropertyStore.encodeString;
import static org.neo4j.kernel.impl.util.IoPrimitiveUtils.safeCastLongToInt;

/**
 * @deprecated will be moved to an internal package in a future release
 */
@Deprecated
public class BatchInserterImpl implements BatchInserter
{
    private static final long MAX_NODE_ID = IdType.NODE.getMaxValue();

    private final LifeSupport life;
    private final NeoStore neoStore;
    private final IndexConfigStore indexStore;
    private final File storeDir;
    private final BatchTokenHolder propertyKeyTokens;
    private final BatchTokenHolder relationshipTypeTokens;
    private final BatchTokenHolder labelTokens;
    private final IdGeneratorFactory idGeneratorFactory;
    private final SchemaIndexProviderMap schemaIndexProviders;
    private final LabelScanStore labelScanStore;
    private final StoreLogService logService;
    private final Log msgLog;
    private final FileSystemAbstraction fileSystem;
    private final SchemaCache schemaCache;
    private final Config config;
    private final BatchInserterImpl.BatchSchemaActions actions;
    private final StoreLocker storeLocker;
    private boolean labelsTouched;

    private final LongFunction<Label> labelIdToLabelFunction = new LongFunction<Label>()
    {
        @Override
        public Label apply( long from )
        {
            return label( labelTokens.byId( safeCastLongToInt( from ) ).name() );
        }
    };

    private boolean isShutdown = false;

    private FlushStrategy flushStrategy;
    // Helper structure for setNodeProperty
    private final RelationshipCreator relationshipCreator;
    private final DirectRecordAccessSet recordAccess;
    private final PropertyTraverser propertyTraverser;
    private final PropertyCreator propertyCreator;
    private final PropertyDeleter propertyDeletor;

    /**
     * @deprecated use {@link #BatchInserterImpl(File, Map)} instead
     */
    @Deprecated
    BatchInserterImpl( String storeDir,
                       Map<String, String> stringParams ) throws IOException
    {
        this( new File( FileUtils.fixSeparatorsInPath( storeDir ) ), stringParams );
    }

    /**
     * @deprecated use {@link #BatchInserterImpl(File, FileSystemAbstraction, Map, Iterable)} instead
     */
    @Deprecated
    BatchInserterImpl( String storeDir, final FileSystemAbstraction fileSystem,
                       Map<String, String> stringParams, Iterable<KernelExtensionFactory<?>> kernelExtensions ) throws IOException
    {
        this( new File( FileUtils.fixSeparatorsInPath( storeDir ) ),
                fileSystem,
                stringParams,
                kernelExtensions
        );
    }

    BatchInserterImpl( File storeDir,
                       Map<String, String> stringParams ) throws IOException
    {
        this( storeDir,
              new DefaultFileSystemAbstraction(),
              stringParams,
              Collections.<KernelExtensionFactory<?>>emptyList()
        );
    }

    BatchInserterImpl( final File storeDir, final FileSystemAbstraction fileSystem,
                       Map<String, String> stringParams, Iterable<KernelExtensionFactory<?>> kernelExtensions ) throws IOException
    {
        rejectAutoUpgrade( stringParams );
        Map<String, String> params = getDefaultParams();
        params.putAll( stringParams );
        this.config = new Config( params, GraphDatabaseSettings.class );
        Monitors monitors = new Monitors();

        life = new LifeSupport();
        this.fileSystem = fileSystem;
        this.storeDir = storeDir;
        ConfiguringPageCacheFactory pageCacheFactory = new ConfiguringPageCacheFactory(
                fileSystem, config, PageCacheTracer.NULL, NullLog.getInstance() );
        PageCache pageCache = pageCacheFactory.getOrCreatePageCache();
        life.add( new PageCacheLifecycle( pageCache ) );

        logService = life.add( StoreLogService.inStoreDirectory( fileSystem, this.storeDir ) );
        msgLog = logService.getInternalLog( getClass() );
        storeLocker = new StoreLocker( fileSystem );
        storeLocker.checkLock( this.storeDir );

        boolean dump = config.get( GraphDatabaseSettings.dump_configuration );
        this.idGeneratorFactory = new DefaultIdGeneratorFactory( fileSystem );

        StoreFactory sf = new StoreFactory(
                this.storeDir,
                config,
                idGeneratorFactory,
                pageCache,
                fileSystem,
                logService.getInternalLogProvider(),
                monitors );

        if ( dump )
        {
            dumpConfiguration( params, System.out );
        }
        msgLog.info( Thread.currentThread() + " Starting BatchInserter(" + this + ")" );
        life.start();
<<<<<<< HEAD
        neoStore = sf.newNeoStore( true );
        neoStore.verifyStoreOk();
        neoStore.makeStoreOk();
        List<Token> indexes = getPropertyKeyTokenStore().getTokens( 10000 );
=======
        neoStores = sf.openNeoStores( true );
        neoStores.verifyStoreOk();

        nodeStore = neoStores.getNodeStore();
        relationshipStore = neoStores.getRelationshipStore();
        relationshipTypeTokenStore = neoStores.getRelationshipTypeTokenStore();
        propertyKeyTokenStore = neoStores.getPropertyKeyTokenStore();
        propertyStore = neoStores.getPropertyStore();
        relationshipGroupStore = neoStores.getRelationshipGroupStore();
        schemaStore = neoStores.getSchemaStore();
        labelTokenStore = neoStores.getLabelTokenStore();

        List<Token> indexes = propertyKeyTokenStore.getTokens( 10000 );
>>>>>>> 9695e083
        propertyKeyTokens = new BatchTokenHolder( indexes );
        labelTokens = new BatchTokenHolder( neoStore.getLabelTokenStore().getTokens( Integer.MAX_VALUE ) );
        List<RelationshipTypeToken> types = getRelationshipTypeStore().getTokens( Integer.MAX_VALUE );
        relationshipTypeTokens = new BatchTokenHolder( types );
        indexStore = life.add( new IndexConfigStore( this.storeDir, fileSystem ) );
        schemaCache = new SchemaCache( new StandardConstraintSemantics(), neoStore.getSchemaStore() );

        Dependencies deps = new Dependencies();
        deps.satisfyDependencies( fileSystem, config, logService, new NeoStoreSupplier()
                        {
                            @Override
                            public NeoStore get()
                            {
                                return neoStore;
                            }
                        } );

        KernelContext kernelContext = new KernelContext()
        {
            @Override
            public FileSystemAbstraction fileSystem()
            {
                return fileSystem;
            }

            @Override
            public File storeDir()
            {
                return storeDir;
            }
        };
        KernelExtensions extensions = life
                .add( new KernelExtensions( kernelContext, kernelExtensions, deps,
                                            UnsatisfiedDependencyStrategies.ignore() ) );

        SchemaIndexProvider provider = extensions.resolveDependency( SchemaIndexProvider.class,
                SchemaIndexProvider.HIGHEST_PRIORITIZED_OR_NONE );
        schemaIndexProviders = new DefaultSchemaIndexProviderMap( provider );
        labelScanStore = life.add( extensions.resolveDependency( LabelScanStoreProvider.class,
                LabelScanStoreProvider.HIGHEST_PRIORITIZED ).getLabelScanStore() );
        actions = new BatchSchemaActions();

        // Record access
        recordAccess = new DirectRecordAccessSet( neoStore );
        relationshipCreator = new RelationshipCreator( new NoOpClient(),
                new RelationshipGroupGetter( neoStore.getRelationshipGroupStore() ), neoStore.getDenseNodeThreshold() );
        propertyTraverser = new PropertyTraverser();
        propertyCreator = new PropertyCreator( getPropertyStore(), propertyTraverser );
        propertyDeletor = new PropertyDeleter( getPropertyStore(), propertyTraverser );

        flushStrategy = new BatchedFlushStrategy( recordAccess, config.get( GraphDatabaseSettings
                .batch_inserter_batch_size ) );
    }

    private Map<String, String> getDefaultParams()
    {
        Map<String, String> params = new HashMap<>();
        params.put( GraphDatabaseSettings.pagecache_memory.name(), "32m" );
        return params;
    }

    @Override
    public boolean nodeHasProperty( long node, String propertyName )
    {
        return primitiveHasProperty( getNodeRecord( node ).forChangingData(), propertyName );
    }

    @Override
    public boolean relationshipHasProperty( long relationship, String propertyName )
    {
        return primitiveHasProperty(
                recordAccess.getRelRecords().getOrLoad( relationship, null ).forReadingData(), propertyName );
    }

    @Override
    public void setNodeProperty( long node, String propertyName, Object propertyValue )
    {
        RecordProxy<Long,NodeRecord,Void> nodeRecord = getNodeRecord( node );
        setPrimitiveProperty( nodeRecord, propertyName, propertyValue );

        flushStrategy.flush();
    }

    @Override
    public void setRelationshipProperty( long relationship, String propertyName, Object propertyValue )
    {
        RecordProxy<Long,RelationshipRecord,Void> relationshipRecord = getRelationshipRecord( relationship );
        setPrimitiveProperty( relationshipRecord, propertyName, propertyValue );

        flushStrategy.flush();
    }

    @Override
    public void removeNodeProperty( long node, String propertyName )
    {
        int propertyKey = getOrCreatePropertyKeyId( propertyName );
        propertyDeletor.removeProperty( getNodeRecord( node ), propertyKey, recordAccess.getPropertyRecords() );
        flushStrategy.flush();
    }

    @Override
    public void removeRelationshipProperty( long relationship,
                                            String propertyName )
    {
        int propertyKey = getOrCreatePropertyKeyId( propertyName );
        propertyDeletor.removeProperty( getRelationshipRecord( relationship ), propertyKey,
                recordAccess.getPropertyRecords() );
        flushStrategy.flush();
    }

    @Override
    public IndexCreator createDeferredSchemaIndex( Label label )
    {
        return new IndexCreatorImpl( actions, label );
    }

    private void removePropertyIfExist( RecordProxy<Long, ? extends PrimitiveRecord,Void> recordProxy,
            int propertyKey, RecordAccess<Long,PropertyRecord,PrimitiveRecord> propertyRecords )
    {
        if ( propertyTraverser.findPropertyRecordContaining( recordProxy.forReadingData(),
                propertyKey, propertyRecords, false ) != Record.NO_NEXT_PROPERTY.intValue() )
        {
            propertyDeletor.removeProperty( recordProxy, propertyKey, propertyRecords );
        }
    }

    private void setPrimitiveProperty( RecordProxy<Long,? extends PrimitiveRecord,Void> primitiveRecord,
            String propertyName, Object propertyValue )
    {
        int propertyKey = getOrCreatePropertyKeyId( propertyName );
        RecordAccess<Long,PropertyRecord,PrimitiveRecord> propertyRecords = recordAccess.getPropertyRecords();

        removePropertyIfExist( primitiveRecord, propertyKey, propertyRecords );
        propertyCreator.primitiveAddProperty( primitiveRecord, propertyKey, propertyValue, propertyRecords );
    }

    private void validateIndexCanBeCreated( int labelId, int propertyKeyId )
    {
        verifyIndexOrUniquenessConstraintCanBeCreated( labelId, propertyKeyId,
                "Index for given {label;property} already exists" );
    }

    private void validateUniquenessConstraintCanBeCreated( int labelId, int propertyKeyId )
    {
        verifyIndexOrUniquenessConstraintCanBeCreated( labelId, propertyKeyId,
                "It is not allowed to create uniqueness constraints and indexes on the same {label;property}" );
    }

    private void verifyIndexOrUniquenessConstraintCanBeCreated( int labelId, int propertyKeyId, String errorMessage )
    {
        for ( SchemaRule rule : schemaCache.schemaRulesForLabel( labelId ) )
        {
            int otherPropertyKeyId;

            switch ( rule.getKind() )
            {
            case INDEX_RULE:
            case CONSTRAINT_INDEX_RULE:
                otherPropertyKeyId = ((IndexRule) rule).getPropertyKey();
                break;
            case UNIQUENESS_CONSTRAINT:
                otherPropertyKeyId = ((UniquePropertyConstraintRule) rule).getPropertyKey();
                break;
            case NODE_PROPERTY_EXISTENCE_CONSTRAINT:
                continue;
            default:
                throw new IllegalStateException( "Case not handled for " + rule.getKind() );
            }

            if ( otherPropertyKeyId == propertyKeyId )
            {
                throw new ConstraintViolationException( errorMessage );
            }
        }
    }

    private void validateNodePropertyExistenceConstraintCanBeCreated( int labelId, int propertyKeyId )
    {
        for ( SchemaRule rule : schemaCache.schemaRulesForLabel( labelId ) )
        {
            if ( rule.getKind() == SchemaRule.Kind.NODE_PROPERTY_EXISTENCE_CONSTRAINT &&
                 propertyKeyId == ((NodePropertyExistenceConstraintRule) rule).getPropertyKey() )
            {
                throw new ConstraintViolationException(
                        "Node property existence constraint for given {label;property} already exists" );
            }
        }
    }

    private void validateRelationshipConstraintCanBeCreated( int typeId, int propertyKeyId )
    {
        for ( SchemaRule rule : schemaCache.schemaRulesForRelationshipType( typeId ) )
        {
            if ( rule.getKind() == SchemaRule.Kind.RELATIONSHIP_PROPERTY_EXISTENCE_CONSTRAINT &&
                 propertyKeyId == ((RelationshipPropertyExistenceConstraintRule) rule).getPropertyKey() )
            {
                throw new ConstraintViolationException(
                        "Relationship property existence constraint for given {type;property} already exists" );
            }
        }
    }

    private void createIndexRule( int labelId, int propertyKeyId )
    {
        SchemaStore schemaStore = getSchemaStore();
        IndexRule schemaRule = IndexRule.indexRule( schemaStore.nextId(), labelId, propertyKeyId,
                                                    this.schemaIndexProviders.getDefaultProvider()
                                                                             .getProviderDescriptor() );
        for ( DynamicRecord record : schemaStore.allocateFrom( schemaRule ) )
        {
            schemaStore.updateRecord( record );
        }
        schemaCache.addSchemaRule( schemaRule );
        labelsTouched = true;
        flushStrategy.forceFlush();
    }

    private void repopulateAllIndexes() throws IOException, IndexCapacityExceededException, IndexEntryConflictException
    {
        if ( !labelsTouched )
        {
            return;
        }

        final IndexRule[] rules = getIndexesNeedingPopulation();
        final IndexPopulator[] populators = new IndexPopulator[rules.length];
        // the store is uncontended at this point, so creating a local LockService is safe.
        LockService locks = new ReentrantLockService();
        IndexStoreView storeView = new NeoStoreIndexStoreView( locks, neoStore );

        final int[] labelIds = new int[rules.length];
        final int[] propertyKeyIds = new int[rules.length];

        for ( int i = 0; i < labelIds.length; i++ )
        {
            IndexRule rule = rules[i];
            int labelId = rule.getLabel();
            int propertyKeyId = rule.getPropertyKey();
            labelIds[i] = labelId;
            propertyKeyIds[i] = propertyKeyId;

            IndexDescriptor descriptor = new IndexDescriptor( labelId, propertyKeyId );
            boolean isConstraint = rule.isConstraintIndex();
            populators[i] = schemaIndexProviders.apply( rule.getProviderDescriptor() )
                                                .getPopulator( rule.getId(),
                                                        descriptor,
                                                        new IndexConfiguration( isConstraint ),
                                                        new IndexSamplingConfig( config ) );
            populators[i].create();
        }

        Visitor<NodePropertyUpdate, IOException> propertyUpdateVisitor = new Visitor<NodePropertyUpdate, IOException>()
        {
            @Override
            public boolean visit( NodePropertyUpdate update ) throws IOException
            {
                // Do a lookup from which property has changed to a list of indexes worried about that property.
                int propertyKeyInQuestion = update.getPropertyKeyId();
                for ( int i = 0; i < propertyKeyIds.length; i++ )
                {
                    if ( propertyKeyIds[i] == propertyKeyInQuestion )
                    {
                        if ( update.forLabel( labelIds[i] ) )
                        {
                            try
                            {
                                populators[i].add( update.getNodeId(), update.getValueAfter() );
                            }
                            catch ( IndexEntryConflictException conflict )
                            {
                                throw conflict.notAllowed( rules[i].getLabel(), rules[i].getPropertyKey() );
                            }
                            catch ( IndexCapacityExceededException e )
                            {
                                throw new UnderlyingStorageException( e );
                            }
                        }
                    }
                }
                return true;
            }
        };

        InitialNodeLabelCreationVisitor labelUpdateVisitor = new InitialNodeLabelCreationVisitor();
        StoreScan<IOException> storeScan = storeView.visitNodes( labelIds, propertyKeyIds,
                propertyUpdateVisitor, labelUpdateVisitor );
        storeScan.run();

        for ( IndexPopulator populator : populators )
        {
            populator.verifyDeferredConstraints( storeView );
            populator.close( true );
        }
        labelUpdateVisitor.close();
    }

    private void rebuildCounts()
    {
        CountsTracker counts = neoStore.getCounts();
        try
        {
            counts.start();
        }
        catch ( IOException e )
        {
            throw new UnderlyingStorageException( e );
        }

        CountsComputer.recomputeCounts( neoStore );
    }

    private class InitialNodeLabelCreationVisitor implements Visitor<NodeLabelUpdate, IOException>
    {
        LabelScanWriter writer = labelScanStore.newWriter();

        @Override
        public boolean visit( NodeLabelUpdate update ) throws IOException
        {
            try
            {
                writer.write( update );
            }
            catch ( IndexCapacityExceededException e )
            {
                throw new UnderlyingStorageException( e );
            }
            return true;
        }

        public void close() throws IOException
        {
            writer.close();
        }
    }

    private IndexRule[] getIndexesNeedingPopulation()
    {
        List<IndexRule> indexesNeedingPopulation = new ArrayList<>();
        for ( SchemaRule rule : schemaCache.schemaRules() )
        {
            if ( rule.getKind().isIndex() )
            {
                IndexRule indexRule = (IndexRule) rule;
                SchemaIndexProvider provider =
                        schemaIndexProviders.apply( indexRule.getProviderDescriptor() );
                if ( provider.getInitialState( indexRule.getId() ) != InternalIndexState.FAILED )
                {
                    indexesNeedingPopulation.add( indexRule );
                }
            }
        }
        return indexesNeedingPopulation.toArray( new IndexRule[indexesNeedingPopulation.size()] );
    }

    @Override
    public ConstraintCreator createDeferredConstraint( Label label )
    {
        return new BaseNodeConstraintCreator( new BatchSchemaActions(), label );
    }

    private void createConstraintRule( UniquenessConstraint constraint )
    {
        // TODO: Do not create duplicate index

        SchemaStore schemaStore = getSchemaStore();

        long indexRuleId = schemaStore.nextId();
        long constraintRuleId = schemaStore.nextId();

        IndexRule indexRule = IndexRule.constraintIndexRule(
                indexRuleId, constraint.label(), constraint.propertyKey(),
                this.schemaIndexProviders.getDefaultProvider().getProviderDescriptor(),
                constraintRuleId );
        UniquePropertyConstraintRule
                constraintRule = UniquePropertyConstraintRule.uniquenessConstraintRule(
                constraintRuleId, constraint.label(), constraint.propertyKey(), indexRuleId );

        for ( DynamicRecord record : schemaStore.allocateFrom( constraintRule ) )
        {
            schemaStore.updateRecord( record );
        }
        schemaCache.addSchemaRule( constraintRule );
        for ( DynamicRecord record : schemaStore.allocateFrom( indexRule ) )
        {
            schemaStore.updateRecord( record );
        }
        schemaCache.addSchemaRule( indexRule );
        labelsTouched = true;
        flushStrategy.forceFlush();
    }

    private void createConstraintRule( NodePropertyExistenceConstraint constraint )
    {
        SchemaStore schemaStore = getSchemaStore();

        SchemaRule rule = NodePropertyExistenceConstraintRule.nodePropertyExistenceConstraintRule( schemaStore.nextId(),
                constraint.label(), constraint.propertyKey() );

        for ( DynamicRecord record : schemaStore.allocateFrom( rule ) )
        {
            schemaStore.updateRecord( record );
        }
        schemaCache.addSchemaRule( rule );
        labelsTouched = true;
        flushStrategy.forceFlush();
    }

    private void createConstraintRule( RelationshipPropertyExistenceConstraint constraint )
    {
        SchemaStore schemaStore = getSchemaStore();

        SchemaRule rule = RelationshipPropertyExistenceConstraintRule.relPropertyExistenceConstraintRule(
                schemaStore.nextId(), constraint.relationshipType(), constraint.propertyKey() );

        for ( DynamicRecord record : schemaStore.allocateFrom( rule ) )
        {
            schemaStore.updateRecord( record );
        }
        schemaCache.addSchemaRule( rule );
        flushStrategy.forceFlush();
    }

    private int getOrCreatePropertyKeyId( String name )
    {
        int propertyKeyId = tokenIdByName( propertyKeyTokens, name );
        if ( propertyKeyId == -1 )
        {
            propertyKeyId = createNewPropertyKeyId( name );
        }
        return propertyKeyId;
    }

    private int getOrCreateRelationshipTypeToken( RelationshipType type )
    {
        int typeId = tokenIdByName( relationshipTypeTokens, type.name() );
        if ( typeId == -1 )
        {
            typeId = createNewRelationshipType( type.name() );
        }
        return typeId;
    }

    private int getOrCreateLabelId( String name )
    {
        int labelId = tokenIdByName( labelTokens, name );
        if ( labelId == -1 )
        {
            labelId = createNewLabelId( name );
        }
        return labelId;
    }

    private int getOrCreateRelationshipTypeId( String name )
    {
        int relationshipTypeId = tokenIdByName( relationshipTypeTokens, name );
        if ( relationshipTypeId == -1 )
        {
            relationshipTypeId = createNewRelationshipType( name );
        }
        return relationshipTypeId;
    }

    private int tokenIdByName( BatchTokenHolder tokens, String name )
    {
        Token token = tokens.byName( name );
        return token != null ? token.id() : -1;
    }

    private boolean primitiveHasProperty( PrimitiveRecord record, String propertyName )
    {
        int propertyKeyId = tokenIdByName( propertyKeyTokens, propertyName );
        return propertyKeyId != -1 && propertyTraverser.findPropertyRecordContaining( record, propertyKeyId,
                recordAccess.getPropertyRecords(), false ) != Record.NO_NEXT_PROPERTY.intValue();
    }

    private void rejectAutoUpgrade( Map<String, String> params )
    {
        if ( parseBoolean( params.get( GraphDatabaseSettings.allow_store_upgrade.name() ) ) )
        {
            throw new IllegalArgumentException( "Batch inserter is not allowed to do upgrade of a store" +
                                                ", use " + EmbeddedGraphDatabase.class.getSimpleName() + " instead" );
        }
    }

    @Override
    public long createNode( Map<String, Object> properties, Label... labels )
    {
        return internalCreateNode( getNodeStore().nextId(), properties, labels );
    }

    private long internalCreateNode( long nodeId, Map<String, Object> properties, Label... labels )
    {
        NodeRecord nodeRecord = recordAccess.getNodeRecords().create( nodeId, null ).forChangingData();
        nodeRecord.setInUse( true );
        nodeRecord.setCreated();
        nodeRecord.setNextProp( propertyCreator.createPropertyChain( nodeRecord,
                propertiesIterator( properties ), recordAccess.getPropertyRecords() ) );

        if ( labels.length > 0 )
        {
            setNodeLabels( nodeRecord, labels );
        }

        flushStrategy.flush();
        return nodeId;
    }

    private Iterator<PropertyBlock> propertiesIterator( Map<String, Object> properties )
    {
        if ( properties == null || properties.isEmpty() )
        {
            return IteratorUtil.emptyIterator();
        }
        return new IteratorWrapper<PropertyBlock, Map.Entry<String,Object>>( properties.entrySet().iterator() )
        {
            @Override
            protected PropertyBlock underlyingObjectToObject( Entry<String, Object> property )
            {
                return propertyCreator.encodePropertyValue(
                        getOrCreatePropertyKeyId( property.getKey() ), property.getValue() );
            }
        };
    }

    private void setNodeLabels( NodeRecord nodeRecord, Label... labels )
    {
        NodeLabels nodeLabels = parseLabelsField( nodeRecord );
        getNodeStore().updateDynamicLabelRecords( nodeLabels.put( getOrCreateLabelIds( labels ), getNodeStore(),
                getNodeStore().getDynamicLabelStore() ) );
        labelsTouched = true;
    }

    private long[] getOrCreateLabelIds( Label[] labels )
    {
        long[] ids = new long[labels.length];
        int cursor = 0;
        for ( int i = 0; i < ids.length; i++ )
        {
            int labelId = getOrCreateLabelId( labels[i].name() );
            if ( !arrayContains( ids, cursor, labelId ) )
            {
                ids[cursor++] = labelId;
            }
        }
        if ( cursor < ids.length )
        {
            ids = Arrays.copyOf( ids, cursor );
        }
        return ids;
    }

    private boolean arrayContains( long[] ids, int cursor, int labelId )
    {
        for ( int i = 0; i < cursor; i++ )
        {
            if ( ids[i] == labelId )
            {
                return true;
            }
        }
        return false;
    }

    @Override
    public void createNode( long id, Map<String, Object> properties, Label... labels )
    {
        if ( id < 0 || id > MAX_NODE_ID )
        {
            throw new IllegalArgumentException( "id=" + id );
        }
        if ( id == IdGeneratorImpl.INTEGER_MINUS_ONE )
        {
            throw new IllegalArgumentException( "id " + id + " is reserved for internal use" );
        }
        NodeStore nodeStore = neoStore.getNodeStore();
        if ( neoStore.getNodeStore().loadLightNode( id ) != null )
        {
            throw new IllegalArgumentException( "id=" + id + " already in use" );
        }
        long highId = nodeStore.getHighId();
        if ( highId <= id )
        {
            nodeStore.setHighestPossibleIdInUse( id );
        }
        internalCreateNode( id, properties, labels );
    }

    @Override
    public void setNodeLabels( long node, Label... labels )
    {
        NodeRecord record = getNodeRecord( node ).forChangingData();
        setNodeLabels( record, labels );
        flushStrategy.flush();
    }

    @Override
    public Iterable<Label> getNodeLabels( final long node )
    {
        return new Iterable<Label>()
        {
            @Override
            public Iterator<Label> iterator()
            {
                NodeRecord record = getNodeRecord( node ).forReadingData();
                long[] labels = parseLabelsField( record ).get( getNodeStore() );
                return map( labelIdToLabelFunction, PrimitiveLongCollections.iterator( labels ) );
            }
        };
    }

    @Override
    public boolean nodeHasLabel( long node, Label label )
    {
        int labelId = tokenIdByName( labelTokens, label.name() );
        return labelId != -1 && nodeHasLabel( node, labelId );
    }

    private boolean nodeHasLabel( long node, int labelId )
    {
        NodeRecord record = getNodeRecord( node ).forReadingData();
        for ( long label : parseLabelsField( record ).get( getNodeStore() ) )
        {
            if ( label == labelId )
            {
                return true;
            }
        }
        return false;
    }

    @Override
    public long createRelationship( long node1, long node2, RelationshipType type,
            Map<String, Object> properties )
    {
        long id = neoStore.getRelationshipStore().nextId();
        int typeId = getOrCreateRelationshipTypeToken( type );
        relationshipCreator.relationshipCreate( id, typeId, node1, node2, recordAccess );
        if ( properties != null && !properties.isEmpty() )
        {
            RelationshipRecord record = recordAccess.getRelRecords().getOrLoad( id, null ).forChangingData();
            record.setNextProp( propertyCreator.createPropertyChain( record,
                    propertiesIterator( properties ), recordAccess.getPropertyRecords() ) );
        }
        flushStrategy.flush();
        return id;
    }

    @Override
    public void setNodeProperties( long node, Map<String, Object> properties )
    {
        NodeRecord record = getNodeRecord( node ).forChangingData();
        if ( record.getNextProp() != Record.NO_NEXT_PROPERTY.intValue() )
        {
            propertyDeletor.deletePropertyChain( record, recordAccess.getPropertyRecords() );
        }
        record.setNextProp( propertyCreator.createPropertyChain( record, propertiesIterator( properties ),
                recordAccess.getPropertyRecords() ) );
        flushStrategy.flush();
    }

    @Override
    public void setRelationshipProperties( long rel, Map<String, Object> properties )
    {
        RelationshipRecord record = recordAccess.getRelRecords().getOrLoad( rel, null ).forChangingData();
        if ( record.getNextProp() != Record.NO_NEXT_PROPERTY.intValue() )
        {
            propertyDeletor.deletePropertyChain( record, recordAccess.getPropertyRecords() );
        }
        record.setNextProp( propertyCreator.createPropertyChain( record, propertiesIterator( properties ),
                recordAccess.getPropertyRecords() ) );
        flushStrategy.flush();
    }

    @Override
    public boolean nodeExists( long nodeId )
    {
        flushStrategy.forceFlush();
        return neoStore.getNodeStore().loadLightNode( nodeId ) != null;
    }

    @Override
    public Map<String, Object> getNodeProperties( long nodeId )
    {
        NodeRecord record = getNodeRecord( nodeId ).forReadingData();
        if ( record.getNextProp() != Record.NO_NEXT_PROPERTY.intValue() )
        {
            return getPropertyChain( record.getNextProp() );
        }
        return Collections.emptyMap();
    }

    @Override
    public Iterable<Long> getRelationshipIds( long nodeId )
    {
        flushStrategy.forceFlush();
        return new BatchRelationshipIterable<Long>( neoStore, nodeId )
        {
            @Override
            protected Long nextFrom( long relId, int type, long startNode, long endNode )
            {
                return relId;
            }
        };
    }

    @Override
    public Iterable<BatchRelationship> getRelationships( long nodeId )
    {
        flushStrategy.forceFlush();
        return new BatchRelationshipIterable<BatchRelationship>( neoStore, nodeId )
        {
            @Override
            protected BatchRelationship nextFrom( long relId, int type, long startNode, long endNode )
            {
                return new BatchRelationship( relId, startNode, endNode,
                        (RelationshipType) relationshipTypeTokens.byId( type ) );
            }
        };
    }

    @Override
    public BatchRelationship getRelationshipById( long relId )
    {
        RelationshipRecord record = getRelationshipRecord( relId ).forReadingData();
        RelationshipType type = (RelationshipType) relationshipTypeTokens.byId( record.getType() );
        return new BatchRelationship( record.getId(), record.getFirstNode(), record.getSecondNode(), type );
    }

    @Override
    public Map<String, Object> getRelationshipProperties( long relId )
    {
        RelationshipRecord record = recordAccess.getRelRecords().getOrLoad( relId, null ).forChangingData();
        if ( record.getNextProp() != Record.NO_NEXT_PROPERTY.intValue() )
        {
            return getPropertyChain( record.getNextProp() );
        }
        return Collections.emptyMap();
    }

    @Override
    public void shutdown()
    {
        if ( isShutdown )
        {
            throw new IllegalStateException( "Batch inserter already has shutdown" );
        }
        isShutdown = true;

        flushStrategy.forceFlush();

        try
        {
            repopulateAllIndexes();
        }
        catch ( IOException | IndexCapacityExceededException | IndexEntryConflictException e )
        {
            throw new RuntimeException( e );
        }
        rebuildCounts();
        neoStore.close();

        try
        {
            storeLocker.release();
        }
        catch ( IOException e )
        {
            throw new UnderlyingStorageException( "Could not release store lock", e );
        }

        msgLog.info( Thread.currentThread() + " Clean shutdown on BatchInserter(" + this + ")", true );
        life.shutdown();
    }

    @Override
    public String toString()
    {
        return "EmbeddedBatchInserter[" + storeDir + "]";
    }

    private Map<String, Object> getPropertyChain( long nextProp )
    {
        final Map<String, Object> map = new HashMap<>();
        propertyTraverser.getPropertyChain( nextProp, recordAccess.getPropertyRecords(), new Listener<PropertyBlock>()
        {
            @Override
            public void receive( PropertyBlock propBlock )
            {
                String key = propertyKeyTokens.byId( propBlock.getKeyIndexId() ).name();
                DefinedProperty propertyData = propBlock.newPropertyData( getPropertyStore() );
                Object value = propertyData.value() != null ? propertyData.value() :
                               propBlock.getType().getValue( propBlock, getPropertyStore() );
                map.put( key, value );
            }
        } );
        return map;
    }

    private int createNewPropertyKeyId( String stringKey )
    {
        PropertyKeyTokenStore idxStore = getPropertyKeyTokenStore();
        int keyId = (int) idxStore.nextId();
        PropertyKeyTokenRecord record = new PropertyKeyTokenRecord( keyId );
        record.setInUse( true );
        record.setCreated();
        Collection<DynamicRecord> keyRecords =
                idxStore.allocateNameRecords( encodeString( stringKey ) );
        record.setNameId( (int) first( keyRecords ).getId() );
        record.addNameRecords( keyRecords );
        idxStore.updateRecord( record );
        propertyKeyTokens.addToken( new Token( stringKey, keyId ) );
        return keyId;
    }

    private int createNewLabelId( String stringKey )
    {
        LabelTokenStore labelTokenStore = neoStore.getLabelTokenStore();
        int keyId = (int) labelTokenStore.nextId();
        LabelTokenRecord record = new LabelTokenRecord( keyId );
        record.setInUse( true );
        record.setCreated();
        Collection<DynamicRecord> keyRecords =
                labelTokenStore.allocateNameRecords( encodeString( stringKey ) );
        record.setNameId( (int) first( keyRecords ).getId() );
        record.addNameRecords( keyRecords );
        labelTokenStore.updateRecord( record );
        labelTokens.addToken( new Token( stringKey, keyId ) );
        return keyId;
    }

    private int createNewRelationshipType( String name )
    {
        RelationshipTypeTokenStore typeStore = getRelationshipTypeStore();
        int id = (int) typeStore.nextId();
        RelationshipTypeTokenRecord record = new RelationshipTypeTokenRecord( id );
        record.setInUse( true );
        record.setCreated();
        Collection<DynamicRecord> nameRecords = typeStore.allocateNameRecords( encodeString( name ) );
        record.setNameId( (int) first( nameRecords ).getId() );
        record.addNameRecords( nameRecords );
        typeStore.updateRecord( record );
        relationshipTypeTokens.addToken( new RelationshipTypeToken( name, id ) );
        return id;
    }

    private NodeStore getNodeStore()
    {
        return neoStore.getNodeStore();
    }

    private RelationshipStore getRelationshipStore()
    {
        return neoStore.getRelationshipStore();
    }

    private PropertyStore getPropertyStore()
    {
        return neoStore.getPropertyStore();
    }

    private PropertyKeyTokenStore getPropertyKeyTokenStore()
    {
        return neoStore.getPropertyKeyTokenStore();
    }

    private RelationshipTypeTokenStore getRelationshipTypeStore()
    {
        return neoStore.getRelationshipTypeTokenStore();
    }

    private SchemaStore getSchemaStore()
    {
        return neoStore.getSchemaStore();
    }

    private RecordProxy<Long,NodeRecord,Void> getNodeRecord( long id )
    {
        if ( id < 0 || id >= getNodeStore().getHighId() )
        {
            throw new NotFoundException( "id=" + id );
        }
        return recordAccess.getNodeRecords().getOrLoad( id, null );
    }

    private RecordProxy<Long,RelationshipRecord,Void> getRelationshipRecord( long id )
    {
        if ( id < 0 || id >= getRelationshipStore().getHighId() )
        {
            throw new NotFoundException( "id=" + id );
        }
        return recordAccess.getRelRecords().getOrLoad( id, null );
    }

    @Override
    public String getStoreDir()
    {
        return storeDir.getPath();
    }

    // needed by lucene-index
    public IndexConfigStore getIndexStore()
    {
        return this.indexStore;
    }

    public IdGeneratorFactory getIdGeneratorFactory()
    {
        return idGeneratorFactory;
    }

    private void dumpConfiguration( Map<String,String> config, PrintStream out )
    {
        for ( String key : config.keySet() )
        {
            Object value = config.get( key );
            if ( value != null )
            {
                out.println( key + "=" + value );
            }
        }
    }

    private class BatchSchemaActions implements InternalSchemaActions
    {
        @Override
        public IndexDefinition createIndexDefinition( Label label, String propertyKey )
        {
            int labelId = getOrCreateLabelId( label.name() );
            int propertyKeyId = getOrCreatePropertyKeyId( propertyKey );

            validateIndexCanBeCreated( labelId, propertyKeyId );

            createIndexRule( labelId, propertyKeyId );
            return new IndexDefinitionImpl( this, label, propertyKey, false );
        }

        @Override
        public void dropIndexDefinitions( Label label, String propertyKey )
        {
            throw unsupportedException();
        }

        @Override
        public ConstraintDefinition createPropertyUniquenessConstraint( Label label, String propertyKey )
        {
            int labelId = getOrCreateLabelId( label.name() );
            int propertyKeyId = getOrCreatePropertyKeyId( propertyKey );

            validateUniquenessConstraintCanBeCreated( labelId, propertyKeyId );

            createConstraintRule( new UniquenessConstraint( labelId, propertyKeyId ) );
            return new UniquenessConstraintDefinition( this, label, propertyKey );
        }

        @Override
        public ConstraintDefinition createPropertyExistenceConstraint( Label label, String propertyKey )
        {
            int labelId = getOrCreateLabelId( label.name() );
            int propertyKeyId = getOrCreatePropertyKeyId( propertyKey );

            validateNodePropertyExistenceConstraintCanBeCreated( labelId, propertyKeyId );

            createConstraintRule( new NodePropertyExistenceConstraint( labelId, propertyKeyId ) );
            return new NodePropertyExistenceConstraintDefinition( this, label, propertyKey );
        }

        @Override
        public ConstraintDefinition createPropertyExistenceConstraint( RelationshipType type, String propertyKey )
                throws CreateConstraintFailureException, AlreadyConstrainedException
        {
            int relationshipTypeId = getOrCreateRelationshipTypeId( type.name() );
            int propertyKeyId = getOrCreatePropertyKeyId( propertyKey );

            validateRelationshipConstraintCanBeCreated( relationshipTypeId, propertyKeyId );

            createConstraintRule( new RelationshipPropertyExistenceConstraint( relationshipTypeId, propertyKeyId ) );
            return new RelationshipPropertyExistenceConstraintDefinition( this, type, propertyKey );
        }

        @Override
        public void dropPropertyUniquenessConstraint( Label label, String propertyKey )
        {
            throw unsupportedException();
        }

        @Override
        public void dropNodePropertyExistenceConstraint( Label label, String propertyKey )
        {
            throw unsupportedException();
        }

        @Override
        public void dropRelationshipPropertyExistenceConstraint( RelationshipType type, String propertyKey )
        {
            throw unsupportedException();
        }

        @Override
        public String getUserMessage( KernelException e )
        {
            throw unsupportedException();
        }

        @Override
        public void assertInUnterminatedTransaction()
        {
            // BatchInserterImpl always is expected to be running in one big single "transaction"
        }

        private UnsupportedOperationException unsupportedException()
        {
            return new UnsupportedOperationException( "Batch inserter doesn't support this" );
        }
    }

    interface FlushStrategy
    {
        void flush();

        void forceFlush();
    }

    static final class BatchedFlushStrategy implements FlushStrategy
    {
        private final DirectRecordAccessSet directRecordAccess;
        private final int batchSize;
        private int attempts;

        public BatchedFlushStrategy( DirectRecordAccessSet directRecordAccess,  int batchSize )
        {
            this.directRecordAccess = directRecordAccess;
            this.batchSize = batchSize;
        }


        @Override
        public void flush()
        {
            attempts++;
            if ( attempts >= batchSize)
            {
                forceFlush();
            }
        }

        @Override
        public void forceFlush()
        {
            directRecordAccess.commit();
            attempts = 0;
        }
    }
}<|MERGE_RESOLUTION|>--- conflicted
+++ resolved
@@ -83,6 +83,7 @@
 import org.neo4j.kernel.impl.api.index.sampling.IndexSamplingConfig;
 import org.neo4j.kernel.impl.api.scan.LabelScanStoreProvider;
 import org.neo4j.kernel.impl.api.store.SchemaCache;
+import org.neo4j.kernel.impl.constraints.StandardConstraintSemantics;
 import org.neo4j.kernel.impl.core.RelationshipTypeToken;
 import org.neo4j.kernel.impl.core.Token;
 import org.neo4j.kernel.impl.coreapi.schema.BaseNodeConstraintCreator;
@@ -92,7 +93,6 @@
 import org.neo4j.kernel.impl.coreapi.schema.NodePropertyExistenceConstraintDefinition;
 import org.neo4j.kernel.impl.coreapi.schema.RelationshipPropertyExistenceConstraintDefinition;
 import org.neo4j.kernel.impl.coreapi.schema.UniquenessConstraintDefinition;
-import org.neo4j.kernel.impl.constraints.StandardConstraintSemantics;
 import org.neo4j.kernel.impl.index.IndexConfigStore;
 import org.neo4j.kernel.impl.locking.LockService;
 import org.neo4j.kernel.impl.locking.NoOpClient;
@@ -275,26 +275,12 @@
         }
         msgLog.info( Thread.currentThread() + " Starting BatchInserter(" + this + ")" );
         life.start();
-<<<<<<< HEAD
+
         neoStore = sf.newNeoStore( true );
         neoStore.verifyStoreOk();
-        neoStore.makeStoreOk();
+
         List<Token> indexes = getPropertyKeyTokenStore().getTokens( 10000 );
-=======
-        neoStores = sf.openNeoStores( true );
-        neoStores.verifyStoreOk();
-
-        nodeStore = neoStores.getNodeStore();
-        relationshipStore = neoStores.getRelationshipStore();
-        relationshipTypeTokenStore = neoStores.getRelationshipTypeTokenStore();
-        propertyKeyTokenStore = neoStores.getPropertyKeyTokenStore();
-        propertyStore = neoStores.getPropertyStore();
-        relationshipGroupStore = neoStores.getRelationshipGroupStore();
-        schemaStore = neoStores.getSchemaStore();
-        labelTokenStore = neoStores.getLabelTokenStore();
-
-        List<Token> indexes = propertyKeyTokenStore.getTokens( 10000 );
->>>>>>> 9695e083
+
         propertyKeyTokens = new BatchTokenHolder( indexes );
         labelTokens = new BatchTokenHolder( neoStore.getLabelTokenStore().getTokens( Integer.MAX_VALUE ) );
         List<RelationshipTypeToken> types = getRelationshipTypeStore().getTokens( Integer.MAX_VALUE );

/**
 * Copyright (c) 2002-2013 "Neo Technology,"
 * Network Engine for Objects in Lund AB [http://neotechnology.com]
 *
 * This file is part of Neo4j.
 *
 * Neo4j is free software: you can redistribute it and/or modify
 * it under the terms of the GNU General Public License as published by
 * the Free Software Foundation, either version 3 of the License, or
 * (at your option) any later version.
 *
 * This program is distributed in the hope that it will be useful,
 * but WITHOUT ANY WARRANTY; without even the implied warranty of
 * MERCHANTABILITY or FITNESS FOR A PARTICULAR PURPOSE.  See the
 * GNU General Public License for more details.
 *
 * You should have received a copy of the GNU General Public License
 * along with this program.  If not, see <http://www.gnu.org/licenses/>.
 */
package org.neo4j.unsafe.batchinsert;

import java.io.File;
import java.io.IOException;
import java.util.ArrayList;
import java.util.Arrays;
import java.util.Collection;
import java.util.Collections;
import java.util.HashMap;
import java.util.List;
import java.util.Map;
import java.util.Map.Entry;

import org.neo4j.graphdb.DependencyResolver;
import org.neo4j.graphdb.Label;
import org.neo4j.graphdb.NotFoundException;
import org.neo4j.graphdb.RelationshipType;
import org.neo4j.graphdb.factory.GraphDatabaseSettings;
import org.neo4j.graphdb.schema.ConstraintCreator;
import org.neo4j.graphdb.schema.ConstraintDefinition;
import org.neo4j.graphdb.schema.IndexCreator;
import org.neo4j.graphdb.schema.IndexDefinition;
import org.neo4j.helpers.Function;
import org.neo4j.helpers.Settings;
import org.neo4j.helpers.ThisShouldNotHappenError;
import org.neo4j.helpers.collection.Visitor;
import org.neo4j.kernel.BaseConstraintCreator;
import org.neo4j.kernel.DefaultIdGeneratorFactory;
import org.neo4j.kernel.EmbeddedGraphDatabase;
import org.neo4j.kernel.IdGeneratorFactory;
import org.neo4j.kernel.IdType;
import org.neo4j.kernel.IndexCreatorImpl;
import org.neo4j.kernel.IndexDefinitionImpl;
import org.neo4j.kernel.InternalAbstractGraphDatabase;
import org.neo4j.kernel.InternalSchemaActions;
import org.neo4j.kernel.PropertyUniqueConstraintDefinition;
import org.neo4j.kernel.StoreLocker;
import org.neo4j.kernel.api.constraints.UniquenessConstraint;
import org.neo4j.kernel.api.exceptions.KernelException;
import org.neo4j.kernel.api.index.IndexConfiguration;
import org.neo4j.kernel.api.index.IndexEntryConflictException;
import org.neo4j.kernel.api.index.IndexPopulator;
import org.neo4j.kernel.api.index.InternalIndexState;
import org.neo4j.kernel.api.index.NodePropertyUpdate;
import org.neo4j.kernel.api.index.SchemaIndexProvider;
import org.neo4j.kernel.configuration.Config;
import org.neo4j.kernel.extension.KernelExtensionFactory;
import org.neo4j.kernel.extension.KernelExtensions;
import org.neo4j.kernel.extension.UnsatisfiedDependencyStrategies;
import org.neo4j.kernel.impl.api.SchemaCache;
import org.neo4j.kernel.impl.api.index.IndexStoreView;
import org.neo4j.kernel.impl.api.index.SchemaIndexProviderMap;
import org.neo4j.kernel.impl.api.index.StoreScan;
import org.neo4j.kernel.impl.core.Token;
import org.neo4j.kernel.impl.index.IndexStore;
import org.neo4j.kernel.impl.nioneo.store.DefaultWindowPoolFactory;
import org.neo4j.kernel.impl.nioneo.store.DynamicRecord;
import org.neo4j.kernel.impl.nioneo.store.FileSystemAbstraction;
import org.neo4j.kernel.impl.nioneo.store.IdGeneratorImpl;
import org.neo4j.kernel.impl.nioneo.store.IndexRule;
import org.neo4j.kernel.impl.nioneo.store.InvalidRecordException;
import org.neo4j.kernel.impl.nioneo.store.LabelTokenRecord;
import org.neo4j.kernel.impl.nioneo.store.LabelTokenStore;
import org.neo4j.kernel.impl.nioneo.store.NeoStore;
import org.neo4j.kernel.impl.nioneo.store.NodeRecord;
import org.neo4j.kernel.impl.nioneo.store.NodeStore;
import org.neo4j.kernel.impl.nioneo.store.PrimitiveRecord;
import org.neo4j.kernel.impl.nioneo.store.PropertyBlock;
import org.neo4j.kernel.impl.nioneo.store.PropertyData;
import org.neo4j.kernel.impl.nioneo.store.PropertyKeyTokenRecord;
import org.neo4j.kernel.impl.nioneo.store.PropertyKeyTokenStore;
import org.neo4j.kernel.impl.nioneo.store.PropertyRecord;
import org.neo4j.kernel.impl.nioneo.store.PropertyStore;
import org.neo4j.kernel.impl.nioneo.store.PropertyType;
import org.neo4j.kernel.impl.nioneo.store.Record;
import org.neo4j.kernel.impl.nioneo.store.RelationshipRecord;
import org.neo4j.kernel.impl.nioneo.store.RelationshipStore;
import org.neo4j.kernel.impl.nioneo.store.RelationshipTypeTokenRecord;
import org.neo4j.kernel.impl.nioneo.store.RelationshipTypeTokenStore;
import org.neo4j.kernel.impl.nioneo.store.SchemaRule;
import org.neo4j.kernel.impl.nioneo.store.SchemaStore;
import org.neo4j.kernel.impl.nioneo.store.StoreFactory;
import org.neo4j.kernel.impl.nioneo.store.UnderlyingStorageException;
import org.neo4j.kernel.impl.nioneo.store.UniquenessConstraintRule;
import org.neo4j.kernel.impl.nioneo.store.labels.NodeLabels;
import org.neo4j.kernel.impl.nioneo.xa.DefaultSchemaIndexProviderMap;
import org.neo4j.kernel.impl.nioneo.xa.NeoStoreIndexStoreView;
import org.neo4j.kernel.impl.util.FileUtils;
import org.neo4j.kernel.impl.util.StringLogger;
import org.neo4j.kernel.lifecycle.LifeSupport;

import static java.lang.Boolean.parseBoolean;

import static org.neo4j.graphdb.DynamicLabel.label;
import static org.neo4j.helpers.collection.Iterables.map;
import static org.neo4j.helpers.collection.IteratorUtil.asIterable;
import static org.neo4j.helpers.collection.IteratorUtil.first;
import static org.neo4j.kernel.api.index.SchemaIndexProvider.HIGHEST_PRIORITIZED_OR_NONE;
import static org.neo4j.kernel.impl.nioneo.store.PropertyStore.encodeString;
import static org.neo4j.kernel.impl.nioneo.store.labels.NodeLabelsField.parseLabelsField;

public class BatchInserterImpl implements BatchInserter
{
    private static final long MAX_NODE_ID = IdType.NODE.getMaxValue();

    private final LifeSupport life;
    private final NeoStore neoStore;
    private final IndexStore indexStore;
    private final File storeDir;
    private final BatchTokenHolder propertyKeyTokens;
    private final BatchTokenHolder relationshipTypeTokens;
    private final BatchTokenHolder labelTokens;
    private final IdGeneratorFactory idGeneratorFactory;
    private final SchemaIndexProviderMap schemaIndexProviders;
    // TODO use Logging instead
    private final StringLogger msgLog;
    private final FileSystemAbstraction fileSystem;
    private final SchemaCache schemaCache;
    private final Config config;
    private boolean isShutdown = false;

    private final Function<Long, Label> labelIdToLabelFunction = new Function<Long, Label>()
    {
        @Override
        public Label apply( Long from )
        {
            return label( labelTokens.nameOf( from.intValue() ) );
        }
    };

    private final BatchInserterImpl.BatchSchemaActions actions;
    private final StoreLocker storeLocker;

    BatchInserterImpl( String storeDir, FileSystemAbstraction fileSystem,
                       Map<String, String> stringParams, Iterable<KernelExtensionFactory<?>> kernelExtensions )
    {
        life = new LifeSupport();
        this.fileSystem = fileSystem;
        this.storeDir = new File( FileUtils.fixSeparatorsInPath( storeDir ) );

        rejectAutoUpgrade( stringParams );
        msgLog = StringLogger.loggerDirectory( fileSystem, this.storeDir );
        Map<String, String> params = getDefaultParams();
        params.put( GraphDatabaseSettings.use_memory_mapped_buffers.name(), Settings.FALSE );
        params.put( InternalAbstractGraphDatabase.Configuration.store_dir.name(), storeDir );
        params.putAll( stringParams );

        storeLocker = new StoreLocker( fileSystem );
        storeLocker.checkLock( this.storeDir );

        config = new Config( params, GraphDatabaseSettings.class );
        boolean dump = config.get( GraphDatabaseSettings.dump_configuration );
        this.idGeneratorFactory = new DefaultIdGeneratorFactory();

        StoreFactory sf = new StoreFactory( config, idGeneratorFactory, new DefaultWindowPoolFactory(), fileSystem,
                                            StringLogger.DEV_NULL, null );

        File store = fixPath( this.storeDir, sf );

        if ( dump )
        {
            dumpConfiguration( params );
        }
        msgLog.logMessage( Thread.currentThread() + " Starting BatchInserter(" + this + ")" );
        neoStore = sf.newNeoStore( store );
        if ( !neoStore.isStoreOk() )
        {
            throw new IllegalStateException( storeDir + " store is not cleanly shutdown." );
        }
        neoStore.makeStoreOk();
        Token[] indexes = getPropertyKeyTokenStore().getTokens( 10000 );
        propertyKeyTokens = new BatchTokenHolder( indexes );
        labelTokens = new BatchTokenHolder( neoStore.getLabelTokenStore().getTokens( Integer.MAX_VALUE ) );
        Token[] types = getRelationshipTypeStore().getTokens( Integer.MAX_VALUE );
        relationshipTypeTokens = new BatchTokenHolder( types );
        indexStore = life.add( new IndexStore( this.storeDir, fileSystem ) );
        schemaCache = new SchemaCache( neoStore.getSchemaStore() );

        KernelExtensions extensions = life
                .add( new KernelExtensions( kernelExtensions, config, new DependencyResolverImpl(),
                                            UnsatisfiedDependencyStrategies.ignore() ) );

        life.start();

        SchemaIndexProvider provider =
                extensions.resolveDependency( SchemaIndexProvider.class, HIGHEST_PRIORITIZED_OR_NONE );
        schemaIndexProviders = new DefaultSchemaIndexProviderMap( provider );
        actions = new BatchSchemaActions();
    }

    private Map<String, String> getDefaultParams()
    {
        Map<String, String> params = new HashMap<>();
        params.put( "neostore.nodestore.db.mapped_memory", "20M" );
        params.put( "neostore.propertystore.db.mapped_memory", "90M" );
        params.put( "neostore.propertystore.db.index.mapped_memory", "1M" );
        params.put( "neostore.propertystore.db.index.keys.mapped_memory", "1M" );
        params.put( "neostore.propertystore.db.strings.mapped_memory", "130M" );
        params.put( "neostore.propertystore.db.arrays.mapped_memory", "130M" );
        params.put( "neostore.relationshipstore.db.mapped_memory", "50M" );
        return params;
    }

    @Override
    public boolean nodeHasProperty( long node, String propertyName )
    {
        return primitiveHasProperty( getNodeRecord( node ), propertyName );
    }

    @Override
    public boolean relationshipHasProperty( long relationship,
                                            String propertyName )
    {
        return primitiveHasProperty( getRelationshipRecord( relationship ),
                                     propertyName );
    }

    @Override
    public void setNodeProperty( long node, String propertyName,
                                 Object newValue )
    {
        NodeRecord nodeRec = getNodeRecord( node );
        if ( setPrimitiveProperty( nodeRec, propertyName, newValue ) )
        {
            getNodeStore().updateRecord( nodeRec );
        }
    }

    @Override
    public void setRelationshipProperty( long relationship,
                                         String propertyName, Object propertyValue )
    {
        RelationshipRecord relRec = getRelationshipRecord( relationship );
        if ( setPrimitiveProperty( relRec, propertyName, propertyValue ) )
        {
            getRelationshipStore().updateRecord( relRec );
        }
    }

    @Override
    public void removeNodeProperty( long node, String propertyName )
    {
        NodeRecord nodeRec = getNodeRecord( node );
        if ( removePrimitiveProperty( nodeRec, propertyName ) )
        {
            getNodeStore().updateRecord( nodeRec );
        }
    }

    @Override
    public void removeRelationshipProperty( long relationship,
                                            String propertyName )
    {
        RelationshipRecord relationshipRec = getRelationshipRecord( relationship );
        if ( removePrimitiveProperty( relationshipRec, propertyName ) )
        {
            getRelationshipStore().updateRecord( relationshipRec );
        }
    }

    @Override
    public IndexCreator createDeferredSchemaIndex( Label label )
    {
        return new IndexCreatorImpl( actions, label );
    }

    private void createIndexRule( Label label, String propertyKey )
    {
        // TODO: Do not create duplicate index

        SchemaStore schemaStore = getSchemaStore();
        IndexRule schemaRule = IndexRule.indexRule( schemaStore.nextId(), getOrCreateLabelId( label.name() ),
                                                    getOrCreatePropertyKeyId( propertyKey ),
                                                    this.schemaIndexProviders.getDefaultProvider()
                                                                             .getProviderDescriptor() );
        for ( DynamicRecord record : schemaStore.allocateFrom( schemaRule ) )
        {
            schemaStore.updateRecord( record );
        }
        schemaCache.addSchemaRule( schemaRule );
    }

    private void repopulateAllIndexes() throws IOException
    {
        IndexRule[] rules = getIndexesNeedingPopulation();
        final IndexPopulator[] populators = new IndexPopulator[rules.length];
        IndexStoreView storeView = new NeoStoreIndexStoreView( neoStore );

        final long[] labelIds = new long[rules.length];
        final long[] propertyKeyIds = new long[rules.length];

        for ( int i = 0; i < labelIds.length; i++ )
        {
            IndexRule rule = rules[i];
            labelIds[i] = rule.getLabel();
            propertyKeyIds[i] = rule.getPropertyKey();

            populators[i] = schemaIndexProviders.apply( rule.getProviderDescriptor() ).getPopulator(
                    rule.getId(), new IndexConfiguration( rule.isConstraintIndex() ) );
            populators[i].create();
        }

        StoreScan<IOException> storeScan = storeView.visitNodes( labelIds, propertyKeyIds,
                new Visitor<NodePropertyUpdate, IOException>()
        {
            @Override
            public boolean visit( NodePropertyUpdate update ) throws IOException
            {
                int i = indexOf( propertyKeyIds, update.getPropertyKeyId() );
                if ( i == -1 )
                {
                    throw new ThisShouldNotHappenError( "Mattias", "The store view scan gave back a node property " +
                                                                   "update that I didn't care about. I care about these properties:" +
                                                                   Arrays.toString( propertyKeyIds ) + ", but got:" +
                                                                   update.getPropertyKeyId() );
                }

                if ( update.forLabel( labelIds[i] ) )
                {
                    try
                    {
                        populators[i].add( update.getNodeId(), update.getValueAfter() );
                    }
                    catch ( IndexEntryConflictException conflict )
                    {
                        throw conflict.notAllowed( labelIds[i], propertyKeyIds[i] );
                    }
                    return true;
                }
                return false;
            }

            private int indexOf( long[] ids, long idToFind )
            {
                for ( int i = 0; i < ids.length; i++ )
                {
                    if ( ids[i] == idToFind )
                    {
                        return i;
                    }
                }
                return -1;
            }
        } );
        storeScan.run();

        for ( IndexPopulator populator : populators )
        {
            populator.close( true );
        }
    }

    private IndexRule[] getIndexesNeedingPopulation()
    {
        List<IndexRule> indexesNeedingPopulation = new ArrayList<>();
        for ( SchemaRule rule : schemaCache.getSchemaRules() )
        {
            if ( rule.getKind().isIndex() )
            {
                IndexRule indexRule = (IndexRule) rule;
                SchemaIndexProvider provider =
                        schemaIndexProviders.apply( indexRule.getProviderDescriptor() );
                if ( provider.getInitialState( indexRule.getId() ) != InternalIndexState.FAILED )
                {
                    indexesNeedingPopulation.add( indexRule );
                }
            }
        }
        return indexesNeedingPopulation.toArray( new IndexRule[indexesNeedingPopulation.size()] );
    }

    @Override
    public ConstraintCreator createDeferredConstraint( Label label )
    {
        return new BaseConstraintCreator( new BatchSchemaActions(), label );
    }

    private void createConstraintRule( UniquenessConstraint constraint )
    {
        // TODO: Do not create duplicate index

        SchemaStore schemaStore = getSchemaStore();

        long indexRuleId = schemaStore.nextId();
        long constraintRuleId = schemaStore.nextId();

        IndexRule indexRule = IndexRule.constraintIndexRule(
                indexRuleId, constraint.label(), constraint.property(),
                this.schemaIndexProviders.getDefaultProvider().getProviderDescriptor(),
                constraintRuleId );
        UniquenessConstraintRule constraintRule = UniquenessConstraintRule.uniquenessConstraintRule(
                schemaStore.nextId(), constraint.label(), constraint.property(), indexRuleId );

        for ( DynamicRecord record : schemaStore.allocateFrom( constraintRule ) )
        {
            schemaStore.updateRecord( record );
        }
        schemaCache.addSchemaRule( constraintRule );
        for ( DynamicRecord record : schemaStore.allocateFrom( indexRule ) )
        {
            schemaStore.updateRecord( record );
        }
        schemaCache.addSchemaRule( indexRule );
    }

    private boolean removePrimitiveProperty( PrimitiveRecord primitive,
                                             String property )
    {
        PropertyRecord current = null;
        PropertyBlock target;
        long nextProp = primitive.getNextProp();
        int propIndex = propertyKeyTokens.idOf( property );
        if ( nextProp == Record.NO_NEXT_PROPERTY.intValue() || propIndex == -1 )
        {
            // No properties or no one has that property, nothing changed
            return false;
        }
        while ( nextProp != Record.NO_NEXT_PROPERTY.intValue() )
        {
            current = getPropertyStore().getRecord( nextProp );
            if ( (target = current.removePropertyBlock( propIndex )) != null )
            {
                getPropertyStore().ensureHeavy( target );
                for ( DynamicRecord dynRec : target.getValueRecords() )
                {
                    dynRec.setInUse( false );
                    current.addDeletedRecord( dynRec );
                }
                break;
            }
            nextProp = current.getNextProp();
        }
        assert current != null : "the if statement above prevents it";
        if ( current.size() > 0 )
        {
            getPropertyStore().updateRecord( current );
            return false;
        }
        else
        {
            current.setInUse( false );
            return unlinkPropertyRecord( current, primitive );
        }
    }

    private boolean unlinkPropertyRecord( PropertyRecord propRecord,
                                          PrimitiveRecord primitive )
    {
        assert propRecord.size() == 0;
        boolean primitiveChanged = false;
        long prevProp = propRecord.getPrevProp();
        long nextProp = propRecord.getNextProp();
        if ( primitive.getNextProp() == propRecord.getId() )
        {
            assert propRecord.getPrevProp() == Record.NO_PREVIOUS_PROPERTY.intValue() : propRecord
                                                                                        + " for "
                                                                                        + primitive;
            primitive.setNextProp( nextProp );
            primitiveChanged = true;
        }
        if ( prevProp != Record.NO_PREVIOUS_PROPERTY.intValue() )
        {
            PropertyRecord prevPropRecord = getPropertyStore().getRecord(
                    prevProp );
            assert prevPropRecord.inUse() : prevPropRecord + "->" + propRecord
                                            + " for " + primitive;
            prevPropRecord.setNextProp( nextProp );
            getPropertyStore().updateRecord( prevPropRecord );
        }
        if ( nextProp != Record.NO_NEXT_PROPERTY.intValue() )
        {
            PropertyRecord nextPropRecord = getPropertyStore().getRecord(
                    nextProp );
            assert nextPropRecord.inUse() : propRecord + "->" + nextPropRecord
                                            + " for " + primitive;
            nextPropRecord.setPrevProp( prevProp );
            getPropertyStore().updateRecord( nextPropRecord );
        }
        propRecord.setInUse( false );
        /*
         *  The following two are not needed - the above line does all the work (PropertyStore
         *  does not write out the prev/next for !inUse records). It is nice to set this
         *  however to check for consistency when assertPropertyChain().
         */
        propRecord.setPrevProp( Record.NO_PREVIOUS_PROPERTY.intValue() );
        propRecord.setNextProp( Record.NO_NEXT_PROPERTY.intValue() );
        getPropertyStore().updateRecord( propRecord );
        return primitiveChanged;
    }

    /** @return true if the passed primitive needs updating in the store. */
    private boolean setPrimitiveProperty( PrimitiveRecord primitive,
                                          String name,
                                          Object value )
    {
        boolean result = false;
        long nextProp = primitive.getNextProp();
        int index = getOrCreatePropertyKeyId( name );
        PropertyBlock block = new PropertyBlock();
        getPropertyStore().encodeValue( block, index, value );
        int size = block.getSize();

        /*
         * current is the current record traversed
         * thatFits is the earliest record that can host the block
         * thatHas is the record that already has a block for this index
         */
        PropertyRecord current, thatFits = null, thatHas = null;
        /*
         * We keep going while there are records or until we both found the
         * property if it exists and the place to put it, if exists.
         */
        while ( !(nextProp == Record.NO_NEXT_PROPERTY.intValue() || (thatHas != null && thatFits != null)) )
        {
            current = getPropertyStore().getRecord( nextProp );
            /*
             * current.getPropertyBlock() is cheap but not free. If we already
             * have found thatHas, then we can skip this lookup.
             */
            if ( thatHas == null && current.getPropertyBlock( index ) != null )
            {
                thatHas = current;
                PropertyBlock removed = thatHas.removePropertyBlock( index );
                getPropertyStore().ensureHeavy( removed );
                for ( DynamicRecord dynRec : removed.getValueRecords() )
                {
<<<<<<< HEAD
=======
                    getPropertyStore().makeHeavy( removed );
                }
                for ( DynamicRecord dynRec : removed.getValueRecords() )
                {
                    dynRec.setInUse( false );
>>>>>>> 614c00ea
                    thatHas.addDeletedRecord( dynRec );
                }
                getPropertyStore().updateRecord( thatHas );
            }
            /*
             * We check the size after we remove - potentially we can put in the same record.
             *
             * current.size() is cheap but not free. If we already found somewhere
             * where it fits, no need to look again.
             */
            if ( thatFits == null
                 && (PropertyType.getPayloadSize() - current.size() >= size) )
            {
                thatFits = current;
            }
            nextProp = current.getNextProp();
        }
        /*
         * thatHas is of no importance here. We know that the block is definitely not there.
         * However, we can be sure that if the property existed, thatHas is not null and does
         * not contain the block.
         *
         * thatFits is interesting. If null, we need to create a new record and link, otherwise
         * just add the block there.
         */
        if ( thatFits == null )
        {
            thatFits = new PropertyRecord( getPropertyStore().nextId() );
            thatFits.setInUse( true );
            result = true;

            if ( primitive.getNextProp() != Record.NO_NEXT_PROPERTY.intValue() )
            {
                PropertyRecord first = getPropertyStore().getRecord(
                        primitive.getNextProp() );
                thatFits.setNextProp( first.getId() );
                first.setPrevProp( thatFits.getId() );
                getPropertyStore().updateRecord( first );
            }
            primitive.setNextProp( thatFits.getId() );
        }
        thatFits.addPropertyBlock( block );
        getPropertyStore().updateRecord( thatFits );
        return result;
    }

    private int getOrCreatePropertyKeyId( String name )
    {
        int propertyKeyId = getPropertyKeyId( name );
        if ( propertyKeyId == -1 )
        {
            propertyKeyId = createNewPropertyKeyId( name );
        }
        return propertyKeyId;
    }

    private int getPropertyKeyId( String name )
    {
        return propertyKeyTokens.idOf( name );
    }

    private long getOrCreateLabelId( String name )
    {
        long labelId = getLabelId( name );
        if ( labelId == -1 )
        {
            labelId = createNewLabelId( name );
        }
        return labelId;
    }

    private long getLabelId( String name )
    {
        return labelTokens.idOf( name );
    }

    private boolean primitiveHasProperty( PrimitiveRecord record,
                                          String propertyName )
    {
        long nextProp = record.getNextProp();
        int propertyKeyId = propertyKeyTokens.idOf( propertyName );
        if ( nextProp == Record.NO_NEXT_PROPERTY.intValue() || propertyKeyId == -1 )
        {
            return false;
        }

        PropertyRecord current;
        while ( nextProp != Record.NO_NEXT_PROPERTY.intValue() )
        {
            current = getPropertyStore().getRecord( nextProp );
            if ( current.getPropertyBlock( propertyKeyId ) != null )
            {
                return true;
            }
            nextProp = current.getNextProp();
        }
        return false;
    }

    private void rejectAutoUpgrade( Map<String, String> params )
    {
        if ( parseBoolean( params.get( GraphDatabaseSettings.allow_store_upgrade.name() ) ) )
        {
            throw new IllegalArgumentException( "Batch inserter is not allowed to do upgrade of a store" +
                                                ", use " + EmbeddedGraphDatabase.class.getSimpleName() + " instead" );
        }
    }

    @Override
    public long createNode( Map<String, Object> properties, Label... labels )
    {
        return internalCreateNode( getNodeStore().nextId(), properties, labels );
    }

    private long internalCreateNode( long nodeId, Map<String, Object> properties, Label... labels )
    {
        NodeRecord nodeRecord = new NodeRecord( nodeId, Record.NO_NEXT_RELATIONSHIP.intValue(),
                                                Record.NO_NEXT_PROPERTY.intValue() );
        nodeRecord.setInUse( true );
        nodeRecord.setCreated();
        nodeRecord.setNextProp( createPropertyChain( properties ) );

        setNodeLabels( nodeRecord, labels );

        getNodeStore().updateRecord( nodeRecord );
        return nodeId;
    }

    private void setNodeLabels( NodeRecord nodeRecord, Label... labels )
    {
        NodeLabels nodeLabels = parseLabelsField( nodeRecord );
        getNodeStore().updateDynamicLabelRecords( nodeLabels.put( getOrCreateLabelIds( labels ), getNodeStore() ) );
    }

    private long[] getOrCreateLabelIds( Label[] labels )
    {
        long[] ids = new long[labels.length];
        for ( int i = 0; i < ids.length; i++ )
        {
            ids[i] = getOrCreateLabelId( labels[i].name() );
        }
        return ids;
    }

    @Override
    public void createNode( long id, Map<String, Object> properties, Label... labels )
    {
        if ( id < 0 || id > MAX_NODE_ID )
        {
            throw new IllegalArgumentException( "id=" + id );
        }
        if ( id == IdGeneratorImpl.INTEGER_MINUS_ONE )
        {
            throw new IllegalArgumentException( "id " + id + " is reserved for internal use" );
        }
        NodeStore nodeStore = neoStore.getNodeStore();
        if ( neoStore.getNodeStore().loadLightNode( id ) != null )
        {
            throw new IllegalArgumentException( "id=" + id + " already in use" );
        }
        long highId = nodeStore.getHighId();
        if ( highId <= id )
        {
            nodeStore.setHighId( id + 1 );
        }
        internalCreateNode( id, properties, labels );
    }

    @Override
    public void setNodeLabels( long node, Label... labels )
    {
        NodeRecord record = getNodeRecord( node );
        setNodeLabels( record, labels );
        getNodeStore().updateRecord( record );
    }

    @Override
    public Iterable<Label> getNodeLabels( long node )
    {
        NodeStore nodeStore = neoStore.getNodeStore();
        return map( labelIdToLabelFunction,
                    asIterable( parseLabelsField( nodeStore.getRecord( node ) ).get( getNodeStore() ) ) );
    }

    @Override
    public boolean nodeHasLabel( long node, Label label )
    {
        long labelId = getLabelId( label.name() );
        return labelId != -1 && nodeHasLabel( node, labelId );
    }

    private boolean nodeHasLabel( long node, long labelId )
    {
        NodeStore nodeStore = neoStore.getNodeStore();
        long[] labels = parseLabelsField( nodeStore.getRecord( node ) ).get( getNodeStore() );
        for ( long label : labels )
        {
            if ( label == labelId )
            {
                return true;
            }
        }
        return false;
    }

    @Override
    public long createRelationship( long node1, long node2, RelationshipType
            type, Map<String, Object> properties )
    {
        NodeRecord firstNode = getNodeRecord( node1 );
        NodeRecord secondNode = getNodeRecord( node2 );
        int typeId = relationshipTypeTokens.idOf( type.name() );
        if ( typeId == -1 )
        {
            typeId = createNewRelationshipType( type.name() );
        }
        long id = getRelationshipStore().nextId();
        RelationshipRecord record = new RelationshipRecord( id, node1, node2, typeId );
        record.setInUse( true );
        record.setCreated();
        connectRelationship( firstNode, secondNode, record );
        getNodeStore().updateRecord( firstNode );
        getNodeStore().updateRecord( secondNode );
        record.setNextProp( createPropertyChain( properties ) );
        getRelationshipStore().updateRecord( record );
        return id;
    }

    private void connectRelationship( NodeRecord firstNode,
                                      NodeRecord secondNode, RelationshipRecord rel )
    {
        assert firstNode.getNextRel() != rel.getId();
        assert secondNode.getNextRel() != rel.getId();
        rel.setFirstNextRel( firstNode.getNextRel() );
        rel.setSecondNextRel( secondNode.getNextRel() );
        connect( firstNode, rel );
        connect( secondNode, rel );
        firstNode.setNextRel( rel.getId() );
        secondNode.setNextRel( rel.getId() );
    }

    private void connect( NodeRecord node, RelationshipRecord rel )
    {
        if ( node.getNextRel() != Record.NO_NEXT_RELATIONSHIP.intValue() )
        {
            RelationshipRecord nextRel = getRelationshipStore().getRecord( node.getNextRel() );
            boolean changed = false;
            if ( nextRel.getFirstNode() == node.getId() )
            {
                nextRel.setFirstPrevRel( rel.getId() );
                changed = true;
            }
            if ( nextRel.getSecondNode() == node.getId() )
            {
                nextRel.setSecondPrevRel( rel.getId() );
                changed = true;
            }
            if ( !changed )
            {
                throw new InvalidRecordException( node + " dont match " + nextRel );
            }
            getRelationshipStore().updateRecord( nextRel );
        }
    }

    @Override
    public void setNodeProperties( long node, Map<String, Object> properties )
    {
        NodeRecord record = getNodeRecord( node );
        if ( record.getNextProp() != Record.NO_NEXT_PROPERTY.intValue() )
        {
            deletePropertyChain( record.getNextProp() );
            /*
             * Batch inserter does not make any attempt to maintain the store's
             * integrity. It makes sense however to keep some things intact where
             * the cost is relatively low. So here, when we delete the property
             * chain we first make sure that the node record (or the relationship
             * record below) does not point anymore to the deleted properties. This
             * way, if during creation, something goes wrong, it will not have the properties
             * expected instead of throwing invalid record exceptions.
             */
            record.setNextProp( Record.NO_NEXT_PROPERTY.intValue() );
            getNodeStore().updateRecord( record );
        }
        record.setNextProp( createPropertyChain( properties ) );
        getNodeStore().updateRecord( record );
    }

    @Override
    public void setRelationshipProperties( long rel,
                                           Map<String, Object> properties )
    {
        RelationshipRecord record = getRelationshipRecord( rel );
        if ( record.getNextProp() != Record.NO_NEXT_PROPERTY.intValue() )
        {
            deletePropertyChain( record.getNextProp() );
            /*
             * See setNodeProperties above for an explanation of what goes on
             * here
             */
            record.setNextProp( Record.NO_NEXT_PROPERTY.intValue() );
            getRelationshipStore().updateRecord( record );
        }
        record.setNextProp( createPropertyChain( properties ) );
        getRelationshipStore().updateRecord( record );
    }

    @Override
    public boolean nodeExists( long nodeId )
    {
        return neoStore.getNodeStore().loadLightNode( nodeId ) != null;
    }

    @Override
    public Map<String, Object> getNodeProperties( long nodeId )
    {
        NodeRecord record = getNodeRecord( nodeId );
        if ( record.getNextProp() != Record.NO_NEXT_PROPERTY.intValue() )
        {
            return getPropertyChain( record.getNextProp() );
        }
        return Collections.emptyMap();
    }

    @Override
    public Iterable<Long> getRelationshipIds( long nodeId )
    {
        NodeRecord nodeRecord = getNodeRecord( nodeId );
        long nextRel = nodeRecord.getNextRel();
        List<Long> ids = new ArrayList<>();
        while ( nextRel != Record.NO_NEXT_RELATIONSHIP.intValue() )
        {
            RelationshipRecord relRecord = getRelationshipRecord( nextRel );
            ids.add( relRecord.getId() );
            long firstNode = relRecord.getFirstNode();
            long secondNode = relRecord.getSecondNode();
            if ( firstNode == nodeId )
            {
                nextRel = relRecord.getFirstNextRel();
            }
            else if ( secondNode == nodeId )
            {
                nextRel = relRecord.getSecondNextRel();
            }
            else
            {
                throw new InvalidRecordException( "Node[" + nodeId +
                                                  "] not part of firstNode[" + firstNode +
                                                  "] or secondNode[" + secondNode + "]" );
            }
        }
        return ids;
    }

    @Override
    public Iterable<BatchRelationship> getRelationships( long nodeId )
    {
        NodeRecord nodeRecord = getNodeRecord( nodeId );
        long nextRel = nodeRecord.getNextRel();
        List<BatchRelationship> rels = new ArrayList<BatchRelationship>();
        while ( nextRel != Record.NO_NEXT_RELATIONSHIP.intValue() )
        {
            RelationshipRecord relRecord = getRelationshipRecord( nextRel );
            RelationshipType type = new RelationshipTypeImpl(
                    relationshipTypeTokens.nameOf( relRecord.getType() ) );
            rels.add( new BatchRelationship( relRecord.getId(),
                                             relRecord.getFirstNode(), relRecord.getSecondNode(), type ) );
            long firstNode = relRecord.getFirstNode();
            long secondNode = relRecord.getSecondNode();
            if ( firstNode == nodeId )
            {
                nextRel = relRecord.getFirstNextRel();
            }
            else if ( secondNode == nodeId )
            {
                nextRel = relRecord.getSecondNextRel();
            }
            else
            {
                throw new InvalidRecordException( "Node[" + nodeId +
                                                  "] not part of firstNode[" + firstNode +
                                                  "] or secondNode[" + secondNode + "]" );
            }
        }
        return rels;
    }

    @Override
    public BatchRelationship getRelationshipById( long relId )
    {
        RelationshipRecord record = getRelationshipRecord( relId );
        RelationshipType type = new RelationshipTypeImpl(
                relationshipTypeTokens.nameOf( record.getType() ) );
        return new BatchRelationship( record.getId(), record.getFirstNode(),
                                      record.getSecondNode(), type );
    }

    @Override
    public Map<String, Object> getRelationshipProperties( long relId )
    {
        RelationshipRecord record = getRelationshipRecord( relId );
        if ( record.getNextProp() != Record.NO_NEXT_PROPERTY.intValue() )
        {
            return getPropertyChain( record.getNextProp() );
        }
        return Collections.emptyMap();
    }

    @Override
    public void shutdown()
    {
        if ( isShutdown )
        {
            throw new IllegalStateException( "Batch inserter already has shutdown" );
        }
        isShutdown = true;

        try
        {
            repopulateAllIndexes();
        }
        catch ( IOException e )
        {
            throw new RuntimeException( e );
        }
        neoStore.close();

        try
        {
            storeLocker.release();
        }
        catch ( IOException e )
        {
            throw new UnderlyingStorageException( "Could not release store lock", e );
        }

        msgLog.logMessage( Thread.currentThread() + " Clean shutdown on BatchInserter(" + this + ")", true );
        msgLog.close();
        life.shutdown();
    }

    @Override
    public String toString()
    {
        return "EmbeddedBatchInserter[" + storeDir + "]";
    }

    private static class RelationshipTypeImpl implements RelationshipType
    {
        private final String name;

        RelationshipTypeImpl( String name )
        {
            this.name = name;
        }

        @Override
        public String name()
        {
            return name;
        }
    }

    private long createPropertyChain( Map<String, Object> properties )
    {
        if ( properties == null || properties.isEmpty() )
        {
            return Record.NO_NEXT_PROPERTY.intValue();
        }
        PropertyStore propStore = getPropertyStore();
        List<PropertyRecord> propRecords = new ArrayList<>();
        PropertyRecord currentRecord = new PropertyRecord( propStore.nextId() );
        currentRecord.setInUse( true );
        currentRecord.setCreated();
        propRecords.add( currentRecord );
        for ( Entry<String, Object> entry : properties.entrySet() )
        {
            int keyId = propertyKeyTokens.idOf( entry.getKey() );
            if ( keyId == -1 )
            {
                keyId = createNewPropertyKeyId( entry.getKey() );
            }

            PropertyBlock block = new PropertyBlock();
            propStore.encodeValue( block, keyId, entry.getValue() );
            if ( currentRecord.size() + block.getSize() > PropertyType.getPayloadSize() )
            {
                // Here it means the current block is done for
                PropertyRecord prevRecord = currentRecord;
                // Create new record
                long propertyId = propStore.nextId();
                currentRecord = new PropertyRecord( propertyId );
                currentRecord.setInUse( true );
                currentRecord.setCreated();
                // Set up links
                prevRecord.setNextProp( propertyId );
                currentRecord.setPrevProp( prevRecord.getId() );
                propRecords.add( currentRecord );
                // Now current is ready to start picking up blocks
            }
            currentRecord.addPropertyBlock( block );
        }
        /*
         * Add the property records in reverse order, which means largest
         * id first. That is to make sure we expand the property store file
         * only once.
         */
        for ( int i = propRecords.size() - 1; i >= 0; i-- )
        {
            propStore.updateRecord( propRecords.get( i ) );
        }
        /*
         *  0 will always exist, if the map was empty we wouldn't be here
         *  and even one property will create at least one record.
         */
        return propRecords.get( 0 ).getId();
    }

    private void deletePropertyChain( long nextProp )
    {
        PropertyStore propStore = getPropertyStore();
        while ( nextProp != Record.NO_NEXT_PROPERTY.intValue() )
        {
            PropertyRecord propRecord = propStore.getRecord( nextProp );
            /*
             *  The only reason to loop over the blocks is to handle the dynamic
             *  records that possibly hang under them. Otherwise, we could just
             *  set the property record not in use and be done with it. The
             *  residue of the convenience is that we do not remove individual
             *  property blocks - we just mark the whole record as !inUse.
             */
            for ( PropertyBlock propBlock : propRecord.getPropertyBlocks() )
            {
                propStore.ensureHeavy( propBlock );
                for ( DynamicRecord rec : propBlock.getValueRecords() )
                {
                    rec.setInUse( false );
                    propRecord.addDeletedRecord( rec );
                }
            }
            propRecord.setInUse( false );
            nextProp = propRecord.getNextProp();
            propStore.updateRecord( propRecord );
        }
    }

    private Map<String, Object> getPropertyChain( long nextProp )
    {
        PropertyStore propStore = getPropertyStore();
        Map<String, Object> properties = new HashMap<>();

        while ( nextProp != Record.NO_NEXT_PROPERTY.intValue() )
        {
            PropertyRecord propRecord = propStore.getRecord( nextProp );
            for ( PropertyBlock propBlock : propRecord.getPropertyBlocks() )
            {
                String key = propertyKeyTokens.nameOf( propBlock.getKeyIndexId() );
                PropertyData propertyData = propBlock.newPropertyData( propRecord );
                Object value = propertyData.getValue() != null ? propertyData.getValue() :
                               propBlock.getType().getValue( propBlock, getPropertyStore() );
                properties.put( key, value );
            }
            nextProp = propRecord.getNextProp();
        }
        return properties;
    }

    private int createNewPropertyKeyId( String stringKey )
    {
        PropertyKeyTokenStore idxStore = getPropertyKeyTokenStore();
        int keyId = (int) idxStore.nextId();
        PropertyKeyTokenRecord record = new PropertyKeyTokenRecord( keyId );
        record.setInUse( true );
        record.setCreated();
        Collection<DynamicRecord> keyRecords =
                idxStore.allocateNameRecords( encodeString( stringKey ) );
        record.setNameId( (int) first( keyRecords ).getId() );
        record.addNameRecords( keyRecords );
        idxStore.updateRecord( record );
        propertyKeyTokens.addToken( stringKey, keyId );
        return keyId;
    }

    private int createNewLabelId( String stringKey )
    {
        LabelTokenStore labelTokenStore = neoStore.getLabelTokenStore();
        int keyId = (int) labelTokenStore.nextId();
        LabelTokenRecord record = new LabelTokenRecord( keyId );
        record.setInUse( true );
        record.setCreated();
        Collection<DynamicRecord> keyRecords =
                labelTokenStore.allocateNameRecords( encodeString( stringKey ) );
        record.setNameId( (int) first( keyRecords ).getId() );
        record.addNameRecords( keyRecords );
        labelTokenStore.updateRecord( record );
        labelTokens.addToken( stringKey, keyId );
        return keyId;
    }

    private int createNewRelationshipType( String name )
    {
        RelationshipTypeTokenStore typeStore = getRelationshipTypeStore();
        int id = (int) typeStore.nextId();
        RelationshipTypeTokenRecord record = new RelationshipTypeTokenRecord( id );
        record.setInUse( true );
        record.setCreated();
        Collection<DynamicRecord> nameRecords = typeStore.allocateNameRecords( encodeString( name ) );
        record.setNameId( (int) first( nameRecords ).getId() );
        record.addNameRecords( nameRecords );
        typeStore.updateRecord( record );
        relationshipTypeTokens.addToken( name, id );
        return id;
    }

    private NodeStore getNodeStore()
    {
        return neoStore.getNodeStore();
    }

    private PropertyStore getPropertyStore()
    {
        return neoStore.getPropertyStore();
    }

    private PropertyKeyTokenStore getPropertyKeyTokenStore()
    {
        return getPropertyStore().getPropertyKeyTokenStore();
    }

    private RelationshipStore getRelationshipStore()
    {
        return neoStore.getRelationshipStore();
    }

    private RelationshipTypeTokenStore getRelationshipTypeStore()
    {
        return neoStore.getRelationshipTypeStore();
    }

    private SchemaStore getSchemaStore()
    {
        return neoStore.getSchemaStore();
    }

    private NodeRecord getNodeRecord( long id )
    {
        if ( id < 0 || id >= getNodeStore().getHighId() )
        {
            throw new NotFoundException( "id=" + id );
        }
        return getNodeStore().getRecord( id );
    }

    private RelationshipRecord getRelationshipRecord( long id )
    {
        if ( id < 0 || id >= getRelationshipStore().getHighId() )
        {
            throw new NotFoundException( "id=" + id );
        }
        return getRelationshipStore().getRecord( id );
    }

    private File fixPath( File dir, StoreFactory sf )
    {
        try
        {
            fileSystem.mkdirs( dir );
        }
        catch ( IOException e )
        {
            throw new UnderlyingStorageException(
                    "Unable to create directory path["
                    + storeDir + "] for Neo4j kernel store." );
        }

        File store = new File( dir, NeoStore.DEFAULT_NAME );
        if ( !fileSystem.fileExists( store ) )
        {
            sf.createNeoStore( store ).close();
        }
        return store;
    }

    @Override
    public String getStoreDir()
    {
        return storeDir.getPath();
    }

    @Override
    public long getReferenceNode()
    {
        if ( nodeExists( 0 ) )
        {
            return 0;
        }
        return -1;
    }

    // needed by lucene-index
    public IndexStore getIndexStore()
    {
        return this.indexStore;
    }

    public IdGeneratorFactory getIdGeneratorFactory()
    {
        return idGeneratorFactory;
    }

    private void dumpConfiguration( Map<String, String> config )
    {
        for ( String key : config.keySet() )
        {
            Object value = config.get( key );
            if ( value != null )
            {
                System.out.println( key + "=" + value );
            }
        }
    }

    private class BatchSchemaActions implements InternalSchemaActions
    {
        @Override
        public IndexDefinition createIndexDefinition( Label label, String propertyKey )
        {
            createIndexRule( label, propertyKey );
            return new IndexDefinitionImpl( this, label, propertyKey, false );
        }

        @Override
        public void dropIndexDefinitions( Label label, String propertyKey )
        {
            throw unsupportedException();
        }

        @Override
        public ConstraintDefinition createPropertyUniquenessConstraint( Label label, String propertyKey )
        {
            long labelId = getOrCreateLabelId( label.name() );
            int propertyKeyId = getOrCreatePropertyKeyId( propertyKey );
            createConstraintRule( new UniquenessConstraint( labelId, propertyKeyId ) );
            return new PropertyUniqueConstraintDefinition( this, label, propertyKey );
        }

        @Override
        public void dropPropertyUniquenessConstraint( Label label, String propertyKey )
        {
            throw unsupportedException();
        }

        @Override
        public String getUserMessage( KernelException e )
        {
            throw unsupportedException();
        }

        @Override
        public void assertInTransaction()
        {
            // BatchInserterImpl always is expected to be running in one big single "transaction"
        }

        private UnsupportedOperationException unsupportedException()
        {
            return new UnsupportedOperationException( "Batch inserter doesn't support this" );
        }
    }

    private class DependencyResolverImpl extends DependencyResolver.Adapter
    {
        @Override
        public <T> T resolveDependency( Class<T> type, SelectionStrategy<T> selector ) throws IllegalArgumentException
        {
            if ( type.isInstance( fileSystem ) )
            {
                return type.cast( fileSystem );
            }
            if ( type.isInstance( config ) )
            {
                return type.cast( config );
            }
            throw new IllegalArgumentException( "Unknown dependency " + type );
        }
    }
}<|MERGE_RESOLUTION|>--- conflicted
+++ resolved
@@ -543,14 +543,7 @@
                 getPropertyStore().ensureHeavy( removed );
                 for ( DynamicRecord dynRec : removed.getValueRecords() )
                 {
-<<<<<<< HEAD
-=======
-                    getPropertyStore().makeHeavy( removed );
-                }
-                for ( DynamicRecord dynRec : removed.getValueRecords() )
-                {
                     dynRec.setInUse( false );
->>>>>>> 614c00ea
                     thatHas.addDeletedRecord( dynRec );
                 }
                 getPropertyStore().updateRecord( thatHas );

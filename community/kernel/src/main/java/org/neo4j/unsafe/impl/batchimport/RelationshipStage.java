--- conflicted
+++ resolved
@@ -42,14 +42,8 @@
             InputIterable<InputRelationship> relationships, IdMapper idMapper,
             BatchingNeoStore neoStore, NodeRelationshipCache cache, boolean specificIds )
     {
-<<<<<<< HEAD
-        super( "Relationships", config, specificIds );
-        add( new InputIteratorBatcherStep<>( control(), config,
-                relationships.iterator(), InputRelationship.class ) );
-=======
         super( "Relationships", config, ORDER_SEND_DOWNSTREAM | ORDER_PROCESS );
         add( new InputIteratorBatcherStep<>( control(), config, relationships.iterator(), InputRelationship.class ) );
->>>>>>> 4f45b593
 
         RelationshipStore relationshipStore = neoStore.getRelationshipStore();
         PropertyStore propertyStore = neoStore.getPropertyStore();

/*
 * Copyright (c) 2002-2018 "Neo4j,"
 * Neo4j Sweden AB [http://neo4j.com]
 *
 * This file is part of Neo4j.
 *
 * Neo4j is free software: you can redistribute it and/or modify
 * it under the terms of the GNU General Public License as published by
 * the Free Software Foundation, either version 3 of the License, or
 * (at your option) any later version.
 *
 * This program is distributed in the hope that it will be useful,
 * but WITHOUT ANY WARRANTY; without even the implied warranty of
 * MERCHANTABILITY or FITNESS FOR A PARTICULAR PURPOSE.  See the
 * GNU General Public License for more details.
 *
 * You should have received a copy of the GNU General Public License
 * along with this program.  If not, see <http://www.gnu.org/licenses/>.
 */
package org.neo4j.unsafe.batchinsert.internal;

import java.io.File;
import java.io.IOException;
import java.io.PrintStream;
import java.util.ArrayList;
import java.util.Arrays;
import java.util.Collection;
import java.util.Collections;
import java.util.HashMap;
import java.util.Iterator;
import java.util.List;
import java.util.Map;
import java.util.Map.Entry;
import java.util.Optional;
import java.util.function.LongFunction;

import org.neo4j.collection.PrimitiveLongCollections;
import org.neo4j.graphdb.ConstraintViolationException;
import org.neo4j.graphdb.Label;
import org.neo4j.graphdb.NotFoundException;
import org.neo4j.graphdb.RelationshipType;
import org.neo4j.graphdb.factory.GraphDatabaseSettings;
import org.neo4j.graphdb.schema.ConstraintCreator;
import org.neo4j.graphdb.schema.ConstraintDefinition;
import org.neo4j.graphdb.schema.IndexCreator;
import org.neo4j.graphdb.schema.IndexDefinition;
import org.neo4j.helpers.collection.Iterables;
import org.neo4j.helpers.collection.IteratorWrapper;
import org.neo4j.index.internal.gbptree.RecoveryCleanupWorkCollector;
import org.neo4j.internal.kernel.api.IndexReference;
import org.neo4j.internal.kernel.api.InternalIndexState;
import org.neo4j.internal.kernel.api.NamedToken;
import org.neo4j.internal.kernel.api.exceptions.KernelException;
import org.neo4j.internal.kernel.api.exceptions.schema.IndexNotFoundKernelException;
import org.neo4j.internal.kernel.api.schema.IndexProviderDescriptor;
import org.neo4j.internal.kernel.api.schema.LabelSchemaDescriptor;
import org.neo4j.io.fs.FileSystemAbstraction;
import org.neo4j.io.layout.DatabaseLayout;
import org.neo4j.io.pagecache.IOLimiter;
import org.neo4j.io.pagecache.PageCache;
import org.neo4j.io.pagecache.tracing.PageCacheTracer;
import org.neo4j.io.pagecache.tracing.cursor.PageCursorTracerSupplier;
import org.neo4j.io.pagecache.tracing.cursor.context.EmptyVersionContextSupplier;
import org.neo4j.kernel.api.exceptions.index.IndexPopulationFailedKernelException;
import org.neo4j.kernel.api.index.IndexProvider;
import org.neo4j.kernel.api.schema.SchemaDescriptorFactory;
import org.neo4j.kernel.api.schema.constraints.ConstraintDescriptor;
import org.neo4j.kernel.api.schema.constraints.ConstraintDescriptorFactory;
import org.neo4j.kernel.api.schema.constraints.IndexBackedConstraintDescriptor;
import org.neo4j.kernel.configuration.Config;
import org.neo4j.kernel.extension.DatabaseKernelExtensions;
import org.neo4j.kernel.extension.KernelExtensionFactory;
import org.neo4j.kernel.extension.UnsatisfiedDependencyStrategies;
import org.neo4j.kernel.impl.api.DatabaseSchemaState;
import org.neo4j.kernel.impl.api.NonTransactionalTokenNameLookup;
import org.neo4j.kernel.impl.api.index.IndexProviderMap;
import org.neo4j.kernel.impl.api.index.IndexProxy;
import org.neo4j.kernel.impl.api.index.IndexStoreView;
import org.neo4j.kernel.impl.api.index.IndexingService;
import org.neo4j.kernel.impl.api.index.IndexingServiceFactory;
import org.neo4j.kernel.impl.api.scan.FullLabelStream;
import org.neo4j.kernel.impl.api.store.SchemaCache;
import org.neo4j.kernel.impl.constraints.StandardConstraintSemantics;
import org.neo4j.kernel.impl.core.DelegatingTokenHolder;
import org.neo4j.kernel.impl.core.TokenHolder;
import org.neo4j.kernel.impl.core.TokenHolders;
import org.neo4j.kernel.impl.core.TokenNotFoundException;
import org.neo4j.kernel.impl.coreapi.schema.BaseNodeConstraintCreator;
import org.neo4j.kernel.impl.coreapi.schema.IndexCreatorImpl;
import org.neo4j.kernel.impl.coreapi.schema.IndexDefinitionImpl;
import org.neo4j.kernel.impl.coreapi.schema.InternalSchemaActions;
import org.neo4j.kernel.impl.coreapi.schema.NodeKeyConstraintDefinition;
import org.neo4j.kernel.impl.coreapi.schema.NodePropertyExistenceConstraintDefinition;
import org.neo4j.kernel.impl.coreapi.schema.RelationshipPropertyExistenceConstraintDefinition;
import org.neo4j.kernel.impl.coreapi.schema.UniquenessConstraintDefinition;
import org.neo4j.kernel.impl.factory.DatabaseInfo;
import org.neo4j.kernel.impl.index.IndexConfigStore;
import org.neo4j.kernel.impl.index.labelscan.NativeLabelScanStore;
import org.neo4j.kernel.impl.locking.Locks;
import org.neo4j.kernel.impl.locking.NoOpClient;
import org.neo4j.kernel.impl.logging.StoreLogService;
import org.neo4j.kernel.impl.pagecache.ConfiguringPageCacheFactory;
import org.neo4j.kernel.impl.pagecache.PageCacheLifecycle;
import org.neo4j.kernel.impl.scheduler.CentralJobScheduler;
import org.neo4j.kernel.impl.spi.SimpleKernelContext;
import org.neo4j.kernel.impl.storageengine.impl.recordstorage.PropertyCreator;
import org.neo4j.kernel.impl.storageengine.impl.recordstorage.PropertyDeleter;
import org.neo4j.kernel.impl.storageengine.impl.recordstorage.PropertyTraverser;
import org.neo4j.kernel.impl.storageengine.impl.recordstorage.RecordStorageReader;
import org.neo4j.kernel.impl.storageengine.impl.recordstorage.RelationshipCreator;
import org.neo4j.kernel.impl.storageengine.impl.recordstorage.RelationshipGroupGetter;
import org.neo4j.kernel.impl.store.CountsComputer;
import org.neo4j.kernel.impl.store.LabelTokenStore;
import org.neo4j.kernel.impl.store.NeoStores;
import org.neo4j.kernel.impl.store.NodeLabels;
import org.neo4j.kernel.impl.store.NodeStore;
import org.neo4j.kernel.impl.store.PropertyKeyTokenStore;
import org.neo4j.kernel.impl.store.PropertyStore;
import org.neo4j.kernel.impl.store.RecordStore;
import org.neo4j.kernel.impl.store.RelationshipStore;
import org.neo4j.kernel.impl.store.RelationshipTypeTokenStore;
import org.neo4j.kernel.impl.store.SchemaStore;
import org.neo4j.kernel.impl.store.StoreFactory;
import org.neo4j.kernel.impl.store.UnderlyingStorageException;
import org.neo4j.kernel.impl.store.counts.CountsTracker;
import org.neo4j.kernel.impl.store.format.RecordFormatSelector;
import org.neo4j.kernel.impl.store.format.RecordFormats;
import org.neo4j.kernel.impl.store.id.DefaultIdGeneratorFactory;
import org.neo4j.kernel.impl.store.id.IdGeneratorFactory;
import org.neo4j.kernel.impl.store.id.IdType;
import org.neo4j.kernel.impl.store.id.validation.IdValidator;
import org.neo4j.kernel.impl.store.record.ConstraintRule;
import org.neo4j.kernel.impl.store.record.DynamicRecord;
import org.neo4j.kernel.impl.store.record.LabelTokenRecord;
import org.neo4j.kernel.impl.store.record.NodeRecord;
import org.neo4j.kernel.impl.store.record.PrimitiveRecord;
import org.neo4j.kernel.impl.store.record.PropertyBlock;
import org.neo4j.kernel.impl.store.record.PropertyKeyTokenRecord;
import org.neo4j.kernel.impl.store.record.PropertyRecord;
import org.neo4j.kernel.impl.store.record.Record;
import org.neo4j.kernel.impl.store.record.RelationshipGroupRecord;
import org.neo4j.kernel.impl.store.record.RelationshipRecord;
import org.neo4j.kernel.impl.store.record.RelationshipTypeTokenRecord;
import org.neo4j.kernel.impl.transaction.state.DefaultIndexProviderMap;
import org.neo4j.kernel.impl.transaction.state.RecordAccess;
import org.neo4j.kernel.impl.transaction.state.RecordAccess.RecordProxy;
import org.neo4j.kernel.impl.transaction.state.storeview.DynamicIndexStoreView;
import org.neo4j.kernel.impl.transaction.state.storeview.NeoStoreIndexStoreView;
import org.neo4j.kernel.impl.util.Dependencies;
import org.neo4j.kernel.impl.util.ValueUtils;
import org.neo4j.kernel.internal.locker.GlobalStoreLocker;
import org.neo4j.kernel.internal.locker.StoreLocker;
import org.neo4j.kernel.lifecycle.LifeSupport;
import org.neo4j.kernel.monitoring.Monitors;
import org.neo4j.logging.Log;
import org.neo4j.logging.LogProvider;
import org.neo4j.logging.NullLog;
import org.neo4j.scheduler.JobScheduler;
import org.neo4j.storageengine.api.schema.IndexDescriptorFactory;
import org.neo4j.storageengine.api.schema.SchemaRule;
import org.neo4j.storageengine.api.schema.StoreIndexDescriptor;
import org.neo4j.unsafe.batchinsert.BatchInserter;
import org.neo4j.unsafe.batchinsert.BatchRelationship;
import org.neo4j.util.VisibleForTesting;
import org.neo4j.values.storable.Value;

import static java.lang.Boolean.parseBoolean;
import static java.util.Collections.emptyIterator;
import static java.util.Collections.emptyList;
import static org.neo4j.collection.PrimitiveLongCollections.map;
import static org.neo4j.graphdb.Label.label;
import static org.neo4j.graphdb.factory.GraphDatabaseSettings.logs_directory;
import static org.neo4j.graphdb.factory.GraphDatabaseSettings.store_internal_log_path;
import static org.neo4j.helpers.Numbers.safeCastLongToInt;
import static org.neo4j.internal.kernel.api.TokenRead.NO_TOKEN;
import static org.neo4j.kernel.impl.api.index.IndexingService.NO_MONITOR;
import static org.neo4j.kernel.impl.locking.LockService.NO_LOCK_SERVICE;
import static org.neo4j.kernel.impl.store.NodeLabelsField.parseLabelsField;
import static org.neo4j.kernel.impl.store.PropertyStore.encodeString;

public class BatchInserterImpl implements BatchInserter, IndexConfigStoreProvider
{
    private final LifeSupport life;
    private final NeoStores neoStores;
    private final IndexConfigStore indexStore;
    private final DatabaseLayout databaseLayout;
    private final TokenHolders tokenHolders;
    private final IdGeneratorFactory idGeneratorFactory;
    private final IndexProviderMap indexProviderMap;
    private final Log msgLog;
    private final SchemaCache schemaCache;
    private final Config config;
    private final BatchInserterImpl.BatchSchemaActions actions;
    private final StoreLocker storeLocker;
    private final PageCache pageCache;
    private final RecordStorageReader storageReader;
    private final StoreLogService logService;
    private final FileSystemAbstraction fileSystem;
    private final Monitors monitors;
    private boolean labelsTouched;
    private boolean isShutdown;

    private final LongFunction<Label> labelIdToLabelFunction = new LongFunction<Label>()
    {
        @Override
        public Label apply( long from )
        {
            try
            {
                return label( tokenHolders.labelTokens().getTokenById( safeCastLongToInt( from ) ).name() );
            }
            catch ( TokenNotFoundException e )
            {
                throw new RuntimeException( e );
            }
        }
    };

    private final FlushStrategy flushStrategy;
    // Helper structure for setNodeProperty
    private final RelationshipCreator relationshipCreator;
    private final DirectRecordAccessSet recordAccess;
    private final PropertyTraverser propertyTraverser;
    private final PropertyCreator propertyCreator;
    private final PropertyDeleter propertyDeletor;

    private final NodeStore nodeStore;
    private final RelationshipStore relationshipStore;
    private final RelationshipTypeTokenStore relationshipTypeTokenStore;
    private final PropertyKeyTokenStore propertyKeyTokenStore;
    private final PropertyStore propertyStore;
    private final SchemaStore schemaStore;
    private final NeoStoreIndexStoreView storeIndexStoreView;

    private final LabelTokenStore labelTokenStore;
    private final Locks.Client noopLockClient = new NoOpClient();
    private final long maxNodeId;

    public BatchInserterImpl( final File databaseDirectory, final FileSystemAbstraction fileSystem,
                       Map<String, String> stringParams, Iterable<KernelExtensionFactory<?>> kernelExtensions ) throws IOException
    {
        rejectAutoUpgrade( stringParams );
        Map<String, String> params = getDefaultParams();
        params.putAll( stringParams );
        this.config = Config.defaults( params );
        this.fileSystem = fileSystem;

        life = new LifeSupport();
        this.databaseLayout = DatabaseLayout.of( databaseDirectory );
        storeLocker = tryLockStore( fileSystem );
        ConfiguringPageCacheFactory pageCacheFactory = new ConfiguringPageCacheFactory(
                fileSystem, config, PageCacheTracer.NULL, PageCursorTracerSupplier.NULL, NullLog.getInstance(),
                EmptyVersionContextSupplier.EMPTY );
        PageCache pageCache = pageCacheFactory.getOrCreatePageCache();
        life.add( new PageCacheLifecycle( pageCache ) );

        config.augment( logs_directory, databaseDirectory.getCanonicalPath() );
        File internalLog = config.get( store_internal_log_path );

        logService = life.add( StoreLogService.withInternalLog( internalLog).build( fileSystem ) );
        msgLog = logService.getInternalLog( getClass() );

        boolean dump = config.get( GraphDatabaseSettings.dump_configuration );
        this.idGeneratorFactory = new DefaultIdGeneratorFactory( fileSystem );

        LogProvider internalLogProvider = logService.getInternalLogProvider();
        RecordFormats recordFormats = RecordFormatSelector.selectForStoreOrConfig( config, databaseLayout, fileSystem,
                pageCache, internalLogProvider );
        StoreFactory sf = new StoreFactory( this.databaseLayout, config, idGeneratorFactory, pageCache, fileSystem,
                recordFormats, internalLogProvider, EmptyVersionContextSupplier.EMPTY );

        maxNodeId = recordFormats.node().getMaxId();

        if ( dump )
        {
            dumpConfiguration( params, System.out );
        }
        msgLog.info( Thread.currentThread() + " Starting BatchInserter(" + this + ")" );
        life.start();
        neoStores = sf.openAllNeoStores( true );
        neoStores.verifyStoreOk();
        this.pageCache = pageCache;

        nodeStore = neoStores.getNodeStore();
        relationshipStore = neoStores.getRelationshipStore();
        relationshipTypeTokenStore = neoStores.getRelationshipTypeTokenStore();
        propertyKeyTokenStore = neoStores.getPropertyKeyTokenStore();
        propertyStore = neoStores.getPropertyStore();
        RecordStore<RelationshipGroupRecord> relationshipGroupStore = neoStores.getRelationshipGroupStore();
        schemaStore = neoStores.getSchemaStore();
        labelTokenStore = neoStores.getLabelTokenStore();

        monitors = new Monitors();

        storeIndexStoreView = new NeoStoreIndexStoreView( NO_LOCK_SERVICE, neoStores );
        Dependencies deps = new Dependencies();
        Monitors monitors = new Monitors();
<<<<<<< HEAD
        deps.satisfyDependencies( fileSystem, config, logService, storeIndexStoreView, pageCache, monitors, RecoveryCleanupWorkCollector.IMMEDIATE );
=======
        deps.satisfyDependencies( fileSystem, config, logService, indexStoreView, pageCache, monitors,
                RecoveryCleanupWorkCollector.immediate() );
>>>>>>> 4aa148f9

        DatabaseKernelExtensions extensions = life.add( new DatabaseKernelExtensions(
                new SimpleKernelContext( databaseDirectory, DatabaseInfo.UNKNOWN, deps ),
                kernelExtensions, deps, UnsatisfiedDependencyStrategies.ignore() ) );

<<<<<<< HEAD
        indexProviderMap = life.add( new DefaultIndexProviderMap( extensions ) );

        TokenHolder propertyKeyTokenHolder = new DelegatingTokenHolder( this::createNewPropertyKeyId, TokenHolder.TYPE_PROPERTY_KEY );
        propertyKeyTokenHolder.setInitialTokens( propertyKeyTokenStore.getTokens() );
        TokenHolder relationshipTypeTokenHolder = new DelegatingTokenHolder( this::createNewRelationshipType, TokenHolder.TYPE_RELATIONSHIP_TYPE );
        relationshipTypeTokenHolder.setInitialTokens( relationshipTypeTokenStore.getTokens() );
        TokenHolder labelTokenHolder = new DelegatingTokenHolder( this::createNewLabelId, TokenHolder.TYPE_LABEL );
        labelTokenHolder.setInitialTokens( labelTokenStore.getTokens() );
        tokenHolders = new TokenHolders( propertyKeyTokenHolder, labelTokenHolder, relationshipTypeTokenHolder );

        indexStore = life.add( new IndexConfigStore( this.databaseLayout, fileSystem ) );
        schemaCache = new SchemaCache( new StandardConstraintSemantics(), schemaStore, indexProviderMap );

=======
        IndexProvider provider = extensions.resolveDependency( IndexProvider.class,
                HighestSelectionStrategy.INSTANCE );
        schemaIndexProviders = new DefaultIndexProviderMap( provider );
        labelScanStore = new NativeLabelScanStore( pageCache, storeDir, FullStoreChangeStream.EMPTY, false, new Monitors(),
                deps.resolveDependency( RecoveryCleanupWorkCollector.class ) );
        life.add( labelScanStore );
>>>>>>> 4aa148f9
        actions = new BatchSchemaActions();

        // Record access
        recordAccess = new DirectRecordAccessSet( neoStores );
        relationshipCreator = new RelationshipCreator(
                new RelationshipGroupGetter( relationshipGroupStore ), relationshipGroupStore.getStoreHeaderInt() );
        propertyTraverser = new PropertyTraverser();
        propertyCreator = new PropertyCreator( propertyStore, propertyTraverser );
        propertyDeletor = new PropertyDeleter( propertyTraverser );

        flushStrategy = new BatchedFlushStrategy( recordAccess, config.get( GraphDatabaseSettings
                .batch_inserter_batch_size ) );
        storageReader = new RecordStorageReader( neoStores );
    }

    private StoreLocker tryLockStore( FileSystemAbstraction fileSystem )
    {
        StoreLocker storeLocker = new GlobalStoreLocker( fileSystem, this.databaseLayout.getStoreLayout() );
        try
        {
            storeLocker.checkLock();
        }
        catch ( Exception e )
        {
            try
            {
                storeLocker.close();
            }
            catch ( IOException ce )
            {
                e.addSuppressed( ce );
            }
            throw e;
        }
        return storeLocker;
    }

    private static Map<String, String> getDefaultParams()
    {
        Map<String, String> params = new HashMap<>();
        params.put( GraphDatabaseSettings.pagecache_memory.name(), "32m" );
        return params;
    }

    @Override
    public boolean nodeHasProperty( long node, String propertyName )
    {
        return primitiveHasProperty( getNodeRecord( node ).forChangingData(), propertyName );
    }

    @Override
    public boolean relationshipHasProperty( long relationship, String propertyName )
    {
        return primitiveHasProperty(
                recordAccess.getRelRecords().getOrLoad( relationship, null ).forReadingData(), propertyName );
    }

    @Override
    public void setNodeProperty( long node, String propertyName, Object propertyValue )
    {
        RecordProxy<NodeRecord,Void> nodeRecord = getNodeRecord( node );
        setPrimitiveProperty( nodeRecord, propertyName, propertyValue );

        flushStrategy.flush();
    }

    @Override
    public void setRelationshipProperty( long relationship, String propertyName, Object propertyValue )
    {
        RecordProxy<RelationshipRecord,Void> relationshipRecord = getRelationshipRecord( relationship );
        setPrimitiveProperty( relationshipRecord, propertyName, propertyValue );

        flushStrategy.flush();
    }

    @Override
    public void removeNodeProperty( long node, String propertyName )
    {
        int propertyKey = getOrCreatePropertyKeyId( propertyName );
        propertyDeletor.removePropertyIfExists( getNodeRecord( node ), propertyKey, recordAccess.getPropertyRecords() );
        flushStrategy.flush();
    }

    @Override
    public void removeRelationshipProperty( long relationship,
                                            String propertyName )
    {
        int propertyKey = getOrCreatePropertyKeyId( propertyName );
        propertyDeletor.removePropertyIfExists( getRelationshipRecord( relationship ), propertyKey,
                recordAccess.getPropertyRecords() );
        flushStrategy.flush();
    }

    @Override
    public IndexCreator createDeferredSchemaIndex( Label label )
    {
        return new IndexCreatorImpl( actions, label );
    }

    private void setPrimitiveProperty( RecordProxy<? extends PrimitiveRecord,Void> primitiveRecord,
            String propertyName, Object propertyValue )
    {
        int propertyKey = getOrCreatePropertyKeyId( propertyName );
        RecordAccess<PropertyRecord,PrimitiveRecord> propertyRecords = recordAccess.getPropertyRecords();

        propertyCreator.primitiveSetProperty( primitiveRecord, propertyKey, ValueUtils.asValue( propertyValue ), propertyRecords );
    }

    private void validateIndexCanBeCreated( int labelId, int[] propertyKeyIds )
    {
        verifyIndexOrUniquenessConstraintCanBeCreated( labelId, propertyKeyIds,
                "Index for given {label;property} already exists" );
    }

    private void validateUniquenessConstraintCanBeCreated( int labelId, int[] propertyKeyIds )
    {
        verifyIndexOrUniquenessConstraintCanBeCreated( labelId, propertyKeyIds,
                "It is not allowed to create node keys, uniqueness constraints or indexes on the same {label;property}" );
    }

    private void validateNodeKeyConstraintCanBeCreated( int labelId, int[] propertyKeyIds )
    {
        verifyIndexOrUniquenessConstraintCanBeCreated( labelId, propertyKeyIds,
                "It is not allowed to create node keys, uniqueness constraints or indexes on the same {label;property}" );
    }

    private void verifyIndexOrUniquenessConstraintCanBeCreated( int labelId, int[] propertyKeyIds, String errorMessage )
    {
        LabelSchemaDescriptor schemaDescriptor = SchemaDescriptorFactory.forLabel( labelId, propertyKeyIds );
        ConstraintDescriptor constraintDescriptor = ConstraintDescriptorFactory.uniqueForSchema( schemaDescriptor );
        ConstraintDescriptor nodeKeyDescriptor = ConstraintDescriptorFactory.nodeKeyForSchema( schemaDescriptor );
        if ( schemaCache.hasIndex( schemaDescriptor ) ||
             schemaCache.hasConstraintRule( constraintDescriptor ) ||
             schemaCache.hasConstraintRule( nodeKeyDescriptor ) )
        {
            throw new ConstraintViolationException( errorMessage );
        }
    }

    private void validateNodePropertyExistenceConstraintCanBeCreated( int labelId, int[] propertyKeyIds )
    {
        ConstraintDescriptor constraintDescriptor = ConstraintDescriptorFactory.existsForLabel( labelId, propertyKeyIds );

        if ( schemaCache.hasConstraintRule( constraintDescriptor ) )
        {
            throw new ConstraintViolationException(
                        "Node property existence constraint for given {label;property} already exists" );
        }
    }

    private void validateRelationshipConstraintCanBeCreated( int relTypeId, int propertyKeyId )
    {
        ConstraintDescriptor constraintDescriptor = ConstraintDescriptorFactory.existsForLabel( relTypeId, propertyKeyId );

        if ( schemaCache.hasConstraintRule( constraintDescriptor ) )
        {
            throw new ConstraintViolationException(
                        "Relationship property existence constraint for given {type;property} already exists" );
        }
    }

    private IndexReference createIndex( int labelId, int[] propertyKeyIds )
    {
        LabelSchemaDescriptor schema = SchemaDescriptorFactory.forLabel( labelId, propertyKeyIds );
        IndexProviderDescriptor providerDescriptor = indexProviderMap.getDefaultProvider().getProviderDescriptor();
        StoreIndexDescriptor schemaRule = IndexDescriptorFactory.forSchema( schema, Optional.empty(), providerDescriptor ).withId( schemaStore.nextId() );

        for ( DynamicRecord record : schemaStore.allocateFrom( schemaRule ) )
        {
            schemaStore.updateRecord( record );
        }
        schemaCache.addSchemaRule( schemaRule );
        labelsTouched = true;
        flushStrategy.forceFlush();
        return schemaRule;
    }

    private void repopulateAllIndexes( NativeLabelScanStore labelIndex )
    {
        LogProvider logProvider = logService.getInternalLogProvider();
        IndexStoreView indexStoreView = new DynamicIndexStoreView( storeIndexStoreView, labelIndex, NO_LOCK_SERVICE, neoStores, logProvider );
        JobScheduler jobScheduler = life.add( new CentralJobScheduler() );
        IndexingService indexingService = life.add( IndexingServiceFactory.createIndexingService( config, jobScheduler, indexProviderMap, indexStoreView,
                new NonTransactionalTokenNameLookup( tokenHolders ), emptyList(), logProvider, NO_MONITOR, new DatabaseSchemaState( logProvider ) ) );
        try
        {
            StoreIndexDescriptor[] descriptors = getIndexesNeedingPopulation();
            indexingService.createIndexes( true /*verify constraints before flipping over*/, descriptors );
            for ( StoreIndexDescriptor descriptor : descriptors )
            {
                IndexProxy indexProxy = getIndexProxy( indexingService, descriptor );
                try
                {
                    indexProxy.awaitStoreScanCompleted();
                }
                catch ( IndexPopulationFailedKernelException e )
                {
                    // In this scenario this is OK
                }
            }
            indexingService.forceAll( IOLimiter.UNLIMITED );
        }
        catch ( InterruptedException e )
        {
            // Someone wanted us to abort this. The indexes may not have been fully populated. This just means that they will be populated on next startup.
            Thread.currentThread().interrupt();
        }
    }

    private IndexProxy getIndexProxy( IndexingService indexingService, StoreIndexDescriptor descriptpr )
    {
        try
        {
            return indexingService.getIndexProxy( descriptpr.schema() );
        }
        catch ( IndexNotFoundKernelException e )
        {
            throw new IllegalStateException( "Expected index by descriptor " + descriptpr + " to exist, but didn't", e );
        }
    }

    private void rebuildCounts()
    {
        CountsTracker counts = neoStores.getCounts();
        try
        {
            counts.start();
        }
        catch ( IOException e )
        {
            throw new UnderlyingStorageException( e );
        }

        CountsComputer.recomputeCounts( neoStores, pageCache, databaseLayout );
    }

    private StoreIndexDescriptor[] getIndexesNeedingPopulation()
    {
        List<StoreIndexDescriptor> indexesNeedingPopulation = new ArrayList<>();
        for ( StoreIndexDescriptor rule : schemaCache.indexDescriptors() )
        {
            IndexProvider provider = indexProviderMap.lookup( rule.providerDescriptor() );
            if ( provider.getInitialState( rule ) != InternalIndexState.FAILED )
            {
                indexesNeedingPopulation.add( rule );
            }
        }
        return indexesNeedingPopulation.toArray( new StoreIndexDescriptor[0] );
    }

    @Override
    public ConstraintCreator createDeferredConstraint( Label label )
    {
        return new BaseNodeConstraintCreator( new BatchSchemaActions(), label );
    }

    private void createUniqueIndexAndOwningConstraint( LabelSchemaDescriptor schema,
            IndexBackedConstraintDescriptor constraintDescriptor )
    {
        // TODO: Do not create duplicate index

        long indexId = schemaStore.nextId();
        long constraintRuleId = schemaStore.nextId();

        IndexProviderDescriptor providerDescriptor = this.indexProviderMap.getDefaultProvider().getProviderDescriptor();
        StoreIndexDescriptor storeIndexDescriptor = IndexDescriptorFactory.uniqueForSchema( schema, providerDescriptor ).withIds( indexId, constraintRuleId );

        ConstraintRule constraintRule = ConstraintRule.constraintRule( constraintRuleId, constraintDescriptor, indexId );

        for ( DynamicRecord record : schemaStore.allocateFrom( constraintRule ) )
        {
            schemaStore.updateRecord( record );
        }
        schemaCache.addSchemaRule( constraintRule );
        for ( DynamicRecord record : schemaStore.allocateFrom( storeIndexDescriptor ) )
        {
            schemaStore.updateRecord( record );
        }
        schemaCache.addSchemaRule( storeIndexDescriptor );
        labelsTouched = true;
        flushStrategy.forceFlush();
    }

    private void createUniquenessConstraintRule( LabelSchemaDescriptor descriptor )
    {
        createUniqueIndexAndOwningConstraint( descriptor, ConstraintDescriptorFactory.uniqueForSchema( descriptor ) );
    }

    private void createNodeKeyConstraintRule( LabelSchemaDescriptor descriptor )
    {
        createUniqueIndexAndOwningConstraint( descriptor, ConstraintDescriptorFactory.nodeKeyForSchema( descriptor ) );
    }

    private void createNodePropertyExistenceConstraintRule( int labelId, int... propertyKeyIds )
    {
        SchemaRule rule = ConstraintRule.constraintRule( schemaStore.nextId(),
                ConstraintDescriptorFactory.existsForLabel( labelId, propertyKeyIds ) );

        for ( DynamicRecord record : schemaStore.allocateFrom( rule ) )
        {
            schemaStore.updateRecord( record );
        }
        schemaCache.addSchemaRule( rule );
        labelsTouched = true;
        flushStrategy.forceFlush();
    }

    private void createRelTypePropertyExistenceConstraintRule( int relTypeId, int... propertyKeyIds )
    {
        SchemaRule rule = ConstraintRule.constraintRule( schemaStore.nextId(),
                ConstraintDescriptorFactory.existsForRelType( relTypeId, propertyKeyIds ) );

        for ( DynamicRecord record : schemaStore.allocateFrom( rule ) )
        {
            schemaStore.updateRecord( record );
        }
        schemaCache.addSchemaRule( rule );
        flushStrategy.forceFlush();
    }

    private int getOrCreatePropertyKeyId( String name )
    {
        return tokenHolders.propertyKeyTokens().getOrCreateId( name );
    }

    private int getOrCreateRelationshipTypeId( String name )
    {
        return tokenHolders.relationshipTypeTokens().getOrCreateId( name );
    }

    private int getOrCreateLabelId( String name )
    {
        return tokenHolders.labelTokens().getOrCreateId( name );
    }

    private boolean primitiveHasProperty( PrimitiveRecord record, String propertyName )
    {
        int propertyKeyId = tokenHolders.propertyKeyTokens().getIdByName( propertyName );
        return propertyKeyId != NO_TOKEN && propertyTraverser.findPropertyRecordContaining( record, propertyKeyId,
                recordAccess.getPropertyRecords(), false ) != Record.NO_NEXT_PROPERTY.intValue();
    }

    private static void rejectAutoUpgrade( Map<String,String> params )
    {
        if ( parseBoolean( params.get( GraphDatabaseSettings.allow_upgrade.name() ) ) )
        {
            throw new IllegalArgumentException( "Batch inserter is not allowed to do upgrade of a store." );
        }
    }

    @Override
    public long createNode( Map<String, Object> properties, Label... labels )
    {
        return internalCreateNode( nodeStore.nextId(), properties, labels );
    }

    private long internalCreateNode( long nodeId, Map<String, Object> properties, Label... labels )
    {
        NodeRecord nodeRecord = recordAccess.getNodeRecords().create( nodeId, null ).forChangingData();
        nodeRecord.setInUse( true );
        nodeRecord.setCreated();
        nodeRecord.setNextProp( propertyCreator.createPropertyChain( nodeRecord,
                propertiesIterator( properties ), recordAccess.getPropertyRecords() ) );

        if ( labels.length > 0 )
        {
            setNodeLabels( nodeRecord, labels );
        }

        flushStrategy.flush();
        return nodeId;
    }

    private Iterator<PropertyBlock> propertiesIterator( Map<String, Object> properties )
    {
        if ( properties == null || properties.isEmpty() )
        {
            return emptyIterator();
        }
        return new IteratorWrapper<PropertyBlock, Map.Entry<String,Object>>( properties.entrySet().iterator() )
        {
            @Override
            protected PropertyBlock underlyingObjectToObject( Entry<String, Object> property )
            {
                return propertyCreator.encodePropertyValue(
                        getOrCreatePropertyKeyId( property.getKey() ), ValueUtils.asValue( property.getValue() ) );
            }
        };
    }

    private void setNodeLabels( NodeRecord nodeRecord, Label... labels )
    {
        NodeLabels nodeLabels = parseLabelsField( nodeRecord );
        nodeLabels.put( getOrCreateLabelIds( labels ), nodeStore, nodeStore.getDynamicLabelStore() );
        labelsTouched = true;
    }

    private long[] getOrCreateLabelIds( Label[] labels )
    {
        long[] ids = new long[labels.length];
        int cursor = 0;
        for ( int i = 0; i < ids.length; i++ )
        {
            int labelId = getOrCreateLabelId( labels[i].name() );
            if ( !arrayContains( ids, cursor, labelId ) )
            {
                ids[cursor++] = labelId;
            }
        }
        if ( cursor < ids.length )
        {
            ids = Arrays.copyOf( ids, cursor );
        }
        return ids;
    }

    private static boolean arrayContains( long[] ids, int cursor, int labelId )
    {
        for ( int i = 0; i < cursor; i++ )
        {
            if ( ids[i] == labelId )
            {
                return true;
            }
        }
        return false;
    }

    @Override
    public void createNode( long id, Map<String, Object> properties, Label... labels )
    {
        IdValidator.assertValidId( IdType.NODE, id, maxNodeId );
        if ( nodeStore.isInUse( id ) )
        {
            throw new IllegalArgumentException( "id=" + id + " already in use" );
        }
        long highId = nodeStore.getHighId();
        if ( highId <= id )
        {
            nodeStore.setHighestPossibleIdInUse( id );
        }
        internalCreateNode( id, properties, labels );
    }

    @Override
    public void setNodeLabels( long node, Label... labels )
    {
        NodeRecord record = getNodeRecord( node ).forChangingData();
        setNodeLabels( record, labels );
        flushStrategy.flush();
    }

    @Override
    public Iterable<Label> getNodeLabels( final long node )
    {
        return () ->
        {
            NodeRecord record = getNodeRecord( node ).forReadingData();
            long[] labels = parseLabelsField( record ).get( nodeStore );
            return map( labelIdToLabelFunction, PrimitiveLongCollections.iterator( labels ) );
        };
    }

    @Override
    public boolean nodeHasLabel( long node, Label label )
    {
        int labelId = tokenHolders.labelTokens().getIdByName( label.name() );
        return labelId != NO_TOKEN && nodeHasLabel( node, labelId );
    }

    private boolean nodeHasLabel( long node, int labelId )
    {
        NodeRecord record = getNodeRecord( node ).forReadingData();
        for ( long label : parseLabelsField( record ).get( nodeStore ) )
        {
            if ( label == labelId )
            {
                return true;
            }
        }
        return false;
    }

    @Override
    public long createRelationship( long node1, long node2, RelationshipType type,
            Map<String, Object> properties )
    {
        long id = relationshipStore.nextId();
        int typeId = getOrCreateRelationshipTypeId( type.name() );
        relationshipCreator.relationshipCreate( id, typeId, node1, node2, recordAccess, noopLockClient );
        if ( properties != null && !properties.isEmpty() )
        {
            RelationshipRecord record = recordAccess.getRelRecords().getOrLoad( id, null ).forChangingData();
            record.setNextProp( propertyCreator.createPropertyChain( record,
                    propertiesIterator( properties ), recordAccess.getPropertyRecords() ) );
        }
        flushStrategy.flush();
        return id;
    }

    @Override
    public void setNodeProperties( long node, Map<String, Object> properties )
    {
        NodeRecord record = getNodeRecord( node ).forChangingData();
        if ( record.getNextProp() != Record.NO_NEXT_PROPERTY.intValue() )
        {
            propertyDeletor.deletePropertyChain( record, recordAccess.getPropertyRecords() );
        }
        record.setNextProp( propertyCreator.createPropertyChain( record, propertiesIterator( properties ),
                recordAccess.getPropertyRecords() ) );
        flushStrategy.flush();
    }

    @Override
    public void setRelationshipProperties( long rel, Map<String, Object> properties )
    {
        RelationshipRecord record = recordAccess.getRelRecords().getOrLoad( rel, null ).forChangingData();
        if ( record.getNextProp() != Record.NO_NEXT_PROPERTY.intValue() )
        {
            propertyDeletor.deletePropertyChain( record, recordAccess.getPropertyRecords() );
        }
        record.setNextProp( propertyCreator.createPropertyChain( record, propertiesIterator( properties ),
                recordAccess.getPropertyRecords() ) );
        flushStrategy.flush();
    }

    @Override
    public boolean nodeExists( long nodeId )
    {
        flushStrategy.forceFlush();
        return nodeStore.isInUse( nodeId );
    }

    @Override
    public Map<String,Object> getNodeProperties( long nodeId )
    {
        NodeRecord record = getNodeRecord( nodeId ).forReadingData();
        if ( record.getNextProp() != Record.NO_NEXT_PROPERTY.intValue() )
        {
            return getPropertyChain( record.getNextProp() );
        }
        return Collections.emptyMap();
    }

    @Override
    public Iterable<Long> getRelationshipIds( long nodeId )
    {
        flushStrategy.forceFlush();
        return new BatchRelationshipIterable<Long>( storageReader, nodeId )
        {
            @Override
            protected Long nextFrom( long relId, int type, long startNode, long endNode )
            {
                return relId;
            }
        };
    }

    @Override
    public Iterable<BatchRelationship> getRelationships( long nodeId )
    {
        flushStrategy.forceFlush();
        return new BatchRelationshipIterable<BatchRelationship>( storageReader, nodeId )
        {
            @Override
            protected BatchRelationship nextFrom( long relId, int type, long startNode, long endNode )
            {
                return batchRelationshipOf( relId, type, startNode, endNode );
            }
        };
    }

    private BatchRelationship batchRelationshipOf( long id, int type, long startNode, long endNode )
    {
        try
        {
            return new BatchRelationship( id, startNode, endNode,
                    RelationshipType.withName( tokenHolders.relationshipTypeTokens().getTokenById( type ).name() ) );
        }
        catch ( TokenNotFoundException e )
        {
            throw new RuntimeException( e );
        }
    }

    @Override
    public BatchRelationship getRelationshipById( long relId )
    {
        RelationshipRecord record = getRelationshipRecord( relId ).forReadingData();
        return batchRelationshipOf( relId, record.getType(), record.getFirstNode(), record.getSecondNode() );
    }

    @Override
    public Map<String,Object> getRelationshipProperties( long relId )
    {
        RelationshipRecord record = recordAccess.getRelRecords().getOrLoad( relId, null ).forChangingData();
        if ( record.getNextProp() != Record.NO_NEXT_PROPERTY.intValue() )
        {
            return getPropertyChain( record.getNextProp() );
        }
        return Collections.emptyMap();
    }

    @Override
    public void shutdown()
    {
        if ( isShutdown )
        {
            throw new IllegalStateException( "Batch inserter already has shutdown" );
        }
        isShutdown = true;

        flushStrategy.forceFlush();

        rebuildCounts();

        try
        {
            NativeLabelScanStore labelIndex = buildLabelIndex();
            repopulateAllIndexes( labelIndex );
        }
        catch ( IOException e )
        {
            throw new RuntimeException( e );
        }
        finally
        {
            neoStores.close();

            try
            {
                storeLocker.close();
            }
            catch ( IOException e )
            {
                throw new UnderlyingStorageException( "Could not release store lock", e );
            }

            msgLog.info( Thread.currentThread() + " Clean shutdown on BatchInserter(" + this + ")" );
            life.shutdown();
        }
    }

    private NativeLabelScanStore buildLabelIndex() throws IOException
    {
        NativeLabelScanStore labelIndex =
                new NativeLabelScanStore( pageCache, databaseLayout, fileSystem, new FullLabelStream( storeIndexStoreView ), false, monitors,
                        RecoveryCleanupWorkCollector.IMMEDIATE );
        if ( labelsTouched )
        {
            labelIndex.drop();
        }
        // Rebuild will happen as part of this call if it was dropped
        life.add( labelIndex );
        return labelIndex;
    }

    @Override
    public String toString()
    {
        return "EmbeddedBatchInserter[" + databaseLayout + "]";
    }

    private Map<String, Object> getPropertyChain( long nextProp )
    {
        final Map<String, Object> map = new HashMap<>();
        propertyTraverser.getPropertyChain( nextProp, recordAccess.getPropertyRecords(), propBlock ->
        {
            try
            {
                String key = tokenHolders.propertyKeyTokens().getTokenById( propBlock.getKeyIndexId() ).name();
                Value propertyValue = propBlock.newPropertyValue( propertyStore );
                map.put( key, propertyValue.asObject() );
            }
            catch ( TokenNotFoundException e )
            {
                throw new RuntimeException( e );
            }
        } );
        return map;
    }

    private int createNewPropertyKeyId( String stringKey )
    {
        int keyId = (int) propertyKeyTokenStore.nextId();
        PropertyKeyTokenRecord record = new PropertyKeyTokenRecord( keyId );
        record.setInUse( true );
        record.setCreated();
        Collection<DynamicRecord> keyRecords =
                propertyKeyTokenStore.allocateNameRecords( encodeString( stringKey ) );
        record.setNameId( (int) Iterables.first( keyRecords ).getId() );
        record.addNameRecords( keyRecords );
        propertyKeyTokenStore.updateRecord( record );
        tokenHolders.propertyKeyTokens().addToken( new NamedToken( stringKey, keyId ) );
        return keyId;
    }

    private int createNewLabelId( String stringKey )
    {
        int keyId = (int) labelTokenStore.nextId();
        LabelTokenRecord record = new LabelTokenRecord( keyId );
        record.setInUse( true );
        record.setCreated();
        Collection<DynamicRecord> keyRecords =
                labelTokenStore.allocateNameRecords( encodeString( stringKey ) );
        record.setNameId( (int) Iterables.first( keyRecords ).getId() );
        record.addNameRecords( keyRecords );
        labelTokenStore.updateRecord( record );
        tokenHolders.labelTokens().addToken( new NamedToken( stringKey, keyId ) );
        return keyId;
    }

    private int createNewRelationshipType( String name )
    {
        int id = (int) relationshipTypeTokenStore.nextId();
        RelationshipTypeTokenRecord record = new RelationshipTypeTokenRecord( id );
        record.setInUse( true );
        record.setCreated();
        Collection<DynamicRecord> nameRecords = relationshipTypeTokenStore.allocateNameRecords( encodeString( name ) );
        record.setNameId( (int) Iterables.first( nameRecords ).getId() );
        record.addNameRecords( nameRecords );
        relationshipTypeTokenStore.updateRecord( record );
        tokenHolders.relationshipTypeTokens().addToken( new NamedToken( name, id ) );
        return id;
    }

    private RecordProxy<NodeRecord,Void> getNodeRecord( long id )
    {
        if ( id < 0 || id >= nodeStore.getHighId() )
        {
            throw new NotFoundException( "id=" + id );
        }
        return recordAccess.getNodeRecords().getOrLoad( id, null );
    }

    private RecordProxy<RelationshipRecord,Void> getRelationshipRecord( long id )
    {
        if ( id < 0 || id >= relationshipStore.getHighId() )
        {
            throw new NotFoundException( "id=" + id );
        }
        return recordAccess.getRelRecords().getOrLoad( id, null );
    }

    @Override
    public String getStoreDir()
    {
        return databaseLayout.databaseDirectory().getPath();
    }

    @Override
    public IndexConfigStore getIndexStore()
    {
        return this.indexStore;
    }

    public IdGeneratorFactory getIdGeneratorFactory()
    {
        return idGeneratorFactory;
    }

    private static void dumpConfiguration( Map<String,String> config, PrintStream out )
    {
        for ( Entry<String,String> entry : config.entrySet() )
        {
            if ( entry.getValue() != null )
            {
                out.println( entry.getKey() + "=" + entry.getValue() );
            }
        }
    }

    @VisibleForTesting
    NeoStores getNeoStores()
    {
        return neoStores;
    }

    void forceFlushChanges()
    {
        flushStrategy.forceFlush();
    }

    private class BatchSchemaActions implements InternalSchemaActions
    {
        private int[] getOrCreatePropertyKeyIds( Iterable<String> properties )
        {
            return Iterables.stream( properties )
                    .mapToInt( BatchInserterImpl.this::getOrCreatePropertyKeyId )
                    .toArray();
        }

        private int[] getOrCreatePropertyKeyIds( String[] properties )
        {
            return Arrays.stream( properties )
                    .mapToInt( BatchInserterImpl.this::getOrCreatePropertyKeyId )
                    .toArray();
        }

        @Override
        public IndexDefinition createIndexDefinition( Label label, String... propertyKeys )
        {
            int labelId = getOrCreateLabelId( label.name() );
            int[] propertyKeyIds = getOrCreatePropertyKeyIds( propertyKeys );

            validateIndexCanBeCreated( labelId, propertyKeyIds );

            IndexReference indexReference = createIndex( labelId, propertyKeyIds );
            return new IndexDefinitionImpl( this, indexReference, new Label[]{label}, propertyKeys, false );
        }

        @Override
        public void dropIndexDefinitions( IndexDefinition indexDefinition )
        {
            throw unsupportedException();
        }

        @Override
        public ConstraintDefinition createPropertyUniquenessConstraint( IndexDefinition indexDefinition )
        {
            int labelId = getOrCreateLabelId( indexDefinition.getLabel().name() );
            int[] propertyKeyIds = getOrCreatePropertyKeyIds( indexDefinition.getPropertyKeys() );
            LabelSchemaDescriptor descriptor = SchemaDescriptorFactory.forLabel( labelId, propertyKeyIds );

            validateUniquenessConstraintCanBeCreated( labelId, propertyKeyIds );
            createUniquenessConstraintRule( descriptor );
            return new UniquenessConstraintDefinition( this, indexDefinition );
        }

        @Override
        public ConstraintDefinition createNodeKeyConstraint( IndexDefinition indexDefinition )
        {
            int labelId = getOrCreateLabelId( indexDefinition.getLabel().name() );
            int[] propertyKeyIds = getOrCreatePropertyKeyIds( indexDefinition.getPropertyKeys() );
            LabelSchemaDescriptor descriptor = SchemaDescriptorFactory.forLabel( labelId, propertyKeyIds );

            validateNodeKeyConstraintCanBeCreated( labelId, propertyKeyIds );
            createNodeKeyConstraintRule( descriptor );
            return new NodeKeyConstraintDefinition( this, indexDefinition );
        }

        @Override
        public ConstraintDefinition createPropertyExistenceConstraint( Label label, String... propertyKeys )
        {
            int labelId = getOrCreateLabelId( label.name() );
            int[] propertyKeyIds = getOrCreatePropertyKeyIds( propertyKeys );

            validateNodePropertyExistenceConstraintCanBeCreated( labelId, propertyKeyIds );

            createNodePropertyExistenceConstraintRule( labelId, propertyKeyIds );
            return new NodePropertyExistenceConstraintDefinition( this, label, propertyKeys );
        }

        @Override
        public ConstraintDefinition createPropertyExistenceConstraint( RelationshipType type, String propertyKey )
        {
            int relationshipTypeId = getOrCreateRelationshipTypeId( type.name() );
            int propertyKeyId = getOrCreatePropertyKeyId( propertyKey );

            validateRelationshipConstraintCanBeCreated( relationshipTypeId, propertyKeyId );

            createRelTypePropertyExistenceConstraintRule( relationshipTypeId, propertyKeyId );
            return new RelationshipPropertyExistenceConstraintDefinition( this, type, propertyKey );
        }

        @Override
        public void dropPropertyUniquenessConstraint( Label label, String[] properties )
        {
            throw unsupportedException();
        }

        @Override
        public void dropNodeKeyConstraint( Label label, String[] properties )
        {
            throw unsupportedException();
        }

        @Override
        public void dropNodePropertyExistenceConstraint( Label label, String[] properties )
        {
            throw unsupportedException();
        }

        @Override
        public void dropRelationshipPropertyExistenceConstraint( RelationshipType type, String propertyKey )
        {
            throw unsupportedException();
        }

        @Override
        public String getUserMessage( KernelException e )
        {
            throw unsupportedException();
        }

        @Override
        public void assertInOpenTransaction()
        {
            // BatchInserterImpl always is expected to be running in one big single "transaction"
        }

        private UnsupportedOperationException unsupportedException()
        {
            return new UnsupportedOperationException( "Batch inserter doesn't support this" );
        }
    }

    interface FlushStrategy
    {
        void flush();

        void forceFlush();
    }

    static final class BatchedFlushStrategy implements FlushStrategy
    {
        private final DirectRecordAccessSet directRecordAccess;
        private final int batchSize;
        private int attempts;

        BatchedFlushStrategy( DirectRecordAccessSet directRecordAccess, int batchSize )
        {
            this.directRecordAccess = directRecordAccess;
            this.batchSize = batchSize;
        }

        @Override
        public void flush()
        {
            attempts++;
            if ( attempts >= batchSize )
            {
                forceFlush();
            }
        }

        @Override
        public void forceFlush()
        {
            directRecordAccess.commit();
            attempts = 0;
        }
    }
}<|MERGE_RESOLUTION|>--- conflicted
+++ resolved
@@ -295,18 +295,12 @@
         storeIndexStoreView = new NeoStoreIndexStoreView( NO_LOCK_SERVICE, neoStores );
         Dependencies deps = new Dependencies();
         Monitors monitors = new Monitors();
-<<<<<<< HEAD
-        deps.satisfyDependencies( fileSystem, config, logService, storeIndexStoreView, pageCache, monitors, RecoveryCleanupWorkCollector.IMMEDIATE );
-=======
-        deps.satisfyDependencies( fileSystem, config, logService, indexStoreView, pageCache, monitors,
-                RecoveryCleanupWorkCollector.immediate() );
->>>>>>> 4aa148f9
+        deps.satisfyDependencies( fileSystem, config, logService, storeIndexStoreView, pageCache, monitors, RecoveryCleanupWorkCollector.immediate() );
 
         DatabaseKernelExtensions extensions = life.add( new DatabaseKernelExtensions(
                 new SimpleKernelContext( databaseDirectory, DatabaseInfo.UNKNOWN, deps ),
                 kernelExtensions, deps, UnsatisfiedDependencyStrategies.ignore() ) );
 
-<<<<<<< HEAD
         indexProviderMap = life.add( new DefaultIndexProviderMap( extensions ) );
 
         TokenHolder propertyKeyTokenHolder = new DelegatingTokenHolder( this::createNewPropertyKeyId, TokenHolder.TYPE_PROPERTY_KEY );
@@ -320,14 +314,6 @@
         indexStore = life.add( new IndexConfigStore( this.databaseLayout, fileSystem ) );
         schemaCache = new SchemaCache( new StandardConstraintSemantics(), schemaStore, indexProviderMap );
 
-=======
-        IndexProvider provider = extensions.resolveDependency( IndexProvider.class,
-                HighestSelectionStrategy.INSTANCE );
-        schemaIndexProviders = new DefaultIndexProviderMap( provider );
-        labelScanStore = new NativeLabelScanStore( pageCache, storeDir, FullStoreChangeStream.EMPTY, false, new Monitors(),
-                deps.resolveDependency( RecoveryCleanupWorkCollector.class ) );
-        life.add( labelScanStore );
->>>>>>> 4aa148f9
         actions = new BatchSchemaActions();
 
         // Record access
@@ -975,7 +961,7 @@
     {
         NativeLabelScanStore labelIndex =
                 new NativeLabelScanStore( pageCache, databaseLayout, fileSystem, new FullLabelStream( storeIndexStoreView ), false, monitors,
-                        RecoveryCleanupWorkCollector.IMMEDIATE );
+                        RecoveryCleanupWorkCollector.immediate() );
         if ( labelsTouched )
         {
             labelIndex.drop();

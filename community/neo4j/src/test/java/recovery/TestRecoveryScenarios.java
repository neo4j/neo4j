/**
 * Copyright (c) 2002-2014 "Neo Technology,"
 * Network Engine for Objects in Lund AB [http://neotechnology.com]
 *
 * This file is part of Neo4j.
 *
 * Neo4j is free software: you can redistribute it and/or modify
 * it under the terms of the GNU General Public License as published by
 * the Free Software Foundation, either version 3 of the License, or
 * (at your option) any later version.
 *
 * This program is distributed in the hope that it will be useful,
 * but WITHOUT ANY WARRANTY; without even the implied warranty of
 * MERCHANTABILITY or FITNESS FOR A PARTICULAR PURPOSE.  See the
 * GNU General Public License for more details.
 *
 * You should have received a copy of the GNU General Public License
 * along with this program.  If not, see <http://www.gnu.org/licenses/>.
 */
package recovery;

import static java.util.concurrent.TimeUnit.SECONDS;
import static org.junit.Assert.assertEquals;
import static org.junit.Assert.fail;
import static org.neo4j.graphdb.DynamicLabel.label;
import static org.neo4j.helpers.collection.Iterables.single;
import static org.neo4j.test.EphemeralFileSystemRule.shutdownDb;

import java.util.Collections;

import org.junit.After;
import org.junit.Before;
import org.junit.Ignore;
import org.junit.Rule;
import org.junit.Test;
import org.neo4j.graphdb.DynamicLabel;
import org.neo4j.graphdb.Label;
import org.neo4j.graphdb.Node;
import org.neo4j.graphdb.NotFoundException;
import org.neo4j.graphdb.Transaction;
import org.neo4j.helpers.collection.IteratorUtil;
import org.neo4j.kernel.GraphDatabaseAPI;
import org.neo4j.kernel.impl.api.index.inmemory.InMemoryIndexProvider;
import org.neo4j.kernel.impl.api.index.inmemory.InMemoryIndexProviderFactory;
<<<<<<< HEAD
import org.neo4j.kernel.impl.nioneo.store.FileSystemAbstraction;
=======
import org.neo4j.io.fs.FileSystemAbstraction;
import org.neo4j.kernel.impl.transaction.XaDataSourceManager;
>>>>>>> 8a6c706c
import org.neo4j.test.EphemeralFileSystemRule;
import org.neo4j.test.TestGraphDatabaseFactory;

/**
 * Arbitrary recovery scenarios boiled down to as small tests as possible
 */
// TODO 2.2-future fix me
@Ignore
public class TestRecoveryScenarios
{
    @Test
    public void shouldRecoverTransactionWhereNodeIsDeletedInTheFuture() throws Exception
    {
        // GIVEN
        Node node = createNodeWithProperty( "key", "value", label );
        rotateLog();
        setProperty( node, "other-key", 1 );
        deleteNode( node );
        flushAll();

        // WHEN
        crashAndRestart( indexProvider );

        // THEN
        // -- really the problem was that recovery threw exception, so mostly assert that.
        try ( Transaction tx = db.beginTx() )
        {
            node = db.getNodeById( node.getId() );
            tx.success();
            fail( "Should not exist" );
        }
        catch ( NotFoundException e )
        {
            assertEquals( "Node " + node.getId() + " not found", e.getMessage() );
        }
    }

    @Test
    public void shouldRecoverTransactionWherePropertyIsRemovedInTheFuture() throws Exception
    {
        // GIVEN
        createIndex( label, "key" );
        Node node = createNodeWithProperty( "key", "value" );
        rotateLog();
        addLabel( node, label );
        InMemoryIndexProvider outdatedIndexProvider = indexProvider.snapshot();
        removeProperty( node, "key" );
        flushAll();

        // WHEN
        crashAndRestart( outdatedIndexProvider );

        // THEN
        // -- really the problem was that recovery threw exception, so mostly assert that.
        try ( Transaction tx = db.beginTx() )
        {
            assertEquals( "Updates not propagated correctly during recovery", Collections.<Node>emptyList(),
                          IteratorUtil.asList( db.findNodesByLabelAndProperty( label, "key", "value" ) ) );
            tx.success();
        }
    }

    @Test
    public void shouldRecoverTransactionWhereManyLabelsAreRemovedInTheFuture() throws Exception
    {
        // GIVEN
        createIndex( label, "key" );
        Label[] labels = new Label[16];
        for (int i = 0; i < labels.length; i++ )
        {
            labels[i] = DynamicLabel.label( "Label" + Integer.toHexString( i ) );
        }
        Node node;
        try ( Transaction tx = db.beginTx() )
        {
            node = db.createNode( labels );
            node.addLabel( label );
            tx.success();
        }
        rotateLog();
        InMemoryIndexProvider outdatedIndexProvider = indexProvider.snapshot();
        setProperty( node, "key", "value" );
        removeLabels( node, labels );
        flushAll();

        // WHEN
        crashAndRestart( outdatedIndexProvider );

        // THEN
        // -- really the problem was that recovery threw exception, so mostly assert that.
        try ( Transaction tx = db.beginTx() )
        {
            assertEquals( node, single( db.findNodesByLabelAndProperty( label, "key", "value" ) ) );
            tx.success();
        }
    }

    private void removeLabels( Node node, Label... labels )
    {
        try ( Transaction tx = db.beginTx() )
        {
            for ( Label label : labels )
            {
                node.removeLabel( label );
            }
            tx.success();
        }
    }

    private void removeProperty( Node node, String key )
    {
        try ( Transaction tx = db.beginTx() )
        {
            node.removeProperty( key );
            tx.success();
        }
    }

    private void addLabel( Node node, Label label )
    {
        try ( Transaction tx = db.beginTx() )
        {
            node.addLabel( label );
            tx.success();
        }
    }

    private Node createNodeWithProperty( String key, String value, Label... labels )
    {
        try ( Transaction tx = db.beginTx() )
        {
            Node node = db.createNode( labels );
            node.setProperty( key, value );
            tx.success();
            return node;
        }
    }

    private void createIndex( Label label, String key )
    {
        try ( Transaction tx = db.beginTx() )
        {
            db.schema().indexFor( label ).on( key ).create();
            tx.success();
        }
        try ( Transaction tx = db.beginTx() )
        {
            db.schema().awaitIndexesOnline( 10, SECONDS );
            tx.success();
        }
    }

    public final @Rule EphemeralFileSystemRule fsRule = new EphemeralFileSystemRule();
    private final Label label = label( "label" );
    @SuppressWarnings("deprecation") private GraphDatabaseAPI db;
    private final InMemoryIndexProvider indexProvider = new InMemoryIndexProvider( 100 );

    @SuppressWarnings("deprecation")
    @Before
    public void before()
    {
        db = (GraphDatabaseAPI) databaseFactory( fsRule.get(), indexProvider ).newImpermanentDatabase();
    }

    private TestGraphDatabaseFactory databaseFactory( FileSystemAbstraction fs, InMemoryIndexProvider indexProvider )
    {
        return new TestGraphDatabaseFactory()
            .setFileSystem( fs ).addKernelExtension( new InMemoryIndexProviderFactory( indexProvider ) );
    }

    @After
    public void after()
    {
        db.shutdown();
    }

    private void rotateLog()
    {
//        db.getDependencyResolver().resolveDependency( XaDataSourceManager.class ).rotateLogicalLogs();
    }

    @SuppressWarnings("deprecation")
    private void flushAll()
    {
<<<<<<< HEAD
//        db.getDependencyResolver().resolveDependency(
//                XaDataSourceManager.class ).getNeoStoreDataSource().getNeoStore().flushAll();
=======
        db.getDependencyResolver().resolveDependency(
                XaDataSourceManager.class ).getNeoStoreDataSource().getNeoStore().flush();
>>>>>>> 8a6c706c
    }

    private void deleteNode( Node node )
    {
        try ( Transaction tx = db.beginTx() )
        {
            node.delete();
            tx.success();
        }
    }

    private void setProperty( Node node, String key, Object value )
    {
        try ( Transaction tx = db.beginTx() )
        {
            node.setProperty( key, value );
            tx.success();
        }
    }

    @SuppressWarnings("deprecation")
    private void crashAndRestart( InMemoryIndexProvider indexProvider )
    {
        FileSystemAbstraction uncleanFs = fsRule.snapshot( shutdownDb( db ) );
        db = (GraphDatabaseAPI) databaseFactory( uncleanFs, indexProvider ).newImpermanentDatabase();
    }
}<|MERGE_RESOLUTION|>--- conflicted
+++ resolved
@@ -18,13 +18,6 @@
  * along with this program.  If not, see <http://www.gnu.org/licenses/>.
  */
 package recovery;
-
-import static java.util.concurrent.TimeUnit.SECONDS;
-import static org.junit.Assert.assertEquals;
-import static org.junit.Assert.fail;
-import static org.neo4j.graphdb.DynamicLabel.label;
-import static org.neo4j.helpers.collection.Iterables.single;
-import static org.neo4j.test.EphemeralFileSystemRule.shutdownDb;
 
 import java.util.Collections;
 
@@ -33,23 +26,28 @@
 import org.junit.Ignore;
 import org.junit.Rule;
 import org.junit.Test;
+
 import org.neo4j.graphdb.DynamicLabel;
 import org.neo4j.graphdb.Label;
 import org.neo4j.graphdb.Node;
 import org.neo4j.graphdb.NotFoundException;
 import org.neo4j.graphdb.Transaction;
 import org.neo4j.helpers.collection.IteratorUtil;
+import org.neo4j.io.fs.FileSystemAbstraction;
 import org.neo4j.kernel.GraphDatabaseAPI;
 import org.neo4j.kernel.impl.api.index.inmemory.InMemoryIndexProvider;
 import org.neo4j.kernel.impl.api.index.inmemory.InMemoryIndexProviderFactory;
-<<<<<<< HEAD
-import org.neo4j.kernel.impl.nioneo.store.FileSystemAbstraction;
-=======
-import org.neo4j.io.fs.FileSystemAbstraction;
-import org.neo4j.kernel.impl.transaction.XaDataSourceManager;
->>>>>>> 8a6c706c
 import org.neo4j.test.EphemeralFileSystemRule;
 import org.neo4j.test.TestGraphDatabaseFactory;
+
+import static java.util.concurrent.TimeUnit.SECONDS;
+
+import static org.junit.Assert.assertEquals;
+import static org.junit.Assert.fail;
+
+import static org.neo4j.graphdb.DynamicLabel.label;
+import static org.neo4j.helpers.collection.Iterables.single;
+import static org.neo4j.test.EphemeralFileSystemRule.shutdownDb;
 
 /**
  * Arbitrary recovery scenarios boiled down to as small tests as possible
@@ -232,13 +230,8 @@
     @SuppressWarnings("deprecation")
     private void flushAll()
     {
-<<<<<<< HEAD
 //        db.getDependencyResolver().resolveDependency(
-//                XaDataSourceManager.class ).getNeoStoreDataSource().getNeoStore().flushAll();
-=======
-        db.getDependencyResolver().resolveDependency(
-                XaDataSourceManager.class ).getNeoStoreDataSource().getNeoStore().flush();
->>>>>>> 8a6c706c
+//                XaDataSourceManager.class ).getNeoStoreDataSource().getNeoStore().flush();
     }
 
     private void deleteNode( Node node )

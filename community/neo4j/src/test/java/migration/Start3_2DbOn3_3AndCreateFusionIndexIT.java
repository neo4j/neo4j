/*
 * Copyright (c) 2002-2018 "Neo Technology,"
 * Network Engine for Objects in Lund AB [http://neotechnology.com]
 *
 * This file is part of Neo4j.
 *
 * Neo4j is free software: you can redistribute it and/or modify
 * it under the terms of the GNU General Public License as published by
 * the Free Software Foundation, either version 3 of the License, or
 * (at your option) any later version.
 *
 * This program is distributed in the hope that it will be useful,
 * but WITHOUT ANY WARRANTY; without even the implied warranty of
 * MERCHANTABILITY or FITNESS FOR A PARTICULAR PURPOSE.  See the
 * GNU General Public License for more details.
 *
 * You should have received a copy of the GNU General Public License
 * along with this program.  If not, see <http://www.gnu.org/licenses/>.
 */
package migration;

import org.junit.Ignore;
import org.junit.Rule;
import org.junit.Test;

import java.io.File;
import java.io.IOException;
import java.util.List;
import java.util.concurrent.TimeUnit;

import org.neo4j.graphdb.GraphDatabaseService;
import org.neo4j.graphdb.Label;
import org.neo4j.graphdb.Node;
import org.neo4j.graphdb.Transaction;
import org.neo4j.graphdb.factory.GraphDatabaseFactory;
import org.neo4j.graphdb.schema.IndexDefinition;
import org.neo4j.internal.kernel.api.IndexQuery;
import org.neo4j.io.fs.FileUtils;
import org.neo4j.kernel.api.KernelTransaction;
import org.neo4j.kernel.api.ReadOperations;
import org.neo4j.kernel.api.Statement;
<<<<<<< HEAD
import org.neo4j.kernel.api.schema.LabelSchemaDescriptor;
import org.neo4j.kernel.api.schema.SchemaDescriptorFactory;
import org.neo4j.kernel.api.schema.index.IndexDescriptor;
=======
import org.neo4j.kernel.api.schema.SchemaDescriptorFactory;
import org.neo4j.kernel.api.schema.index.SchemaIndexDescriptor;
>>>>>>> 678a860c
import org.neo4j.kernel.impl.api.KernelStatement;
import org.neo4j.kernel.impl.core.ThreadToStatementContextBridge;
import org.neo4j.kernel.internal.GraphDatabaseAPI;
import org.neo4j.storageengine.api.StorageStatement;
import org.neo4j.storageengine.api.schema.IndexReader;
import org.neo4j.test.rule.TestDirectory;

import static java.util.Arrays.asList;
import static org.junit.Assert.assertEquals;
import static org.junit.Assert.assertTrue;
import static org.neo4j.collection.primitive.PrimitiveLongCollections.count;
import static org.neo4j.helpers.collection.Iterables.asList;
import static org.neo4j.test.Unzip.unzip;

public class Start3_2DbOn3_3AndCreateFusionIndexIT
{
    private static final String ZIP_FILE = "3_2-db.zip";

    private static final Label LABEL1 = Label.label( "Label1" );
    private static final Label LABEL2 = Label.label( "Label2" );
    private static final String KEY1 = "key1";
    private static final String KEY2 = "key2";

    @Rule
    public final TestDirectory directory = TestDirectory.testDirectory();

    @Ignore( "Here as reference for how 3.2 db was created" )
    @Test
    public void create3_2Database() throws Exception
    {
        File storeDir = tempStoreDirectory();
        GraphDatabaseService db = new GraphDatabaseFactory().newEmbeddedDatabase( storeDir );
        try
        {
            createIndexesAndData( db, LABEL1 );
        }
        finally
        {
            db.shutdown();
        }
    }

    @Test
    public void shouldOpen3_2DbAndCreateAndWorkWithSomeFusionIndexes() throws Exception
    {
        // given
        File storeDir = unzip( getClass(), ZIP_FILE, directory.absolutePath() );
        GraphDatabaseAPI db = (GraphDatabaseAPI) new GraphDatabaseFactory().newEmbeddedDatabase( storeDir );
        try
        {
            verifyIndexes( db, LABEL1 );

            // when
            createIndexesAndData( db, LABEL2 );

            // then
            verifyIndexes( db, LABEL1 );
            verifyIndexes( db, LABEL2 );
        }
        finally
        {
            db.shutdown();
        }
    }

    private File tempStoreDirectory() throws IOException
    {
        File file = File.createTempFile( "create-db", "neo4j" );
        File storeDir = new File( file.getAbsoluteFile().getParentFile(), file.getName() );
        FileUtils.deleteFile( file );
        return storeDir;
    }

    private void createIndexesAndData( GraphDatabaseService db, Label label )
    {
        try ( Transaction tx = db.beginTx() )
        {
            db.schema().indexFor( label ).on( KEY1 ).create();
            db.schema().indexFor( label ).on( KEY1 ).on( KEY2 ).create();
            tx.success();
        }
        try ( Transaction tx = db.beginTx() )
        {
            db.schema().awaitIndexesOnline( 10, TimeUnit.SECONDS );
            tx.success();
        }

        try ( Transaction tx = db.beginTx() )
        {
            for ( int i = 0; i < 100; i++ )
            {
                Node node = db.createNode( label );
                Object value = i % 2 == 0 ? i : String.valueOf( i );
                node.setProperty( KEY1, value );
                if ( i % 3 == 0 )
                {
                    node.setProperty( KEY2, value );
                }
            }
            tx.success();
        }
    }

    private void verifyIndexes( GraphDatabaseAPI db, Label label ) throws Exception
    {
        // There should be an index for the label and KEY1 containing 100 nodes
        assertTrue( hasIndex( db, label, KEY1 ) );
        assertEquals( 100, countIndexedNodes( db, label, KEY1 ) );

        // There should be an index for the label and KEY1+KEY2 containing 34 nodes
        assertTrue( hasIndex( db, label, KEY1, KEY2 ) );
        assertEquals( 34, countIndexedNodes( db, label, KEY1, KEY2 ) );
    }

    private int countIndexedNodes( GraphDatabaseAPI db, Label label, String... keys ) throws Exception
    {
        try ( Transaction tx = db.beginTx();
              KernelTransaction ktx = db.getDependencyResolver()
                      .resolveDependency( ThreadToStatementContextBridge.class ).getKernelTransactionBoundToThisThread( true );
              Statement statement = ktx.acquireStatement() )
        {
            ReadOperations read = statement.readOperations();
            int labelId = read.labelGetForName( label.name() );
            int[] propertyKeyIds = new int[keys.length];
            for ( int i = 0; i < keys.length; i++ )
            {
                propertyKeyIds[i] = read.propertyKeyGetForName( keys[i] );
            }

<<<<<<< HEAD
            IndexDescriptor index = read.indexGetForSchema( SchemaDescriptorFactory.forLabel( labelId, propertyKeyIds ) );
=======
            SchemaIndexDescriptor index = read.indexGetForSchema( SchemaDescriptorFactory.forLabel( labelId, propertyKeyIds ) );
>>>>>>> 678a860c
            int count;
            StorageStatement storeStatement = ((KernelStatement)statement).getStoreStatement();
            IndexReader reader = storeStatement.getIndexReader( index );
            IndexQuery[] predicates = new IndexQuery[propertyKeyIds.length];
            for ( int i = 0; i < propertyKeyIds.length; i++ )
            {
                predicates[i] = IndexQuery.exists( propertyKeyIds[i] );
            }
            count = count( reader.query( predicates ) );

            tx.success();
            return count;
        }
    }

    private boolean hasIndex( GraphDatabaseService db, Label label, String... keys )
    {
        try ( Transaction tx = db.beginTx() )
        {
            List<String> keyList = asList( keys );
            for ( IndexDefinition index : db.schema().getIndexes( label ) )
            {
                if ( asList( index.getPropertyKeys() ).equals( keyList ) )
                {
                    return true;
                }
            }
            tx.success();
        }
        return false;
    }
}<|MERGE_RESOLUTION|>--- conflicted
+++ resolved
@@ -39,14 +39,8 @@
 import org.neo4j.kernel.api.KernelTransaction;
 import org.neo4j.kernel.api.ReadOperations;
 import org.neo4j.kernel.api.Statement;
-<<<<<<< HEAD
-import org.neo4j.kernel.api.schema.LabelSchemaDescriptor;
 import org.neo4j.kernel.api.schema.SchemaDescriptorFactory;
 import org.neo4j.kernel.api.schema.index.IndexDescriptor;
-=======
-import org.neo4j.kernel.api.schema.SchemaDescriptorFactory;
-import org.neo4j.kernel.api.schema.index.SchemaIndexDescriptor;
->>>>>>> 678a860c
 import org.neo4j.kernel.impl.api.KernelStatement;
 import org.neo4j.kernel.impl.core.ThreadToStatementContextBridge;
 import org.neo4j.kernel.internal.GraphDatabaseAPI;
@@ -176,11 +170,7 @@
                 propertyKeyIds[i] = read.propertyKeyGetForName( keys[i] );
             }
 
-<<<<<<< HEAD
             IndexDescriptor index = read.indexGetForSchema( SchemaDescriptorFactory.forLabel( labelId, propertyKeyIds ) );
-=======
-            SchemaIndexDescriptor index = read.indexGetForSchema( SchemaDescriptorFactory.forLabel( labelId, propertyKeyIds ) );
->>>>>>> 678a860c
             int count;
             StorageStatement storeStatement = ((KernelStatement)statement).getStoreStatement();
             IndexReader reader = storeStatement.getIndexReader( index );

/*
 * Copyright (c) 2002-2018 "Neo Technology,"
 * Network Engine for Objects in Lund AB [http://neotechnology.com]
 *
 * This file is part of Neo4j.
 *
 * Neo4j is free software: you can redistribute it and/or modify
 * it under the terms of the GNU General Public License as published by
 * the Free Software Foundation, either version 3 of the License, or
 * (at your option) any later version.
 *
 * This program is distributed in the hope that it will be useful,
 * but WITHOUT ANY WARRANTY; without even the implied warranty of
 * MERCHANTABILITY or FITNESS FOR A PARTICULAR PURPOSE.  See the
 * GNU General Public License for more details.
 *
 * You should have received a copy of the GNU General Public License
 * along with this program.  If not, see <http://www.gnu.org/licenses/>.
 */
package org.neo4j.locking;

import org.apache.commons.lang3.RandomStringUtils;
import org.junit.Rule;
import org.junit.Test;

import java.util.ArrayList;
import java.util.Arrays;
import java.util.Collections;
import java.util.EventListener;
import java.util.List;
import java.util.Optional;
import java.util.concurrent.TimeUnit;

import org.neo4j.graphdb.Label;
import org.neo4j.graphdb.Lock;
import org.neo4j.graphdb.Node;
import org.neo4j.graphdb.PropertyContainer;
import org.neo4j.graphdb.Transaction;
import org.neo4j.internal.kernel.api.CursorFactory;
import org.neo4j.internal.kernel.api.ExecutionStatistics;
import org.neo4j.internal.kernel.api.ExplicitIndexRead;
import org.neo4j.internal.kernel.api.ExplicitIndexWrite;
import org.neo4j.internal.kernel.api.Locks;
import org.neo4j.internal.kernel.api.NodeCursor;
import org.neo4j.internal.kernel.api.Procedures;
import org.neo4j.internal.kernel.api.PropertyCursor;
import org.neo4j.internal.kernel.api.Read;
import org.neo4j.internal.kernel.api.RelationshipScanCursor;
import org.neo4j.internal.kernel.api.SchemaRead;
import org.neo4j.internal.kernel.api.SchemaWrite;
import org.neo4j.internal.kernel.api.TokenRead;
import org.neo4j.internal.kernel.api.TokenWrite;
import org.neo4j.internal.kernel.api.Write;
import org.neo4j.internal.kernel.api.exceptions.InvalidTransactionTypeKernelException;
import org.neo4j.internal.kernel.api.exceptions.TransactionFailureException;
import org.neo4j.internal.kernel.api.schema.SchemaDescriptor;
import org.neo4j.internal.kernel.api.security.AuthSubject;
import org.neo4j.internal.kernel.api.security.LoginContext;
import org.neo4j.internal.kernel.api.security.SecurityContext;
import org.neo4j.kernel.GraphDatabaseQueryService;
import org.neo4j.kernel.api.KernelTransaction;
import org.neo4j.kernel.api.ResourceTracker;
import org.neo4j.kernel.api.Statement;
import org.neo4j.kernel.api.dbms.DbmsOperations;
import org.neo4j.kernel.api.exceptions.Status;
import org.neo4j.kernel.api.query.ExecutingQuery;
import org.neo4j.kernel.api.schema.index.IndexDescriptor;
<<<<<<< HEAD
import org.neo4j.kernel.api.schema.index.SchemaIndexDescriptor;
=======
>>>>>>> b9119223
import org.neo4j.kernel.api.txstate.TxStateHolder;
import org.neo4j.kernel.impl.api.ClockContext;
import org.neo4j.kernel.impl.core.ThreadToStatementContextBridge;
import org.neo4j.kernel.impl.coreapi.InternalTransaction;
import org.neo4j.kernel.impl.coreapi.PropertyContainerLocker;
import org.neo4j.kernel.impl.locking.ResourceTypes;
import org.neo4j.kernel.impl.query.Neo4jTransactionalContextFactory;
import org.neo4j.kernel.impl.query.QueryExecutionEngine;
import org.neo4j.kernel.impl.query.QueryExecutionKernelException;
import org.neo4j.kernel.impl.query.TransactionalContext;
import org.neo4j.kernel.impl.query.TransactionalContextFactory;
import org.neo4j.kernel.impl.query.clientconnection.ClientConnectionInfo;
import org.neo4j.kernel.impl.query.statistic.StatisticProvider;
import org.neo4j.storageengine.api.lock.ResourceType;
import org.neo4j.test.rule.EmbeddedDatabaseRule;

import static java.util.Arrays.asList;
import static org.hamcrest.Matchers.empty;
import static org.hamcrest.Matchers.hasSize;
import static org.hamcrest.Matchers.is;
import static org.junit.Assert.assertEquals;
import static org.junit.Assert.assertFalse;
import static org.junit.Assert.assertThat;
import static org.junit.Assert.assertTrue;
import static org.neo4j.values.virtual.VirtualValues.EMPTY_MAP;

public class QueryExecutionLocksIT
{

    @Rule
    public EmbeddedDatabaseRule databaseRule = new EmbeddedDatabaseRule();

    @Test
    public void noLocksTakenForQueryWithoutAnyIndexesUsage() throws Exception
    {
        String query = "MATCH (n) return count(n)";
        List<LockOperationRecord> lockOperationRecords = traceQueryLocks( query );
        assertThat( "Observed list of lock operations is: " + lockOperationRecords,
                lockOperationRecords, is( empty() ) );
    }

    @Test
    public void takeLabelLockForQueryWithIndexUsages() throws Exception
    {
        String labelName = "Human";
        Label human = Label.label( labelName );
        String propertyKey = "name";
        createIndex( human, propertyKey );

        try ( Transaction transaction = databaseRule.beginTx() )
        {
            Node node = databaseRule.createNode( human );
            node.setProperty( propertyKey, RandomStringUtils.randomAscii( 10 ) );
            transaction.success();
        }

        String query = "MATCH (n:" + labelName + ") where n." + propertyKey + " = \"Fry\" RETURN n ";

        List<LockOperationRecord> lockOperationRecords = traceQueryLocks( query );
        assertThat( "Observed list of lock operations is: " + lockOperationRecords,
                lockOperationRecords, hasSize( 1 ) );

        LockOperationRecord operationRecord = lockOperationRecords.get( 0 );
        assertTrue( operationRecord.acquisition );
        assertFalse( operationRecord.exclusive );
        assertEquals( ResourceTypes.LABEL, operationRecord.resourceType );
    }

    @Test
    public void reTakeLabelLockForQueryWithIndexUsagesWhenSchemaStateWasUpdatedDuringLockOperations() throws Exception
    {
        String labelName = "Robot";
        Label robot = Label.label( labelName );
        String propertyKey = "name";
        createIndex( robot, propertyKey );

        try ( Transaction transaction = databaseRule.beginTx() )
        {
            Node node = databaseRule.createNode( robot );
            node.setProperty( propertyKey, RandomStringUtils.randomAscii( 10 ) );
            transaction.success();
        }

        String query = "MATCH (n:" + labelName + ") where n." + propertyKey + " = \"Bender\" RETURN n ";

        LockOperationListener lockOperationListener = new OnceSchemaFlushListener();
        List<LockOperationRecord> lockOperationRecords = traceQueryLocks( query, lockOperationListener );
        assertThat( "Observed list of lock operations is: " + lockOperationRecords,
                lockOperationRecords, hasSize( 3 ) );

        LockOperationRecord operationRecord = lockOperationRecords.get( 0 );
        assertTrue( operationRecord.acquisition );
        assertFalse( operationRecord.exclusive );
        assertEquals( ResourceTypes.LABEL, operationRecord.resourceType );

        LockOperationRecord operationRecord1 = lockOperationRecords.get( 1 );
        assertFalse( operationRecord1.acquisition );
        assertFalse( operationRecord1.exclusive );
        assertEquals( ResourceTypes.LABEL, operationRecord1.resourceType );

        LockOperationRecord operationRecord2 = lockOperationRecords.get( 2 );
        assertTrue( operationRecord2.acquisition );
        assertFalse( operationRecord2.exclusive );
        assertEquals( ResourceTypes.LABEL, operationRecord2.resourceType );
    }

    private void createIndex( Label label, String propertyKey )
    {
        try ( Transaction transaction = databaseRule.beginTx() )
        {
            databaseRule.schema().indexFor( label ).on( propertyKey ).create();
            transaction.success();
        }
        try ( Transaction ignored = databaseRule.beginTx() )
        {
            databaseRule.schema().awaitIndexesOnline( 1, TimeUnit.MINUTES );
        }
    }

    private List<LockOperationRecord> traceQueryLocks( String query, LockOperationListener... listeners )
            throws QueryExecutionKernelException
    {
        GraphDatabaseQueryService graph = databaseRule.resolveDependency( GraphDatabaseQueryService.class );
        QueryExecutionEngine executionEngine = databaseRule.resolveDependency( QueryExecutionEngine.class );
        try ( InternalTransaction tx = graph
                .beginTransaction( KernelTransaction.Type.implicit, LoginContext.AUTH_DISABLED ) )
        {
            TransactionalContextWrapper context =
                    new TransactionalContextWrapper( createTransactionContext( graph, tx, query ), listeners );
            executionEngine.executeQuery( query, Collections.emptyMap(), context );
            return new ArrayList<>( context.recordingLocks.getLockOperationRecords() );
        }
    }

    private TransactionalContext createTransactionContext( GraphDatabaseQueryService graph, InternalTransaction tx,
            String query )
    {
        PropertyContainerLocker locker = new PropertyContainerLocker();
        TransactionalContextFactory contextFactory = Neo4jTransactionalContextFactory.create( graph, locker );
        return contextFactory.newContext( ClientConnectionInfo.EMBEDDED_CONNECTION, tx, query, EMPTY_MAP );
    }

    private static class TransactionalContextWrapper implements TransactionalContext
    {

        private final TransactionalContext delegate;
        private final List<LockOperationRecord> recordedLocks;
        private final LockOperationListener[] listeners;
        private RecordingLocks recordingLocks;

        private TransactionalContextWrapper( TransactionalContext delegate, LockOperationListener... listeners )
        {
            this( delegate, new ArrayList<>(), listeners );
        }

        private TransactionalContextWrapper( TransactionalContext delegate, List<LockOperationRecord> recordedLocks, LockOperationListener... listeners )
        {
            this.delegate = delegate;
            this.recordedLocks = recordedLocks;
            this.listeners = listeners;
        }

        @Override
        public ExecutingQuery executingQuery()
        {
            return delegate.executingQuery();
        }

        @Override
        public DbmsOperations dbmsOperations()
        {
            return delegate.dbmsOperations();
        }

        @Override
        public KernelTransaction kernelTransaction()
        {
            if ( recordingLocks == null )
            {
                recordingLocks =
                        new RecordingLocks( delegate.kernelTransaction().locks(), asList( listeners ), recordedLocks );
            }
            return new DelegatingTransaction( delegate.kernelTransaction(), recordingLocks );
        }

        @Override
        public boolean isTopLevelTx()
        {
            return delegate.isTopLevelTx();
        }

        @Override
        public void close( boolean success )
        {
            delegate.close( success );
        }

        @Override
        public void terminate()
        {
            delegate.terminate();
        }

        @Override
        public void commitAndRestartTx()
        {
            delegate.commitAndRestartTx();
        }

        @Override
        public void cleanForReuse()
        {
            delegate.cleanForReuse();
        }

        @Override
        public boolean twoLayerTransactionState()
        {
            return delegate.twoLayerTransactionState();
        }

        @Override
        public TransactionalContext getOrBeginNewIfClosed()
        {
            if ( isOpen() )
            {
                return this;
            }
            else
            {
                return new TransactionalContextWrapper( delegate.getOrBeginNewIfClosed(), recordedLocks, listeners );
            }
        }

        @Override
        public boolean isOpen()
        {
            return delegate.isOpen();
        }

        @Override
        public GraphDatabaseQueryService graph()
        {
            return delegate.graph();
        }

        @Override
        public Statement statement()
        {
            return delegate.statement();
        }

        @Override
        public void check()
        {
            delegate.check();
        }

        @Override
        public TxStateHolder stateView()
        {
            return delegate.stateView();
        }

        @Override
        public Lock acquireWriteLock( PropertyContainer p )
        {
            return delegate.acquireWriteLock( p );
        }

        @Override
        public SecurityContext securityContext()
        {
            return delegate.securityContext();
        }

        @Override
        public StatisticProvider kernelStatisticProvider()
        {
            return delegate.kernelStatisticProvider();
        }

        @Override
        public KernelTransaction.Revertable restrictCurrentTransaction( SecurityContext context )
        {
            return delegate.restrictCurrentTransaction( context );
        }

        @Override
        public ResourceTracker resourceTracker()
        {
            return delegate.resourceTracker();
        }
    }

    private static class RecordingLocks implements Locks
    {
        private final Locks delegate;
        private final List<LockOperationListener> listeners;
        private final List<LockOperationRecord> lockOperationRecords;

        private RecordingLocks( Locks delegate,
                List<LockOperationListener> listeners,
                List<LockOperationRecord> lockOperationRecords )
        {
            this.delegate = delegate;
            this.listeners = listeners;
            this.lockOperationRecords = lockOperationRecords;
        }

        List<LockOperationRecord> getLockOperationRecords()
        {
            return lockOperationRecords;
        }

        private void record( boolean exclusive, boolean acquisition, ResourceTypes type, long... ids )
        {
            if ( acquisition )
            {
                for ( LockOperationListener listener : listeners )
                {
                    listener.lockAcquired( exclusive, type, ids );
                }
            }
            lockOperationRecords.add( new LockOperationRecord( exclusive, acquisition, type, ids ) );
        }

        @Override
        public void acquireExclusiveNodeLock( long... ids )
        {
            record( true, true, ResourceTypes.NODE, ids );
            delegate.acquireExclusiveNodeLock( ids );
        }

        @Override
        public void acquireExclusiveRelationshipLock( long... ids )
        {
            record( true, true, ResourceTypes.RELATIONSHIP, ids );
            delegate.acquireExclusiveRelationshipLock( ids );
        }

        @Override
        public void acquireExclusiveExplicitIndexLock( long... ids )
        {
            record( true, true, ResourceTypes.EXPLICIT_INDEX, ids );
            delegate.acquireExclusiveExplicitIndexLock( ids );
        }

        @Override
        public void acquireExclusiveLabelLock( long... ids )
        {
            record( true, true, ResourceTypes.LABEL, ids );
            delegate.acquireExclusiveLabelLock( ids );
        }

        @Override
        public void releaseExclusiveNodeLock( long... ids )
        {
            record( true, false, ResourceTypes.NODE, ids );
            delegate.releaseExclusiveNodeLock( ids );
        }

        @Override
        public void releaseExclusiveRelationshipLock( long... ids )
        {
            record( true, false, ResourceTypes.RELATIONSHIP, ids );
            delegate.releaseExclusiveRelationshipLock( ids );
        }

        @Override
        public void releaseExclusiveExplicitIndexLock( long... ids )
        {
            record( true, false, ResourceTypes.EXPLICIT_INDEX, ids );
            delegate.releaseExclusiveExplicitIndexLock( ids );
        }

        @Override
        public void releaseExclusiveLabelLock( long... ids )
        {
            record( true, false, ResourceTypes.LABEL, ids );
            delegate.releaseExclusiveLabelLock( ids );
        }

        @Override
        public void acquireSharedNodeLock( long... ids )
        {
            record( false, true, ResourceTypes.NODE, ids );
            delegate.acquireSharedNodeLock( ids );
        }

        @Override
        public void acquireSharedRelationshipLock( long... ids )
        {
            record( false, true, ResourceTypes.RELATIONSHIP, ids );
            delegate.acquireSharedRelationshipLock( ids );
        }

        @Override
        public void acquireSharedExplicitIndexLock( long... ids )
        {
            record( false, true, ResourceTypes.EXPLICIT_INDEX, ids );
            delegate.acquireSharedExplicitIndexLock( ids );
        }

        @Override
        public void acquireSharedLabelLock( long... ids )
        {
            record( false, true, ResourceTypes.LABEL, ids );
            delegate.acquireSharedLabelLock( ids );
        }

        @Override
        public void releaseSharedNodeLock( long... ids )
        {
            record( false, false, ResourceTypes.NODE, ids );
            delegate.releaseSharedNodeLock( ids );
        }

        @Override
        public void releaseSharedRelationshipLock( long... ids )
        {
            record( false, false, ResourceTypes.RELATIONSHIP, ids );
            delegate.releaseSharedRelationshipLock( ids );
        }

        @Override
        public void releaseSharedExplicitIndexLock( long... ids )
        {
            record( false, false, ResourceTypes.EXPLICIT_INDEX, ids );
            delegate.releaseSharedExplicitIndexLock( ids );
        }

        @Override
        public void releaseSharedLabelLock( long... ids )
        {
            record( false, false, ResourceTypes.LABEL, ids );
            delegate.releaseSharedLabelLock( ids );
        }
    }

<<<<<<< HEAD
    private static class LockRecordingReadOperationsWrapper implements ReadOperations
    {
        private final List<LockOperationListener> listeners;
        private final List<LockOperationRecord> lockOperationRecords;
        private final ReadOperations readOperations;

        LockRecordingReadOperationsWrapper( ReadOperations readOperations, List<LockOperationRecord> recordedLocks, List<LockOperationListener> listeners )
        {
            this.listeners = listeners;
            this.readOperations = readOperations;
            this.lockOperationRecords = recordedLocks;
        }

        @Override
        public int labelGetForName( String labelName )
        {
            return readOperations.labelGetForName( labelName );
        }

        @Override
        public String labelGetName( int labelId ) throws LabelNotFoundKernelException
        {
            return readOperations.labelGetName( labelId );
        }

        @Override
        public Iterator<Token> labelsGetAllTokens()
        {
            return readOperations.labelsGetAllTokens();
        }

        @Override
        public int propertyKeyGetForName( String propertyKeyName )
        {
            return readOperations.propertyKeyGetForName( propertyKeyName );
        }

        @Override
        public String propertyKeyGetName( int propertyKeyId ) throws PropertyKeyIdNotFoundKernelException
        {
            return readOperations.propertyKeyGetName( propertyKeyId );
        }

        @Override
        public Iterator<Token> propertyKeyGetAllTokens()
        {
            return readOperations.propertyKeyGetAllTokens();
        }

        @Override
        public int relationshipTypeGetForName( String relationshipTypeName )
        {
            return readOperations.relationshipTypeGetForName( relationshipTypeName );
        }

        @Override
        public String relationshipTypeGetName( int relationshipTypeId ) throws RelationshipTypeIdNotFoundKernelException
        {
            return readOperations.relationshipTypeGetName( relationshipTypeId );
        }

        @Override
        public Iterator<Token> relationshipTypesGetAllTokens()
        {
            return readOperations.relationshipTypesGetAllTokens();
        }

        @Override
        public int labelCount()
        {
            return readOperations.labelCount();
        }

        @Override
        public int propertyKeyCount()
        {
            return readOperations.propertyKeyCount();
        }

        @Override
        public int relationshipTypeCount()
        {
            return readOperations.relationshipTypeCount();
        }

        @Override
        public PrimitiveLongResourceIterator nodesGetForLabel( int labelId )
        {
            return readOperations.nodesGetForLabel( labelId );
        }

        @Override
        public PrimitiveLongResourceIterator indexQuery( IndexDescriptor index, IndexQuery... predicates )
                throws IndexNotFoundKernelException, IndexNotApplicableKernelException
        {
            return readOperations.indexQuery( index, predicates );
        }

        @Override
        public PrimitiveLongIterator nodesGetAll()
        {
            return readOperations.nodesGetAll();
        }

        @Override
        public PrimitiveLongIterator relationshipsGetAll()
        {
            return readOperations.relationshipsGetAll();
        }

        @Override
        public RelationshipIterator nodeGetRelationships( long nodeId, Direction direction, int[] relTypes )
                throws EntityNotFoundException
        {
            return readOperations.nodeGetRelationships( nodeId, direction, relTypes );
        }

        @Override
        public RelationshipIterator nodeGetRelationships( long nodeId, Direction direction )
                throws EntityNotFoundException
        {
            return readOperations.nodeGetRelationships( nodeId, direction );
        }

        @Override
        public long nodeGetFromUniqueIndexSeek( IndexDescriptor index, IndexQuery.ExactPredicate... predicates )
                throws IndexNotFoundKernelException, IndexBrokenKernelException, IndexNotApplicableKernelException
        {
            return readOperations.nodeGetFromUniqueIndexSeek( index, predicates );
        }

        @Override
        public long nodesCountIndexed( SchemaIndexDescriptor index, long nodeId, Value value )
                throws IndexNotFoundKernelException, IndexBrokenKernelException
        {
            return readOperations.nodesCountIndexed( index, nodeId, value );
        }

        @Override
        public boolean nodeExists( long nodeId )
        {
            return readOperations.nodeExists( nodeId );
        }

        @Override
        public boolean nodeHasLabel( long nodeId, int labelId ) throws EntityNotFoundException
        {
            return readOperations.nodeHasLabel( nodeId, labelId );
        }

        @Override
        public int nodeGetDegree( long nodeId, Direction direction, int relType ) throws EntityNotFoundException
        {
            return readOperations.nodeGetDegree( nodeId, direction, relType );
        }

        @Override
        public int nodeGetDegree( long nodeId, Direction direction ) throws EntityNotFoundException
        {
            return readOperations.nodeGetDegree( nodeId, direction );
        }

        @Override
        public boolean nodeIsDense( long nodeId ) throws EntityNotFoundException
        {
            return readOperations.nodeIsDense( nodeId );
        }

        @Override
        public PrimitiveIntIterator nodeGetLabels( long nodeId ) throws EntityNotFoundException
        {
            return readOperations.nodeGetLabels( nodeId );
        }

        @Override
        public PrimitiveIntIterator nodeGetPropertyKeys( long nodeId ) throws EntityNotFoundException
        {
            return readOperations.nodeGetPropertyKeys( nodeId );
        }

        @Override
        public PrimitiveIntIterator relationshipGetPropertyKeys( long relationshipId ) throws EntityNotFoundException
        {
            return readOperations.relationshipGetPropertyKeys( relationshipId );
        }

        @Override
        public PrimitiveIntIterator graphGetPropertyKeys()
        {
            return readOperations.graphGetPropertyKeys();
        }

        @Override
        public PrimitiveIntIterator nodeGetRelationshipTypes( long nodeId ) throws EntityNotFoundException
        {
            return readOperations.nodeGetRelationshipTypes( nodeId );
        }

        @Override
        public boolean nodeHasProperty( long nodeId, int propertyKeyId ) throws EntityNotFoundException
        {
            return readOperations.nodeHasProperty( nodeId, propertyKeyId );
        }

        @Override
        public Value nodeGetProperty( long nodeId, int propertyKeyId ) throws EntityNotFoundException
        {
            return readOperations.nodeGetProperty( nodeId, propertyKeyId );
        }

        @Override
        public boolean relationshipHasProperty( long relationshipId, int propertyKeyId ) throws EntityNotFoundException
        {
            return readOperations.relationshipHasProperty( relationshipId, propertyKeyId );
        }

        @Override
        public Value relationshipGetProperty( long relationshipId, int propertyKeyId ) throws EntityNotFoundException
        {
            return readOperations.relationshipGetProperty( relationshipId, propertyKeyId );
        }

        @Override
        public boolean graphHasProperty( int propertyKeyId )
        {
            return readOperations.graphHasProperty( propertyKeyId );
        }

        @Override
        public Value graphGetProperty( int propertyKeyId )
        {
            return readOperations.graphGetProperty( propertyKeyId );
        }

        @Override
        public <EXCEPTION extends Exception> void relationshipVisit( long relId,
                RelationshipVisitor<EXCEPTION> visitor ) throws EntityNotFoundException, EXCEPTION
        {
            readOperations.relationshipVisit( relId, visitor );
        }

        @Override
        public long nodesGetCount()
        {
            return readOperations.nodesGetCount();
        }

        @Override
        public long relationshipsGetCount()
        {
            return readOperations.relationshipsGetCount();
        }

        @Override
        public Cursor<NodeItem> nodeCursorById( long nodeId ) throws EntityNotFoundException
        {
            return readOperations.nodeCursorById( nodeId );
        }

        @Override
        public Cursor<RelationshipItem> relationshipCursorById( long relId ) throws EntityNotFoundException
        {
            return readOperations.relationshipCursorById( relId );
        }

        @Override
        public Cursor<PropertyItem> nodeGetProperties( NodeItem node )
        {
            return readOperations.nodeGetProperties( node );
        }

        @Override
        public Cursor<PropertyItem> relationshipGetProperties( RelationshipItem relationship )
        {
            return readOperations.relationshipGetProperties( relationship );
        }

        @Override
        public IndexDescriptor indexGetForSchema( SchemaDescriptor descriptor ) throws SchemaRuleNotFoundException
        {
            return readOperations.indexGetForSchema( descriptor );
        }

        @Override
        public IndexDescriptor indexGetForName( String name ) throws SchemaRuleNotFoundException
        {
            return readOperations.indexGetForName( name );
        }

        @Override
        public Iterator<IndexDescriptor> indexesGetForLabel( int labelId )
        {
            return readOperations.indexesGetForLabel( labelId );
        }

        @Override
        public Iterator<IndexDescriptor> indexesGetAll()
        {
            return readOperations.indexesGetAll();
        }

        @Override
        public InternalIndexState indexGetState( IndexDescriptor descriptor ) throws IndexNotFoundKernelException
        {
            return readOperations.indexGetState( descriptor );
        }

        @Override
        public IndexProvider.Descriptor indexGetProviderDescriptor( IndexDescriptor descriptor ) throws IndexNotFoundKernelException
        {
            return readOperations.indexGetProviderDescriptor( descriptor );
        }

        @Override
        public PopulationProgress indexGetPopulationProgress( IndexDescriptor descriptor )
                throws IndexNotFoundKernelException
        {
            return readOperations.indexGetPopulationProgress( descriptor );
        }

        @Override
        public long indexSize( IndexDescriptor descriptor ) throws IndexNotFoundKernelException
        {
            return readOperations.indexSize( descriptor );
        }

        @Override
        public double indexUniqueValuesSelectivity( IndexDescriptor descriptor ) throws IndexNotFoundKernelException
        {
            return readOperations.indexUniqueValuesSelectivity( descriptor );
        }

        @Override
        public String indexGetFailure( IndexDescriptor descriptor ) throws IndexNotFoundKernelException
        {
            return readOperations.indexGetFailure( descriptor );
        }

        @Override
        public Iterator<ConstraintDescriptor> constraintsGetForSchema( SchemaDescriptor descriptor )
        {
            return readOperations.constraintsGetForSchema( descriptor );
        }

        @Override
        public Iterator<ConstraintDescriptor> constraintsGetForLabel( int labelId )
        {
            return readOperations.constraintsGetForLabel( labelId );
        }

        @Override
        public Iterator<ConstraintDescriptor> constraintsGetForRelationshipType( int typeId )
        {
            return readOperations.constraintsGetForRelationshipType( typeId );
        }

        @Override
        public Iterator<ConstraintDescriptor> constraintsGetAll()
        {
            return readOperations.constraintsGetAll();
        }

        @Override
        public Long indexGetOwningUniquenessConstraintId( SchemaIndexDescriptor index )
        {
            return readOperations.indexGetOwningUniquenessConstraintId( index );
        }

        @Override
        public <K, V> V schemaStateGetOrCreate( K key, Function<K,V> creator )
        {
            return readOperations.schemaStateGetOrCreate( key, creator );
        }

        @Override
        public <K, V> V schemaStateGet( K key )
        {
            return readOperations.schemaStateGet( key );
        }

        @Override
        public void schemaStateFlush()
        {
            readOperations.schemaStateFlush();
        }

        @Override
        public void acquireExclusive( ResourceType type, long... ids )
        {
            for ( LockOperationListener listener : listeners )
            {
                listener.lockAcquired( true, type, ids );
            }
            lockOperationRecords.add( new LockOperationRecord( true, true, type, ids ) );
            readOperations.acquireExclusive( type, ids );
        }

        @Override
        public void acquireShared( ResourceType type, long... ids )
        {
            for ( LockOperationListener listener : listeners )
            {
                listener.lockAcquired( false, type, ids );
            }
            lockOperationRecords.add( new LockOperationRecord( false, true, type, ids ) );
            readOperations.acquireShared( type, ids );
        }

        @Override
        public void releaseExclusive( ResourceType type, long... ids )
        {
            lockOperationRecords.add( new LockOperationRecord( true, false, type, ids ) );
            readOperations.releaseExclusive( type, ids );
        }

        @Override
        public void releaseShared( ResourceType type, long... ids )
        {
            lockOperationRecords.add( new LockOperationRecord( false, false, type, ids ) );
            readOperations.releaseShared( type, ids );
        }

        @Override
        public boolean nodeExplicitIndexExists( String indexName, Map<String,String> customConfiguration )
        {
            return readOperations.nodeExplicitIndexExists( indexName, customConfiguration );
        }

        @Override
        public boolean relationshipExplicitIndexExists( String indexName, Map<String,String> customConfiguration )
        {
            return readOperations.relationshipExplicitIndexExists( indexName, customConfiguration );
        }

        @Override
        public Map<String,String> nodeExplicitIndexGetConfiguration( String indexName )
                throws ExplicitIndexNotFoundKernelException
        {
            return readOperations.nodeExplicitIndexGetConfiguration( indexName );
        }

        @Override
        public Map<String,String> relationshipExplicitIndexGetConfiguration( String indexName )
                throws ExplicitIndexNotFoundKernelException
        {
            return readOperations.relationshipExplicitIndexGetConfiguration( indexName );
        }

        @Override
        public ExplicitIndexHits nodeExplicitIndexGet( String indexName, String key, Object value )
                throws ExplicitIndexNotFoundKernelException
        {
            return readOperations.nodeExplicitIndexGet( indexName, key, value );
        }

        @Override
        public ExplicitIndexHits nodeExplicitIndexQuery( String indexName, String key, Object queryOrQueryObject )
                throws ExplicitIndexNotFoundKernelException
        {
            return readOperations.nodeExplicitIndexQuery( indexName, key, queryOrQueryObject );
        }

        @Override
        public ExplicitIndexHits nodeExplicitIndexQuery( String indexName, Object queryOrQueryObject )
                throws ExplicitIndexNotFoundKernelException
        {
            return readOperations.nodeExplicitIndexQuery( indexName, queryOrQueryObject );
        }

        @Override
        public ExplicitIndexHits relationshipExplicitIndexGet( String name, String key, Object valueOrNull, long startNode,
                long endNode ) throws ExplicitIndexNotFoundKernelException
        {
            return readOperations.relationshipExplicitIndexGet( name, key, valueOrNull, startNode, endNode );
        }

        @Override
        public ExplicitIndexHits relationshipExplicitIndexQuery( String indexName, String key, Object queryOrQueryObject,
                long startNode, long endNode ) throws ExplicitIndexNotFoundKernelException
        {
            return readOperations
                    .relationshipExplicitIndexQuery( indexName, key, queryOrQueryObject, startNode, endNode );
        }

        @Override
        public ExplicitIndexHits relationshipExplicitIndexQuery( String indexName, Object queryOrQueryObject,
                long startNode, long endNode ) throws ExplicitIndexNotFoundKernelException
        {
            return readOperations.relationshipExplicitIndexQuery( indexName, queryOrQueryObject, startNode, endNode );
        }

        @Override
        public String[] nodeExplicitIndexesGetAll()
        {
            return readOperations.nodeExplicitIndexesGetAll();
        }

        @Override
        public String[] relationshipExplicitIndexesGetAll()
        {
            return readOperations.relationshipExplicitIndexesGetAll();
        }

        @Override
        public long countsForNode( int labelId )
        {
            return readOperations.countsForNode( labelId );
        }

        @Override
        public long countsForNodeWithoutTxState( int labelId )
        {
            return readOperations.countsForNodeWithoutTxState( labelId );
        }

        @Override
        public long countsForRelationship( int startLabelId, int typeId, int endLabelId )
        {
            return readOperations.countsForRelationship( startLabelId, typeId, endLabelId );
        }

        @Override
        public long countsForRelationshipWithoutTxState( int startLabelId, int typeId, int endLabelId )
        {
            return readOperations.countsForRelationshipWithoutTxState( startLabelId, typeId, endLabelId );
        }

        @Override
        public Register.DoubleLongRegister indexUpdatesAndSize( IndexDescriptor index,
                Register.DoubleLongRegister target ) throws IndexNotFoundKernelException
        {
            return readOperations.indexUpdatesAndSize( index, target );
        }

        @Override
        public Register.DoubleLongRegister indexSample( IndexDescriptor index, Register.DoubleLongRegister target )
                throws IndexNotFoundKernelException
        {
            return readOperations.indexSample( index, target );
        }

        @Override
        public ProcedureHandle procedureGet( QualifiedName name ) throws ProcedureException
        {
            return readOperations.procedureGet( name );
        }

        @Override
        public UserFunctionHandle functionGet( QualifiedName name )
        {
            return readOperations.functionGet( name );
        }

        @Override
        public UserFunctionHandle aggregationFunctionGet( QualifiedName name )
        {
            return readOperations.aggregationFunctionGet( name );
        }

        @Override
        public Set<UserFunctionSignature> functionsGetAll()
        {
            return readOperations.functionsGetAll();
        }

        @Override
        public Set<ProcedureSignature> proceduresGetAll()
        {
            return readOperations.proceduresGetAll();
        }

        List<LockOperationRecord> getLockOperationRecords()
        {
            return lockOperationRecords;
        }
    }

=======
>>>>>>> b9119223
    private static class LockOperationListener implements EventListener
    {
        void lockAcquired( boolean exclusive, ResourceType resourceType, long... ids )
        {
            // empty operation
        }
    }

    private static class LockOperationRecord
    {
        private final boolean exclusive;
        private final boolean acquisition;
        private final ResourceType resourceType;
        private final long[] ids;

        LockOperationRecord( boolean exclusive, boolean acquisition, ResourceType resourceType, long[] ids )
        {
            this.exclusive = exclusive;
            this.acquisition = acquisition;
            this.resourceType = resourceType;
            this.ids = ids;
        }

        @Override
        public String toString()
        {
            return "LockOperationRecord{" + "exclusive=" + exclusive + ", acquisition=" + acquisition +
                    ", resourceType=" + resourceType + ", ids=" + Arrays.toString( ids ) + '}';
        }
    }

    private class OnceSchemaFlushListener extends LockOperationListener
    {
        private boolean executed;

        @Override
        void lockAcquired( boolean exclusive, ResourceType resourceType, long... ids )
        {
            if ( !executed )
            {
                ThreadToStatementContextBridge bridge =
                        databaseRule.resolveDependency( ThreadToStatementContextBridge.class );
                KernelTransaction ktx =
                        bridge.getKernelTransactionBoundToThisThread( true );
                ktx.schemaRead().schemaStateFlush();
            }
            executed = true;
        }
    }

    private static class DelegatingTransaction implements KernelTransaction
    {
        private final KernelTransaction internal;
        private final Locks locks;

        DelegatingTransaction( KernelTransaction internal, Locks locks )
        {
            this.internal = internal;
            this.locks = locks;
        }

        @Override
        public void success()
        {
            internal.success();
        }

        @Override
        public void failure()
        {
            internal.failure();
        }

        @Override
        public Read dataRead()
        {
            return internal.dataRead();
        }

        @Override
        public Read stableDataRead()
        {
            return internal.stableDataRead();
        }

        @Override
        public void markAsStable()
        {
            internal.markAsStable();
        }

        @Override
        public Write dataWrite() throws InvalidTransactionTypeKernelException
        {
            return internal.dataWrite();
        }

        @Override
        public ExplicitIndexRead indexRead()
        {
            return internal.indexRead();
        }

        @Override
        public ExplicitIndexWrite indexWrite() throws InvalidTransactionTypeKernelException
        {
            return internal.indexWrite();
        }

        @Override
        public TokenRead tokenRead()
        {
            return internal.tokenRead();
        }

        @Override
        public TokenWrite tokenWrite()
        {
            return internal.tokenWrite();
        }

        @Override
        public org.neo4j.internal.kernel.api.Token token()
        {
            return internal.token();
        }

        @Override
        public SchemaRead schemaRead()
        {
            return internal.schemaRead();
        }

        @Override
        public SchemaWrite schemaWrite() throws InvalidTransactionTypeKernelException
        {
            return internal.schemaWrite();
        }

        @Override
        public Locks locks()
        {
            return locks;
        }

        @Override
        public CursorFactory cursors()
        {
            return internal.cursors();
        }

        @Override
        public Procedures procedures()
        {
            return internal.procedures();
        }

        @Override
        public ExecutionStatistics executionStatistics()
        {
            return internal.executionStatistics();
        }

        @Override
        public Statement acquireStatement()
        {
            return internal.acquireStatement();
        }

        @Override
        public IndexDescriptor indexUniqueCreate( SchemaDescriptor schema, Optional<String> provider )
        {
            return internal.indexUniqueCreate( schema, Optional.empty() );
        }

        @Override
        public long closeTransaction() throws TransactionFailureException
        {
            return internal.closeTransaction();
        }

        @Override
        public void close() throws TransactionFailureException
        {
            internal.close();
        }

        @Override
        public boolean isOpen()
        {
            return internal.isOpen();
        }

        @Override
        public SecurityContext securityContext()
        {
            return internal.securityContext();
        }

        @Override
        public AuthSubject subjectOrAnonymous()
        {
            return internal.subjectOrAnonymous();
        }

        @Override
        public Optional<Status> getReasonIfTerminated()
        {
            return internal.getReasonIfTerminated();
        }

        @Override
        public boolean isTerminated()
        {
            return internal.isTerminated();
        }

        @Override
        public void markForTermination( Status reason )
        {
            internal.markForTermination( reason );
        }

        @Override
        public long lastTransactionTimestampWhenStarted()
        {
            return internal.lastTransactionTimestampWhenStarted();
        }

        @Override
        public long lastTransactionIdWhenStarted()
        {
            return internal.lastTransactionIdWhenStarted();
        }

        @Override
        public long startTime()
        {
            return internal.startTime();
        }

        @Override
        public long timeout()
        {
            return internal.timeout();
        }

        @Override
        public void registerCloseListener( CloseListener listener )
        {
            internal.registerCloseListener( listener );
        }

        @Override
        public Type transactionType()
        {
            return internal.transactionType();
        }

        @Override
        public long getTransactionId()
        {
            return internal.getTransactionId();
        }

        @Override
        public long getCommitTime()
        {
            return internal.getCommitTime();
        }

        @Override
        public Revertable overrideWith( SecurityContext context )
        {
            return internal.overrideWith( context );
        }

        @Override
        public ClockContext clocks()
        {
            return internal.clocks();
        }

        @Override
        public NodeCursor ambientNodeCursor()
        {
            return internal.ambientNodeCursor();
        }

        @Override
        public RelationshipScanCursor ambientRelationshipCursor()
        {
            return internal.ambientRelationshipCursor();
        }

        @Override
        public PropertyCursor ambientPropertyCursor()
        {
            return internal.ambientPropertyCursor();
        }

        @Override
        public void assertOpen()
        {
            internal.assertOpen();
        }
    }
}<|MERGE_RESOLUTION|>--- conflicted
+++ resolved
@@ -65,10 +65,6 @@
 import org.neo4j.kernel.api.exceptions.Status;
 import org.neo4j.kernel.api.query.ExecutingQuery;
 import org.neo4j.kernel.api.schema.index.IndexDescriptor;
-<<<<<<< HEAD
-import org.neo4j.kernel.api.schema.index.SchemaIndexDescriptor;
-=======
->>>>>>> b9119223
 import org.neo4j.kernel.api.txstate.TxStateHolder;
 import org.neo4j.kernel.impl.api.ClockContext;
 import org.neo4j.kernel.impl.core.ThreadToStatementContextBridge;
@@ -509,586 +505,6 @@
         }
     }
 
-<<<<<<< HEAD
-    private static class LockRecordingReadOperationsWrapper implements ReadOperations
-    {
-        private final List<LockOperationListener> listeners;
-        private final List<LockOperationRecord> lockOperationRecords;
-        private final ReadOperations readOperations;
-
-        LockRecordingReadOperationsWrapper( ReadOperations readOperations, List<LockOperationRecord> recordedLocks, List<LockOperationListener> listeners )
-        {
-            this.listeners = listeners;
-            this.readOperations = readOperations;
-            this.lockOperationRecords = recordedLocks;
-        }
-
-        @Override
-        public int labelGetForName( String labelName )
-        {
-            return readOperations.labelGetForName( labelName );
-        }
-
-        @Override
-        public String labelGetName( int labelId ) throws LabelNotFoundKernelException
-        {
-            return readOperations.labelGetName( labelId );
-        }
-
-        @Override
-        public Iterator<Token> labelsGetAllTokens()
-        {
-            return readOperations.labelsGetAllTokens();
-        }
-
-        @Override
-        public int propertyKeyGetForName( String propertyKeyName )
-        {
-            return readOperations.propertyKeyGetForName( propertyKeyName );
-        }
-
-        @Override
-        public String propertyKeyGetName( int propertyKeyId ) throws PropertyKeyIdNotFoundKernelException
-        {
-            return readOperations.propertyKeyGetName( propertyKeyId );
-        }
-
-        @Override
-        public Iterator<Token> propertyKeyGetAllTokens()
-        {
-            return readOperations.propertyKeyGetAllTokens();
-        }
-
-        @Override
-        public int relationshipTypeGetForName( String relationshipTypeName )
-        {
-            return readOperations.relationshipTypeGetForName( relationshipTypeName );
-        }
-
-        @Override
-        public String relationshipTypeGetName( int relationshipTypeId ) throws RelationshipTypeIdNotFoundKernelException
-        {
-            return readOperations.relationshipTypeGetName( relationshipTypeId );
-        }
-
-        @Override
-        public Iterator<Token> relationshipTypesGetAllTokens()
-        {
-            return readOperations.relationshipTypesGetAllTokens();
-        }
-
-        @Override
-        public int labelCount()
-        {
-            return readOperations.labelCount();
-        }
-
-        @Override
-        public int propertyKeyCount()
-        {
-            return readOperations.propertyKeyCount();
-        }
-
-        @Override
-        public int relationshipTypeCount()
-        {
-            return readOperations.relationshipTypeCount();
-        }
-
-        @Override
-        public PrimitiveLongResourceIterator nodesGetForLabel( int labelId )
-        {
-            return readOperations.nodesGetForLabel( labelId );
-        }
-
-        @Override
-        public PrimitiveLongResourceIterator indexQuery( IndexDescriptor index, IndexQuery... predicates )
-                throws IndexNotFoundKernelException, IndexNotApplicableKernelException
-        {
-            return readOperations.indexQuery( index, predicates );
-        }
-
-        @Override
-        public PrimitiveLongIterator nodesGetAll()
-        {
-            return readOperations.nodesGetAll();
-        }
-
-        @Override
-        public PrimitiveLongIterator relationshipsGetAll()
-        {
-            return readOperations.relationshipsGetAll();
-        }
-
-        @Override
-        public RelationshipIterator nodeGetRelationships( long nodeId, Direction direction, int[] relTypes )
-                throws EntityNotFoundException
-        {
-            return readOperations.nodeGetRelationships( nodeId, direction, relTypes );
-        }
-
-        @Override
-        public RelationshipIterator nodeGetRelationships( long nodeId, Direction direction )
-                throws EntityNotFoundException
-        {
-            return readOperations.nodeGetRelationships( nodeId, direction );
-        }
-
-        @Override
-        public long nodeGetFromUniqueIndexSeek( IndexDescriptor index, IndexQuery.ExactPredicate... predicates )
-                throws IndexNotFoundKernelException, IndexBrokenKernelException, IndexNotApplicableKernelException
-        {
-            return readOperations.nodeGetFromUniqueIndexSeek( index, predicates );
-        }
-
-        @Override
-        public long nodesCountIndexed( SchemaIndexDescriptor index, long nodeId, Value value )
-                throws IndexNotFoundKernelException, IndexBrokenKernelException
-        {
-            return readOperations.nodesCountIndexed( index, nodeId, value );
-        }
-
-        @Override
-        public boolean nodeExists( long nodeId )
-        {
-            return readOperations.nodeExists( nodeId );
-        }
-
-        @Override
-        public boolean nodeHasLabel( long nodeId, int labelId ) throws EntityNotFoundException
-        {
-            return readOperations.nodeHasLabel( nodeId, labelId );
-        }
-
-        @Override
-        public int nodeGetDegree( long nodeId, Direction direction, int relType ) throws EntityNotFoundException
-        {
-            return readOperations.nodeGetDegree( nodeId, direction, relType );
-        }
-
-        @Override
-        public int nodeGetDegree( long nodeId, Direction direction ) throws EntityNotFoundException
-        {
-            return readOperations.nodeGetDegree( nodeId, direction );
-        }
-
-        @Override
-        public boolean nodeIsDense( long nodeId ) throws EntityNotFoundException
-        {
-            return readOperations.nodeIsDense( nodeId );
-        }
-
-        @Override
-        public PrimitiveIntIterator nodeGetLabels( long nodeId ) throws EntityNotFoundException
-        {
-            return readOperations.nodeGetLabels( nodeId );
-        }
-
-        @Override
-        public PrimitiveIntIterator nodeGetPropertyKeys( long nodeId ) throws EntityNotFoundException
-        {
-            return readOperations.nodeGetPropertyKeys( nodeId );
-        }
-
-        @Override
-        public PrimitiveIntIterator relationshipGetPropertyKeys( long relationshipId ) throws EntityNotFoundException
-        {
-            return readOperations.relationshipGetPropertyKeys( relationshipId );
-        }
-
-        @Override
-        public PrimitiveIntIterator graphGetPropertyKeys()
-        {
-            return readOperations.graphGetPropertyKeys();
-        }
-
-        @Override
-        public PrimitiveIntIterator nodeGetRelationshipTypes( long nodeId ) throws EntityNotFoundException
-        {
-            return readOperations.nodeGetRelationshipTypes( nodeId );
-        }
-
-        @Override
-        public boolean nodeHasProperty( long nodeId, int propertyKeyId ) throws EntityNotFoundException
-        {
-            return readOperations.nodeHasProperty( nodeId, propertyKeyId );
-        }
-
-        @Override
-        public Value nodeGetProperty( long nodeId, int propertyKeyId ) throws EntityNotFoundException
-        {
-            return readOperations.nodeGetProperty( nodeId, propertyKeyId );
-        }
-
-        @Override
-        public boolean relationshipHasProperty( long relationshipId, int propertyKeyId ) throws EntityNotFoundException
-        {
-            return readOperations.relationshipHasProperty( relationshipId, propertyKeyId );
-        }
-
-        @Override
-        public Value relationshipGetProperty( long relationshipId, int propertyKeyId ) throws EntityNotFoundException
-        {
-            return readOperations.relationshipGetProperty( relationshipId, propertyKeyId );
-        }
-
-        @Override
-        public boolean graphHasProperty( int propertyKeyId )
-        {
-            return readOperations.graphHasProperty( propertyKeyId );
-        }
-
-        @Override
-        public Value graphGetProperty( int propertyKeyId )
-        {
-            return readOperations.graphGetProperty( propertyKeyId );
-        }
-
-        @Override
-        public <EXCEPTION extends Exception> void relationshipVisit( long relId,
-                RelationshipVisitor<EXCEPTION> visitor ) throws EntityNotFoundException, EXCEPTION
-        {
-            readOperations.relationshipVisit( relId, visitor );
-        }
-
-        @Override
-        public long nodesGetCount()
-        {
-            return readOperations.nodesGetCount();
-        }
-
-        @Override
-        public long relationshipsGetCount()
-        {
-            return readOperations.relationshipsGetCount();
-        }
-
-        @Override
-        public Cursor<NodeItem> nodeCursorById( long nodeId ) throws EntityNotFoundException
-        {
-            return readOperations.nodeCursorById( nodeId );
-        }
-
-        @Override
-        public Cursor<RelationshipItem> relationshipCursorById( long relId ) throws EntityNotFoundException
-        {
-            return readOperations.relationshipCursorById( relId );
-        }
-
-        @Override
-        public Cursor<PropertyItem> nodeGetProperties( NodeItem node )
-        {
-            return readOperations.nodeGetProperties( node );
-        }
-
-        @Override
-        public Cursor<PropertyItem> relationshipGetProperties( RelationshipItem relationship )
-        {
-            return readOperations.relationshipGetProperties( relationship );
-        }
-
-        @Override
-        public IndexDescriptor indexGetForSchema( SchemaDescriptor descriptor ) throws SchemaRuleNotFoundException
-        {
-            return readOperations.indexGetForSchema( descriptor );
-        }
-
-        @Override
-        public IndexDescriptor indexGetForName( String name ) throws SchemaRuleNotFoundException
-        {
-            return readOperations.indexGetForName( name );
-        }
-
-        @Override
-        public Iterator<IndexDescriptor> indexesGetForLabel( int labelId )
-        {
-            return readOperations.indexesGetForLabel( labelId );
-        }
-
-        @Override
-        public Iterator<IndexDescriptor> indexesGetAll()
-        {
-            return readOperations.indexesGetAll();
-        }
-
-        @Override
-        public InternalIndexState indexGetState( IndexDescriptor descriptor ) throws IndexNotFoundKernelException
-        {
-            return readOperations.indexGetState( descriptor );
-        }
-
-        @Override
-        public IndexProvider.Descriptor indexGetProviderDescriptor( IndexDescriptor descriptor ) throws IndexNotFoundKernelException
-        {
-            return readOperations.indexGetProviderDescriptor( descriptor );
-        }
-
-        @Override
-        public PopulationProgress indexGetPopulationProgress( IndexDescriptor descriptor )
-                throws IndexNotFoundKernelException
-        {
-            return readOperations.indexGetPopulationProgress( descriptor );
-        }
-
-        @Override
-        public long indexSize( IndexDescriptor descriptor ) throws IndexNotFoundKernelException
-        {
-            return readOperations.indexSize( descriptor );
-        }
-
-        @Override
-        public double indexUniqueValuesSelectivity( IndexDescriptor descriptor ) throws IndexNotFoundKernelException
-        {
-            return readOperations.indexUniqueValuesSelectivity( descriptor );
-        }
-
-        @Override
-        public String indexGetFailure( IndexDescriptor descriptor ) throws IndexNotFoundKernelException
-        {
-            return readOperations.indexGetFailure( descriptor );
-        }
-
-        @Override
-        public Iterator<ConstraintDescriptor> constraintsGetForSchema( SchemaDescriptor descriptor )
-        {
-            return readOperations.constraintsGetForSchema( descriptor );
-        }
-
-        @Override
-        public Iterator<ConstraintDescriptor> constraintsGetForLabel( int labelId )
-        {
-            return readOperations.constraintsGetForLabel( labelId );
-        }
-
-        @Override
-        public Iterator<ConstraintDescriptor> constraintsGetForRelationshipType( int typeId )
-        {
-            return readOperations.constraintsGetForRelationshipType( typeId );
-        }
-
-        @Override
-        public Iterator<ConstraintDescriptor> constraintsGetAll()
-        {
-            return readOperations.constraintsGetAll();
-        }
-
-        @Override
-        public Long indexGetOwningUniquenessConstraintId( SchemaIndexDescriptor index )
-        {
-            return readOperations.indexGetOwningUniquenessConstraintId( index );
-        }
-
-        @Override
-        public <K, V> V schemaStateGetOrCreate( K key, Function<K,V> creator )
-        {
-            return readOperations.schemaStateGetOrCreate( key, creator );
-        }
-
-        @Override
-        public <K, V> V schemaStateGet( K key )
-        {
-            return readOperations.schemaStateGet( key );
-        }
-
-        @Override
-        public void schemaStateFlush()
-        {
-            readOperations.schemaStateFlush();
-        }
-
-        @Override
-        public void acquireExclusive( ResourceType type, long... ids )
-        {
-            for ( LockOperationListener listener : listeners )
-            {
-                listener.lockAcquired( true, type, ids );
-            }
-            lockOperationRecords.add( new LockOperationRecord( true, true, type, ids ) );
-            readOperations.acquireExclusive( type, ids );
-        }
-
-        @Override
-        public void acquireShared( ResourceType type, long... ids )
-        {
-            for ( LockOperationListener listener : listeners )
-            {
-                listener.lockAcquired( false, type, ids );
-            }
-            lockOperationRecords.add( new LockOperationRecord( false, true, type, ids ) );
-            readOperations.acquireShared( type, ids );
-        }
-
-        @Override
-        public void releaseExclusive( ResourceType type, long... ids )
-        {
-            lockOperationRecords.add( new LockOperationRecord( true, false, type, ids ) );
-            readOperations.releaseExclusive( type, ids );
-        }
-
-        @Override
-        public void releaseShared( ResourceType type, long... ids )
-        {
-            lockOperationRecords.add( new LockOperationRecord( false, false, type, ids ) );
-            readOperations.releaseShared( type, ids );
-        }
-
-        @Override
-        public boolean nodeExplicitIndexExists( String indexName, Map<String,String> customConfiguration )
-        {
-            return readOperations.nodeExplicitIndexExists( indexName, customConfiguration );
-        }
-
-        @Override
-        public boolean relationshipExplicitIndexExists( String indexName, Map<String,String> customConfiguration )
-        {
-            return readOperations.relationshipExplicitIndexExists( indexName, customConfiguration );
-        }
-
-        @Override
-        public Map<String,String> nodeExplicitIndexGetConfiguration( String indexName )
-                throws ExplicitIndexNotFoundKernelException
-        {
-            return readOperations.nodeExplicitIndexGetConfiguration( indexName );
-        }
-
-        @Override
-        public Map<String,String> relationshipExplicitIndexGetConfiguration( String indexName )
-                throws ExplicitIndexNotFoundKernelException
-        {
-            return readOperations.relationshipExplicitIndexGetConfiguration( indexName );
-        }
-
-        @Override
-        public ExplicitIndexHits nodeExplicitIndexGet( String indexName, String key, Object value )
-                throws ExplicitIndexNotFoundKernelException
-        {
-            return readOperations.nodeExplicitIndexGet( indexName, key, value );
-        }
-
-        @Override
-        public ExplicitIndexHits nodeExplicitIndexQuery( String indexName, String key, Object queryOrQueryObject )
-                throws ExplicitIndexNotFoundKernelException
-        {
-            return readOperations.nodeExplicitIndexQuery( indexName, key, queryOrQueryObject );
-        }
-
-        @Override
-        public ExplicitIndexHits nodeExplicitIndexQuery( String indexName, Object queryOrQueryObject )
-                throws ExplicitIndexNotFoundKernelException
-        {
-            return readOperations.nodeExplicitIndexQuery( indexName, queryOrQueryObject );
-        }
-
-        @Override
-        public ExplicitIndexHits relationshipExplicitIndexGet( String name, String key, Object valueOrNull, long startNode,
-                long endNode ) throws ExplicitIndexNotFoundKernelException
-        {
-            return readOperations.relationshipExplicitIndexGet( name, key, valueOrNull, startNode, endNode );
-        }
-
-        @Override
-        public ExplicitIndexHits relationshipExplicitIndexQuery( String indexName, String key, Object queryOrQueryObject,
-                long startNode, long endNode ) throws ExplicitIndexNotFoundKernelException
-        {
-            return readOperations
-                    .relationshipExplicitIndexQuery( indexName, key, queryOrQueryObject, startNode, endNode );
-        }
-
-        @Override
-        public ExplicitIndexHits relationshipExplicitIndexQuery( String indexName, Object queryOrQueryObject,
-                long startNode, long endNode ) throws ExplicitIndexNotFoundKernelException
-        {
-            return readOperations.relationshipExplicitIndexQuery( indexName, queryOrQueryObject, startNode, endNode );
-        }
-
-        @Override
-        public String[] nodeExplicitIndexesGetAll()
-        {
-            return readOperations.nodeExplicitIndexesGetAll();
-        }
-
-        @Override
-        public String[] relationshipExplicitIndexesGetAll()
-        {
-            return readOperations.relationshipExplicitIndexesGetAll();
-        }
-
-        @Override
-        public long countsForNode( int labelId )
-        {
-            return readOperations.countsForNode( labelId );
-        }
-
-        @Override
-        public long countsForNodeWithoutTxState( int labelId )
-        {
-            return readOperations.countsForNodeWithoutTxState( labelId );
-        }
-
-        @Override
-        public long countsForRelationship( int startLabelId, int typeId, int endLabelId )
-        {
-            return readOperations.countsForRelationship( startLabelId, typeId, endLabelId );
-        }
-
-        @Override
-        public long countsForRelationshipWithoutTxState( int startLabelId, int typeId, int endLabelId )
-        {
-            return readOperations.countsForRelationshipWithoutTxState( startLabelId, typeId, endLabelId );
-        }
-
-        @Override
-        public Register.DoubleLongRegister indexUpdatesAndSize( IndexDescriptor index,
-                Register.DoubleLongRegister target ) throws IndexNotFoundKernelException
-        {
-            return readOperations.indexUpdatesAndSize( index, target );
-        }
-
-        @Override
-        public Register.DoubleLongRegister indexSample( IndexDescriptor index, Register.DoubleLongRegister target )
-                throws IndexNotFoundKernelException
-        {
-            return readOperations.indexSample( index, target );
-        }
-
-        @Override
-        public ProcedureHandle procedureGet( QualifiedName name ) throws ProcedureException
-        {
-            return readOperations.procedureGet( name );
-        }
-
-        @Override
-        public UserFunctionHandle functionGet( QualifiedName name )
-        {
-            return readOperations.functionGet( name );
-        }
-
-        @Override
-        public UserFunctionHandle aggregationFunctionGet( QualifiedName name )
-        {
-            return readOperations.aggregationFunctionGet( name );
-        }
-
-        @Override
-        public Set<UserFunctionSignature> functionsGetAll()
-        {
-            return readOperations.functionsGetAll();
-        }
-
-        @Override
-        public Set<ProcedureSignature> proceduresGetAll()
-        {
-            return readOperations.proceduresGetAll();
-        }
-
-        List<LockOperationRecord> getLockOperationRecords()
-        {
-            return lockOperationRecords;
-        }
-    }
-
-=======
->>>>>>> b9119223
     private static class LockOperationListener implements EventListener
     {
         void lockAcquired( boolean exclusive, ResourceType resourceType, long... ids )

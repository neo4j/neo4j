/*
 * Copyright (c) 2002-2018 "Neo Technology,"
 * Network Engine for Objects in Lund AB [http://neotechnology.com]
 *
 * This file is part of Neo4j.
 *
 * Neo4j is free software: you can redistribute it and/or modify
 * it under the terms of the GNU General Public License as published by
 * the Free Software Foundation, either version 3 of the License, or
 * (at your option) any later version.
 *
 * This program is distributed in the hope that it will be useful,
 * but WITHOUT ANY WARRANTY; without even the implied warranty of
 * MERCHANTABILITY or FITNESS FOR A PARTICULAR PURPOSE.  See the
 * GNU General Public License for more details.
 *
 * You should have received a copy of the GNU General Public License
 * along with this program.  If not, see <http://www.gnu.org/licenses/>.
 */
package schema;

import org.junit.After;
import org.junit.Before;
import org.junit.Rule;
import org.junit.Test;
import org.junit.runner.RunWith;
import org.junit.runners.Parameterized;

import java.io.IOException;
import java.util.ArrayList;
import java.util.Collection;
import java.util.Collections;
import java.util.HashMap;
import java.util.List;
import java.util.Map;
import java.util.function.IntPredicate;
import java.util.stream.Collectors;

import org.neo4j.collection.primitive.PrimitiveLongResourceIterator;
import org.neo4j.graphdb.Label;
import org.neo4j.graphdb.Node;
import org.neo4j.graphdb.Transaction;
import org.neo4j.helpers.collection.Iterators;
import org.neo4j.helpers.collection.Visitor;
import org.neo4j.internal.kernel.api.InternalIndexState;
import org.neo4j.internal.kernel.api.TokenNameLookup;
import org.neo4j.internal.kernel.api.schema.LabelSchemaDescriptor;
import org.neo4j.internal.kernel.api.schema.SchemaDescriptor;
import org.neo4j.kernel.api.KernelTransaction;
import org.neo4j.kernel.api.ReadOperations;
import org.neo4j.kernel.api.SilentTokenNameLookup;
import org.neo4j.kernel.api.Statement;
import org.neo4j.kernel.api.exceptions.index.IndexActivationFailedKernelException;
import org.neo4j.kernel.api.exceptions.index.IndexEntryConflictException;
import org.neo4j.kernel.api.exceptions.index.IndexNotFoundKernelException;
import org.neo4j.kernel.api.exceptions.index.IndexPopulationFailedKernelException;
import org.neo4j.kernel.api.impl.schema.LuceneIndexProviderFactory;
import org.neo4j.kernel.api.impl.schema.NativeLuceneFusionIndexProviderFactory;
import org.neo4j.kernel.api.index.IndexEntryUpdate;
import org.neo4j.kernel.api.index.IndexProvider;
import org.neo4j.kernel.api.labelscan.LabelScanStore;
import org.neo4j.kernel.api.labelscan.NodeLabelUpdate;
import org.neo4j.kernel.api.schema.SchemaDescriptorFactory;
import org.neo4j.kernel.api.schema.index.SchemaIndexDescriptorFactory;
import org.neo4j.kernel.configuration.Config;
import org.neo4j.kernel.impl.api.SchemaState;
import org.neo4j.kernel.impl.api.index.EntityUpdates;
import org.neo4j.kernel.impl.api.index.IndexProviderMap;
import org.neo4j.kernel.impl.api.index.IndexProxy;
import org.neo4j.kernel.impl.api.index.IndexingService;
import org.neo4j.kernel.impl.api.index.IndexingServiceFactory;
import org.neo4j.kernel.impl.api.index.MultipleIndexPopulator;
<<<<<<< HEAD
=======
import org.neo4j.kernel.impl.api.index.NodeUpdates;
import org.neo4j.kernel.impl.api.index.IndexProviderMap;
>>>>>>> 251e9a8d
import org.neo4j.kernel.impl.api.index.StoreScan;
import org.neo4j.kernel.impl.api.index.inmemory.InMemoryIndexProviderFactory;
import org.neo4j.kernel.impl.core.ThreadToStatementContextBridge;
import org.neo4j.kernel.impl.locking.LockService;
import org.neo4j.kernel.impl.storageengine.impl.recordstorage.RecordStorageEngine;
import org.neo4j.kernel.impl.store.NeoStores;
import org.neo4j.kernel.impl.store.NodeStore;
import org.neo4j.kernel.impl.store.PropertyStore;
import org.neo4j.kernel.impl.store.SchemaStorage;
import org.neo4j.kernel.impl.store.record.IndexRule;
import org.neo4j.kernel.impl.transaction.state.DirectIndexUpdates;
import org.neo4j.kernel.impl.transaction.state.storeview.DynamicIndexStoreView;
import org.neo4j.kernel.impl.transaction.state.storeview.LabelScanViewNodeStoreScan;
import org.neo4j.kernel.impl.transaction.state.storeview.NeoStoreIndexStoreView;
import org.neo4j.logging.NullLogProvider;
import org.neo4j.scheduler.JobScheduler;
import org.neo4j.storageengine.api.EntityType;
import org.neo4j.storageengine.api.schema.IndexReader;
import org.neo4j.test.rule.EmbeddedDatabaseRule;
import org.neo4j.values.storable.Values;

import static java.lang.String.format;
import static java.util.Arrays.asList;
import static org.junit.Assert.assertEquals;
import static org.junit.Assert.assertSame;
import static org.junit.Assert.fail;

//[NodePropertyUpdate[0, prop:0 add:Sweden, labelsBefore:[], labelsAfter:[0]]]
//[NodePropertyUpdate[1, prop:0 add:USA, labelsBefore:[], labelsAfter:[0]]]
//[NodePropertyUpdate[2, prop:0 add:red, labelsBefore:[], labelsAfter:[1]]]
//[NodePropertyUpdate[3, prop:0 add:green, labelsBefore:[], labelsAfter:[0]]]
//[NodePropertyUpdate[4, prop:0 add:Volvo, labelsBefore:[], labelsAfter:[2]]]
//[NodePropertyUpdate[5, prop:0 add:Ford, labelsBefore:[], labelsAfter:[2]]]
//TODO: check count store counts
@RunWith( Parameterized.class )
public class MultiIndexPopulationConcurrentUpdatesIT
{
    private static final String NAME_PROPERTY = "name";
    private static final String COUNTRY_LABEL = "country";
    private static final String COLOR_LABEL = "color";
    private static final String CAR_LABEL = "car";

    @Rule
    public EmbeddedDatabaseRule embeddedDatabase = new EmbeddedDatabaseRule();
    private IndexRule[] rules;

    @Parameterized.Parameters( name = "{0}" )
    public static Collection<IndexProvider.Descriptor> parameters()
    {
        return asList( LuceneIndexProviderFactory.PROVIDER_DESCRIPTOR,
                NativeLuceneFusionIndexProviderFactory.DESCRIPTOR,
                InMemoryIndexProviderFactory.PROVIDER_DESCRIPTOR );
    }

    @Parameterized.Parameter( 0 )
    public IndexProvider.Descriptor indexDescriptor;

    private IndexingService indexService;
    private int propertyId;
    private Map<String,Integer> labelsNameIdMap;
    private Map<Integer,String> labelsIdNameMap;
    private Node country1;
    private Node country2;
    private Node color1;
    private Node color2;
    private Node car1;
    private Node car2;
    private Node[] otherNodes;

    @After
    public void tearDown() throws Throwable
    {
        if ( indexService != null )
        {
            indexService.shutdown();
        }
    }

    @Before
    public void setUp()
    {
        prepareDb();

        labelsNameIdMap = getLabelsNameIdMap();
        labelsIdNameMap = labelsNameIdMap.entrySet()
                .stream()
                .collect( Collectors.toMap( Map.Entry::getValue, Map.Entry::getKey ) );
        propertyId = getPropertyId();
    }

    @Test
    public void applyConcurrentDeletesToPopulatedIndex() throws Throwable
    {
        List<EntityUpdates> updates = new ArrayList<>( 2 );
        updates.add( EntityUpdates.forEntity( country1.getId(), id( COUNTRY_LABEL ) )
                .removed( propertyId, Values.of( "Sweden" ) ).build() );
        updates.add( EntityUpdates.forEntity( color2.getId(), id( COLOR_LABEL ) )
                .removed( propertyId, Values.of( "green" ) ).build() );

        launchCustomIndexPopulation( labelsNameIdMap, propertyId, new UpdateGenerator( updates ) );
        waitAndActivateIndexes( labelsNameIdMap, propertyId );

        try ( Transaction ignored = embeddedDatabase.beginTx() )
        {
            Integer countryLabelId = labelsNameIdMap.get( COUNTRY_LABEL );
            Integer colorLabelId = labelsNameIdMap.get( COLOR_LABEL );
            try ( IndexReader indexReader = getIndexReader( propertyId, countryLabelId ) )
            {
                assertEquals("Should be removed by concurrent remove.",
                        0, indexReader.countIndexedNodes( 0, Values.of( "Sweden"  )) );
            }

            try ( IndexReader indexReader = getIndexReader( propertyId, colorLabelId ) )
            {
                assertEquals("Should be removed by concurrent remove.",
                        0, indexReader.countIndexedNodes( 3, Values.of( "green"  )) );
            }
        }
    }

    @Test
    public void applyConcurrentAddsToPopulatedIndex() throws Throwable
    {
        List<EntityUpdates> updates = new ArrayList<>( 2 );
        updates.add( EntityUpdates.forEntity( otherNodes[0].getId(), id( COUNTRY_LABEL ) )
                .added( propertyId, Values.of( "Denmark" ) ).build() );
        updates.add( EntityUpdates.forEntity( otherNodes[1].getId(), id( CAR_LABEL ) )
                .added( propertyId, Values.of( "BMW" ) ).build() );

        launchCustomIndexPopulation( labelsNameIdMap, propertyId, new UpdateGenerator( updates ) );
        waitAndActivateIndexes( labelsNameIdMap, propertyId );

        try ( Transaction ignored = embeddedDatabase.beginTx() )
        {
            Integer countryLabelId = labelsNameIdMap.get( COUNTRY_LABEL );
            Integer carLabelId = labelsNameIdMap.get( CAR_LABEL );
            try ( IndexReader indexReader = getIndexReader( propertyId, countryLabelId ) )
            {
                assertEquals("Should be added by concurrent add.", 1,
                        indexReader.countIndexedNodes( otherNodes[0].getId(), Values.of( "Denmark" ) ) );
            }

            try ( IndexReader indexReader = getIndexReader( propertyId, carLabelId ) )
            {
                assertEquals("Should be added by concurrent add.", 1,
                        indexReader.countIndexedNodes( otherNodes[1].getId(), Values.of( "BMW" ) ) );
            }
        }
    }

    @Test
    public void applyConcurrentChangesToPopulatedIndex() throws Exception
    {
        List<EntityUpdates> updates = new ArrayList<>( 2 );
        updates.add( EntityUpdates.forEntity( color2.getId(), id( COLOR_LABEL ) )
                .changed( propertyId, Values.of( "green" ), Values.of( "pink" ) ).build() );
        updates.add( EntityUpdates.forEntity( car2.getId(), id( CAR_LABEL ) )
                .changed( propertyId, Values.of( "Ford" ), Values.of( "SAAB" ) ).build() );

        launchCustomIndexPopulation( labelsNameIdMap, propertyId, new UpdateGenerator( updates ) );
        waitAndActivateIndexes( labelsNameIdMap, propertyId );

        try ( Transaction ignored = embeddedDatabase.beginTx() )
        {
            Integer colorLabelId = labelsNameIdMap.get( COLOR_LABEL );
            Integer carLabelId = labelsNameIdMap.get( CAR_LABEL );
            try ( IndexReader indexReader = getIndexReader( propertyId, colorLabelId ) )
            {
                assertEquals( format( "Should be deleted by concurrent change. Reader is: %s, ", indexReader ), 0,
                        indexReader.countIndexedNodes( color2.getId(), Values.of( "green" ) ) );
            }
            try ( IndexReader indexReader = getIndexReader( propertyId, colorLabelId ) )
            {
                assertEquals("Should be updated by concurrent change.", 1,
                        indexReader.countIndexedNodes( color2.getId(), Values.of( "pink"  ) ) );
            }

            try ( IndexReader indexReader = getIndexReader( propertyId, carLabelId ) )
            {
                assertEquals("Should be added by concurrent change.", 1,
                        indexReader.countIndexedNodes( car2.getId(), Values.of( "SAAB"  ) ) );
            }
        }
    }

    @Test
    public void dropOneOfTheIndexesWhilePopulationIsOngoingDoesInfluenceOtherPopulators() throws Exception
    {
        launchCustomIndexPopulation( labelsNameIdMap, propertyId,
                new IndexDropAction( labelsNameIdMap.get( COLOR_LABEL ) ) );
        labelsNameIdMap.remove( COLOR_LABEL );
        waitAndActivateIndexes( labelsNameIdMap, propertyId );

        checkIndexIsOnline( labelsNameIdMap.get( CAR_LABEL ) );
        checkIndexIsOnline( labelsNameIdMap.get( COUNTRY_LABEL ));
    }

    @Test
    public void indexDroppedDuringPopulationDoesNotExist() throws Exception
    {
        Integer labelToDropId = labelsNameIdMap.get( COLOR_LABEL );
        launchCustomIndexPopulation( labelsNameIdMap, propertyId,
                new IndexDropAction( labelToDropId ) );
        labelsNameIdMap.remove( COLOR_LABEL );
        waitAndActivateIndexes( labelsNameIdMap, propertyId );
        try
        {
            indexService.getIndexProxy( SchemaDescriptorFactory.forLabel( labelToDropId, propertyId ) );
            fail( "Index does not exist, we should fail to find it." );
        }
        catch ( IndexNotFoundKernelException infe )
        {
            // expected
        }
    }

    private void checkIndexIsOnline( int labelId ) throws IndexNotFoundKernelException
    {
        IndexProxy indexProxy = indexService.getIndexProxy( SchemaDescriptorFactory.forLabel( labelId, propertyId ) );
        assertSame( indexProxy.getState(), InternalIndexState.ONLINE );
    }

    private long[] id( String label )
    {
        return new long[]{labelsNameIdMap.get( label )};
    }

    private IndexReader getIndexReader( int propertyId, Integer countryLabelId ) throws IndexNotFoundKernelException
    {
        return indexService.getIndexProxy( SchemaDescriptorFactory.forLabel( countryLabelId, propertyId ) )
                .newReader();
    }

    private void launchCustomIndexPopulation( Map<String,Integer> labelNameIdMap, int propertyId,
            Runnable customAction ) throws Exception
    {
        NeoStores neoStores = getNeoStores();
        LabelScanStore labelScanStore = getLabelScanStore();
        ThreadToStatementContextBridge transactionStatementContextBridge = getTransactionStatementContextBridge();

        try ( Transaction transaction = embeddedDatabase.beginTx();
              KernelTransaction ktx = transactionStatementContextBridge.getKernelTransactionBoundToThisThread( true ) )
        {
            DynamicIndexStoreView storeView = dynamicIndexStoreViewWrapper( customAction, neoStores, labelScanStore );

<<<<<<< HEAD
            IndexProviderMap providerMap = getSchemaIndexProvider();
=======
            IndexProviderMap providerMap = getIndexProviderMap();
>>>>>>> 251e9a8d
            JobScheduler scheduler = getJobScheduler();
            TokenNameLookup tokenNameLookup = new SilentTokenNameLookup( ktx.tokenRead() );

            indexService = IndexingServiceFactory.createIndexingService( Config.defaults(), scheduler,
                    providerMap, storeView, tokenNameLookup, getIndexRules( neoStores ),
                    NullLogProvider.getInstance(), IndexingService.NO_MONITOR, getSchemaState() );
            indexService.start();

            rules = createIndexRules( labelNameIdMap, propertyId );

            indexService.createIndexes( rules );
            transaction.success();
        }
    }

    private DynamicIndexStoreView dynamicIndexStoreViewWrapper( Runnable customAction, NeoStores neoStores,
            LabelScanStore labelScanStore )
    {
        LockService locks = LockService.NO_LOCK_SERVICE;
        NeoStoreIndexStoreView neoStoreIndexStoreView = new NeoStoreIndexStoreView( locks, neoStores );
        return new DynamicIndexStoreViewWrapper( neoStoreIndexStoreView, labelScanStore, locks, neoStores, customAction );
    }

    private void waitAndActivateIndexes( Map<String,Integer> labelsIds, int propertyId )
            throws IndexNotFoundKernelException, IndexPopulationFailedKernelException, InterruptedException,
            IndexActivationFailedKernelException
    {
        try ( Transaction ignored = embeddedDatabase.beginTx() )
        {
            for ( int labelId : labelsIds.values() )
            {
                waitIndexOnline( indexService, propertyId, labelId );
            }
        }
    }

    private int getPropertyId()
    {
        try ( Transaction ignored = embeddedDatabase.beginTx() )
        {
            return getPropertyIdByName( NAME_PROPERTY );
        }
    }

    private Map<String,Integer> getLabelsNameIdMap()
    {
        try ( Transaction ignored = embeddedDatabase.beginTx() )
        {
            return getLabelIdsByName( COUNTRY_LABEL, COLOR_LABEL, CAR_LABEL );
        }
    }

    private void waitIndexOnline( IndexingService indexService, int propertyId, int labelId )
            throws IndexNotFoundKernelException, IndexPopulationFailedKernelException, InterruptedException,
            IndexActivationFailedKernelException
    {
        IndexProxy indexProxy = indexService.getIndexProxy( SchemaDescriptorFactory.forLabel( labelId, propertyId ) );
        indexProxy.awaitStoreScanCompleted();
        while ( indexProxy.getState() != InternalIndexState.ONLINE )
        {
            Thread.sleep( 10 );
        }
        indexProxy.activate();
    }

    private IndexRule[] createIndexRules( Map<String,Integer> labelNameIdMap, int propertyId )
    {
        return labelNameIdMap.values().stream()
                .map( index -> IndexRule.indexRule( index, SchemaIndexDescriptorFactory.forLabel( index, propertyId ), indexDescriptor ) )
                .toArray( IndexRule[]::new );
    }

    private List<IndexRule> getIndexRules( NeoStores neoStores )
    {
        return Iterators.asList( new SchemaStorage( neoStores.getSchemaStore(), IndexProviderMap.EMPTY ).indexesGetAll() );
    }

    private Map<String, Integer> getLabelIdsByName( String... names )
    {
        ThreadToStatementContextBridge transactionStatementContextBridge = getTransactionStatementContextBridge();
        Map<String,Integer> labelNameIdMap = new HashMap<>();
        try ( Statement statement = transactionStatementContextBridge.get() )
        {
            ReadOperations readOperations = statement.readOperations();
            for ( String name : names )
            {
                labelNameIdMap.put( name, readOperations.labelGetForName( name ) );
            }
        }
        return labelNameIdMap;
    }

    private int getPropertyIdByName( String name )
    {
        ThreadToStatementContextBridge transactionStatementContextBridge = getTransactionStatementContextBridge();
        try ( Statement statement = transactionStatementContextBridge.get() )
        {
            ReadOperations readOperations = statement.readOperations();
            return readOperations.propertyKeyGetForName( name );
        }
    }

    private void prepareDb()
    {
        Label countryLabel = Label.label( COUNTRY_LABEL );
        Label color = Label.label( COLOR_LABEL );
        Label car = Label.label( CAR_LABEL );
        try ( Transaction transaction = embeddedDatabase.beginTx() )
        {
            country1 = createNamedLabeledNode( countryLabel, "Sweden" );
            country2 = createNamedLabeledNode( countryLabel, "USA" );

            color1 = createNamedLabeledNode( color, "red" );
            color2 = createNamedLabeledNode( color, "green" );

            car1 = createNamedLabeledNode( car, "Volvo" );
            car2 = createNamedLabeledNode( car, "Ford" );

            otherNodes = new Node[250];
            for ( int i = 0; i < 250; i++ )
            {
                otherNodes[i] = embeddedDatabase.createNode();
            }

            transaction.success();
        }
    }

    private Node createNamedLabeledNode( Label label, String name )
    {
        Node node = embeddedDatabase.createNode( label );
        node.setProperty( NAME_PROPERTY, name );
        return node;
    }

    private LabelScanStore getLabelScanStore()
    {
        return embeddedDatabase.resolveDependency( LabelScanStore.class );
    }

    private NeoStores getNeoStores()
    {
        RecordStorageEngine recordStorageEngine = embeddedDatabase.resolveDependency( RecordStorageEngine.class );
        return recordStorageEngine.testAccessNeoStores();
    }

    private SchemaState getSchemaState()
    {
        return embeddedDatabase.resolveDependency( SchemaState.class );
    }

    private ThreadToStatementContextBridge getTransactionStatementContextBridge()
    {
        return embeddedDatabase.resolveDependency( ThreadToStatementContextBridge.class );
    }

<<<<<<< HEAD
    private IndexProviderMap getSchemaIndexProvider()
=======
    private IndexProviderMap getIndexProviderMap()
>>>>>>> 251e9a8d
    {
        return embeddedDatabase.resolveDependency( IndexProviderMap.class );
    }

    private JobScheduler getJobScheduler()
    {
        return embeddedDatabase.resolveDependency( JobScheduler.class );
    }

    private class DynamicIndexStoreViewWrapper extends DynamicIndexStoreView
    {
        private final Runnable customAction;

        DynamicIndexStoreViewWrapper( NeoStoreIndexStoreView neoStoreIndexStoreView, LabelScanStore labelScanStore, LockService locks,
                NeoStores neoStores, Runnable customAction )
        {
            super( neoStoreIndexStoreView, labelScanStore, locks, neoStores, NullLogProvider.getInstance() );
            this.customAction = customAction;
        }

        @Override
        public <FAILURE extends Exception> StoreScan<FAILURE> visitNodes( int[] labelIds,
                IntPredicate propertyKeyIdFilter,
                Visitor<EntityUpdates,FAILURE> propertyUpdatesVisitor,
                Visitor<NodeLabelUpdate,FAILURE> labelUpdateVisitor,
                boolean forceStoreScan )
        {
            StoreScan<FAILURE> storeScan = super.visitNodes( labelIds, propertyKeyIdFilter, propertyUpdatesVisitor,
                    labelUpdateVisitor, forceStoreScan );
            return new LabelScanViewNodeStoreWrapper<>( nodeStore, locks, propertyStore, getLabelScanStore(),
                    element -> false, propertyUpdatesVisitor, labelIds, propertyKeyIdFilter,
                    (LabelScanViewNodeStoreScan<FAILURE>) storeScan, customAction );
        }
    }

    private class LabelScanViewNodeStoreWrapper<FAILURE extends Exception> extends LabelScanViewNodeStoreScan<FAILURE>
    {
        private final LabelScanViewNodeStoreScan<FAILURE> delegate;
        private final Runnable customAction;

        LabelScanViewNodeStoreWrapper( NodeStore nodeStore, LockService locks,
                PropertyStore propertyStore,
                LabelScanStore labelScanStore, Visitor<NodeLabelUpdate,FAILURE> labelUpdateVisitor,
                Visitor<EntityUpdates,FAILURE> propertyUpdatesVisitor, int[] labelIds, IntPredicate propertyKeyIdFilter,
                LabelScanViewNodeStoreScan<FAILURE> delegate,
                Runnable customAction )
        {
            super( nodeStore, locks, propertyStore, labelScanStore, labelUpdateVisitor,
                    propertyUpdatesVisitor, labelIds, propertyKeyIdFilter );
            this.delegate = delegate;
            this.customAction = customAction;
        }

        @Override
        public void acceptUpdate( MultipleIndexPopulator.MultipleIndexUpdater updater, IndexEntryUpdate<?> update,
                long currentlyIndexedNodeId )
        {
            delegate.acceptUpdate( updater, update, currentlyIndexedNodeId );
        }

        @Override
        public PrimitiveLongResourceIterator getNodeIdIterator()
        {
            PrimitiveLongResourceIterator originalIterator = delegate.getNodeIdIterator();
            return new DelegatingPrimitiveLongResourceIterator( originalIterator, customAction );
        }
    }

    private class DelegatingPrimitiveLongResourceIterator implements PrimitiveLongResourceIterator
    {
        private final Runnable customAction;
        private final PrimitiveLongResourceIterator delegate;

        DelegatingPrimitiveLongResourceIterator(
                PrimitiveLongResourceIterator delegate,
                Runnable customAction )
        {
            this.delegate = delegate;
            this.customAction = customAction;
        }

        @Override
        public boolean hasNext()
        {
            return delegate.hasNext();
        }

        @Override
        public long next()
        {
            long value = delegate.next();
            if ( !hasNext() )
            {
                customAction.run();
            }
            return value;
        }

        @Override
        public void close()
        {
            delegate.close();
        }
    }

    private class UpdateGenerator implements Runnable
    {

        private Iterable<EntityUpdates> updates;

        UpdateGenerator( Iterable<EntityUpdates> updates )
        {
            this.updates = updates;
        }

        @Override
        public void run()
        {
            for ( EntityUpdates update : updates )
                {
                    try ( Transaction transaction = embeddedDatabase.beginTx() )
                    {
                        Node node = embeddedDatabase.getNodeById( update.getEntityId() );
                        for ( int labelId : labelsNameIdMap.values() )
                        {
                            LabelSchemaDescriptor schema = SchemaDescriptorFactory.forLabel( labelId, propertyId );
                            for ( IndexEntryUpdate<?> indexUpdate :
                                    update.forIndexKeys( Collections.singleton( schema ) ) )
                            {
                                switch ( indexUpdate.updateMode() )
                                {
                                case CHANGED:
                                case ADDED:
                                    node.addLabel(
                                            Label.label( labelsIdNameMap.get( schema.getLabelId() ) ) );
                                    node.setProperty( NAME_PROPERTY, indexUpdate.values()[0].asObject() );
                                    break;
                                case REMOVED:
                                    node.addLabel(
                                            Label.label( labelsIdNameMap.get( schema.getLabelId() ) ) );
                                    node.delete();
                                    break;
                                default:
                                    throw new IllegalArgumentException( indexUpdate.updateMode().name() );
                                }
                            }
                        }
                        transaction.success();
                    }
                }
                try
                {
                    for ( EntityUpdates update : updates )
                    {
                        Iterable<IndexEntryUpdate<SchemaDescriptor>> entryUpdates =
                                indexService.convertToIndexUpdates( update, EntityType.NODE );
                        DirectIndexUpdates directIndexUpdates = new DirectIndexUpdates( entryUpdates );
                        indexService.apply( directIndexUpdates );
                    }
                }
                catch ( IOException | IndexEntryConflictException e )
                {
                    throw new RuntimeException( e );
                }
        }
    }

    private class IndexDropAction implements Runnable
    {

        private int labelIdToDropIndexFor;

        private IndexDropAction( int labelIdToDropIndexFor )
        {
            this.labelIdToDropIndexFor = labelIdToDropIndexFor;
        }

        @Override
        public void run()
        {
            org.neo4j.kernel.api.schema.LabelSchemaDescriptor descriptor =
                    SchemaDescriptorFactory.forLabel( labelIdToDropIndexFor, propertyId );
            IndexRule rule = findRuleForLabel( descriptor );
            indexService.dropIndex( rule );
        }

        private IndexRule findRuleForLabel( LabelSchemaDescriptor schemaDescriptor )
        {
            for ( IndexRule rule : rules )
            {
                if ( rule.schema().equals( schemaDescriptor ) )
                {
                    return rule;
                }
            }
            return null;
        }
    }
}<|MERGE_RESOLUTION|>--- conflicted
+++ resolved
@@ -70,11 +70,6 @@
 import org.neo4j.kernel.impl.api.index.IndexingService;
 import org.neo4j.kernel.impl.api.index.IndexingServiceFactory;
 import org.neo4j.kernel.impl.api.index.MultipleIndexPopulator;
-<<<<<<< HEAD
-=======
-import org.neo4j.kernel.impl.api.index.NodeUpdates;
-import org.neo4j.kernel.impl.api.index.IndexProviderMap;
->>>>>>> 251e9a8d
 import org.neo4j.kernel.impl.api.index.StoreScan;
 import org.neo4j.kernel.impl.api.index.inmemory.InMemoryIndexProviderFactory;
 import org.neo4j.kernel.impl.core.ThreadToStatementContextBridge;
@@ -320,11 +315,7 @@
         {
             DynamicIndexStoreView storeView = dynamicIndexStoreViewWrapper( customAction, neoStores, labelScanStore );
 
-<<<<<<< HEAD
-            IndexProviderMap providerMap = getSchemaIndexProvider();
-=======
             IndexProviderMap providerMap = getIndexProviderMap();
->>>>>>> 251e9a8d
             JobScheduler scheduler = getJobScheduler();
             TokenNameLookup tokenNameLookup = new SilentTokenNameLookup( ktx.tokenRead() );
 
@@ -481,11 +472,7 @@
         return embeddedDatabase.resolveDependency( ThreadToStatementContextBridge.class );
     }
 
-<<<<<<< HEAD
-    private IndexProviderMap getSchemaIndexProvider()
-=======
     private IndexProviderMap getIndexProviderMap()
->>>>>>> 251e9a8d
     {
         return embeddedDatabase.resolveDependency( IndexProviderMap.class );
     }

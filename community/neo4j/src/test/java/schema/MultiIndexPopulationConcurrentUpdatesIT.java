--- conflicted
+++ resolved
@@ -386,15 +386,9 @@
 
     private StoreIndexDescriptor[] createIndexRules( Map<String,Integer> labelNameIdMap, int propertyId )
     {
-<<<<<<< HEAD
-        return labelNameIdMap.values().stream().map(
-                index -> IndexRule.forIndex( index, SchemaIndexDescriptorFactory.forLabel( index, propertyId ) ).withProvider( indexDescriptor ).build() )
-                .toArray( IndexRule[]::new );
-=======
         return labelNameIdMap.values().stream()
                 .map( index -> IndexDescriptorFactory.forSchema( SchemaDescriptorFactory.forLabel( index, propertyId ), indexDescriptor ).withId( index ) )
                 .toArray( StoreIndexDescriptor[]::new );
->>>>>>> b9119223
     }
 
     private List<StoreIndexDescriptor> getIndexRules( NeoStores neoStores )

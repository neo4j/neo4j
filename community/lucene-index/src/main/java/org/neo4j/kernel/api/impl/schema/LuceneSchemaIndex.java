/*
 * Copyright (c) 2002-2018 "Neo Technology,"
 * Network Engine for Objects in Lund AB [http://neotechnology.com]
 *
 * This file is part of Neo4j.
 *
 * Neo4j is free software: you can redistribute it and/or modify
 * it under the terms of the GNU General Public License as published by
 * the Free Software Foundation, either version 3 of the License, or
 * (at your option) any later version.
 *
 * This program is distributed in the hope that it will be useful,
 * but WITHOUT ANY WARRANTY; without even the implied warranty of
 * MERCHANTABILITY or FITNESS FOR A PARTICULAR PURPOSE.  See the
 * GNU General Public License for more details.
 *
 * You should have received a copy of the GNU General Public License
 * along with this program.  If not, see <http://www.gnu.org/licenses/>.
 */
package org.neo4j.kernel.api.impl.schema;

import java.io.IOException;
import java.util.List;
import java.util.concurrent.TimeUnit;

import org.neo4j.helpers.TaskCoordinator;
import org.neo4j.kernel.api.exceptions.index.IndexEntryConflictException;
import org.neo4j.kernel.api.impl.index.AbstractLuceneIndex;
import org.neo4j.kernel.api.impl.index.partition.AbstractIndexPartition;
import org.neo4j.kernel.api.impl.index.partition.IndexPartitionFactory;
import org.neo4j.kernel.api.impl.index.partition.PartitionSearcher;
import org.neo4j.kernel.api.impl.index.storage.PartitionedIndexStorage;
import org.neo4j.kernel.api.impl.schema.reader.PartitionedIndexReader;
import org.neo4j.kernel.api.impl.schema.reader.SimpleIndexReader;
import org.neo4j.kernel.api.impl.schema.verification.PartitionedUniquenessVerifier;
import org.neo4j.kernel.api.impl.schema.verification.SimpleUniquenessVerifier;
import org.neo4j.kernel.api.impl.schema.verification.UniquenessVerifier;
import org.neo4j.kernel.api.index.PropertyAccessor;
import org.neo4j.kernel.api.schema.index.IndexDescriptor;
import org.neo4j.kernel.impl.api.index.sampling.IndexSamplingConfig;
import org.neo4j.storageengine.api.schema.AbstractIndexReader;
import org.neo4j.storageengine.api.schema.IndexReader;
import org.neo4j.values.storable.Value;

/**
 * Implementation of Lucene schema index that support multiple partitions.
 */
class LuceneSchemaIndex extends AbstractLuceneIndex<IndexReader>
{

<<<<<<< HEAD
=======
    private final IndexDescriptor descriptor;
>>>>>>> b9119223
    private final IndexSamplingConfig samplingConfig;

    private final TaskCoordinator taskCoordinator = new TaskCoordinator( 10, TimeUnit.MILLISECONDS );

    LuceneSchemaIndex( PartitionedIndexStorage indexStorage, IndexDescriptor descriptor,
            IndexSamplingConfig samplingConfig, IndexPartitionFactory partitionFactory )
    {
        super( indexStorage, partitionFactory, descriptor );
        this.samplingConfig = samplingConfig;
    }

<<<<<<< HEAD
=======
    public LuceneIndexWriter getIndexWriter( WritableDatabaseSchemaIndex writableLuceneSchemaIndex )
    {
        ensureOpen();
        return new PartitionedIndexWriter( writableLuceneSchemaIndex );
    }

    public IndexReader getIndexReader() throws IOException
    {
        ensureOpen();
        List<AbstractIndexPartition> partitions = getPartitions();
        return hasSinglePartition( partitions ) ? createSimpleReader( partitions )
                                                : createPartitionedReader( partitions );
    }

    public IndexDescriptor getDescriptor()
    {
        return descriptor;
    }

>>>>>>> b9119223
    /**
     * Verifies uniqueness of property values present in this index.
     *
     * @param accessor the accessor to retrieve actual property values from the store.
     * @param propertyKeyIds the ids of the properties to verify.
     * @throws IndexEntryConflictException if there are duplicates.
     * @throws IOException
     * @see UniquenessVerifier#verify(PropertyAccessor, int[])
     */
    public void verifyUniqueness( PropertyAccessor accessor, int[] propertyKeyIds )
            throws IOException, IndexEntryConflictException
    {
        flush( true );
        try ( UniquenessVerifier verifier = createUniquenessVerifier() )
        {
            verifier.verify( accessor, propertyKeyIds );
        }
    }

    /**
     * Verifies uniqueness of updated property values.
     *
     * @param accessor the accessor to retrieve actual property values from the store.
     * @param propertyKeyIds the ids of the properties to verify.
     * @param updatedValueTuples the values to check uniqueness for.
     * @throws IndexEntryConflictException if there are duplicates.
     * @throws IOException
     * @see UniquenessVerifier#verify(PropertyAccessor, int[], List)
     */
    public void verifyUniqueness( PropertyAccessor accessor, int[] propertyKeyIds, List<Value[]> updatedValueTuples )
            throws IOException, IndexEntryConflictException
    {
        try ( UniquenessVerifier verifier = createUniquenessVerifier() )
        {
            verifier.verify( accessor, propertyKeyIds, updatedValueTuples );
        }
    }

<<<<<<< HEAD
    public void drop() throws IOException
=======
    @Override
    public void drop()
>>>>>>> b9119223
    {
        taskCoordinator.cancel();
        try
        {
            taskCoordinator.awaitCompletion();
        }
        catch ( InterruptedException e )
        {
            throw new RuntimeException( "Interrupted while waiting for concurrent tasks to complete.", e );
        }
        super.drop();
    }

    private UniquenessVerifier createUniquenessVerifier() throws IOException
    {
        ensureOpen();
        maybeRefreshBlocking();
        List<AbstractIndexPartition> partitions = getPartitions();
        return hasSinglePartition( partitions ) ? createSimpleUniquenessVerifier( partitions )
                                                : createPartitionedUniquenessVerifier( partitions );
    }

    private UniquenessVerifier createSimpleUniquenessVerifier( List<AbstractIndexPartition> partitions ) throws IOException
    {
        AbstractIndexPartition singlePartition = getFirstPartition( partitions );
        PartitionSearcher partitionSearcher = singlePartition.acquireSearcher();
        return new SimpleUniquenessVerifier( partitionSearcher );
    }

    private UniquenessVerifier createPartitionedUniquenessVerifier( List<AbstractIndexPartition> partitions ) throws IOException
    {
        List<PartitionSearcher> searchers = acquireSearchers( partitions );
        return new PartitionedUniquenessVerifier( searchers );
    }

    @Override
    protected SimpleIndexReader createSimpleReader( List<AbstractIndexPartition> partitions ) throws IOException
    {
        AbstractIndexPartition singlePartition = getFirstPartition( partitions );
        return new SimpleIndexReader( singlePartition.acquireSearcher(), descriptor, samplingConfig, taskCoordinator );
    }

    @Override
    protected PartitionedIndexReader createPartitionedReader( List<AbstractIndexPartition> partitions ) throws IOException
    {
        List<PartitionSearcher> searchers = acquireSearchers( partitions );
        return new PartitionedIndexReader( searchers, descriptor, samplingConfig, taskCoordinator );
    }

}<|MERGE_RESOLUTION|>--- conflicted
+++ resolved
@@ -48,10 +48,7 @@
 class LuceneSchemaIndex extends AbstractLuceneIndex<IndexReader>
 {
 
-<<<<<<< HEAD
-=======
     private final IndexDescriptor descriptor;
->>>>>>> b9119223
     private final IndexSamplingConfig samplingConfig;
 
     private final TaskCoordinator taskCoordinator = new TaskCoordinator( 10, TimeUnit.MILLISECONDS );
@@ -63,28 +60,6 @@
         this.samplingConfig = samplingConfig;
     }
 
-<<<<<<< HEAD
-=======
-    public LuceneIndexWriter getIndexWriter( WritableDatabaseSchemaIndex writableLuceneSchemaIndex )
-    {
-        ensureOpen();
-        return new PartitionedIndexWriter( writableLuceneSchemaIndex );
-    }
-
-    public IndexReader getIndexReader() throws IOException
-    {
-        ensureOpen();
-        List<AbstractIndexPartition> partitions = getPartitions();
-        return hasSinglePartition( partitions ) ? createSimpleReader( partitions )
-                                                : createPartitionedReader( partitions );
-    }
-
-    public IndexDescriptor getDescriptor()
-    {
-        return descriptor;
-    }
-
->>>>>>> b9119223
     /**
      * Verifies uniqueness of property values present in this index.
      *
@@ -123,12 +98,8 @@
         }
     }
 
-<<<<<<< HEAD
-    public void drop() throws IOException
-=======
     @Override
     public void drop()
->>>>>>> b9119223
     {
         taskCoordinator.cancel();
         try

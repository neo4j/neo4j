/*
 * Copyright (c) 2002-2018 "Neo Technology,"
 * Network Engine for Objects in Lund AB [http://neotechnology.com]
 *
 * This file is part of Neo4j.
 *
 * Neo4j is free software: you can redistribute it and/or modify
 * it under the terms of the GNU General Public License as published by
 * the Free Software Foundation, either version 3 of the License, or
 * (at your option) any later version.
 *
 * This program is distributed in the hope that it will be useful,
 * but WITHOUT ANY WARRANTY; without even the implied warranty of
 * MERCHANTABILITY or FITNESS FOR A PARTICULAR PURPOSE.  See the
 * GNU General Public License for more details.
 *
 * You should have received a copy of the GNU General Public License
 * along with this program.  If not, see <http://www.gnu.org/licenses/>.
 */
package org.neo4j.kernel.api.impl.schema;

import java.io.IOException;

import org.neo4j.helpers.collection.BoundedIterable;
import org.neo4j.kernel.api.exceptions.index.IndexEntryConflictException;
import org.neo4j.kernel.api.impl.index.AbstractLuceneIndexAccessor;
import org.neo4j.kernel.api.index.IndexUpdater;
import org.neo4j.kernel.api.index.PropertyAccessor;
import org.neo4j.kernel.api.schema.index.IndexDescriptor;
<<<<<<< HEAD
=======
import org.neo4j.kernel.impl.api.LuceneIndexValueValidator;
>>>>>>> b9119223
import org.neo4j.kernel.impl.api.index.IndexUpdateMode;
import org.neo4j.storageengine.api.schema.IndexReader;
import org.neo4j.values.storable.Value;

public class LuceneIndexAccessor extends AbstractLuceneIndexAccessor<IndexReader,SchemaIndex,IndexDescriptor>
{
<<<<<<< HEAD
=======
    private final LuceneIndexWriter writer;
    private final SchemaIndex luceneIndex;
    private final IndexDescriptor descriptor;
>>>>>>> b9119223

    public LuceneIndexAccessor( SchemaIndex luceneIndex, IndexDescriptor descriptor )
    {
        super( luceneIndex, descriptor );
    }

    @Override
    protected IndexUpdater getIndexUpdater( IndexUpdateMode mode )
    {
        return new LuceneSchemaIndexUpdater( mode.requiresIdempotency(), mode.requiresRefresh() );
    }

    @Override
    public BoundedIterable<Long> newAllEntriesReader()
    {
        return super.newAllEntriesReader( LuceneDocumentStructure::getNodeId );
    }

    @Override
    public void verifyDeferredConstraints( PropertyAccessor propertyAccessor )
            throws IndexEntryConflictException, IOException
    {
        luceneIndex.verifyUniqueness( propertyAccessor, descriptor.schema().getPropertyIds() );
    }

<<<<<<< HEAD
    private class LuceneSchemaIndexUpdater extends AbstractLuceneIndexUpdater
=======
    @Override
    public boolean isDirty()
    {
        return !luceneIndex.isValid();
    }

    @Override
    public void validateBeforeCommit( Value[] tuple )
    {
        // In Lucene all values in a tuple (composite index) will be placed in a separate field, so validate their fields individually.
        for ( Value value : tuple )
        {
            LuceneIndexValueValidator.INSTANCE.validate( value );
        }
    }

    private class LuceneIndexUpdater implements IndexUpdater
>>>>>>> b9119223
    {

        protected LuceneSchemaIndexUpdater( boolean idempotent, boolean refresh )
        {
            super( idempotent, refresh );
        }

        @Override
        protected void addIdempotent( long nodeId, Value[] values ) throws IOException
        {
            writer.updateDocument( LuceneDocumentStructure.newTermForChangeOrRemove( nodeId ),
                    LuceneDocumentStructure.documentRepresentingProperties( nodeId, values ) );
        }

        @Override
        protected void add( long nodeId, Value[] values ) throws IOException
        {
            writer.addDocument( LuceneDocumentStructure.documentRepresentingProperties( nodeId, values ) );
        }

        @Override
        protected void change( long nodeId, Value[] values ) throws IOException
        {
            writer.updateDocument( LuceneDocumentStructure.newTermForChangeOrRemove( nodeId ),
                    LuceneDocumentStructure.documentRepresentingProperties( nodeId, values ) );
        }

        @Override
        protected void remove( long nodeId ) throws IOException
        {
            writer.deleteDocuments( LuceneDocumentStructure.newTermForChangeOrRemove( nodeId ) );
        }
    }
}<|MERGE_RESOLUTION|>--- conflicted
+++ resolved
@@ -27,22 +27,39 @@
 import org.neo4j.kernel.api.index.IndexUpdater;
 import org.neo4j.kernel.api.index.PropertyAccessor;
 import org.neo4j.kernel.api.schema.index.IndexDescriptor;
-<<<<<<< HEAD
-=======
 import org.neo4j.kernel.impl.api.LuceneIndexValueValidator;
->>>>>>> b9119223
 import org.neo4j.kernel.impl.api.index.IndexUpdateMode;
 import org.neo4j.storageengine.api.schema.IndexReader;
 import org.neo4j.values.storable.Value;
 
 public class LuceneIndexAccessor extends AbstractLuceneIndexAccessor<IndexReader,SchemaIndex,IndexDescriptor>
 {
-<<<<<<< HEAD
-=======
     private final LuceneIndexWriter writer;
     private final SchemaIndex luceneIndex;
-    private final IndexDescriptor descriptor;
->>>>>>> b9119223
+    private final SchemaIndexDescriptor descriptor;
+
+    public LuceneIndexAccessor( SchemaIndex luceneIndex, SchemaIndexDescriptor descriptor )
+    {
+        this.luceneIndex = luceneIndex;
+        this.descriptor = descriptor;
+        this.writer = luceneIndex.isReadOnly() ? null : luceneIndex.getIndexWriter();
+    }
+
+    @Override
+    public IndexUpdater newUpdater( IndexUpdateMode mode )
+    {
+        if ( luceneIndex.isReadOnly() )
+        {
+            throw new UnsupportedOperationException( "Can't create updater for read only index." );
+        }
+        return new LuceneIndexUpdater( mode.requiresIdempotency(), mode.requiresRefresh() );
+    }
+
+    @Override
+    public void drop() throws IOException
+    {
+        luceneIndex.drop();
+    }
 
     public LuceneIndexAccessor( SchemaIndex luceneIndex, IndexDescriptor descriptor )
     {
@@ -68,15 +85,6 @@
         luceneIndex.verifyUniqueness( propertyAccessor, descriptor.schema().getPropertyIds() );
     }
 
-<<<<<<< HEAD
-    private class LuceneSchemaIndexUpdater extends AbstractLuceneIndexUpdater
-=======
-    @Override
-    public boolean isDirty()
-    {
-        return !luceneIndex.isValid();
-    }
-
     @Override
     public void validateBeforeCommit( Value[] tuple )
     {
@@ -87,8 +95,7 @@
         }
     }
 
-    private class LuceneIndexUpdater implements IndexUpdater
->>>>>>> b9119223
+    private class LuceneSchemaIndexUpdater extends AbstractLuceneIndexUpdater
     {
 
         protected LuceneSchemaIndexUpdater( boolean idempotent, boolean refresh )

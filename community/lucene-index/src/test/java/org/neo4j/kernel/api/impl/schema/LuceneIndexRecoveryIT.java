/*
 * Copyright (c) 2002-2018 "Neo Technology,"
 * Network Engine for Objects in Lund AB [http://neotechnology.com]
 *
 * This file is part of Neo4j.
 *
 * Neo4j is free software: you can redistribute it and/or modify
 * it under the terms of the GNU General Public License as published by
 * the Free Software Foundation, either version 3 of the License, or
 * (at your option) any later version.
 *
 * This program is distributed in the hope that it will be useful,
 * but WITHOUT ANY WARRANTY; without even the implied warranty of
 * MERCHANTABILITY or FITNESS FOR A PARTICULAR PURPOSE.  See the
 * GNU General Public License for more details.
 *
 * You should have received a copy of the GNU General Public License
 * along with this program.  If not, see <http://www.gnu.org/licenses/>.
 */
package org.neo4j.kernel.api.impl.schema;

import org.junit.After;
import org.junit.Before;
import org.junit.Rule;
import org.junit.Test;

import java.io.IOException;
import java.util.Collections;
import java.util.Iterator;
import java.util.Set;
import java.util.concurrent.TimeUnit;

import org.neo4j.graphdb.Label;
import org.neo4j.graphdb.Node;
import org.neo4j.graphdb.Transaction;
import org.neo4j.graphdb.schema.IndexDefinition;
import org.neo4j.internal.kernel.api.InternalIndexState;
import org.neo4j.kernel.api.impl.index.storage.DirectoryFactory;
import org.neo4j.kernel.api.index.IndexProvider;
<<<<<<< HEAD
import org.neo4j.kernel.api.schema.index.IndexDescriptor;
=======
import org.neo4j.kernel.api.schema.index.SchemaIndexDescriptor;
>>>>>>> 251e9a8d
import org.neo4j.kernel.extension.KernelExtensionFactory;
import org.neo4j.kernel.impl.spi.KernelContext;
import org.neo4j.kernel.impl.transaction.log.checkpoint.CheckPointer;
import org.neo4j.kernel.impl.transaction.log.checkpoint.SimpleTriggerInfo;
import org.neo4j.kernel.impl.transaction.log.rotation.LogRotation;
import org.neo4j.kernel.internal.GraphDatabaseAPI;
import org.neo4j.kernel.lifecycle.Lifecycle;
import org.neo4j.test.TestGraphDatabaseFactory;
import org.neo4j.test.rule.fs.EphemeralFileSystemRule;

import static org.junit.Assert.assertEquals;
import static org.junit.Assert.assertNotNull;
import static org.neo4j.graphdb.Label.label;
import static org.neo4j.helpers.collection.Iterators.asUniqueSet;
import static org.neo4j.kernel.api.impl.schema.LuceneIndexProvider.defaultDirectoryStructure;

public class LuceneIndexRecoveryIT
{
    @Rule
    public EphemeralFileSystemRule fs = new EphemeralFileSystemRule();

    private final String NUM_BANANAS_KEY = "number_of_bananas_owned";
    private static final Label myLabel = label( "MyLabel" );
    private GraphDatabaseAPI db;
    private DirectoryFactory directoryFactory;

    @Before
    public void before()
    {
        directoryFactory = new DirectoryFactory.InMemoryDirectoryFactory();
    }

    @After
    public void after()
    {
        if ( db != null )
        {
            db.shutdown();
        }
        directoryFactory.close();
    }

    @Test
    public void addShouldBeIdempotentWhenDoingRecovery() throws Exception
    {
        // Given
        startDb( createLuceneIndexFactory() );

        IndexDefinition index = createIndex( myLabel );
        waitForIndex( index );

        long nodeId = createNode( myLabel, 12 );
        try ( Transaction ignored = db.beginTx() )
        {
            assertNotNull( db.getNodeById( nodeId ) );
        }
        assertEquals( 1, doIndexLookup( myLabel, 12 ).size() );

        // And Given
        killDb();

        // When
        startDb( createLuceneIndexFactory() );

        // Then
        try ( Transaction ignored = db.beginTx() )
        {
            assertNotNull( db.getNodeById( nodeId ) );
        }
        assertEquals( 1, doIndexLookup( myLabel, 12 ).size() );
    }

    @Test
    public void changeShouldBeIdempotentWhenDoingRecovery() throws Exception
    {
        // Given
        startDb( createLuceneIndexFactory() );

        IndexDefinition indexDefinition = createIndex( myLabel );
        waitForIndex( indexDefinition );

        long node = createNode( myLabel, 12 );
        rotateLogsAndCheckPoint();

        updateNode( node, 13 );

        // And Given
        killDb();

        // When
        startDb( createLuceneIndexFactory() );

        // Then
        assertEquals( 0, doIndexLookup( myLabel, 12 ).size() );
        assertEquals( 1, doIndexLookup( myLabel, 13 ).size() );
    }

    @Test
    public void removeShouldBeIdempotentWhenDoingRecovery() throws Exception
    {
        // Given
        startDb( createLuceneIndexFactory() );

        IndexDefinition indexDefinition = createIndex( myLabel );
        waitForIndex( indexDefinition );

        long node = createNode( myLabel, 12 );
        rotateLogsAndCheckPoint();

        deleteNode( node );

        // And Given
        killDb();

        // When
        startDb( createLuceneIndexFactory() );

        // Then
        assertEquals( 0, doIndexLookup( myLabel, 12 ).size() );
    }

    @Test
    public void shouldNotAddTwiceDuringRecoveryIfCrashedDuringPopulation() throws Exception
    {
        // Given
        startDb( createAlwaysInitiallyPopulatingLuceneIndexFactory() );

        IndexDefinition indexDefinition = createIndex( myLabel );
        waitForIndex( indexDefinition );

        long nodeId = createNode( myLabel, 12 );
        assertEquals( 1, doIndexLookup( myLabel, 12 ).size() );

        // And Given
        killDb();

        // When
        startDb( createAlwaysInitiallyPopulatingLuceneIndexFactory() );

        try ( Transaction ignored = db.beginTx() )
        {
            IndexDefinition index = db.schema().getIndexes().iterator().next();
            waitForIndex( index );

            // Then
            assertEquals( 12, db.getNodeById( nodeId ).getProperty( NUM_BANANAS_KEY ) );
            assertEquals( 1, doIndexLookup( myLabel, 12 ).size() );
        }
    }

    @Test
    public void shouldNotUpdateTwiceDuringRecovery() throws Exception
    {
        // Given
        startDb( createLuceneIndexFactory() );

        IndexDefinition indexDefinition = createIndex( myLabel );
        waitForIndex( indexDefinition );

        long nodeId = createNode( myLabel, 12 );
        updateNode( nodeId, 14 );

        // And Given
        killDb();

        // When
        startDb( createLuceneIndexFactory() );

        // Then
        assertEquals( 0, doIndexLookup( myLabel, 12 ).size() );
        assertEquals( 1, doIndexLookup( myLabel, 14 ).size() );
    }

    private void startDb( KernelExtensionFactory<?> indexProviderFactory )
    {
        if ( db != null )
        {
            db.shutdown();
        }

        TestGraphDatabaseFactory factory = new TestGraphDatabaseFactory();
        factory.setFileSystem( fs.get() );
        factory.setKernelExtensions( Collections.singletonList( indexProviderFactory ) );
        db = (GraphDatabaseAPI) factory.newImpermanentDatabase();
    }

    private void killDb() throws Exception
    {
        if ( db != null )
        {
            fs.snapshot( () ->
            {
                db.shutdown();
                db = null;
            } );
        }
    }

    private void rotateLogsAndCheckPoint() throws IOException
    {
        db.getDependencyResolver().resolveDependency( LogRotation.class ).rotateLogFile();
        db.getDependencyResolver().resolveDependency( CheckPointer.class ).forceCheckPoint(
                new SimpleTriggerInfo( "test" ) );
    }

    private IndexDefinition createIndex( Label label )
    {
        try ( Transaction tx = db.beginTx() )
        {
            IndexDefinition definition = db.schema().indexFor( label ).on( NUM_BANANAS_KEY ).create();
            tx.success();
            return definition;
        }
    }

    private void waitForIndex( IndexDefinition definition )
    {
        try ( Transaction tx = db.beginTx() )
        {
            db.schema().awaitIndexOnline( definition, 10, TimeUnit.SECONDS );
            tx.success();
        }
    }

    private Set<Node> doIndexLookup( Label myLabel, Object value )
    {
        try ( Transaction tx = db.beginTx() )
        {
            Iterator<Node> iter = db.findNodes( myLabel, NUM_BANANAS_KEY, value );
            Set<Node> nodes = asUniqueSet( iter );
            tx.success();
            return nodes;
        }
    }

    private long createNode( Label label, int number )
    {
        try ( Transaction tx = db.beginTx() )
        {
            Node node = db.createNode( label );
            node.setProperty( NUM_BANANAS_KEY, number );
            tx.success();
            return node.getId();
        }
    }

    private void updateNode( long nodeId, int value )
    {

        try ( Transaction tx = db.beginTx() )
        {
            Node node = db.getNodeById( nodeId );
            node.setProperty( NUM_BANANAS_KEY, value );
            tx.success();
        }
    }

    private void deleteNode( long node )
    {

        try ( Transaction tx = db.beginTx() )
        {
            db.getNodeById( node ).delete();
            tx.success();
        }
    }

    // Creates a lucene index factory with the shared in-memory directory
    private KernelExtensionFactory<LuceneIndexProviderFactory.Dependencies> createAlwaysInitiallyPopulatingLuceneIndexFactory()
    {
        return new KernelExtensionFactory<LuceneIndexProviderFactory.Dependencies>(
                LuceneIndexProviderFactory.PROVIDER_DESCRIPTOR.getKey() )
        {
            @Override
            public Lifecycle newInstance( KernelContext context, LuceneIndexProviderFactory.Dependencies dependencies )
            {
<<<<<<< HEAD
                return new LuceneSchemaIndexProvider( fs.get(), directoryFactory, defaultDirectoryStructure( context.storeDir() ),
=======
                return new LuceneIndexProvider( fs.get(), directoryFactory, defaultDirectoryStructure( context.storeDir() ),
>>>>>>> 251e9a8d
                        IndexProvider.Monitor.EMPTY, dependencies.getConfig(), context.databaseInfo().operationalMode )
                {
                    @Override
                    public InternalIndexState getInitialState( long indexId, SchemaIndexDescriptor descriptor )
                    {
                        return InternalIndexState.POPULATING;
                    }
                };
            }
        };
    }

    // Creates a lucene index factory with the shared in-memory directory
    private KernelExtensionFactory<LuceneIndexProviderFactory.Dependencies> createLuceneIndexFactory()
    {
        return new KernelExtensionFactory<LuceneIndexProviderFactory.Dependencies>(
                LuceneIndexProviderFactory.PROVIDER_DESCRIPTOR.getKey() )
        {

            @Override
            public Lifecycle newInstance( KernelContext context, LuceneIndexProviderFactory.Dependencies dependencies )
            {
<<<<<<< HEAD
                return new LuceneSchemaIndexProvider( fs.get(), directoryFactory, defaultDirectoryStructure( context.storeDir() ),
=======
                return new LuceneIndexProvider( fs.get(), directoryFactory, defaultDirectoryStructure( context.storeDir() ),
>>>>>>> 251e9a8d
                        IndexProvider.Monitor.EMPTY, dependencies.getConfig(), context.databaseInfo().operationalMode )
                {
                    @Override
                    public int compareTo( IndexProvider o )
                    {
                        return 1;
                    }
                };
            }
        };
    }
}<|MERGE_RESOLUTION|>--- conflicted
+++ resolved
@@ -37,11 +37,7 @@
 import org.neo4j.internal.kernel.api.InternalIndexState;
 import org.neo4j.kernel.api.impl.index.storage.DirectoryFactory;
 import org.neo4j.kernel.api.index.IndexProvider;
-<<<<<<< HEAD
 import org.neo4j.kernel.api.schema.index.IndexDescriptor;
-=======
-import org.neo4j.kernel.api.schema.index.SchemaIndexDescriptor;
->>>>>>> 251e9a8d
 import org.neo4j.kernel.extension.KernelExtensionFactory;
 import org.neo4j.kernel.impl.spi.KernelContext;
 import org.neo4j.kernel.impl.transaction.log.checkpoint.CheckPointer;
@@ -318,15 +314,11 @@
             @Override
             public Lifecycle newInstance( KernelContext context, LuceneIndexProviderFactory.Dependencies dependencies )
             {
-<<<<<<< HEAD
-                return new LuceneSchemaIndexProvider( fs.get(), directoryFactory, defaultDirectoryStructure( context.storeDir() ),
-=======
                 return new LuceneIndexProvider( fs.get(), directoryFactory, defaultDirectoryStructure( context.storeDir() ),
->>>>>>> 251e9a8d
                         IndexProvider.Monitor.EMPTY, dependencies.getConfig(), context.databaseInfo().operationalMode )
                 {
                     @Override
-                    public InternalIndexState getInitialState( long indexId, SchemaIndexDescriptor descriptor )
+                    public InternalIndexState getInitialState( long indexId, IndexDescriptor descriptor )
                     {
                         return InternalIndexState.POPULATING;
                     }
@@ -345,11 +337,7 @@
             @Override
             public Lifecycle newInstance( KernelContext context, LuceneIndexProviderFactory.Dependencies dependencies )
             {
-<<<<<<< HEAD
-                return new LuceneSchemaIndexProvider( fs.get(), directoryFactory, defaultDirectoryStructure( context.storeDir() ),
-=======
                 return new LuceneIndexProvider( fs.get(), directoryFactory, defaultDirectoryStructure( context.storeDir() ),
->>>>>>> 251e9a8d
                         IndexProvider.Monitor.EMPTY, dependencies.getConfig(), context.databaseInfo().operationalMode )
                 {
                     @Override

/*
 * Copyright (c) 2002-2018 "Neo Technology,"
 * Network Engine for Objects in Lund AB [http://neotechnology.com]
 *
 * This file is part of Neo4j.
 *
 * Neo4j is free software: you can redistribute it and/or modify
 * it under the terms of the GNU General Public License as published by
 * the Free Software Foundation, either version 3 of the License, or
 * (at your option) any later version.
 *
 * This program is distributed in the hope that it will be useful,
 * but WITHOUT ANY WARRANTY; without even the implied warranty of
 * MERCHANTABILITY or FITNESS FOR A PARTICULAR PURPOSE.  See the
 * GNU General Public License for more details.
 *
 * You should have received a copy of the GNU General Public License
 * along with this program.  If not, see <http://www.gnu.org/licenses/>.
 */
package org.neo4j.kernel.impl.api.constraints;

import org.junit.Rule;
import org.junit.Test;

import java.io.File;

import org.neo4j.graphdb.ConstraintViolationException;
import org.neo4j.graphdb.Label;
import org.neo4j.graphdb.Node;
import org.neo4j.graphdb.Transaction;
import org.neo4j.helpers.collection.Iterables;
import org.neo4j.kernel.api.impl.index.storage.layout.IndexFolderLayout;
import org.neo4j.kernel.api.index.IndexProvider;
import org.neo4j.kernel.impl.api.index.IndexProviderMap;
import org.neo4j.kernel.internal.GraphDatabaseAPI;
import org.neo4j.test.rule.EmbeddedDatabaseRule;

import static org.junit.Assert.assertEquals;
import static org.junit.Assert.assertFalse;
import static org.junit.Assert.fail;

public class ConstraintCreationIT
{
    @Rule
    public EmbeddedDatabaseRule dbRule = new EmbeddedDatabaseRule();

    private static final Label LABEL = Label.label( "label1" );
    private static final long indexId = 1;

    @Test
    public void shouldNotLeaveLuceneIndexFilesHangingAroundIfConstraintCreationFails()
    {
        // given
        GraphDatabaseAPI db = dbRule.getGraphDatabaseAPI();

        try ( Transaction tx = db.beginTx() )
        {
            for ( int i = 0; i < 2; i++ )
            {
                Node node1 = db.createNode( LABEL );
                node1.setProperty( "prop", true );
            }

            tx.success();
        }

        // when
        try ( Transaction tx = db.beginTx() )
        {
            db.schema().constraintFor( LABEL ).assertPropertyIsUnique( "prop" ).create();
            fail( "Should have failed with ConstraintViolationException" );
            tx.success();
        }
        catch ( ConstraintViolationException ignored )
        {
        }

        // then
        try ( Transaction ignore = db.beginTx() )
        {
            assertEquals( 0, Iterables.count( db.schema().getIndexes() ) );
        }

        IndexProvider indexProvider =
<<<<<<< HEAD
                db.getDependencyResolver().resolveDependency( IndexProviderMap.class ).getDefaultSchemaIndexProvider();
=======
                db.getDependencyResolver().resolveDependency( IndexProviderMap.class ).getDefaultProvider();
>>>>>>> 251e9a8d
        File indexDir = indexProvider.directoryStructure().directoryForIndex( indexId );

        assertFalse( new IndexFolderLayout( indexDir ).getIndexFolder().exists() );
    }
}<|MERGE_RESOLUTION|>--- conflicted
+++ resolved
@@ -82,11 +82,7 @@
         }
 
         IndexProvider indexProvider =
-<<<<<<< HEAD
-                db.getDependencyResolver().resolveDependency( IndexProviderMap.class ).getDefaultSchemaIndexProvider();
-=======
                 db.getDependencyResolver().resolveDependency( IndexProviderMap.class ).getDefaultProvider();
->>>>>>> 251e9a8d
         File indexDir = indexProvider.directoryStructure().directoryForIndex( indexId );
 
         assertFalse( new IndexFolderLayout( indexDir ).getIndexFolder().exists() );

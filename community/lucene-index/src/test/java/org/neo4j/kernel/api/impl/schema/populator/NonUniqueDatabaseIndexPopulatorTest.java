--- conflicted
+++ resolved
@@ -32,7 +32,7 @@
 
 import org.neo4j.collection.PrimitiveLongCollections;
 import org.neo4j.internal.kernel.api.IndexQuery;
-import org.neo4j.internal.kernel.api.schema.LabelSchemaDescriptor;
+import org.neo4j.internal.kernel.api.schema.SchemaDescriptor;
 import org.neo4j.io.IOUtils;
 import org.neo4j.kernel.api.impl.index.storage.DirectoryFactory;
 import org.neo4j.kernel.api.impl.index.storage.PartitionedIndexStorage;
@@ -41,11 +41,7 @@
 import org.neo4j.kernel.api.index.IndexEntryUpdate;
 import org.neo4j.kernel.api.schema.SchemaDescriptorFactory;
 import org.neo4j.kernel.api.schema.index.IndexDescriptor;
-<<<<<<< HEAD
-import org.neo4j.kernel.api.schema.index.SchemaIndexDescriptorFactory;
-=======
 import org.neo4j.kernel.api.schema.index.IndexDescriptorFactory;
->>>>>>> b9119223
 import org.neo4j.kernel.configuration.Config;
 import org.neo4j.kernel.impl.api.index.sampling.IndexSamplingConfig;
 import org.neo4j.storageengine.api.schema.IndexReader;
@@ -68,7 +64,7 @@
 
     private SchemaIndex index;
     private NonUniqueLuceneIndexPopulator populator;
-    private final LabelSchemaDescriptor labelSchemaDescriptor = SchemaDescriptorFactory.forLabel( 0, 0 );
+    private final SchemaDescriptor labelSchemaDescriptor = SchemaDescriptorFactory.forLabel( 0, 0 );
 
     @Before
     public void setUp()
@@ -76,11 +72,7 @@
         File folder = testDir.directory( "folder" );
         PartitionedIndexStorage indexStorage = new PartitionedIndexStorage( dirFactory, fileSystemRule.get(), folder );
 
-<<<<<<< HEAD
-        IndexDescriptor descriptor = SchemaIndexDescriptorFactory.forSchema( labelSchemaDescriptor );
-=======
         IndexDescriptor descriptor = IndexDescriptorFactory.forSchema( labelSchemaDescriptor );
->>>>>>> b9119223
         index = LuceneSchemaIndexBuilder.create( descriptor, Config.defaults() )
                                         .withIndexStorage( indexStorage )
                                         .build();

--- conflicted
+++ resolved
@@ -130,12 +130,7 @@
         int foodId = labelTokenHolder.getIdByName( FOOD_LABEL );
         int propertyId = propertyKeyTokenHolder.getIdByName( PROPERTY_NAME );
 
-<<<<<<< HEAD
-        IndexRule rule =
-                IndexRule.forIndex( schemaStore.nextId(), SchemaIndexDescriptorFactory.forLabel( foodId, propertyId ) ).withProvider( indexDescriptor ).build();
-=======
         StoreIndexDescriptor rule = forSchema( forLabel( foodId, propertyId ), indexDescriptor ).withId( schemaStore.nextId() );
->>>>>>> b9119223
         indexingService.createIndexes( rule );
         IndexProxy indexProxy = indexingService.getIndexProxy( rule.getId() );
 

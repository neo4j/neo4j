--- conflicted
+++ resolved
@@ -40,12 +40,8 @@
 
 import static org.junit.Assert.assertEquals;
 import static org.junit.Assert.assertNotNull;
-<<<<<<< HEAD
-import static org.neo4j.kernel.api.impl.schema.NativeLuceneFusionSchemaIndexProviderFactory.subProviderDirectoryStructure;
-=======
 
 import static org.neo4j.kernel.api.impl.schema.NativeLuceneFusionIndexProviderFactory.subProviderDirectoryStructure;
->>>>>>> 251e9a8d
 
 public class FusionIndexIT
 {
@@ -72,11 +68,7 @@
         initializeIndexWithDataAndShutdown();
 
         // when
-<<<<<<< HEAD
-        IndexProvider.Descriptor descriptor = NumberSchemaIndexProvider.NATIVE_PROVIDER_DESCRIPTOR;
-=======
         IndexProvider.Descriptor descriptor = NumberIndexProvider.NATIVE_PROVIDER_DESCRIPTOR;
->>>>>>> 251e9a8d
         deleteIndexFilesFor( descriptor );
 
         // then
@@ -91,11 +83,7 @@
         initializeIndexWithDataAndShutdown();
 
         // when
-<<<<<<< HEAD
-        IndexProvider.Descriptor descriptor = LuceneSchemaIndexProviderFactory.PROVIDER_DESCRIPTOR;
-=======
         IndexProvider.Descriptor descriptor = LuceneIndexProviderFactory.PROVIDER_DESCRIPTOR;
->>>>>>> 251e9a8d
         deleteIndexFilesFor( descriptor );
 
         // then
@@ -110,13 +98,8 @@
         initializeIndexWithDataAndShutdown();
 
         // when
-<<<<<<< HEAD
-        IndexProvider.Descriptor luceneDescriptor = LuceneSchemaIndexProviderFactory.PROVIDER_DESCRIPTOR;
-        IndexProvider.Descriptor nativeDescriptor = NumberSchemaIndexProvider.NATIVE_PROVIDER_DESCRIPTOR;
-=======
         IndexProvider.Descriptor luceneDescriptor = LuceneIndexProviderFactory.PROVIDER_DESCRIPTOR;
         IndexProvider.Descriptor nativeDescriptor = NumberIndexProvider.NATIVE_PROVIDER_DESCRIPTOR;
->>>>>>> 251e9a8d
         deleteIndexFilesFor( luceneDescriptor );
         deleteIndexFilesFor( nativeDescriptor );
 

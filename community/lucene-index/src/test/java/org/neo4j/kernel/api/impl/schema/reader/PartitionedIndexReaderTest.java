/*
 * Copyright (c) 2002-2018 "Neo Technology,"
 * Network Engine for Objects in Lund AB [http://neotechnology.com]
 *
 * This file is part of Neo4j.
 *
 * Neo4j is free software: you can redistribute it and/or modify
 * it under the terms of the GNU General Public License as published by
 * the Free Software Foundation, either version 3 of the License, or
 * (at your option) any later version.
 *
 * This program is distributed in the hope that it will be useful,
 * but WITHOUT ANY WARRANTY; without even the implied warranty of
 * MERCHANTABILITY or FITNESS FOR A PARTICULAR PURPOSE.  See the
 * GNU General Public License for more details.
 *
 * You should have received a copy of the GNU General Public License
 * along with this program.  If not, see <http://www.gnu.org/licenses/>.
 */
package org.neo4j.kernel.api.impl.schema.reader;

import org.eclipse.collections.api.set.primitive.LongSet;
import org.junit.Test;
import org.junit.runner.RunWith;
import org.mockito.Mock;
import org.mockito.junit.MockitoJUnitRunner;

import java.io.IOException;
import java.util.Arrays;
import java.util.List;

import org.neo4j.collection.PrimitiveLongCollections;
import org.neo4j.collection.PrimitiveLongResourceCollections;
import org.neo4j.helpers.TaskCoordinator;
import org.neo4j.internal.kernel.api.IndexQuery;
import org.neo4j.kernel.api.exceptions.index.IndexNotFoundKernelException;
import org.neo4j.kernel.api.impl.index.partition.PartitionSearcher;
import org.neo4j.kernel.api.schema.index.IndexDescriptor;
<<<<<<< HEAD
import org.neo4j.kernel.api.schema.index.SchemaIndexDescriptorFactory;
=======
import org.neo4j.kernel.api.schema.index.TestIndexDescriptorFactory;
>>>>>>> b9119223
import org.neo4j.kernel.impl.api.index.sampling.IndexSamplingConfig;
import org.neo4j.storageengine.api.schema.IndexSample;
import org.neo4j.storageengine.api.schema.IndexSampler;
import org.neo4j.values.storable.Values;

import static org.junit.Assert.assertEquals;
import static org.junit.Assert.assertTrue;
import static org.mockito.Mockito.verify;
import static org.mockito.Mockito.when;

@RunWith( MockitoJUnitRunner.class )
public class PartitionedIndexReaderTest
{

<<<<<<< HEAD
    private IndexDescriptor indexDescriptor = SchemaIndexDescriptorFactory.forLabel( 0, 1 );
=======
    private IndexDescriptor schemaIndexDescriptor = TestIndexDescriptorFactory.forLabel( 0, 1 );
>>>>>>> b9119223
    @Mock
    private IndexSamplingConfig samplingConfig;
    @Mock
    private TaskCoordinator taskCoordinator;
    @Mock
    private PartitionSearcher partitionSearcher1;
    @Mock
    private PartitionSearcher partitionSearcher2;
    @Mock
    private PartitionSearcher partitionSearcher3;
    @Mock
    private SimpleIndexReader indexReader1;
    @Mock
    private SimpleIndexReader indexReader2;
    @Mock
    private SimpleIndexReader indexReader3;

    @Test
    public void partitionedReaderCloseAllSearchers() throws IOException
    {
        PartitionedIndexReader partitionedIndexReader = createPartitionedReader();

        partitionedIndexReader.close();

        verify( partitionSearcher1 ).close();
        verify( partitionSearcher2 ).close();
        verify( partitionSearcher3 ).close();
    }

    @Test
    public void seekOverAllPartitions() throws Exception
    {
        PartitionedIndexReader indexReader = createPartitionedReaderFromReaders();

        IndexQuery.ExactPredicate query = IndexQuery.exact( 1, "Test" );
        when( indexReader1.query( query ) ).thenReturn( PrimitiveLongResourceCollections.iterator( null, 1 ) );
        when( indexReader2.query( query ) ).thenReturn( PrimitiveLongResourceCollections.iterator( null, 2 ) );
        when( indexReader3.query( query ) ).thenReturn( PrimitiveLongResourceCollections.iterator( null, 3 ) );

        LongSet results = PrimitiveLongCollections.asSet( indexReader.query( query ) );
        verifyResult( results );
    }

    @Test
    public void rangeSeekByNumberOverPartitions() throws Exception
    {
        PartitionedIndexReader indexReader = createPartitionedReaderFromReaders();

        IndexQuery.RangePredicate<?> query = IndexQuery.range( 1, 1, true, 2, true );
        when( indexReader1.query( query ) ).thenReturn( PrimitiveLongResourceCollections.iterator( null, 1 ) );
        when( indexReader2.query( query ) ).thenReturn( PrimitiveLongResourceCollections.iterator( null, 2 ) );
        when( indexReader3.query( query ) ).thenReturn( PrimitiveLongResourceCollections.iterator( null, 3 ) );

        LongSet results = PrimitiveLongCollections.asSet( indexReader.query( query ) );
        verifyResult( results );
    }

    @Test
    public void rangeSeekByStringOverPartitions() throws Exception
    {
        PartitionedIndexReader indexReader = createPartitionedReaderFromReaders();

        IndexQuery.RangePredicate<?> query = IndexQuery.range( 1, "a", false, "b", true );
        when( indexReader1.query( query ) ).thenReturn( PrimitiveLongResourceCollections.iterator( null, 1 ) );
        when( indexReader2.query( query ) ).thenReturn( PrimitiveLongResourceCollections.iterator( null, 2 ) );
        when( indexReader3.query( query ) ).thenReturn( PrimitiveLongResourceCollections.iterator( null, 3 ) );

        LongSet results = PrimitiveLongCollections.asSet( indexReader.query( query ) );
        verifyResult( results );
    }

    @Test
    public void rangeSeekByPrefixOverPartitions() throws Exception
    {
        PartitionedIndexReader indexReader = createPartitionedReaderFromReaders();
        IndexQuery.StringPrefixPredicate query = IndexQuery.stringPrefix( 1, "prefix" );
        when( indexReader1.query( query ) ).thenReturn( PrimitiveLongResourceCollections.iterator( null, 1 ) );
        when( indexReader2.query( query ) ).thenReturn( PrimitiveLongResourceCollections.iterator( null, 2 ) );
        when( indexReader3.query( query ) ).thenReturn( PrimitiveLongResourceCollections.iterator( null, 3 ) );

        LongSet results = PrimitiveLongCollections.asSet( indexReader.query( query ) );
        verifyResult( results );
    }

    @Test
    public void scanOverPartitions() throws Exception
    {
        PartitionedIndexReader indexReader = createPartitionedReaderFromReaders();
        IndexQuery.ExistsPredicate query = IndexQuery.exists( 1 );
        when( indexReader1.query( query ) ).thenReturn( PrimitiveLongResourceCollections.iterator( null, 1 ) );
        when( indexReader2.query( query ) ).thenReturn( PrimitiveLongResourceCollections.iterator( null, 2 ) );
        when( indexReader3.query( query ) ).thenReturn( PrimitiveLongResourceCollections.iterator( null, 3 ) );

        LongSet results = PrimitiveLongCollections.asSet( indexReader.query( query ) );
        verifyResult( results );
    }

    @Test
    public void countNodesOverPartitions()
    {
        PartitionedIndexReader indexReader = createPartitionedReaderFromReaders();
        when( indexReader1.countIndexedNodes( 1, Values.of( "a" ) ) ).thenReturn( 1L );
        when( indexReader2.countIndexedNodes( 1, Values.of( "a" ) ) ).thenReturn( 2L );
        when( indexReader3.countIndexedNodes( 1, Values.of( "a" ) ) ).thenReturn( 3L );

        assertEquals( 6, indexReader.countIndexedNodes( 1, Values.of( "a" ) ) );
    }

    @Test
    public void samplingOverPartitions() throws IndexNotFoundKernelException
    {
        PartitionedIndexReader indexReader = createPartitionedReaderFromReaders();
        when( indexReader1.createSampler() ).thenReturn( new SimpleSampler( 1 ) );
        when( indexReader2.createSampler() ).thenReturn( new SimpleSampler( 2 ) );
        when( indexReader3.createSampler() ).thenReturn( new SimpleSampler( 3 ) );

        IndexSampler sampler = indexReader.createSampler();
        assertEquals( new IndexSample( 6, 6, 6 ), sampler.sampleIndex() );
    }

    private void verifyResult( LongSet results )
    {
        assertEquals(3, results.size());
        assertTrue( results.contains( 1 ) );
        assertTrue( results.contains( 2 ) );
        assertTrue( results.contains( 3 ) );
    }

    private PartitionedIndexReader createPartitionedReaderFromReaders()
    {
        return new PartitionedIndexReader( indexDescriptor, getPartitionReaders() );
    }

    private List<SimpleIndexReader> getPartitionReaders()
    {
        return Arrays.asList( indexReader1, indexReader2, indexReader3 );
    }

    private PartitionedIndexReader createPartitionedReader()
    {
        return new PartitionedIndexReader( getPartitionSearchers(), indexDescriptor, samplingConfig, taskCoordinator );
    }

    private List<PartitionSearcher> getPartitionSearchers()
    {
        return Arrays.asList( partitionSearcher1, partitionSearcher2, partitionSearcher3 );
    }

    private class SimpleSampler implements IndexSampler
    {
        private long sampleValue;

        SimpleSampler( long sampleValue )
        {
            this.sampleValue = sampleValue;
        }

        @Override
        public IndexSample sampleIndex()
        {
            return new IndexSample( sampleValue, sampleValue, sampleValue );
        }
    }
}<|MERGE_RESOLUTION|>--- conflicted
+++ resolved
@@ -36,11 +36,7 @@
 import org.neo4j.kernel.api.exceptions.index.IndexNotFoundKernelException;
 import org.neo4j.kernel.api.impl.index.partition.PartitionSearcher;
 import org.neo4j.kernel.api.schema.index.IndexDescriptor;
-<<<<<<< HEAD
-import org.neo4j.kernel.api.schema.index.SchemaIndexDescriptorFactory;
-=======
 import org.neo4j.kernel.api.schema.index.TestIndexDescriptorFactory;
->>>>>>> b9119223
 import org.neo4j.kernel.impl.api.index.sampling.IndexSamplingConfig;
 import org.neo4j.storageengine.api.schema.IndexSample;
 import org.neo4j.storageengine.api.schema.IndexSampler;
@@ -55,11 +51,7 @@
 public class PartitionedIndexReaderTest
 {
 
-<<<<<<< HEAD
-    private IndexDescriptor indexDescriptor = SchemaIndexDescriptorFactory.forLabel( 0, 1 );
-=======
     private IndexDescriptor schemaIndexDescriptor = TestIndexDescriptorFactory.forLabel( 0, 1 );
->>>>>>> b9119223
     @Mock
     private IndexSamplingConfig samplingConfig;
     @Mock
@@ -190,7 +182,7 @@
 
     private PartitionedIndexReader createPartitionedReaderFromReaders()
     {
-        return new PartitionedIndexReader( indexDescriptor, getPartitionReaders() );
+        return new PartitionedIndexReader( schemaIndexDescriptor, getPartitionReaders() );
     }
 
     private List<SimpleIndexReader> getPartitionReaders()
@@ -200,7 +192,7 @@
 
     private PartitionedIndexReader createPartitionedReader()
     {
-        return new PartitionedIndexReader( getPartitionSearchers(), indexDescriptor, samplingConfig, taskCoordinator );
+        return new PartitionedIndexReader( getPartitionSearchers(), schemaIndexDescriptor, samplingConfig, taskCoordinator );
     }
 
     private List<PartitionSearcher> getPartitionSearchers()

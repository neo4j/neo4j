--- conflicted
+++ resolved
@@ -39,12 +39,7 @@
 import org.neo4j.kernel.api.index.IndexDirectoryStructure;
 import org.neo4j.kernel.api.index.IndexProvider;
 import org.neo4j.kernel.api.index.LoggingMonitor;
-<<<<<<< HEAD
 import org.neo4j.kernel.api.schema.index.IndexDescriptor;
-=======
-import org.neo4j.kernel.api.index.IndexProvider;
-import org.neo4j.kernel.api.schema.index.SchemaIndexDescriptor;
->>>>>>> 251e9a8d
 import org.neo4j.kernel.api.schema.index.SchemaIndexDescriptorFactory;
 import org.neo4j.kernel.configuration.Config;
 import org.neo4j.kernel.impl.factory.OperationalMode;
@@ -81,11 +76,7 @@
         LuceneIndexProvider provider = newFaultyIndexProvider( faultyIndexId, error );
 
         // When
-<<<<<<< HEAD
         IndexDescriptor descriptor = SchemaIndexDescriptorFactory.forLabel( 1, 1 );
-=======
-        SchemaIndexDescriptor descriptor = SchemaIndexDescriptorFactory.forLabel( 1, 1 );
->>>>>>> 251e9a8d
         InternalIndexState initialState = provider.getInitialState( faultyIndexId, descriptor );
 
         // Then
@@ -103,11 +94,7 @@
         LuceneIndexProvider provider = newFaultyIndexProvider( faultyIndexId, error );
 
         // When
-<<<<<<< HEAD
         IndexDescriptor descriptor = SchemaIndexDescriptorFactory.forLabel( 1, 1 );
-=======
-        SchemaIndexDescriptor descriptor = SchemaIndexDescriptorFactory.forLabel( 1, 1 );
->>>>>>> 251e9a8d
         InternalIndexState initialState = provider.getInitialState( faultyIndexId, descriptor );
 
         // Then
@@ -125,11 +112,7 @@
         LuceneIndexProvider provider = newFaultyIndexProvider( faultyIndexId, error );
 
         // When
-<<<<<<< HEAD
         IndexDescriptor descriptor = SchemaIndexDescriptorFactory.forLabel( 1, 1 );
-=======
-        SchemaIndexDescriptor descriptor = SchemaIndexDescriptorFactory.forLabel( 1, 1 );
->>>>>>> 251e9a8d
         InternalIndexState initialState = provider.getInitialState( faultyIndexId, descriptor );
 
         // Then

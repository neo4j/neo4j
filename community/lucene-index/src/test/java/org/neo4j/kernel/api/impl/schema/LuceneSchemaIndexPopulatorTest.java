/*
 * Copyright (c) 2002-2018 "Neo Technology,"
 * Network Engine for Objects in Lund AB [http://neotechnology.com]
 *
 * This file is part of Neo4j.
 *
 * Neo4j is free software: you can redistribute it and/or modify
 * it under the terms of the GNU General Public License as published by
 * the Free Software Foundation, either version 3 of the License, or
 * (at your option) any later version.
 *
 * This program is distributed in the hope that it will be useful,
 * but WITHOUT ANY WARRANTY; without even the implied warranty of
 * MERCHANTABILITY or FITNESS FOR A PARTICULAR PURPOSE.  See the
 * GNU General Public License for more details.
 *
 * You should have received a copy of the GNU General Public License
 * along with this program.  If not, see <http://www.gnu.org/licenses/>.
 */
package org.neo4j.kernel.api.impl.schema;

import org.apache.lucene.document.Document;
import org.apache.lucene.index.DirectoryReader;
import org.apache.lucene.index.IndexReader;
import org.apache.lucene.search.IndexSearcher;
import org.apache.lucene.search.TopDocs;
import org.apache.lucene.store.Directory;
import org.apache.lucene.store.RAMDirectory;
import org.junit.After;
import org.junit.Before;
import org.junit.Rule;
import org.junit.Test;

import java.io.IOException;
import java.util.HashSet;
import java.util.Set;

import org.neo4j.internal.kernel.api.InternalIndexState;
import org.neo4j.kernel.api.exceptions.index.IndexEntryConflictException;
import org.neo4j.kernel.api.impl.index.storage.DirectoryFactory;
import org.neo4j.kernel.api.index.IndexEntryUpdate;
import org.neo4j.kernel.api.index.IndexPopulator;
import org.neo4j.kernel.api.index.IndexProvider;
import org.neo4j.kernel.api.index.IndexQueryHelper;
import org.neo4j.kernel.api.index.IndexUpdater;
import org.neo4j.kernel.api.index.PropertyAccessor;
import org.neo4j.kernel.api.schema.index.IndexDescriptorFactory;
import org.neo4j.kernel.api.schema.index.StoreIndexDescriptor;
import org.neo4j.kernel.configuration.Config;
import org.neo4j.kernel.impl.api.index.IndexStoreView;
import org.neo4j.kernel.impl.api.index.sampling.IndexSamplingConfig;
import org.neo4j.kernel.impl.factory.OperationalMode;
import org.neo4j.test.rule.TestDirectory;
import org.neo4j.test.rule.fs.DefaultFileSystemRule;
import org.neo4j.values.storable.Value;
import org.neo4j.values.storable.Values;

import static java.lang.Long.parseLong;
import static java.util.Arrays.asList;
import static java.util.Collections.singletonList;
import static org.junit.Assert.assertEquals;
import static org.mockito.Mockito.mock;
import static org.neo4j.helpers.collection.Iterators.asSet;
<<<<<<< HEAD
import static org.neo4j.kernel.api.impl.schema.LuceneSchemaIndexProvider.defaultDirectoryStructure;
=======
import static org.neo4j.kernel.api.impl.schema.LuceneIndexProvider.defaultDirectoryStructure;
import static org.neo4j.kernel.api.schema.SchemaDescriptorFactory.forLabel;
>>>>>>> b9119223

public class LuceneSchemaIndexPopulatorTest
{
    @Rule
    public final DefaultFileSystemRule fs = new DefaultFileSystemRule();
    @Rule
    public TestDirectory testDir = TestDirectory.testDirectory();

    private IndexStoreView indexStoreView;
    private LuceneSchemaIndexProvider provider;
    private Directory directory;
    private IndexPopulator indexPopulator;
    private IndexReader reader;
    private IndexSearcher searcher;
    private static final int propertyKeyId = 666;
    private StoreIndexDescriptor index;

    @Before
    public void before() throws Exception
    {
        directory = new RAMDirectory();
        DirectoryFactory directoryFactory = new DirectoryFactory.Single(
                new DirectoryFactory.UncloseableDirectory( directory ) );
        provider = new LuceneSchemaIndexProvider( fs.get(), directoryFactory, defaultDirectoryStructure( testDir.directory( "folder" ) ),
                IndexProvider.Monitor.EMPTY, Config.defaults(), OperationalMode.single );
        indexStoreView = mock( IndexStoreView.class );
        IndexSamplingConfig samplingConfig = new IndexSamplingConfig( Config.defaults() );
        index = IndexDescriptorFactory.forSchema( forLabel( 42, propertyKeyId ), provider.getProviderDescriptor() ).withId( 0 );
        indexPopulator = provider.getPopulator( index, samplingConfig );
        indexPopulator.create();
    }

    @After
    public void after() throws Exception
    {
        if ( reader != null )
        {
            reader.close();
        }
        directory.close();
    }

    @Test
    public void addingValuesShouldPersistThem() throws Exception
    {
        // WHEN
        addUpdate( indexPopulator, 1, "First" );
        addUpdate( indexPopulator, 2, "Second" );
        addUpdate( indexPopulator, 3, (byte) 1 );
        addUpdate( indexPopulator, 4, (short) 2 );
        addUpdate( indexPopulator, 5, 3 );
        addUpdate( indexPopulator, 6, 4L );
        addUpdate( indexPopulator, 7, 5F );
        addUpdate( indexPopulator, 8, 6D );

        // THEN
        assertIndexedValues(
                hit( "First", 1 ),
                hit( "Second", 2 ),
                hit( (byte)1, 3 ),
                hit( (short)2, 4 ),
                hit( 3, 5 ),
                hit( 4L, 6 ),
                hit( 5F, 7 ),
                hit( 6D, 8 ) );
    }

    @Test
    public void multipleEqualValues() throws Exception
    {
        // WHEN
        addUpdate( indexPopulator, 1, "value" );
        addUpdate( indexPopulator, 2, "value" );
        addUpdate( indexPopulator, 3, "value" );

        // THEN
        assertIndexedValues(
                hit( "value", 1L, 2L, 3L ) );
    }

    @Test
    public void multipleEqualValuesWithUpdateThatRemovesOne() throws Exception
    {
        // WHEN
        addUpdate( indexPopulator, 1, "value" );
        addUpdate( indexPopulator, 2, "value" );
        addUpdate( indexPopulator, 3, "value" );
        updatePopulator( indexPopulator, singletonList( remove( 2, "value" ) ), indexStoreView );

        // THEN
        assertIndexedValues(
                hit( "value", 1L, 3L ) );
    }

    @Test
    public void changeUpdatesInterleavedWithAdds() throws Exception
    {
        // WHEN
        addUpdate( indexPopulator, 1, "1" );
        addUpdate( indexPopulator, 2, "2" );
        updatePopulator( indexPopulator, singletonList( change( 1, "1", "1a" ) ), indexStoreView );
        addUpdate( indexPopulator, 3, "3" );

        // THEN
        assertIndexedValues(
                no( "1" ),
                hit( "1a", 1 ),
                hit( "2", 2 ),
                hit( "3", 3 ) );
    }

    @Test
    public void addUpdatesInterleavedWithAdds() throws Exception
    {
        // WHEN
        addUpdate( indexPopulator, 1, "1" );
        addUpdate( indexPopulator, 2, "2" );
        updatePopulator( indexPopulator, asList( remove( 1, "1" ), add( 1, "1a" ) ), indexStoreView );
        addUpdate( indexPopulator, 3, "3" );

        // THEN
        assertIndexedValues(
                hit( "1a", 1 ),
                hit( "2", 2 ),
                hit( "3", 3 ),
                no( "1" ) );
    }

    @Test
    public void removeUpdatesInterleavedWithAdds() throws Exception
    {
        // WHEN
        addUpdate( indexPopulator, 1, "1" );
        addUpdate( indexPopulator, 2, "2" );
        updatePopulator( indexPopulator, singletonList( remove( 2, "2" ) ), indexStoreView );
        addUpdate( indexPopulator, 3, "3" );

        // THEN
        assertIndexedValues(
                hit( "1", 1 ),
                no( "2" ),
                hit( "3", 3 ) );
    }

    @Test
    public void multipleInterleaves() throws Exception
    {
        // WHEN
        addUpdate( indexPopulator, 1, "1" );
        addUpdate( indexPopulator, 2, "2" );
        updatePopulator( indexPopulator, asList( change( 1, "1", "1a" ), change( 2, "2", "2a" ) ), indexStoreView );
        addUpdate( indexPopulator, 3, "3" );
        addUpdate( indexPopulator, 4, "4" );
        updatePopulator( indexPopulator, asList( change( 1, "1a", "1b" ), change( 4, "4", "4a" ) ), indexStoreView );

        // THEN
        assertIndexedValues(
                no( "1" ),
                no( "1a" ),
                hit( "1b", 1 ),
                no( "2" ),
                hit( "2a", 2 ),
                hit( "3", 3 ),
                no( "4" ),
                hit( "4a", 4 ) );
    }

    private Hit hit( Object value, Long... nodeIds )
    {
        return new Hit( value, nodeIds );
    }

    private Hit hit( Object value, long nodeId )
    {
        return new Hit( value, nodeId );
    }

    private Hit no( Object value )
    {
        return new Hit( value );
    }

    private static class Hit
    {
        private final Value value;
        private final Long[] nodeIds;

        Hit( Object value, Long... nodeIds )
        {
            this.value = Values.of( value );
            this.nodeIds = nodeIds;
        }
    }

    private IndexEntryUpdate<?> add( long nodeId, Object value )
    {
        return IndexQueryHelper.add( nodeId, index.schema(), value );
    }

    private IndexEntryUpdate<?> change( long nodeId, Object valueBefore, Object valueAfter )
    {
        return IndexQueryHelper.change( nodeId, index.schema(), valueBefore, valueAfter );
    }

    private IndexEntryUpdate<?> remove( long nodeId, Object removedValue )
    {
        return IndexQueryHelper.remove( nodeId, index.schema(), removedValue );
    }

    private void assertIndexedValues( Hit... expectedHits ) throws IOException
    {
        switchToVerification();

        for ( Hit hit : expectedHits )
        {
            TopDocs hits = searcher.search( LuceneDocumentStructure.newSeekQuery( hit.value ), 10 );
            assertEquals( "Unexpected number of index results from " + hit.value, hit.nodeIds.length, hits.totalHits );
            Set<Long> foundNodeIds = new HashSet<>();
            for ( int i = 0; i < hits.totalHits; i++ )
            {
                Document document = searcher.doc( hits.scoreDocs[i].doc );
                foundNodeIds.add( parseLong( document.get( "id" ) ) );
            }
            assertEquals( asSet( hit.nodeIds ), foundNodeIds );
        }
    }

    private void switchToVerification() throws IOException
    {
        indexPopulator.close( true );
        assertEquals( InternalIndexState.ONLINE, provider.getInitialState( index ) );
        reader = DirectoryReader.open( directory );
        searcher = new IndexSearcher( reader );
    }

    private void addUpdate( IndexPopulator populator, long nodeId, Object value )
            throws IOException, IndexEntryConflictException
    {
        populator.add( singletonList( IndexQueryHelper.add( nodeId, index.schema(), value ) ) );
    }

    private static void updatePopulator(
            IndexPopulator populator,
            Iterable<IndexEntryUpdate<?>> updates,
            PropertyAccessor accessor )
            throws IOException, IndexEntryConflictException
    {
        try ( IndexUpdater updater = populator.newPopulatingUpdater( accessor ) )
        {
            for ( IndexEntryUpdate<?> update :  updates )
            {
                updater.process( update );
            }
        }
    }
}<|MERGE_RESOLUTION|>--- conflicted
+++ resolved
@@ -61,12 +61,8 @@
 import static org.junit.Assert.assertEquals;
 import static org.mockito.Mockito.mock;
 import static org.neo4j.helpers.collection.Iterators.asSet;
-<<<<<<< HEAD
-import static org.neo4j.kernel.api.impl.schema.LuceneSchemaIndexProvider.defaultDirectoryStructure;
-=======
 import static org.neo4j.kernel.api.impl.schema.LuceneIndexProvider.defaultDirectoryStructure;
 import static org.neo4j.kernel.api.schema.SchemaDescriptorFactory.forLabel;
->>>>>>> b9119223
 
 public class LuceneSchemaIndexPopulatorTest
 {
@@ -76,7 +72,7 @@
     public TestDirectory testDir = TestDirectory.testDirectory();
 
     private IndexStoreView indexStoreView;
-    private LuceneSchemaIndexProvider provider;
+    private LuceneIndexProvider provider;
     private Directory directory;
     private IndexPopulator indexPopulator;
     private IndexReader reader;
@@ -90,7 +86,7 @@
         directory = new RAMDirectory();
         DirectoryFactory directoryFactory = new DirectoryFactory.Single(
                 new DirectoryFactory.UncloseableDirectory( directory ) );
-        provider = new LuceneSchemaIndexProvider( fs.get(), directoryFactory, defaultDirectoryStructure( testDir.directory( "folder" ) ),
+        provider = new LuceneIndexProvider( fs.get(), directoryFactory, defaultDirectoryStructure( testDir.directory( "folder" ) ),
                 IndexProvider.Monitor.EMPTY, Config.defaults(), OperationalMode.single );
         indexStoreView = mock( IndexStoreView.class );
         IndexSamplingConfig samplingConfig = new IndexSamplingConfig( Config.defaults() );

--- conflicted
+++ resolved
@@ -86,11 +86,7 @@
         directory = new RAMDirectory();
         DirectoryFactory directoryFactory = new DirectoryFactory.Single(
                 new DirectoryFactory.UncloseableDirectory( directory ) );
-<<<<<<< HEAD
-        provider = new LuceneSchemaIndexProvider( fs.get(), directoryFactory, defaultDirectoryStructure( testDir.directory( "folder" ) ),
-=======
         provider = new LuceneIndexProvider( fs.get(), directoryFactory, defaultDirectoryStructure( testDir.directory( "folder" ) ),
->>>>>>> 251e9a8d
                 IndexProvider.Monitor.EMPTY, Config.defaults(), OperationalMode.single );
         indexStoreView = mock( IndexStoreView.class );
         IndexSamplingConfig samplingConfig = new IndexSamplingConfig( Config.defaults() );

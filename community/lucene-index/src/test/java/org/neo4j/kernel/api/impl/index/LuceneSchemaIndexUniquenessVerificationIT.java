/*
 * Copyright (c) 2002-2018 "Neo Technology,"
 * Network Engine for Objects in Lund AB [http://neotechnology.com]
 *
 * This file is part of Neo4j.
 *
 * Neo4j is free software: you can redistribute it and/or modify
 * it under the terms of the GNU General Public License as published by
 * the Free Software Foundation, either version 3 of the License, or
 * (at your option) any later version.
 *
 * This program is distributed in the hope that it will be useful,
 * but WITHOUT ANY WARRANTY; without even the implied warranty of
 * MERCHANTABILITY or FITNESS FOR A PARTICULAR PURPOSE.  See the
 * GNU General Public License for more details.
 *
 * You should have received a copy of the GNU General Public License
 * along with this program.  If not, see <http://www.gnu.org/licenses/>.
 */
package org.neo4j.kernel.api.impl.index;

import org.apache.commons.lang3.RandomStringUtils;
import org.apache.lucene.codecs.Codec;
import org.apache.lucene.document.Document;
import org.apache.lucene.index.IndexWriterConfig;
import org.junit.After;
import org.junit.Before;
import org.junit.Rule;
import org.junit.Test;

import java.io.File;
import java.io.IOException;
import java.util.ArrayList;
import java.util.Collection;
import java.util.List;
import java.util.Set;
import java.util.concurrent.ThreadLocalRandom;
import java.util.stream.IntStream;

import org.neo4j.function.Factory;
import org.neo4j.helpers.Exceptions;
import org.neo4j.helpers.Strings;
import org.neo4j.io.IOUtils;
import org.neo4j.kernel.api.exceptions.index.IndexEntryConflictException;
import org.neo4j.kernel.api.impl.index.storage.DirectoryFactory;
import org.neo4j.kernel.api.impl.schema.LuceneDocumentStructure;
import org.neo4j.kernel.api.impl.schema.LuceneSchemaIndexBuilder;
import org.neo4j.kernel.api.impl.schema.SchemaIndex;
import org.neo4j.kernel.api.index.PropertyAccessor;
import org.neo4j.kernel.api.schema.index.IndexDescriptor;
<<<<<<< HEAD
import org.neo4j.kernel.api.schema.index.SchemaIndexDescriptorFactory;
=======
import org.neo4j.kernel.api.schema.index.TestIndexDescriptorFactory;
>>>>>>> b9119223
import org.neo4j.kernel.configuration.Config;
import org.neo4j.test.rule.TestDirectory;
import org.neo4j.test.rule.fs.DefaultFileSystemRule;
import org.neo4j.values.storable.RandomValues;
import org.neo4j.values.storable.Value;
import org.neo4j.values.storable.Values;

import static java.util.stream.Collectors.toSet;
import static org.hamcrest.Matchers.instanceOf;
import static org.junit.Assert.assertThat;
import static org.junit.Assert.fail;

public class LuceneSchemaIndexUniquenessVerificationIT
{
    private static final int DOCS_PER_PARTITION = ThreadLocalRandom.current().nextInt( 10, 100 );
    private static final int PROPERTY_KEY_ID = 42;
<<<<<<< HEAD
    private static final IndexDescriptor descriptor = SchemaIndexDescriptorFactory.uniqueForLabel( 0, PROPERTY_KEY_ID );
=======
    private static final IndexDescriptor descriptor = TestIndexDescriptorFactory
            .uniqueForLabel( 0, PROPERTY_KEY_ID );
>>>>>>> b9119223

    @Rule
    public TestDirectory testDir = TestDirectory.testDirectory();
    @Rule
    public final DefaultFileSystemRule fileSystemRule = new DefaultFileSystemRule();

    private final int nodesToCreate = DOCS_PER_PARTITION * 2 + 1;

    private SchemaIndex index;
    private static final long MAX_LONG_VALUE = Long.MAX_VALUE >> 10;
    private static final long MIN_LONG_VALUE = MAX_LONG_VALUE - 20;

    @Before
    public void setPartitionSize() throws Exception
    {
        System.setProperty( "luceneSchemaIndex.maxPartitionSize", String.valueOf( DOCS_PER_PARTITION ) );

        Factory<IndexWriterConfig> configFactory = new TestConfigFactory();
        index = LuceneSchemaIndexBuilder.create( descriptor, Config.defaults() )
                .withFileSystem( fileSystemRule.get() )
                .withIndexRootFolder( new File( testDir.directory( "uniquenessVerification" ), "index" ) )
                .withWriterConfig( configFactory )
                .withDirectoryFactory( DirectoryFactory.PERSISTENT )
                .build();

        index.create();
        index.open();
    }

    @After
    public void resetPartitionSize() throws IOException
    {
        System.setProperty( "luceneSchemaIndex.maxPartitionSize", "" );

        IOUtils.closeAll( index );
    }

    @Test
    public void stringValuesWithoutDuplicates() throws IOException
    {
        Set<Value> data = randomStrings();

        insert( data );

        assertUniquenessConstraintHolds( data );
    }

    @Test
    public void stringValuesWithDuplicates() throws IOException
    {
        List<Value> data = withDuplicate( randomStrings() );

        insert( data );

        assertUniquenessConstraintFails( data );
    }

    @Test
    public void smallLongValuesWithoutDuplicates() throws IOException
    {
        long min = randomLongInRange( 100, 10_000 );
        long max = min + nodesToCreate;
        Set<Value> data = randomLongs( min, max );

        insert( data );

        assertUniquenessConstraintHolds( data );
    }

    @Test
    public void smallLongValuesWithDuplicates() throws IOException
    {
        long min = randomLongInRange( 100, 10_000 );
        long max = min + nodesToCreate;
        List<Value> data = withDuplicate( randomLongs( min, max ) );

        insert( data );

        assertUniquenessConstraintFails( data );
    }

    @Test
    public void largeLongValuesWithoutDuplicates() throws IOException
    {
        long max = randomLongInRange( MIN_LONG_VALUE, MAX_LONG_VALUE );
        long min = max - nodesToCreate;
        Set<Value> data = randomLongs( min, max );

        insert( data );

        assertUniquenessConstraintHolds( data );
    }

    @Test
    public void largeLongValuesWithDuplicates() throws IOException
    {
        long max = randomLongInRange( MIN_LONG_VALUE, MAX_LONG_VALUE );
        long min = max - nodesToCreate;
        List<Value> data = withDuplicate( randomLongs( min, max ) );

        insert( data );

        assertUniquenessConstraintFails( data );
    }

    @Test
    public void smallDoubleValuesWithoutDuplicates() throws IOException
    {
        double min = randomDoubleInRange( 100, 10_000 );
        double max = min + nodesToCreate;
        Set<Value> data = randomDoubles( min, max );

        insert( data );

        assertUniquenessConstraintHolds( data );
    }

    @Test
    public void smallDoubleValuesWithDuplicates() throws IOException
    {
        double min = randomDoubleInRange( 100, 10_000 );
        double max = min + nodesToCreate;
        List<Value> data = withDuplicate( randomDoubles( min, max ) );

        insert( data );

        assertUniquenessConstraintFails( data );
    }

    @Test
    public void largeDoubleValuesWithoutDuplicates() throws IOException
    {
        double max = randomDoubleInRange( Double.MAX_VALUE / 2, Double.MAX_VALUE );
        double min = max / 2;
        Set<Value> data = randomDoubles( min, max );

        insert( data );

        assertUniquenessConstraintHolds( data );
    }

    @Test
    public void largeDoubleValuesWithDuplicates() throws IOException
    {
        double max = randomDoubleInRange( Double.MAX_VALUE / 2, Double.MAX_VALUE );
        double min = max / 2;
        List<Value> data = withDuplicate( randomDoubles( min, max ) );

        insert( data );

        assertUniquenessConstraintFails( data );
    }

    @Test
    public void smallArrayValuesWithoutDuplicates() throws IOException
    {
        Set<Value> data = randomArrays( 3, 7 );

        insert( data );

        assertUniquenessConstraintHolds( data );
    }

    @Test
    public void smallArrayValuesWithDuplicates() throws IOException
    {
        List<Value> data = withDuplicate( randomArrays( 3, 7 ) );

        insert( data );

        assertUniquenessConstraintFails( data );
    }

    @Test
    public void largeArrayValuesWithoutDuplicates() throws IOException
    {
        Set<Value> data = randomArrays( 70, 100 );

        insert( data );

        assertUniquenessConstraintHolds( data );
    }

    @Test
    public void largeArrayValuesWithDuplicates() throws IOException
    {
        List<Value> data = withDuplicate( randomArrays( 70, 100 ) );

        insert( data );

        assertUniquenessConstraintFails( data );
    }

    @Test
    public void variousValuesWithoutDuplicates() throws IOException
    {
        Set<Value> data = randomValues();

        insert( data );

        assertUniquenessConstraintHolds( data );
    }

    @Test
    public void variousValuesWitDuplicates() throws IOException
    {
        List<Value> data = withDuplicate( randomValues() );

        insert( data );

        assertUniquenessConstraintFails( data );
    }

    private void insert( Collection<Value> data ) throws IOException
    {
        Value[] dataArray = data.toArray( new Value[data.size()] );
        for ( int i = 0; i < dataArray.length; i++ )
        {
            Document doc = LuceneDocumentStructure.documentRepresentingProperties( i, dataArray[i] );
            index.getIndexWriter().addDocument( doc );
        }
        index.maybeRefreshBlocking();
    }

    private void assertUniquenessConstraintHolds( Collection<Value> data )
    {
        try
        {
            verifyUniqueness( data );
        }
        catch ( Throwable t )
        {
            fail( "Unable to create uniqueness constraint for data: " + Strings.prettyPrint( data.toArray() ) +
                  "\n" + Exceptions.stringify( t ) );
        }
    }

    private void assertUniquenessConstraintFails( Collection<Value> data )
    {
        try
        {
            verifyUniqueness( data );
            fail( "Should not be possible to create uniqueness constraint for data: " +
                  Strings.prettyPrint( data.toArray() ) );
        }
        catch ( Throwable t )
        {
            assertThat( t, instanceOf( IndexEntryConflictException.class ) );
        }
    }

    private void verifyUniqueness( Collection<Value> data ) throws IOException, IndexEntryConflictException
    {
        PropertyAccessor propertyAccessor = new TestPropertyAccessor( new ArrayList<>( data ) );
        index.verifyUniqueness( propertyAccessor, new int[]{PROPERTY_KEY_ID} );
    }

    private Set<Value> randomStrings()
    {
        return ThreadLocalRandom.current()
                .ints( nodesToCreate, 1, 200 )
                .mapToObj( this::randomString )
                .map( Values::of )
                .collect( toSet() );
    }

    private String randomString( int size )
    {
        return ThreadLocalRandom.current().nextBoolean()
               ? RandomStringUtils.random( size )
               : RandomStringUtils.randomAlphabetic( size );
    }

    private Set<Value> randomLongs( long min, long max )
    {
        return ThreadLocalRandom.current()
                .longs( nodesToCreate, min, max )
                .boxed()
                .map( Values::of )
                .collect( toSet() );
    }

    private Set<Value> randomDoubles( double min, double max )
    {
        return ThreadLocalRandom.current()
                .doubles( nodesToCreate, min, max )
                .boxed()
                .map( Values::of )
                .collect( toSet() );
    }

    private Set<Value> randomArrays( int minLength, int maxLength )
    {
        RandomValues randoms = RandomValues.create( new ArraySizeConfig( minLength, maxLength ) );

        return IntStream.range( 0, nodesToCreate )
                .mapToObj( i -> randoms.nextArray() )
                .collect( toSet() );
    }

    private Set<Value> randomValues()
    {
        RandomValues randoms = RandomValues.create( new ArraySizeConfig( 5, 100 ) );

        return IntStream.range( 0, nodesToCreate )
                .mapToObj( i -> randoms.nextValue() )
                .collect( toSet() );
    }

    private static List<Value> withDuplicate( Set<Value> set )
    {
        List<Value> data = new ArrayList<>( set );
        if ( data.isEmpty() )
        {
            throw new IllegalStateException();
        }
        else if ( data.size() == 1 )
        {
            data.add( data.get( 0 ) );
        }
        else
        {
            int duplicateIndex = randomIntInRange( 0, data.size() );
            int duplicateValueIndex;
            do
            {
                duplicateValueIndex = ThreadLocalRandom.current().nextInt( data.size() );
            }
            while ( duplicateValueIndex == duplicateIndex );
            Value duplicate = duplicateValue( data.get( duplicateValueIndex ) );
            data.set( duplicateIndex, duplicate );
        }
        return data;
    }

    private static Value duplicateValue( Value propertyValue )
    {
        return Values.of( propertyValue.asObjectCopy() );
    }

    private static int randomIntInRange( int min, int max )
    {
        return ThreadLocalRandom.current().nextInt( min, max );
    }

    private static long randomLongInRange( long min, long max )
    {
        return ThreadLocalRandom.current().nextLong( min, max );
    }

    private static double randomDoubleInRange( double min, double max )
    {
        return ThreadLocalRandom.current().nextDouble( min, max );
    }

    private static class ArraySizeConfig extends RandomValues.Default
    {
        final int minLength;
        final int maxLength;

        ArraySizeConfig( int minLength, int maxLength )
        {
            this.minLength = minLength;
            this.maxLength = maxLength;
        }

        @Override
        public int arrayMinLength()
        {
            return super.arrayMinLength();
        }

        @Override
        public int arrayMaxLength()
        {
            return super.arrayMaxLength();
        }
    }

    private static class TestConfigFactory implements Factory<IndexWriterConfig>
    {

        @Override
        public IndexWriterConfig newInstance()
        {
            IndexWriterConfig verboseConfig = IndexWriterConfigs.standard();
            verboseConfig.setCodec( Codec.getDefault() );
            return verboseConfig;
        }
    }
}<|MERGE_RESOLUTION|>--- conflicted
+++ resolved
@@ -48,11 +48,7 @@
 import org.neo4j.kernel.api.impl.schema.SchemaIndex;
 import org.neo4j.kernel.api.index.PropertyAccessor;
 import org.neo4j.kernel.api.schema.index.IndexDescriptor;
-<<<<<<< HEAD
-import org.neo4j.kernel.api.schema.index.SchemaIndexDescriptorFactory;
-=======
 import org.neo4j.kernel.api.schema.index.TestIndexDescriptorFactory;
->>>>>>> b9119223
 import org.neo4j.kernel.configuration.Config;
 import org.neo4j.test.rule.TestDirectory;
 import org.neo4j.test.rule.fs.DefaultFileSystemRule;
@@ -69,12 +65,8 @@
 {
     private static final int DOCS_PER_PARTITION = ThreadLocalRandom.current().nextInt( 10, 100 );
     private static final int PROPERTY_KEY_ID = 42;
-<<<<<<< HEAD
-    private static final IndexDescriptor descriptor = SchemaIndexDescriptorFactory.uniqueForLabel( 0, PROPERTY_KEY_ID );
-=======
     private static final IndexDescriptor descriptor = TestIndexDescriptorFactory
             .uniqueForLabel( 0, PROPERTY_KEY_ID );
->>>>>>> b9119223
 
     @Rule
     public TestDirectory testDir = TestDirectory.testDirectory();

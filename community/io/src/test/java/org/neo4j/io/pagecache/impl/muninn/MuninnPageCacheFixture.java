/*
 * Copyright (c) 2002-2018 "Neo Technology,"
 * Network Engine for Objects in Lund AB [http://neotechnology.com]
 *
 * This file is part of Neo4j.
 *
 * Neo4j is free software: you can redistribute it and/or modify
 * it under the terms of the GNU General Public License as published by
 * the Free Software Foundation, either version 3 of the License, or
 * (at your option) any later version.
 *
 * This program is distributed in the hope that it will be useful,
 * but WITHOUT ANY WARRANTY; without even the implied warranty of
 * MERCHANTABILITY or FITNESS FOR A PARTICULAR PURPOSE.  See the
 * GNU General Public License for more details.
 *
 * You should have received a copy of the GNU General Public License
 * along with this program.  If not, see <http://www.gnu.org/licenses/>.
 */
package org.neo4j.io.pagecache.impl.muninn;

import java.io.IOException;
import java.util.concurrent.CountDownLatch;

import org.neo4j.io.mem.MemoryAllocator;
import org.neo4j.io.pagecache.PageCacheTestSupport;
import org.neo4j.io.pagecache.PageSwapperFactory;
import org.neo4j.io.pagecache.tracing.PageCacheTracer;
import org.neo4j.io.pagecache.tracing.cursor.PageCursorTracerSupplier;
<<<<<<< HEAD
import org.neo4j.memory.LocalMemoryTracker;
=======
import org.neo4j.io.pagecache.tracing.cursor.context.VersionContextSupplier;
>>>>>>> 546c7446

public class MuninnPageCacheFixture extends PageCacheTestSupport.Fixture<MuninnPageCache>
{
    CountDownLatch backgroundFlushLatch;

    @Override
<<<<<<< HEAD
    public MuninnPageCache createPageCache( PageSwapperFactory swapperFactory, int maxPages,
                                            PageCacheTracer tracer, PageCursorTracerSupplier cursorTracerSupplier )
    {
        long memory = MuninnPageCache.memoryRequiredForPages( maxPages );
        MemoryAllocator allocator = MemoryAllocator.createAllocator( String.valueOf( memory ),
                new LocalMemoryTracker() );
        return new MuninnPageCache( swapperFactory, allocator, tracer, cursorTracerSupplier );
=======
    public MuninnPageCache createPageCache( PageSwapperFactory swapperFactory, int maxPages, int pageSize,
            PageCacheTracer tracer, PageCursorTracerSupplier cursorTracerSupplier, VersionContextSupplier contextSupplier )
    {
        return new MuninnPageCache( swapperFactory, maxPages, pageSize, tracer, cursorTracerSupplier, contextSupplier );
>>>>>>> 546c7446
    }

    @Override
    public void tearDownPageCache( MuninnPageCache pageCache )
    {
        if ( backgroundFlushLatch != null )
        {
            backgroundFlushLatch.countDown();
            backgroundFlushLatch = null;
        }
        pageCache.close();
    }
}<|MERGE_RESOLUTION|>--- conflicted
+++ resolved
@@ -27,31 +27,22 @@
 import org.neo4j.io.pagecache.PageSwapperFactory;
 import org.neo4j.io.pagecache.tracing.PageCacheTracer;
 import org.neo4j.io.pagecache.tracing.cursor.PageCursorTracerSupplier;
-<<<<<<< HEAD
 import org.neo4j.memory.LocalMemoryTracker;
-=======
 import org.neo4j.io.pagecache.tracing.cursor.context.VersionContextSupplier;
->>>>>>> 546c7446
 
 public class MuninnPageCacheFixture extends PageCacheTestSupport.Fixture<MuninnPageCache>
 {
     CountDownLatch backgroundFlushLatch;
 
     @Override
-<<<<<<< HEAD
     public MuninnPageCache createPageCache( PageSwapperFactory swapperFactory, int maxPages,
-                                            PageCacheTracer tracer, PageCursorTracerSupplier cursorTracerSupplier )
+                                            PageCacheTracer tracer, PageCursorTracerSupplier cursorTracerSupplier,
+            VersionContextSupplier contextSupplier )
     {
         long memory = MuninnPageCache.memoryRequiredForPages( maxPages );
         MemoryAllocator allocator = MemoryAllocator.createAllocator( String.valueOf( memory ),
                 new LocalMemoryTracker() );
-        return new MuninnPageCache( swapperFactory, allocator, tracer, cursorTracerSupplier );
-=======
-    public MuninnPageCache createPageCache( PageSwapperFactory swapperFactory, int maxPages, int pageSize,
-            PageCacheTracer tracer, PageCursorTracerSupplier cursorTracerSupplier, VersionContextSupplier contextSupplier )
-    {
-        return new MuninnPageCache( swapperFactory, maxPages, pageSize, tracer, cursorTracerSupplier, contextSupplier );
->>>>>>> 546c7446
+        return new MuninnPageCache( swapperFactory, allocator, tracer, cursorTracerSupplier, contextSupplier );
     }
 
     @Override

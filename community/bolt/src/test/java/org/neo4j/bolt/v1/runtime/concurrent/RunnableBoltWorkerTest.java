--- conflicted
+++ resolved
@@ -126,14 +126,9 @@
         // Given
         BoltProtocolBreachFatality error = new BoltProtocolBreachFatality( "protocol breach fatality" );
         RunnableBoltWorker worker = new RunnableBoltWorker( machine, logService );
-<<<<<<< HEAD
         worker.enqueue( s ->
         {
-            throw new BoltProtocolBreachFatality( "protocol breach fatality" );
-=======
-        worker.enqueue( s -> {
             throw error;
->>>>>>> 806c0184
         } );
 
         // When
@@ -142,11 +137,7 @@
         // Then
         verify( machine ).close();
         internalLog.assertExactly( inLog( RunnableBoltWorker.class )
-<<<<<<< HEAD
-                .error( "Bolt protocol breach in session 'test-session'" ) );
-=======
                 .error( equalTo( "Bolt protocol breach in session 'test-session'" ), equalTo( error ) ) );
->>>>>>> 806c0184
         userLog.assertNone( inLog( RunnableBoltWorker.class ).any() );
     }
 

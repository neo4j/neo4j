--- conflicted
+++ resolved
@@ -34,13 +34,10 @@
 import java.util.Map;
 import java.util.function.Function;
 
-<<<<<<< HEAD
 import org.neo4j.bolt.BoltChannel;
 import org.neo4j.bolt.logging.BoltMessageLogging;
-=======
 import org.neo4j.helpers.Exceptions;
 import org.neo4j.logging.Log;
->>>>>>> 513b99dc
 import org.neo4j.logging.LogProvider;
 
 import static org.neo4j.bolt.transport.BoltHandshakeProtocolHandler.BOLT_MAGIC_PREAMBLE;
@@ -55,13 +52,9 @@
     private final boolean encryptionRequired;
     private final boolean isEncrypted;
     private final LogProvider logging;
-<<<<<<< HEAD
     private final BoltMessageLogging boltLogging;
     private final Map<Long, Function<BoltChannel, BoltMessagingProtocolHandler>> protocolVersions;
-=======
     private final Log log;
-    private final Map<Long, BiFunction<Channel, Boolean, BoltProtocol>> protocolVersions;
->>>>>>> 513b99dc
 
     TransportSelectionHandler( SslContext sslCtx, boolean encryptionRequired, boolean isEncrypted, LogProvider logging,
                                Map<Long, Function<BoltChannel, BoltMessagingProtocolHandler>> protocolVersions,
@@ -71,11 +64,8 @@
         this.encryptionRequired = encryptionRequired;
         this.isEncrypted = isEncrypted;
         this.logging = logging;
-<<<<<<< HEAD
         this.boltLogging = boltLogging;
-=======
         this.log = logging.getLog( TransportSelectionHandler.class );
->>>>>>> 513b99dc
         this.protocolVersions = protocolVersions;
     }
 

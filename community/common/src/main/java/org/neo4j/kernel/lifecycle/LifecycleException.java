--- conflicted
+++ resolved
@@ -89,10 +89,6 @@
 
     public LifecycleException( Object instance, LifecycleStatus from, LifecycleStatus to, Throwable cause )
     {
-<<<<<<< HEAD
-        super( humanReadableMessage( instance, from, to ), cause );
-=======
-        super( humanReadableMessage( instance, from, to, cause ), cause);
->>>>>>> e2f4734e
+        super( humanReadableMessage( instance, from, to, cause ), cause );
     }
 }
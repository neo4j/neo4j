--- conflicted
+++ resolved
@@ -1,4 +1,3 @@
-<<<<<<< HEAD
 2.0
 ---
 o Added the possibility to set labels on and remove labels from nodes
@@ -7,11 +6,10 @@
 o Added label-based indexes
 o Added UNION
 o Added CASE
-=======
+
 1.9.RC
 ------
 o Fixes #450 - Predicates in WHERE are not evaluated correctly for certain patterns
->>>>>>> 34794d04
 
 1.9.M05
 -------

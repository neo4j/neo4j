--- conflicted
+++ resolved
@@ -4,20 +4,12 @@
   <parent>
         <groupId>org.neo4j</groupId>
         <artifactId>cypher-parent</artifactId>
-<<<<<<< HEAD
         <version>2.2-SNAPSHOT</version>
-=======
-        <version>2.1.3-SNAPSHOT</version>
->>>>>>> 71760230
         <relativePath>../..</relativePath>
   </parent>
   <groupId>org.neo4j.doc</groupId>
   <artifactId>neo4j-cypher-refcard-tests</artifactId>
-<<<<<<< HEAD
   <version>2.2-SNAPSHOT</version>
-=======
-  <version>2.1.3-SNAPSHOT</version>
->>>>>>> 71760230
   <name>Neo4j Cypher Reference Card Tests</name>
   <description>Test for Reference Card for the Neo4j Cypher Query Language.</description>
   <url>http://components.neo4j.org/${project.artifactId}/${project.version}</url>
@@ -26,11 +18,7 @@
   <properties>
     <license-text.header>GPL-3-header.txt</license-text.header>
     <licensing.prepend.text>notice-gpl-prefix.txt</licensing.prepend.text>
-<<<<<<< HEAD
     <neo4j.version>2.2-SNAPSHOT</neo4j.version>
-=======
-    <neo4j.version>2.1.3-SNAPSHOT</neo4j.version>
->>>>>>> 71760230
     <docs-plugin.skip>false</docs-plugin.skip>
     <attach-docs-phase>prepare-package</attach-docs-phase>
   </properties>
@@ -192,7 +180,7 @@
       </plugin>
     </plugins>
   </build>
-  
+
   <profiles>
     <profile>
       <id>neo-docs-build</id>

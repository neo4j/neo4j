/**
 * Copyright (c) 2002-2013 "Neo Technology,"
 * Network Engine for Objects in Lund AB [http://neotechnology.com]
 *
 * This file is part of Neo4j.
 *
 * Neo4j is free software: you can redistribute it and/or modify
 * it under the terms of the GNU General Public License as published by
 * the Free Software Foundation, either version 3 of the License, or
 * (at your option) any later version.
 *
 * This program is distributed in the hope that it will be useful,
 * but WITHOUT ANY WARRANTY; without even the implied warranty of
 * MERCHANTABILITY or FITNESS FOR A PARTICULAR PURPOSE.  See the
 * GNU General Public License for more details.
 *
 * You should have received a copy of the GNU General Public License
 * along with this program.  If not, see <http://www.gnu.org/licenses/>.
 */
package org.neo4j.cypher.internal.executionplan

import builders.{QueryToken, Unsolved}
import org.neo4j.cypher.internal.commands._
import scala.collection.Seq
import expressions.{Expression, AggregationExpression}
import org.neo4j.helpers.ThisShouldNotHappenError
import org.neo4j.cypher.internal.pipes.Pipe
import org.neo4j.cypher.internal.mutation.UpdateAction
import org.neo4j.cypher.internal.symbols.SymbolTable
import scala._
import org.neo4j.cypher.internal.commands.NamedPath
import org.neo4j.cypher.internal.commands.ReturnItem
import org.neo4j.cypher.internal.commands.SortItem
import org.neo4j.cypher.internal.commands.Slice
import org.neo4j.cypher.internal.pipes.matching.{PatternRelationship, PatternNode, PatternGraph}
import org.neo4j.cypher.SyntaxException


object PartiallySolvedQuery {

  // Creates a fully unsolved query
  def apply(q: Query): PartiallySolvedQuery = {
    val inputQuery = q.compact

    val patterns = inputQuery.matching.map(Unsolved(_))

    val items: Seq[StartItem] = q.start ++ q.hints

    /*
    TODO: This is an intermediate step. We're storing the MergeAst objects in the Start clause for now.
    There is probably a better place to store those items than there.
     */
    val newStart: Seq[QueryToken[StartItem]] = items.collect {
      case startItem: StartItem if !startItem.isInstanceOf[MergeAst] => Unsolved(startItem)
    }

    val newUpdates: Seq[QueryToken[UpdateAction]] = items.collect {
      case startItem : MergeAst =>
        val updateActions: Seq[UpdateAction] = startItem.nextStep()
        updateActions.map(Unsolved(_))
    }.flatten


    new PartiallySolvedQuery(
<<<<<<< HEAD
      returns = q.returns.returnItems.map(Unsolved(_)),
      start = newStart,
      updates = q.updatedCommands.map(Unsolved(_)) ++ newUpdates,
      patterns = patterns,
      where = q.where.atoms.map(Unsolved(_)),
      aggregation = q.aggregation.toSeq.flatten.map(Unsolved(_)),
      sort = q.sort.map(Unsolved(_)),
      slice = q.slice.map(Unsolved(_)),
      namedPaths = q.namedPaths.map(Unsolved(_)),
      aggregateToDo = q.aggregation.isDefined,
=======
      returns = inputQuery.returns.returnItems.map(Unsolved(_)),
      start = inputQuery.start.map(Unsolved(_)),
      updates = inputQuery.updatedCommands.map(Unsolved(_)),
      patterns = patterns,
      where = inputQuery.where.toSeq.flatMap(_.atoms.map(Unsolved(_))),
      aggregation = inputQuery.aggregation.toSeq.flatten.map(Unsolved(_)),
      sort = inputQuery.sort.map(Unsolved(_)),
      slice = inputQuery.slice.map(Unsolved(_)),
      namedPaths = inputQuery.namedPaths.map(Unsolved(_)),
      aggregateQuery = if (inputQuery.aggregation.isDefined)
        Unsolved(true)
      else
        Solved(false),
>>>>>>> 9da5ef13
      extracted = false,
      tail = inputQuery.tail.map(q => PartiallySolvedQuery(q))
    )
  }

  def apply() = new PartiallySolvedQuery(
    returns = Seq(),
    start = Seq(),
    updates = Seq(),
    patterns = Seq(),
    where = Seq(),
    aggregation = Seq(),
    sort = Seq(),
    slice = None,
    namedPaths = Seq(),
    aggregateToDo = false,
    extracted = false,
    tail = None
  )
}

/**
 * PSQ is used to keep count of which parts of the query that have already been
 * solved, and which parts are not yet finished. The PSQ has two states - it
 * is either building up necessary parts to create a projection (RETURN/WITH), or
 * it has done the projection and is doing post-projection  work (ORDER BY/LIMIT/SKIP)
 *
 * @param extracted shows whether the query has created a projection or not
 */
case class PartiallySolvedQuery(returns: Seq[QueryToken[ReturnColumn]],
                                start: Seq[QueryToken[StartItem]],
                                updates: Seq[QueryToken[UpdateAction]],
                                patterns: Seq[QueryToken[Pattern]],
                                where: Seq[QueryToken[Predicate]],
                                aggregation: Seq[QueryToken[AggregationExpression]],
                                sort: Seq[QueryToken[SortItem]],
                                slice: Option[QueryToken[Slice]],
                                namedPaths: Seq[QueryToken[NamedPath]],
                                aggregateToDo: Boolean,
                                extracted: Boolean,
                                tail: Option[PartiallySolvedQuery]) extends AstNode[PartiallySolvedQuery] with PatternGraphBuilder  {

  val matchPattern : MatchPattern = MatchPattern(patterns.map(_.token))

  def isSolved = returns.forall(_.solved) &&
    start.forall(_.solved) &&
    updates.forall(_.solved) &&
    patterns.forall(_.solved) &&
    where.forall(_.solved) &&
    aggregation.forall(_.solved) &&
    sort.forall(_.solved) &&
    slice.forall(_.solved) &&
    namedPaths.forall(_.solved)

  def readyToAggregate = !(start.exists(_.unsolved) ||
    patterns.exists(_.unsolved) ||
    where.exists(_.unsolved) ||
    namedPaths.exists(_.unsolved) ||
    updates.exists(_.unsolved))

  def rewrite(f: Expression => Expression): PartiallySolvedQuery = {
    this.copy(
      returns = returns.map {
        case Unsolved(ReturnItem(expression, name, renamed)) => Unsolved[ReturnColumn](ReturnItem(expression.rewrite(f), name, renamed))
        case x => x
      },
      where = where.map {
        case Unsolved(pred) => Unsolved(pred.rewrite(f))
        case x => x
      },
      updates = updates.map {
        case Unsolved(cmd)  => Unsolved(cmd.rewrite(f))
        case x => x
      },
      sort = sort.map {
        case Unsolved(SortItem(expression, asc)) => Unsolved(SortItem(expression.rewrite(f),asc))
        case x => x
      },
      patterns = patterns.map {
        case Unsolved(p) => Unsolved(p.rewrite(f))
        case x => x
      },
      aggregation = aggregation.map {
        case Unsolved(exp) => Unsolved(exp.rewrite(f) match {
          case x: AggregationExpression => x
          case _                        => throw new ThisShouldNotHappenError("Andrés & Michael", "aggregation expressions should never be rewritten to non-aggregation-expressions")
        })
        case x => x
      },
      namedPaths = namedPaths.map {
        case Unsolved(namedPath) => Unsolved(namedPath.rewrite(f))
        case x => x
      },
      start = start.map { (qt: QueryToken[StartItem]) => qt.map( _.rewrite(f) ) } )
  }

  def unsolvedExpressions = {
    val rExpressions = returns.flatMap {
      case Unsolved(ReturnItem(expression, _, _)) => expression.filter( e=>true )
      case _ => None
    }

    val wExpressions = where.flatMap {
      case Unsolved(pred) => pred.filter( e=>true )
      case _ => Seq()
    }

    val aExpressions = aggregation.flatMap {
      case Unsolved(expression) => expression.filter( e=>true )
      case _ => Seq()
    }

    val updateExpressions = updates.flatMap {
      case Unsolved(cmd)  => cmd.filter(e=>true)
      case _ => Seq()
    }

   rExpressions ++ wExpressions ++ aExpressions ++ updateExpressions
  }

  def children = {
    val returnExpressions = returns.flatMap(_.token.expressions(SymbolTable()).map(_._2))
    val wherePredicates = where.map(_.token)
    val aggregateExpressions = aggregation.map(_.token)
    val sortExpressions = sort.map(_.token.expression)
    val tailNodes = tail.toSeq.flatMap(_.children)
    val startItems = start.map(_.token)
    val patternsX = patterns.map(_.token)

    returnExpressions ++ wherePredicates ++ aggregateExpressions ++ sortExpressions ++ tailNodes ++ startItems ++ patternsX
  }
<<<<<<< HEAD
=======

  def containsUpdates = start.exists(_.token.mutating) || updates.nonEmpty
>>>>>>> 9da5ef13
}

case class  ExecutionPlanInProgress(query: PartiallySolvedQuery, pipe: Pipe, isUpdating: Boolean=false)

trait PatternGraphBuilder {
  def buildPatternGraph(patterns: Seq[Pattern]): PatternGraph = {
    val patternNodeMap: scala.collection.mutable.Map[String, PatternNode] = scala.collection.mutable.Map()
    val patternRelMap: scala.collection.mutable.Map[String, PatternRelationship] = scala.collection.mutable.Map()

    patterns.foreach(_ match {
      case RelatedTo(left, right, rel, relType, dir, optional) => {
        val leftNode: PatternNode = patternNodeMap.getOrElseUpdate(left, new PatternNode(left))
        val rightNode: PatternNode = patternNodeMap.getOrElseUpdate(right, new PatternNode(right))

        if (patternRelMap.contains(rel)) {
          throw new SyntaxException("Can't re-use pattern relationship '%s' with different start/end nodes.".format(rel))
        }

        patternRelMap(rel) = leftNode.relateTo(rel, rightNode, relType, dir, optional)
      }
      case VarLengthRelatedTo(pathName, start, end, minHops, maxHops, relType, dir, relsCollection, optional) => {
        val startNode: PatternNode = patternNodeMap.getOrElseUpdate(start, new PatternNode(start))
        val endNode: PatternNode = patternNodeMap.getOrElseUpdate(end, new PatternNode(end))
        patternRelMap(pathName) = startNode.relateViaVariableLengthPathTo(pathName, endNode, minHops, maxHops, relType, dir, relsCollection, optional)
      }
      case _ =>
    })

    new PatternGraph(patternNodeMap.toMap, patternRelMap.toMap, patternNodeMap.keys.toSeq)
  }
}<|MERGE_RESOLUTION|>--- conflicted
+++ resolved
@@ -44,7 +44,7 @@
 
     val patterns = inputQuery.matching.map(Unsolved(_))
 
-    val items: Seq[StartItem] = q.start ++ q.hints
+    val items: Seq[StartItem] = inputQuery.start ++ inputQuery.hints
 
     /*
     TODO: This is an intermediate step. We're storing the MergeAst objects in the Start clause for now.
@@ -62,32 +62,16 @@
 
 
     new PartiallySolvedQuery(
-<<<<<<< HEAD
-      returns = q.returns.returnItems.map(Unsolved(_)),
+      returns = inputQuery.returns.returnItems.map(Unsolved(_)),
       start = newStart,
-      updates = q.updatedCommands.map(Unsolved(_)) ++ newUpdates,
+      updates = inputQuery.updatedCommands.map(Unsolved(_)) ++ newUpdates,
       patterns = patterns,
-      where = q.where.atoms.map(Unsolved(_)),
-      aggregation = q.aggregation.toSeq.flatten.map(Unsolved(_)),
-      sort = q.sort.map(Unsolved(_)),
-      slice = q.slice.map(Unsolved(_)),
-      namedPaths = q.namedPaths.map(Unsolved(_)),
-      aggregateToDo = q.aggregation.isDefined,
-=======
-      returns = inputQuery.returns.returnItems.map(Unsolved(_)),
-      start = inputQuery.start.map(Unsolved(_)),
-      updates = inputQuery.updatedCommands.map(Unsolved(_)),
-      patterns = patterns,
-      where = inputQuery.where.toSeq.flatMap(_.atoms.map(Unsolved(_))),
+      where = inputQuery.where.atoms.map(Unsolved(_)),
       aggregation = inputQuery.aggregation.toSeq.flatten.map(Unsolved(_)),
       sort = inputQuery.sort.map(Unsolved(_)),
       slice = inputQuery.slice.map(Unsolved(_)),
       namedPaths = inputQuery.namedPaths.map(Unsolved(_)),
-      aggregateQuery = if (inputQuery.aggregation.isDefined)
-        Unsolved(true)
-      else
-        Solved(false),
->>>>>>> 9da5ef13
+      aggregateToDo = inputQuery.aggregation.isDefined,
       extracted = false,
       tail = inputQuery.tail.map(q => PartiallySolvedQuery(q))
     )
@@ -219,11 +203,8 @@
 
     returnExpressions ++ wherePredicates ++ aggregateExpressions ++ sortExpressions ++ tailNodes ++ startItems ++ patternsX
   }
-<<<<<<< HEAD
-=======
 
   def containsUpdates = start.exists(_.token.mutating) || updates.nonEmpty
->>>>>>> 9da5ef13
 }
 
 case class  ExecutionPlanInProgress(query: PartiallySolvedQuery, pipe: Pipe, isUpdating: Boolean=false)

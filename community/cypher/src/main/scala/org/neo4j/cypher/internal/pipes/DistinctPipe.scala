/**
 * Copyright (c) 2002-2013 "Neo Technology,"
 * Network Engine for Objects in Lund AB [http://neotechnology.com]
 *
 * This file is part of Neo4j.
 *
 * Neo4j is free software: you can redistribute it and/or modify
 * it under the terms of the GNU General Public License as published by
 * the Free Software Foundation, either version 3 of the License, or
 * (at your option) any later version.
 *
 * This program is distributed in the hope that it will be useful,
 * but WITHOUT ANY WARRANTY; without even the implied warranty of
 * MERCHANTABILITY or FITNESS FOR A PARTICULAR PURPOSE.  See the
 * GNU General Public License for more details.
 *
 * You should have received a copy of the GNU General Public License
 * along with this program.  If not, see <http://www.gnu.org/licenses/>.
 */
package org.neo4j.cypher.internal.pipes

import org.neo4j.cypher.internal.symbols.{AnyType, SymbolTable}
import org.neo4j.cypher.internal.ExecutionContext
import collection.mutable
import org.neo4j.cypher.internal.commands.expressions.Expression
import org.neo4j.cypher.PlanDescription

class DistinctPipe(source: Pipe, expressions: Map[String, Expression]) extends PipeWithSource(source) {

  val keyNames: Seq[String] = expressions.keys.toSeq

  def createResults(state: QueryState): Iterator[ExecutionContext] = {

    // Run the return item expressions, and replace the execution context's with their values
    val returnExpressions = source.createResults(state).map(ctx => {
      val newMap = expressions.mapValues(expression => expression(ctx))
      ctx.newFrom(newMap)
    })

    /*
     * The filtering is done by extracting from the context the values of all return expressions, and keeping them
     * in a set.
     */
    var seen = mutable.Set[NiceHasher]()

    returnExpressions.filter {
       case ctx =>
         val values = new NiceHasher(keyNames.map(ctx).toSeq)

         if (seen.contains(values)) {
           false
         } else {
           seen += values
           true
         }
    }
  }

<<<<<<< HEAD
  def executionPlanDescription() = source.executionPlanDescription() + "\nDistinct()"
=======
  override def executionPlanDescription = source.executionPlanDescription.andThen("Distinct")
>>>>>>> aba82832

  def symbols: SymbolTable = {
    val identifiers = expressions.mapValues(e => e.evaluateType(AnyType(), source.symbols))
    new SymbolTable(identifiers)
  }

  def throwIfSymbolsMissing(symbols: SymbolTable) {
    expressions.values.foreach(e => e.throwIfSymbolsMissing(symbols))
  }
}<|MERGE_RESOLUTION|>--- conflicted
+++ resolved
@@ -56,11 +56,7 @@
     }
   }
 
-<<<<<<< HEAD
-  def executionPlanDescription() = source.executionPlanDescription() + "\nDistinct()"
-=======
   override def executionPlanDescription = source.executionPlanDescription.andThen("Distinct")
->>>>>>> aba82832
 
   def symbols: SymbolTable = {
     val identifiers = expressions.mapValues(e => e.evaluateType(AnyType(), source.symbols))

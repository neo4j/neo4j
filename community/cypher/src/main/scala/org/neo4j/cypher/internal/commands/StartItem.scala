--- conflicted
+++ resolved
@@ -31,14 +31,11 @@
 import org.neo4j.cypher.internal.symbols.SymbolTable
 import org.neo4j.cypher.internal.pipes.QueryState
 import org.neo4j.cypher.internal.mutation.CreateRelationship
-<<<<<<< HEAD
-=======
 import org.neo4j.cypher.internal.parser.OnAction
 import org.neo4j.cypher.internal.commands.expressions.Nullable
 import org.neo4j.cypher.internal.commands.expressions.Property
 import scala.collection.mutable
 import org.neo4j.cypher.internal.commands.values.TokenType.PropertyKey
->>>>>>> 04b87d3c
 
 abstract class StartItem(val identifierName: String, val args: Map[String, String])
   extends TypeSafe with AstNode[StartItem] {
@@ -119,47 +116,6 @@
   override def rewrite(f: (Expression) => Expression) = MergeNodeStartItem(inner.rewrite(f))
 }
 
-<<<<<<< HEAD
-=======
-case class MergeAst(patterns: Seq[AbstractPattern], onActions: Seq[OnAction]) extends UpdatingStartItem(PlaceHolder, "") {
-  override def rewrite(f: (Expression) => Expression) = MergeAst(patterns.map(_.rewrite(f)), onActions)
-
-  def nextStep(): Seq[MergeNodeAction] = {
-    val actionsMap = new mutable.HashMap[(String, Action), mutable.Set[UpdateAction]] with mutable.MultiMap[(String, Action), UpdateAction]
-
-    for (
-      actions <- onActions;
-      action <- actions.set) {
-       actionsMap.addBinding((actions.identifier, actions.verb), action)
-    }
-
-    patterns.map {
-      case ParsedEntity(name, _, props, labelsNames, _) =>
-        val labelPredicates = labelsNames.map(labelName => HasLabel(Identifier(name), labelName))
-        val propertyPredicates = props.map {
-          case (propertyKeyName, expression) => Equals(Nullable(Property(Identifier(name), PropertyKey(propertyKeyName))), expression)
-        }
-        val predicates = labelPredicates ++ propertyPredicates
-
-        val labelActions = labelsNames.map(labelName => LabelAction(Identifier(name), LabelSetOp, Seq(labelName)))
-        val propertyActions = props.map {
-          case (propertyKeyName, expression) => PropertySetAction(Property(Identifier(name), PropertyKey(propertyKeyName)), expression)
-        }
-
-        val actionsFromOnCreateClause = actionsMap.get((name, On.Create)).getOrElse(Set.empty)
-        val actionsFromOnMatchClause = actionsMap.get((name, On.Match)).getOrElse(Set.empty)
-
-        val onCreate: Seq[UpdateAction] = labelActions ++ propertyActions ++ actionsFromOnCreateClause
-
-        MergeNodeAction(name, predicates, onCreate, actionsFromOnMatchClause.toSeq, None)
-
-      case _                                            =>
-        throw new PatternException("MERGE only supports single node patterns")
-    }
-  }
-}
-
->>>>>>> 04b87d3c
 object NodeById {
   def apply(varName: String, id: Long*) = new NodeById(varName, Literal(id))
 }

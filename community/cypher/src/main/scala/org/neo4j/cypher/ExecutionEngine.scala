/**
 * Copyright (c) 2002-2013 "Neo Technology,"
 * Network Engine for Objects in Lund AB [http://neotechnology.com]
 *
 * This file is part of Neo4j.
 *
 * Neo4j is free software: you can redistribute it and/or modify
 * it under the terms of the GNU General Public License as published by
 * the Free Software Foundation, either version 3 of the License, or
 * (at your option) any later version.
 *
 * This program is distributed in the hope that it will be useful,
 * but WITHOUT ANY WARRANTY; without even the implied warranty of
 * MERCHANTABILITY or FITNESS FOR A PARTICULAR PURPOSE.  See the
 * GNU General Public License for more details.
 *
 * You should have received a copy of the GNU General Public License
 * along with this program.  If not, see <http://www.gnu.org/licenses/>.
 */
package org.neo4j.cypher

import internal.commands._
import internal.executionplan.ExecutionPlanBuilder
import internal.executionplan.verifiers.{IndexHintVerifier, Verifier}
import internal.LRUCache
import internal.spi.gdsimpl.TransactionBoundQueryContext
import scala.collection.JavaConverters._
import java.util.{Map => JavaMap}
import org.neo4j.kernel.{GraphDatabaseAPI, InternalAbstractGraphDatabase}
import org.neo4j.graphdb.GraphDatabaseService
import org.neo4j.graphdb.factory.GraphDatabaseSettings
import org.neo4j.kernel.impl.util.StringLogger


class ExecutionEngine(graph: GraphDatabaseService, logger: StringLogger = StringLogger.DEV_NULL) {

  checkScalaVersion()

  require(graph != null, "Can't work with a null graph database")

  val parser = createCorrectParser()
  val planBuilder = new ExecutionPlanBuilder(graph)

  private def createCorrectParser() = if (graph.isInstanceOf[InternalAbstractGraphDatabase]) {
    val database = graph.asInstanceOf[InternalAbstractGraphDatabase]
    database.getConfig.get(GraphDatabaseSettings.cypher_parser_version) match {
      case v:String => new CypherParser(v)
      case _ => new CypherParser()
    }
  } else {
    new CypherParser()
  }

  @throws(classOf[SyntaxException])
  def profile(query: String, params: Map[String, Any]): ExecutionResult = {
<<<<<<< HEAD
    logger.info(query)
    prepare(query).profile(queryContext, params)
=======
    logger.debug(query)
    prepare(query).profile(params)
>>>>>>> 77f21c49
  }

  @throws(classOf[SyntaxException])
  def profile(query: String, params: JavaMap[String, Any]): ExecutionResult = profile(query, params.asScala.toMap)

  @throws(classOf[SyntaxException])
  def profile(query: String): ExecutionResult = profile(query, Map[String, Any]())


  @throws(classOf[SyntaxException])
  def execute(query: String): ExecutionResult = execute(query, Map[String, Any]())

  @throws(classOf[SyntaxException])
  def execute(query: String, params: Map[String, Any]): ExecutionResult = {
<<<<<<< HEAD
    logger.info(query)
    prepare(query).execute(queryContext, params)
=======
    logger.debug(query)
    prepare(query).execute(params)
>>>>>>> 77f21c49
  }

  private def queryContext = new TransactionBoundQueryContext(graph.asInstanceOf[GraphDatabaseAPI])

  @throws(classOf[SyntaxException])
  def execute(query: String, params: JavaMap[String, Any]): ExecutionResult = execute(query, params.asScala.toMap)

  @throws(classOf[SyntaxException])
  def prepare(query: String): ExecutionPlan =  {
    val parsedQuery: AbstractQuery = parser.parse(query)
    verify(parsedQuery)
    executionPlanCache.getOrElseUpdate(query, planBuilder.build(parsedQuery))
  }

  def verify(query: AbstractQuery) {
    for (verifier <- verifiers)
      verifier.verify(query)
  }

  def isPrepared(query : String) : Boolean =
    executionPlanCache.containsKey(query)

  @throws(classOf[SyntaxException])
  @deprecated(message = "You should not parse queries manually any more. Use the execute(String) instead")
  def execute(query: AbstractQuery): ExecutionResult = execute(query, Map[String, Any]())

  @throws(classOf[SyntaxException])
  @deprecated(message = "You should not parse queries manually any more. Use the execute(String) instead")
  def execute(query: AbstractQuery, map: JavaMap[String, Any]): ExecutionResult = execute(query, map.asScala.toMap)

  @throws(classOf[SyntaxException])
  @deprecated(message = "You should not parse queries manually any more. Use the execute(String) instead")
  def execute(query: AbstractQuery, params: Map[String, Any]): ExecutionResult = {
    val ctx = new TransactionBoundQueryContext(graph.asInstanceOf[GraphDatabaseAPI])
    planBuilder.build(query).execute(ctx, params)
  }

  private def checkScalaVersion() {
    if (util.Properties.versionString.matches("^version 2.9.0")) {
      throw new Error("Cypher can only run with Scala 2.9.0. It looks like the Scala version is: " +
        util.Properties.versionString)
    }
  }

  private val executionPlanCache = new LRUCache[String, ExecutionPlan]( getQueryCacheSize() ) {}

  private def getQueryCacheSize() : Int = if (graph.isInstanceOf[InternalAbstractGraphDatabase]) {
    val database = graph.asInstanceOf[InternalAbstractGraphDatabase]
    database.getConfig.get(GraphDatabaseSettings.query_cache_size) match {
      case v:java.lang.Integer => v
      case _ => 100
    }
  } else {
    100
  }

  val verifiers:Seq[Verifier] = Seq(IndexHintVerifier)
}

<|MERGE_RESOLUTION|>--- conflicted
+++ resolved
@@ -53,13 +53,8 @@
 
   @throws(classOf[SyntaxException])
   def profile(query: String, params: Map[String, Any]): ExecutionResult = {
-<<<<<<< HEAD
-    logger.info(query)
+    logger.debug(query)
     prepare(query).profile(queryContext, params)
-=======
-    logger.debug(query)
-    prepare(query).profile(params)
->>>>>>> 77f21c49
   }
 
   @throws(classOf[SyntaxException])
@@ -74,13 +69,8 @@
 
   @throws(classOf[SyntaxException])
   def execute(query: String, params: Map[String, Any]): ExecutionResult = {
-<<<<<<< HEAD
-    logger.info(query)
+    logger.debug(query)
     prepare(query).execute(queryContext, params)
-=======
-    logger.debug(query)
-    prepare(query).execute(params)
->>>>>>> 77f21c49
   }
 
   private def queryContext = new TransactionBoundQueryContext(graph.asInstanceOf[GraphDatabaseAPI])

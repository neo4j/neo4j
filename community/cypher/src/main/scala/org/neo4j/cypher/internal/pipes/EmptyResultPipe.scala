/**
 * Copyright (c) 2002-2013 "Neo Technology,"
 * Network Engine for Objects in Lund AB [http://neotechnology.com]
 *
 * This file is part of Neo4j.
 *
 * Neo4j is free software: you can redistribute it and/or modify
 * it under the terms of the GNU General Public License as published by
 * the Free Software Foundation, either version 3 of the License, or
 * (at your option) any later version.
 *
 * This program is distributed in the hope that it will be useful,
 * but WITHOUT ANY WARRANTY; without even the implied warranty of
 * MERCHANTABILITY or FITNESS FOR A PARTICULAR PURPOSE.  See the
 * GNU General Public License for more details.
 *
 * You should have received a copy of the GNU General Public License
 * along with this program.  If not, see <http://www.gnu.org/licenses/>.
 */
package org.neo4j.cypher.internal.pipes

import org.neo4j.cypher.internal.symbols.SymbolTable
import org.neo4j.cypher.PlanDescription

class EmptyResultPipe(source: Pipe)
  extends PipeWithSource(source) {

  def createResults(state: QueryState) = {
    val iter = source.createResults(state)
    while(iter.hasNext) {
      iter.next()
    }

    Iterator()
  }

<<<<<<< HEAD
  override def executionPlanDescription(): String = source.executionPlanDescription() + "\nEmptyResult()"
=======
  override def executionPlanDescription = source.executionPlanDescription.andThen("EmptyResult")
>>>>>>> aba82832

  def dependencies = Seq()

  def deps = Map()

  def symbols = new SymbolTable()

  def throwIfSymbolsMissing(symbols: SymbolTable) {}
}<|MERGE_RESOLUTION|>--- conflicted
+++ resolved
@@ -34,11 +34,7 @@
     Iterator()
   }
 
-<<<<<<< HEAD
-  override def executionPlanDescription(): String = source.executionPlanDescription() + "\nEmptyResult()"
-=======
   override def executionPlanDescription = source.executionPlanDescription.andThen("EmptyResult")
->>>>>>> aba82832
 
   def dependencies = Seq()
 

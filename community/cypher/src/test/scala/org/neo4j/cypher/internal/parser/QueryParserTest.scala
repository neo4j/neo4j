/**
 * Copyright (c) 2002-2013 "Neo Technology,"
 * Network Engine for Objects in Lund AB [http://neotechnology.com]
 *
 * This file is part of Neo4j.
 *
 * Neo4j is free software: you can redistribute it and/or modify
 * it under the terms of the GNU General Public License as published by
 * the Free Software Foundation, either version 3 of the License, or
 * (at your option) any later version.
 *
 * This program is distributed in the hope that it will be useful,
 * but WITHOUT ANY WARRANTY; without even the implied warranty of
 * MERCHANTABILITY or FITNESS FOR A PARTICULAR PURPOSE.  See the
 * GNU General Public License for more details.
 *
 * You should have received a copy of the GNU General Public License
 * along with this program.  If not, see <http://www.gnu.org/licenses/>.
 */
package org.neo4j.cypher.internal.parser

import org.neo4j.cypher.internal.parser.v2_0.{StartAst, QueryParser}
import org.junit.Test
import org.neo4j.cypher.internal.commands.expressions._
import org.neo4j.cypher.internal.commands.values.TokenType._
import org.neo4j.cypher.internal.mutation.CreateNode
import org.neo4j.cypher.internal.commands.expressions.Literal
import org.neo4j.cypher.internal.commands.expressions.IdFunction
import org.neo4j.cypher.internal.commands.Equals
import org.neo4j.cypher.internal.commands.expressions.Multiply
import org.neo4j.cypher.internal.commands.CreateNodeStartItem
import org.neo4j.cypher.internal.commands.expressions.Property

class QueryParserTest extends QueryParser with ParserTest {

  @Test
  def shouldParseCreate() {
    implicit val parserToTest = afterWith

    parsing("create (b {age : a.age * 2}) ") shouldGive
      QueryStart.empty.copy(starts=StartAst(startItems = Seq(
        CreateNodeStartItem(
          CreateNode("b",
<<<<<<< HEAD
            Map("age" -> Multiply(Property(Identifier("a"), "age"), Literal(2.0))), Seq.empty, bare = false)))))
=======
            Map("age" -> Multiply(Property(Identifier("a"), PropertyKey("age")), Literal(2.0))), Seq.empty, bare = false))))
>>>>>>> 04b87d3c
  }


  @Test
  def shouldParseAfterWithWithWhere() {
    implicit val parserToTest = afterWith

    parsing("where ID(n) = 1") shouldGive
      QueryStart.empty.copy(predicate=Equals(IdFunction(Identifier("n")), Literal(1)))
  }
}<|MERGE_RESOLUTION|>--- conflicted
+++ resolved
@@ -41,11 +41,7 @@
       QueryStart.empty.copy(starts=StartAst(startItems = Seq(
         CreateNodeStartItem(
           CreateNode("b",
-<<<<<<< HEAD
-            Map("age" -> Multiply(Property(Identifier("a"), "age"), Literal(2.0))), Seq.empty, bare = false)))))
-=======
-            Map("age" -> Multiply(Property(Identifier("a"), PropertyKey("age")), Literal(2.0))), Seq.empty, bare = false))))
->>>>>>> 04b87d3c
+            Map("age" -> Multiply(Property(Identifier("a"), PropertyKey("age")), Literal(2.0))), Seq.empty, bare = false)))))
   }
 
 

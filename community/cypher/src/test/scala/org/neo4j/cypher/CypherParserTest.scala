--- conflicted
+++ resolved
@@ -1290,22 +1290,18 @@
   }
 
   @Test def filter() {
-<<<<<<< HEAD
-    test("start x = NODE(1) match p=x-[r]->z return filter(x in p : x.prop = 123)",
-=======
-    testAll("start x = NODE(1) match p=x-[r]->z return filter(x in p WHERE x.prop = 123)",
+    test("start x = NODE(1) match p=x-[r]->z return filter(x in p WHERE x.prop = 123)",
       Query.
         start(NodeById("x", 1)).
-        matches(RelatedTo("x", "z", "r", Seq(), Direction.OUTGOING, false, True())).
-        namedPaths(NamedPath("p", RelatedTo("x", "z", "r", Seq(), Direction.OUTGOING, false, True()))).
+        matches(RelatedTo("x", "z", "r", Seq(), Direction.OUTGOING, false )).
+        namedPaths(NamedPath("p", RelatedTo("x", "z", "r", Seq(), Direction.OUTGOING, false))).
         returns(
         ReturnItem(FilterFunction(Identifier("p"), "x", Equals(Property(Identifier("x"), "prop"), Literal(123))), "filter(x in p WHERE x.prop = 123)")
       ))
   }
 
   @Test def filterWithColon() {
-    testAll("start x = NODE(1) match p=x-[r]->z return filter(x in p : x.prop = 123)",
->>>>>>> c2b11f55
+    test("start x = NODE(1) match p=x-[r]->z return filter(x in p : x.prop = 123)",
       Query.
         start(NodeById("x", 1)).
         matches(RelatedTo("x", "z", "r", Seq(), Direction.OUTGOING, false)).
@@ -1316,22 +1312,22 @@
   }
 
   @Test def extractWithColon() {
-    testAll("start x = NODE(1) match p=x-[r]->z return extract(x in p : x.prop)",
+    test("start x = NODE(1) match p=x-[r]->z return extract(x in p : x.prop)",
       Query.
         start(NodeById("x", 1)).
-        matches(RelatedTo("x", "z", "r", Seq(), Direction.OUTGOING, false, True())).
-        namedPaths(NamedPath("p", RelatedTo("x", "z", "r", Seq(), Direction.OUTGOING, false, True()))).
+        matches(RelatedTo("x", "z", "r", Seq(), Direction.OUTGOING, false)).
+        namedPaths(NamedPath("p", RelatedTo("x", "z", "r", Seq(), Direction.OUTGOING, false))).
         returns(
         ReturnItem(ExtractFunction(Identifier("p"), "x", Property(Identifier("x"), "prop")), "extract(x in p : x.prop)")
       ))
   }
 
   @Test def extract() {
-    testFrom_1_8("start x = NODE(1) match p=x-[r]->z return extract(x in p | x.prop)",
+    test("start x = NODE(1) match p=x-[r]->z return extract(x in p | x.prop)",
       Query.
         start(NodeById("x", 1)).
-        matches(RelatedTo("x", "z", "r", Seq(), Direction.OUTGOING, false, True())).
-        namedPaths(NamedPath("p", RelatedTo("x", "z", "r", Seq(), Direction.OUTGOING, false, True()))).
+        matches(RelatedTo("x", "z", "r", Seq(), Direction.OUTGOING, false)).
+        namedPaths(NamedPath("p", RelatedTo("x", "z", "r", Seq(), Direction.OUTGOING, false))).
         returns(
         ReturnItem(ExtractFunction(Identifier("p"), "x", Property(Identifier("x"), "prop")), "extract(x in p | x.prop)")
       ))
@@ -1765,10 +1761,7 @@
       tail(secondQ).
       returns(ReturnItem(Identifier("p"), "p"))
 
-<<<<<<< HEAD
-    test(vPre2_0, "start a=node(0) match p = a-[r:REL]->b with p foreach(n in nodes(p) : set n.touched = true ) ", q)
-=======
-    testFrom_1_9("start a=node(0) match p = a-[r:REL]->b with p foreach(n in nodes(p) | set n.touched = true ) ", q)
+    test(vPre2_0, "start a=node(0) match p = a-[r:REL]->b with p foreach(n in nodes(p) | set n.touched = true ) ", q)
   }
 
   @Test def foreach_with_colon() {
@@ -1783,8 +1776,7 @@
       tail(secondQ).
       returns(ReturnItem(Identifier("p"), "p"))
 
-    testFrom_1_8("start a=node(0) match p = a-[r:REL]->b with p foreach(n in nodes(p) : set n.touched = true ) ", q)
->>>>>>> c2b11f55
+    test(vPre2_0, "start a=node(0) match p = a-[r:REL]->b with p foreach(n in nodes(p) : set n.touched = true ) ", q)
   }
 
   @Test def foreach_on_path() {

--- conflicted
+++ resolved
@@ -68,7 +68,17 @@
     </dependency>
     <dependency>
       <groupId>org.neo4j</groupId>
-<<<<<<< HEAD
+      <artifactId>neo4j-graph-matching</artifactId>
+    </dependency>
+    <dependency>
+      <groupId>org.neo4j</groupId>
+      <artifactId>neo4j-graph-algo</artifactId>
+    </dependency>
+
+    <!-- neo4j testing -->
+
+    <dependency>
+      <groupId>org.neo4j</groupId>
       <artifactId>neo4j-io</artifactId>
       <version>${project.version}</version>
       <type>test-jar</type>
@@ -76,21 +86,6 @@
     </dependency>
     <dependency>
       <groupId>org.neo4j</groupId>
-      <artifactId>neo4j-graphviz</artifactId>
-      <scope>test</scope>
-=======
-      <artifactId>neo4j-graph-matching</artifactId>
->>>>>>> d7d8b823
-    </dependency>
-    <dependency>
-      <groupId>org.neo4j</groupId>
-      <artifactId>neo4j-graph-algo</artifactId>
-    </dependency>
-
-    <!-- neo4j testing -->
-
-    <dependency>
-      <groupId>org.neo4j</groupId>
       <artifactId>neo4j-kernel</artifactId>
       <type>test-jar</type>
       <scope>test</scope>
@@ -105,10 +100,7 @@
     <dependency>
       <groupId>org.neo4j</groupId>
       <artifactId>neo4j-cypher-compiler-1.9</artifactId>
-<<<<<<< HEAD
       <version>2.0.4</version>
-=======
-      <version>2.0.3</version>
       <exclusions>
         <exclusion>
           <groupId>org.neo4j</groupId>
@@ -135,15 +127,11 @@
           <artifactId>scala-library</artifactId>
         </exclusion>
       </exclusions>
->>>>>>> d7d8b823
     </dependency>
     <dependency>
       <groupId>org.neo4j</groupId>
       <artifactId>neo4j-cypher-compiler-2.0</artifactId>
-<<<<<<< HEAD
       <version>2.0.4</version>
-=======
-      <version>2.0.3</version>
       <exclusions>
         <exclusion>
           <groupId>org.neo4j</groupId>
@@ -178,12 +166,45 @@
           <artifactId>opencsv</artifactId>
         </exclusion>
       </exclusions>
->>>>>>> d7d8b823
     </dependency>
     <dependency>
       <groupId>org.neo4j</groupId>
       <artifactId>neo4j-cypher-compiler-2.1</artifactId>
       <version>2.1.4</version>
+      <exclusions>
+        <exclusion>
+          <groupId>org.neo4j</groupId>
+          <artifactId>neo4j-kernel</artifactId>
+        </exclusion>
+        <exclusion>
+          <groupId>org.neo4j</groupId>
+          <artifactId>neo4j-lucene-index</artifactId>
+        </exclusion>
+        <exclusion>
+          <groupId>org.neo4j</groupId>
+          <artifactId>neo4j-graph-matching</artifactId>
+        </exclusion>
+        <exclusion>
+          <groupId>org.neo4j</groupId>
+          <artifactId>neo4j-graph-algo</artifactId>
+        </exclusion>
+        <exclusion>
+          <groupId>org.neo4j</groupId>
+          <artifactId>neo4j-cypher-commons</artifactId>
+        </exclusion>
+        <exclusion>
+          <groupId>org.scala-lang</groupId>
+          <artifactId>scala-library</artifactId>
+        </exclusion>
+        <exclusion>
+          <groupId>org.parboiled</groupId>
+          <artifactId>parboiled-scala_2.10</artifactId>
+        </exclusion>
+        <exclusion>
+          <groupId>net.sf.opencsv</groupId>
+          <artifactId>opencsv</artifactId>
+        </exclusion>
+      </exclusions>
     </dependency>
     <dependency>
       <groupId>org.neo4j</groupId>
@@ -207,12 +228,12 @@
           <artifactId>neo4j-graph-algo</artifactId>
         </exclusion>
         <exclusion>
-          <groupId>org.neo4j</groupId>
-          <artifactId>neo4j-cypher-commons</artifactId>
-        </exclusion>
-        <exclusion>
-          <groupId>org.scala-lang</groupId>
-          <artifactId>scala-library</artifactId>
+          <groupId>org.scala-lang</groupId>
+          <artifactId>scala-library</artifactId>
+        </exclusion>
+	<exclusion>
+          <artifactId>scala-reflect</artifactId>
+          <groupId>org.scala-lang</groupId>
         </exclusion>
         <exclusion>
           <groupId>org.parboiled</groupId>
@@ -222,6 +243,10 @@
           <groupId>net.sf.opencsv</groupId>
           <artifactId>opencsv</artifactId>
         </exclusion>
+	<exclusion>
+          <groupId>com.googlecode.concurrentlinkedhashmap</groupId>
+          <artifactId>concurrentlinkedhashmap-lru</artifactId>
+	</exclusion>
       </exclusions>
     </dependency>
 
@@ -237,6 +262,10 @@
 
     <!-- neo4j-cypher re-include excluded (with correct version) -->
 
+    <dependency>
+      <artifactId>scala-reflect</artifactId>
+      <groupId>org.scala-lang</groupId>
+    </dependency>
     <dependency>
       <groupId>org.parboiled</groupId>
       <artifactId>parboiled-scala_2.10</artifactId>

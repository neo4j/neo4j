--- conflicted
+++ resolved
@@ -48,14 +48,10 @@
 
   type MutableExpressionMapping3To4 = mutable.Map[(ExpressionV3_3, InputPositionV3_3), ExpressionV3_4]
 
-<<<<<<< HEAD
+  //noinspection ZeroIndexToHead
   private class LogicalPlanRewriter(solveds: Solveds,
                                     cardinalities: Cardinalities,
                                     val expressionMap: MutableExpressionMapping3To4 = new mutable.HashMap[(ExpressionV3_3, InputPositionV3_3), ExpressionV3_4],
-=======
-  //noinspection ZeroIndexToHead
-  private class LogicalPlanRewriter(val expressionMap: MutableExpressionMapping3To4 = new mutable.HashMap[(ExpressionV3_3, InputPositionV3_3), ExpressionV3_4],
->>>>>>> de1f7b0b
                                     val isImportant: ExpressionV3_3 => Boolean = _ => true)
     extends RewriterWithArgs {
 
@@ -91,7 +87,7 @@
             plan.minLength,
             plan.maxLength,
             children.last.asInstanceOf[Seq[(expressionsV3_4.LogicalVariable,expressionsV3_4.Expression)]]
-          )(new PlannerQueryWrapper(plan.solved))(SameId(Id(plan.assignedId.underlying)))
+          )(SameId(Id(plan.assignedId.underlying)))
         case (plan: plansV3_3.LogicalPlan, children: Seq[AnyRef]) =>
           convertVersion("v3_3", "v3_4", plan, children, SameId(Id(plan.assignedId.underlying)), classOf[IdGen])
 

/*
 * Copyright (c) 2002-2018 "Neo Technology,"
 * Network Engine for Objects in Lund AB [http://neotechnology.com]
 *
 * This file is part of Neo4j.
 *
 * Neo4j is free software: you can redistribute it and/or modify
 * it under the terms of the GNU General Public License as published by
 * the Free Software Foundation, either version 3 of the License, or
 * (at your option) any later version.
 *
 * This program is distributed in the hope that it will be useful,
 * but WITHOUT ANY WARRANTY; without even the implied warranty of
 * MERCHANTABILITY or FITNESS FOR A PARTICULAR PURPOSE.  See the
 * GNU General Public License for more details.
 *
 * You should have received a copy of the GNU General Public License
 * along with this program.  If not, see <http://www.gnu.org/licenses/>.
 */
package org.neo4j.cypher.internal.spi.v2_3

import org.neo4j.cypher.internal.compiler.v2_3.planner.logical.{Cardinality, Selectivity}
import org.neo4j.cypher.internal.compiler.v2_3.spi.{GraphStatistics, StatisticsCompletingGraphStatistics}
import org.neo4j.cypher.internal.frontend.v2_3.{LabelId, NameId, PropertyKeyId, RelTypeId}
import org.neo4j.kernel.api.ReadOperations
import org.neo4j.kernel.api.exceptions.index.IndexNotFoundKernelException
import org.neo4j.kernel.api.schema.index.SchemaIndexDescriptorFactory

object TransactionBoundGraphStatistics {
  def apply(ops: ReadOperations) = new StatisticsCompletingGraphStatistics(new BaseTransactionBoundGraphStatistics(ops))

  private class BaseTransactionBoundGraphStatistics(operations: ReadOperations) extends GraphStatistics {

    import NameId._

    def indexSelectivity(label: LabelId, property: PropertyKeyId): Option[Selectivity] =
      try {
<<<<<<< HEAD
        val indexDescriptor = SchemaIndexDescriptorFactory.forLabel(label, property)
=======
        val indexDescriptor = SchemaIndexDescriptorFactory.forLabel( label, property )
>>>>>>> 251e9a8d
        val labeledNodes = operations.countsForNodeWithoutTxState( label ).toDouble

        // Probability of any node with the given label, to have a property with a given value
        val indexEntrySelectivity = operations.indexUniqueValuesSelectivity(indexDescriptor)
        val frequencyOfNodesWithSameValue = 1.0 / indexEntrySelectivity
        val indexSelectivity = frequencyOfNodesWithSameValue / labeledNodes

        Selectivity.of(indexSelectivity)
      }
      catch {
        case e: IndexNotFoundKernelException => None
      }

    def indexPropertyExistsSelectivity(label: LabelId, property: PropertyKeyId): Option[Selectivity] =
      try {
<<<<<<< HEAD
        val indexDescriptor = SchemaIndexDescriptorFactory.forLabel(label, property)
=======
        val indexDescriptor = SchemaIndexDescriptorFactory.forLabel( label, property )
>>>>>>> 251e9a8d
        val labeledNodes = operations.countsForNodeWithoutTxState( label ).toDouble

        // Probability of any node with the given label, to have a given property
        val indexSize = operations.indexSize(indexDescriptor)
        val indexSelectivity = indexSize / labeledNodes

        Selectivity.of(indexSelectivity)
      }
      catch {
        case e: IndexNotFoundKernelException => None
      }

    def nodesWithLabelCardinality(labelId: Option[LabelId]): Cardinality =
      Cardinality(operations.countsForNodeWithoutTxState(labelId))

    def cardinalityByLabelsAndRelationshipType(fromLabel: Option[LabelId], relTypeId: Option[RelTypeId], toLabel: Option[LabelId]): Cardinality =
      Cardinality(operations.countsForRelationshipWithoutTxState(fromLabel, relTypeId, toLabel))
  }
}

<|MERGE_RESOLUTION|>--- conflicted
+++ resolved
@@ -35,11 +35,7 @@
 
     def indexSelectivity(label: LabelId, property: PropertyKeyId): Option[Selectivity] =
       try {
-<<<<<<< HEAD
-        val indexDescriptor = SchemaIndexDescriptorFactory.forLabel(label, property)
-=======
         val indexDescriptor = SchemaIndexDescriptorFactory.forLabel( label, property )
->>>>>>> 251e9a8d
         val labeledNodes = operations.countsForNodeWithoutTxState( label ).toDouble
 
         // Probability of any node with the given label, to have a property with a given value
@@ -55,11 +51,7 @@
 
     def indexPropertyExistsSelectivity(label: LabelId, property: PropertyKeyId): Option[Selectivity] =
       try {
-<<<<<<< HEAD
-        val indexDescriptor = SchemaIndexDescriptorFactory.forLabel(label, property)
-=======
         val indexDescriptor = SchemaIndexDescriptorFactory.forLabel( label, property )
->>>>>>> 251e9a8d
         val labeledNodes = operations.countsForNodeWithoutTxState( label ).toDouble
 
         // Probability of any node with the given label, to have a given property

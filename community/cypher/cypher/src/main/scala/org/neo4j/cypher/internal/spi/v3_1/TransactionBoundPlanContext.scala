/*
 * Copyright (c) 2002-2018 "Neo Technology,"
 * Network Engine for Objects in Lund AB [http://neotechnology.com]
 *
 * This file is part of Neo4j.
 *
 * Neo4j is free software: you can redistribute it and/or modify
 * it under the terms of the GNU General Public License as published by
 * the Free Software Foundation, either version 3 of the License, or
 * (at your option) any later version.
 *
 * This program is distributed in the hope that it will be useful,
 * but WITHOUT ANY WARRANTY; without even the implied warranty of
 * MERCHANTABILITY or FITNESS FOR A PARTICULAR PURPOSE.  See the
 * GNU General Public License for more details.
 *
 * You should have received a copy of the GNU General Public License
 * along with this program.  If not, see <http://www.gnu.org/licenses/>.
 */
package org.neo4j.cypher.internal.spi.v3_1

import java.util.Optional

import org.neo4j.cypher.MissingIndexException
import org.neo4j.cypher.internal.compiler.v3_1.InternalNotificationLogger
import org.neo4j.cypher.internal.compiler.v3_1.pipes.EntityProducer
import org.neo4j.cypher.internal.compiler.v3_1.pipes.matching.ExpanderStep
import org.neo4j.cypher.internal.compiler.v3_1.spi._
import org.neo4j.cypher.internal.frontend.v3_1.symbols.CypherType
import org.neo4j.cypher.internal.frontend.v3_1.{CypherExecutionException, symbols}
import org.neo4j.cypher.internal.runtime.interpreted.LastCommittedTxIdProvider
import org.neo4j.graphdb.Node
import org.neo4j.internal.kernel.api.exceptions.KernelException
import org.neo4j.internal.kernel.api.procs.Neo4jTypes.AnyType
import org.neo4j.internal.kernel.api.procs.{DefaultParameterValue, Neo4jTypes}
import org.neo4j.internal.kernel.api.{IndexReference, InternalIndexState, procs}
import org.neo4j.kernel.api.schema.SchemaDescriptorFactory
import org.neo4j.kernel.api.schema.constaints.ConstraintDescriptor
import org.neo4j.kernel.api.schema.index.IndexDescriptor.Type
import org.neo4j.kernel.api.schema.index.{IndexDescriptor => KernelIndexDescriptor}
import org.neo4j.procedure.Mode

import scala.collection.JavaConverters._

class TransactionBoundPlanContext(tc: TransactionalContextWrapper, logger: InternalNotificationLogger)
  extends TransactionBoundTokenContext(tc.kernelTransaction) with PlanContext with SchemaDescriptorTranslation {

  @Deprecated
  def getIndexRule(labelName: String, propertyKey: String): Option[SchemaTypes.IndexDescriptor] = evalOrNone {
    val labelId = getLabelId(labelName)
    val propertyKeyId = getPropertyKeyId(propertyKey)

    getOnlineIndex(tc.kernelTransaction.schemaRead.index(labelId, propertyKeyId))
  }


  def hasIndexRule(labelName: String): Boolean = {
    val labelId = getLabelId(labelName)

    val indexDescriptors = tc.kernelTransaction.schemaRead().indexesGetForLabel(labelId).asScala
    val onlineIndexDescriptors = indexDescriptors.flatMap(getOnlineIndex)

    onlineIndexDescriptors.nonEmpty
  }

  def getUniqueIndexRule(labelName: String, propertyKey: String): Option[SchemaTypes.IndexDescriptor] = evalOrNone {
    val labelId = getLabelId(labelName)
    val propertyKeyId = getPropertyKeyId(propertyKey)
    val ref = tc.kernelTransaction.schemaRead.index(labelId, propertyKeyId)

<<<<<<< HEAD
    val schema = tc.statement.readOperations().indexGetForSchema(SchemaDescriptorFactory.forLabel(labelId, propertyKeyId))

    if (schema.`type`() == Type.UNIQUE) getOnlineIndex(schema)
=======
    if (ref.isUnique) getOnlineIndex(ref)
>>>>>>> 678a860c
    else None
  }


  private def evalOrNone[T](f: => Option[T]): Option[T] =
    try { f } catch { case _: KernelException => None }

  private def getOnlineIndex(descriptor: IndexReference): Option[SchemaTypes.IndexDescriptor] =
    tc.kernelTransaction.schemaRead.indexGetState(descriptor) match {
      case InternalIndexState.ONLINE => Some(SchemaTypes.IndexDescriptor(descriptor.label(), descriptor.properties()(0)))
      case _                         => None
    }

  def getUniquenessConstraint(labelName: String, propertyKey: String): Option[SchemaTypes.UniquenessConstraint] = evalOrNone {
    val labelId = getLabelId(labelName)
    val propertyKeyId = getPropertyKeyId(propertyKey)

    import scala.collection.JavaConverters._
    tc.kernelTransaction.schemaRead.constraintsGetForSchema(
      SchemaDescriptorFactory.forLabel(labelId, propertyKeyId)
    ).asScala.collectFirst {
      case constraint: ConstraintDescriptor if constraint.enforcesUniqueness() =>
        SchemaTypes.UniquenessConstraint(labelId, propertyKeyId)
    }
  }

  override def hasPropertyExistenceConstraint(labelName: String, propertyKey: String): Boolean = {
    try {
      val labelId = getLabelId(labelName)
      val propId = getPropertyKeyId(propertyKey)
      tc.kernelTransaction.schemaRead().constraintsGetForSchema(SchemaDescriptorFactory.forLabel(labelId, propId)).hasNext
    } catch {
      case _: KernelException => false
    }
  }

  def checkNodeIndex(idxName: String) {
    if (!tc.kernelTransaction.indexRead().nodeExplicitIndexesGetAll().contains(idxName)) {
      throw new MissingIndexException(idxName)
    }
  }

  def checkRelIndex(idxName: String)  {
    if (!tc.kernelTransaction.indexRead().relationshipExplicitIndexesGetAll().contains(idxName)) {
      throw new MissingIndexException(idxName)
    }
  }

  def getOrCreateFromSchemaState[T](key: Any, f: => T): T = {
    val javaCreator = new java.util.function.Function[Any, T]() {
      def apply(key: Any) = f
    }
    tc.kernelTransaction.schemaRead().schemaStateGetOrCreate(key, javaCreator)
  }


  // Legacy traversal matchers (pre-Ronja) (These were moved out to remove the dependency on the kernel)
  override def monoDirectionalTraversalMatcher(steps: ExpanderStep, start: EntityProducer[Node]) =
    new MonoDirectionalTraversalMatcher(steps, start)

  override def bidirectionalTraversalMatcher(steps: ExpanderStep,
                                             start: EntityProducer[Node],
                                             end: EntityProducer[Node]) =
    new BidirectionalTraversalMatcher(steps, start, end)

  val statistics: GraphStatistics =
    InstrumentedGraphStatistics(TransactionBoundGraphStatistics(tc.kernelTransaction.dataRead(), tc.kernelTransaction.schemaRead()), new MutableGraphStatisticsSnapshot())

  val txIdProvider = LastCommittedTxIdProvider(tc.graph)

  override def procedureSignature(name: QualifiedName) = {
    val kn = new procs.QualifiedName(name.namespace.asJava, name.name)
    val procedures = tc.tc.kernelTransaction().procedures()
    val handle = procedures.procedureGet(kn)
    val signature = handle.signature()
    val input = signature.inputSignature().asScala
      .map(s => FieldSignature(s.name(), asCypherType(s.neo4jType()), asOption(s.defaultValue()).map(asCypherValue)))
      .toIndexedSeq
    val output = if (signature.isVoid) None else Some(
      signature.outputSignature().asScala.map(s => FieldSignature(s.name(), asCypherType(s.neo4jType()))).toIndexedSeq)
    val deprecationInfo = asOption(signature.deprecated())
    val mode = asCypherProcMode(signature.mode(), signature.allowed())
    val description = asOption(signature.description())

    ProcedureSignature(name, input, output, deprecationInfo, mode, description)
  }

  override def functionSignature(name: QualifiedName): Option[UserFunctionSignature] = {
    val kn = new procs.QualifiedName(name.namespace.asJava, name.name)
  val procedures = tc.tc.kernelTransaction().procedures()
  val func = procedures.functionGet(kn)

  val (fcn, aggregation) = if (func != null) (func, false)
  else (procedures.aggregationFunctionGet(kn), true)
  if (fcn == null) None
  else {
    val signature = fcn.signature()
    val input = signature.inputSignature().asScala
      .map(s => FieldSignature(s.name(), asCypherType(s.neo4jType()), asOption(s.defaultValue()).map(asCypherValue)))
      .toIndexedSeq
    val output = asCypherType(signature.outputType())
    val deprecationInfo = asOption(signature.deprecated())
    val description = asOption(signature.description())
    Some(UserFunctionSignature(name, input, output, deprecationInfo,
                               signature.allowed(), description))
  }
}

  private def asOption[T](optional: Optional[T]): Option[T] = if (optional.isPresent) Some(optional.get()) else None

  private def asCypherProcMode(mode: Mode, allowed: Array[String]): ProcedureAccessMode = mode match {
    case Mode.READ => ProcedureReadOnlyAccess(allowed)
    case Mode.DEFAULT => ProcedureReadOnlyAccess(allowed)
    case Mode.WRITE => ProcedureReadWriteAccess(allowed)
    case Mode.SCHEMA => ProcedureSchemaWriteAccess(allowed)
    case Mode.DBMS => ProcedureDbmsAccess(allowed)

    case _ => throw new CypherExecutionException(
      "Unable to execute procedure, because it requires an unrecognized execution mode: " + mode.name(), null )
  }

  private def asCypherValue(neo4jValue: DefaultParameterValue) = CypherValue(neo4jValue.value, asCypherType(neo4jValue.neo4jType()))

  private def asCypherType(neoType: AnyType): CypherType = neoType match {
    case Neo4jTypes.NTString => symbols.CTString
    case Neo4jTypes.NTInteger => symbols.CTInteger
    case Neo4jTypes.NTFloat => symbols.CTFloat
    case Neo4jTypes.NTNumber => symbols.CTNumber
    case Neo4jTypes.NTBoolean => symbols.CTBoolean
    case l: Neo4jTypes.ListType => symbols.CTList(asCypherType(l.innerType()))
    case Neo4jTypes.NTPoint => symbols.CTPoint
    case Neo4jTypes.NTNode => symbols.CTNode
    case Neo4jTypes.NTRelationship => symbols.CTRelationship
    case Neo4jTypes.NTPath => symbols.CTPath
    case Neo4jTypes.NTGeometry => symbols.CTGeometry
    case Neo4jTypes.NTMap => symbols.CTMap
    case Neo4jTypes.NTAny => symbols.CTAny
    case Neo4jTypes.NTDateTime => symbols.CTAny
    case Neo4jTypes.NTLocalDateTime => symbols.CTAny
    case Neo4jTypes.NTDate => symbols.CTAny
    case Neo4jTypes.NTTime => symbols.CTAny
    case Neo4jTypes.NTLocalTime => symbols.CTAny
    case Neo4jTypes.NTDuration => symbols.CTAny
  }

  override def notificationLogger(): InternalNotificationLogger = logger
}<|MERGE_RESOLUTION|>--- conflicted
+++ resolved
@@ -68,13 +68,7 @@
     val propertyKeyId = getPropertyKeyId(propertyKey)
     val ref = tc.kernelTransaction.schemaRead.index(labelId, propertyKeyId)
 
-<<<<<<< HEAD
-    val schema = tc.statement.readOperations().indexGetForSchema(SchemaDescriptorFactory.forLabel(labelId, propertyKeyId))
-
-    if (schema.`type`() == Type.UNIQUE) getOnlineIndex(schema)
-=======
     if (ref.isUnique) getOnlineIndex(ref)
->>>>>>> 678a860c
     else None
   }
 

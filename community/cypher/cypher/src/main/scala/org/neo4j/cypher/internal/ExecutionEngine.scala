--- conflicted
+++ resolved
@@ -224,31 +224,23 @@
       queryService, GraphDatabaseSettings.forbid_exhaustive_shortestpath,
       GraphDatabaseSettings.forbid_exhaustive_shortestpath.getDefaultValue.toBoolean
     )
-<<<<<<< HEAD
-    if (((version != CypherVersion.v2_3) || (version != CypherVersion.v3_1) || (version != CypherVersion.v3_2)) &&
-=======
     val errorIfShortestPathHasCommonNodesAtRuntime = optGraphSetting[java.lang.Boolean](
       queryService, GraphDatabaseSettings.forbid_shortestpath_common_nodes,
       GraphDatabaseSettings.forbid_shortestpath_common_nodes.getDefaultValue.toBoolean
     )
 
-    if (((version != CypherVersion.v2_3) || (version != CypherVersion.v3_0) || (version != CypherVersion.v3_1)) &&
->>>>>>> fc44f904
+    if (((version != CypherVersion.v2_3) || (version != CypherVersion.v3_1) || (version != CypherVersion.v3_2)) &&
       (planner == CypherPlanner.greedy || planner == CypherPlanner.idp || planner == CypherPlanner.dp)) {
       val message = s"Cannot combine configurations: ${GraphDatabaseSettings.cypher_parser_version.name}=${version.name} " +
         s"with ${GraphDatabaseSettings.cypher_planner.name} = ${planner.name}"
       log.error(message)
       throw new IllegalStateException(message)
     }
-<<<<<<< HEAD
 
     val compatibilityCache = new CompatibilityCache(compatibilityFactory)
     new CompilerEngineDelegator(queryService, kernel, kernelMonitors, version, planner, runtime,
       useErrorsOverWarnings, idpMaxTableSize, idpIterationDuration, errorIfShortestPathFallbackUsedAtRuntime,
-      logProvider, compatibilityCache)
-=======
-    new CypherCompiler(queryService, kernel, kernelMonitors, version, planner, runtime, useErrorsOverWarnings, idpMaxTableSize, idpIterationDuration, errorIfShortestPathFallbackUsedAtRuntime, errorIfShortestPathHasCommonNodesAtRuntime, logProvider)
->>>>>>> fc44f904
+      errorIfShortestPathHasCommonNodesAtRuntime, logProvider, compatibilityCache)
   }
 
   private def getPlanCacheSize: Int =

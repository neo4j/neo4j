--- conflicted
+++ resolved
@@ -19,17 +19,11 @@
  */
 package org.neo4j.cypher.internal
 
-<<<<<<< HEAD
 import org.neo4j.cypher.CypherVersion._
 import org.neo4j.cypher._
 import org.neo4j.cypher.internal.compatibility._
-import org.neo4j.cypher.internal.compiler.v2_3.{RulePlannerName, CostPlannerName, IDPPlannerName, ConservativePlannerName, PlannerName, InternalNotificationLogger, RecordingNotificationLogger, devNullLogger}
-=======
-import org.neo4j.cypher.InvalidArgumentException
-import org.neo4j.cypher.CypherVersion
-import org.neo4j.cypher.internal.compatibility._
-import org.neo4j.cypher.internal.compiler.v2_2._
->>>>>>> 6071538f
+import org.neo4j.cypher.internal.compiler.v2_2.{ConservativePlanner => ConservativePlanner2_2, IDPPlanner => IDPPlanner2_2, CostPlanner => CostPlanner2_2}
+import org.neo4j.cypher.internal.compiler.v2_3.{DPPlannerName, RulePlannerName, CostPlannerName, IDPPlannerName, ConservativePlannerName, PlannerName, InternalNotificationLogger, RecordingNotificationLogger, devNullLogger}
 import org.neo4j.graphdb.GraphDatabaseService
 import org.neo4j.graphdb.factory.GraphDatabaseSettings
 import org.neo4j.helpers.Clock
@@ -70,23 +64,17 @@
   private val compatibilityFor2_0 = CompatibilityFor2_0(graph, queryCacheSize, kernelMonitors)
   private val compatibilityFor2_1 = CompatibilityFor2_1(graph, queryCacheSize, kernelMonitors, kernelAPI)
   private val compatibilityFor2_2Rule = CompatibilityFor2_2Rule(graph, queryCacheSize, STATISTICS_DIVERGENCE_THRESHOLD, queryPlanTTL, CLOCK, kernelMonitors, kernelAPI)
-<<<<<<< HEAD
-  private val compatibilityFor2_2Cost = CompatibilityFor2_2Cost(graph, queryCacheSize, STATISTICS_DIVERGENCE_THRESHOLD, queryPlanTTL, CLOCK, kernelMonitors, kernelAPI, logger)
-  private val compatibilityFor2_2IDP = CompatibilityFor2_2IDP(graph, queryCacheSize, STATISTICS_DIVERGENCE_THRESHOLD, queryPlanTTL, CLOCK, kernelMonitors, kernelAPI, logger)
-  private val compatibilityFor2_2 = CompatibilityFor2_2Conservative(graph, queryCacheSize, STATISTICS_DIVERGENCE_THRESHOLD, queryPlanTTL, CLOCK, kernelMonitors, kernelAPI, logger)
+  private val compatibilityFor2_2Cost = CompatibilityFor2_2Cost(graph, queryCacheSize, STATISTICS_DIVERGENCE_THRESHOLD, queryPlanTTL, CLOCK, kernelMonitors, kernelAPI, logger, ConservativePlanner2_2)
+  private val compatibilityFor2_2IDP = CompatibilityFor2_2Cost(graph, queryCacheSize, STATISTICS_DIVERGENCE_THRESHOLD, queryPlanTTL, CLOCK, kernelMonitors, kernelAPI, logger, IDPPlanner2_2)
+  private val compatibilityFor2_2 = CompatibilityFor2_2Cost(graph, queryCacheSize, STATISTICS_DIVERGENCE_THRESHOLD, queryPlanTTL, CLOCK, kernelMonitors, kernelAPI, logger, CostPlanner2_2)
   private val compatibilityFor2_3Rule = CompatibilityFor2_3Rule(graph, queryCacheSize, STATISTICS_DIVERGENCE_THRESHOLD, queryPlanTTL, CLOCK, kernelMonitors, kernelAPI, notificationLoggerBuilder)
-  private val compatibilityFor2_3Cost = CompatibilityFor2_3Cost(graph, queryCacheSize, STATISTICS_DIVERGENCE_THRESHOLD, queryPlanTTL, CLOCK, kernelMonitors, kernelAPI, logger, notificationLoggerBuilder)
-  private val compatibilityFor2_3IDP = CompatibilityFor2_3IDP(graph, queryCacheSize, STATISTICS_DIVERGENCE_THRESHOLD, queryPlanTTL, CLOCK, kernelMonitors, kernelAPI, logger,notificationLoggerBuilder)
-  private val compatibilityFor2_3 = CompatibilityFor2_3Conservative(graph, queryCacheSize, STATISTICS_DIVERGENCE_THRESHOLD, queryPlanTTL, CLOCK, kernelMonitors, kernelAPI, logger, notificationLoggerBuilder)
+  private val compatibilityFor2_3Cost = CompatibilityFor2_3Cost(graph, queryCacheSize, STATISTICS_DIVERGENCE_THRESHOLD, queryPlanTTL, CLOCK, kernelMonitors, kernelAPI, logger, notificationLoggerBuilder, CostPlannerName)
+  private val compatibilityFor2_3IDP = CompatibilityFor2_3Cost(graph, queryCacheSize, STATISTICS_DIVERGENCE_THRESHOLD, queryPlanTTL, CLOCK, kernelMonitors, kernelAPI, logger, notificationLoggerBuilder, IDPPlannerName)
+  private val compatibilityFor2_3DP = CompatibilityFor2_3Cost(graph, queryCacheSize, STATISTICS_DIVERGENCE_THRESHOLD, queryPlanTTL, CLOCK, kernelMonitors, kernelAPI, logger, notificationLoggerBuilder, DPPlannerName)
+  private val compatibilityFor2_3 = CompatibilityFor2_3Cost(graph, queryCacheSize, STATISTICS_DIVERGENCE_THRESHOLD, queryPlanTTL, CLOCK, kernelMonitors, kernelAPI, logger, notificationLoggerBuilder, ConservativePlannerName)
+
 
   private final val LEGACY_VERSION: Set[CypherVersion] = Set(v1_9, v2_0, v2_1)
-
-=======
-  private val compatibilityFor2_2Cost = CompatibilityFor2_2Cost(graph, queryCacheSize, STATISTICS_DIVERGENCE_THRESHOLD, queryPlanTTL, CLOCK, kernelMonitors, kernelAPI, logger, CostPlannerName)
-  private val compatibilityFor2_2IDP = CompatibilityFor2_2Cost(graph, queryCacheSize, STATISTICS_DIVERGENCE_THRESHOLD, queryPlanTTL, CLOCK, kernelMonitors, kernelAPI, logger, IDPPlannerName)
-  private val compatibilityFor2_2DP = CompatibilityFor2_2Cost(graph, queryCacheSize, STATISTICS_DIVERGENCE_THRESHOLD, queryPlanTTL, CLOCK, kernelMonitors, kernelAPI, logger, DPPlannerName)
-  private val compatibilityFor2_2 = CompatibilityFor2_2Cost(graph, queryCacheSize, STATISTICS_DIVERGENCE_THRESHOLD, queryPlanTTL, CLOCK, kernelMonitors, kernelAPI, logger, ConservativePlannerName)
->>>>>>> 6071538f
 
   @throws(classOf[SyntaxException])
   def preParseQuery(queryText: String): PreParsedQuery = {
@@ -101,10 +89,10 @@
     val planner = preParsedQuery.planner
 
     (version, planner) match {
-<<<<<<< HEAD
       case (CypherVersion.v2_3, ConservativePlannerName) => compatibilityFor2_3.produceParsedQuery(preParsedQuery)
       case (CypherVersion.v2_3, CostPlannerName)         => compatibilityFor2_3Cost.produceParsedQuery(preParsedQuery)
       case (CypherVersion.v2_3, IDPPlannerName)          => compatibilityFor2_3IDP.produceParsedQuery(preParsedQuery)
+      case (CypherVersion.v2_3, DPPlannerName)           => compatibilityFor2_3DP.produceParsedQuery(preParsedQuery)
       case (CypherVersion.v2_3, RulePlannerName)         => compatibilityFor2_3Rule.produceParsedQuery(preParsedQuery)
       case (CypherVersion.v2_2, ConservativePlannerName) => compatibilityFor2_2.produceParsedQuery(preParsedQuery.statement)
       case (CypherVersion.v2_2, CostPlannerName)         => compatibilityFor2_2Cost.produceParsedQuery(preParsedQuery.statement)
@@ -114,17 +102,6 @@
       case (CypherVersion.v2_1, _)                   => compatibilityFor2_1.parseQuery(preParsedQuery.statement)
       case (CypherVersion.v2_0, _)                   => compatibilityFor2_0.parseQuery(preParsedQuery.statement)
       case (CypherVersion.v1_9, _)                   => compatibilityFor1_9.parseQuery(preParsedQuery.statement)
-=======
-      case (CypherVersion.v2_2, ConservativePlannerName) => compatibilityFor2_2.produceParsedQuery(statementAsText)
-      case (CypherVersion.v2_2, CostPlannerName)         => compatibilityFor2_2Cost.produceParsedQuery(statementAsText)
-      case (CypherVersion.v2_2, IDPPlannerName)          => compatibilityFor2_2IDP.produceParsedQuery(statementAsText)
-      case (CypherVersion.v2_2, DPPlannerName)           => compatibilityFor2_2DP.produceParsedQuery(statementAsText)
-      case (CypherVersion.v2_2, RulePlannerName)         => compatibilityFor2_2Rule.produceParsedQuery(statementAsText)
-      case (CypherVersion.v2_2, _)                   => compatibilityFor2_2.produceParsedQuery(statementAsText)
-      case (CypherVersion.v2_1, _)                   => compatibilityFor2_1.parseQuery(statementAsText)
-      case (CypherVersion.v2_0, _)                   => compatibilityFor2_0.parseQuery(statementAsText)
-      case (CypherVersion.v1_9, _)                   => compatibilityFor1_9.parseQuery(statementAsText)
->>>>>>> 6071538f
     }
   }
 

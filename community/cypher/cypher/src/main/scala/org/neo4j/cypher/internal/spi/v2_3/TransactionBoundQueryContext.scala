--- conflicted
+++ resolved
@@ -353,12 +353,8 @@
     JavaConversionSupport.mapToScalaENFXSafe(scan(DefaultIndexReference.general(index.labelId, index.propertyId)))(nodeOps.getByIdIfExists)
 
   override def lockingExactUniqueIndexSearch(index: SchemaTypes.IndexDescriptor, value: Any): Option[Node] = {
-<<<<<<< HEAD
-    val nodeId: Long = tc.statement.readOperations().nodeGetFromUniqueIndexSeek(cypherToKernel(index), IndexQuery.exact(index.propertyId, Values.of(value)))
-=======
     val nodeId: Long = tc.dataRead.nodeUniqueIndexSeek(DefaultIndexReference.general(index.labelId, index.propertyId),
                                                        IndexQuery.exact(index.propertyId, Values.of(value)))
->>>>>>> 678a860c
     if (StatementConstants.NO_SUCH_NODE == nodeId) None else Some(nodeOps.getById(nodeId))
   }
 

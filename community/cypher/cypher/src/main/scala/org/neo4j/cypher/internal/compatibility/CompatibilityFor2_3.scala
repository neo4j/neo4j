/*
 * Copyright (c) 2002-2015 "Neo Technology,"
 * Network Engine for Objects in Lund AB [http://neotechnology.com]
 *
 * This file is part of Neo4j.
 *
 * Neo4j is free software: you can redistribute it and/or modify
 * it under the terms of the GNU General Public License as published by
 * the Free Software Foundation, either version 3 of the License, or
 * (at your option) any later version.
 *
 * This program is distributed in the hope that it will be useful,
 * but WITHOUT ANY WARRANTY; without even the implied warranty of
 * MERCHANTABILITY or FITNESS FOR A PARTICULAR PURPOSE.  See the
 * GNU General Public License for more details.
 *
 * You should have received a copy of the GNU General Public License
 * along with this program.  If not, see <http://www.gnu.org/licenses/>.
 */
package org.neo4j.cypher.internal.compatibility

import java.io.PrintWriter
import java.util

import org.neo4j.cypher._
import org.neo4j.cypher.internal._
import org.neo4j.cypher.internal.compiler.{v3_0, v2_3}
import org.neo4j.cypher.internal.compiler.v2_3.executionplan.{ExecutionPlan => ExecutionPlan_v2_3, InternalExecutionResult}
import org.neo4j.cypher.internal.compiler.v2_3.planDescription.InternalPlanDescription.Arguments._
import org.neo4j.cypher.internal.compiler.v2_3.planDescription.{Argument, InternalPlanDescription, PlanDescriptionArgumentSerializer}
import org.neo4j.cypher.internal.compiler.v2_3.spi.{PlanContext, QueryContext}
import org.neo4j.cypher.internal.compiler.v2_3.tracing.rewriters.RewriterStepSequencer
import org.neo4j.cypher.internal.compiler.v2_3.{CypherCompilerFactory, DPPlannerName, ExplainMode => ExplainModev2_3, GreedyPlannerName, IDPPlannerName, InfoLogger, Monitors, NormalMode => NormalModev2_3, PlannerName, ProfileMode => ProfileModev2_3, _}
import org.neo4j.cypher.internal.frontend.v2_3.notification.{InternalNotification, LegacyPlannerNotification, PlannerUnsupportedNotification, RuntimeUnsupportedNotification, _}
import org.neo4j.cypher.internal.frontend.v2_3.spi.MapToPublicExceptions
import org.neo4j.cypher.internal.frontend.v2_3.{CypherException => InternalCypherException}
import org.neo4j.cypher.internal.spi.v2_3.{GeneratedQueryStructure, TransactionBoundGraphStatistics, TransactionBoundPlanContext, TransactionBoundQueryContext}
import org.neo4j.cypher.javacompat.ProfilerStatistics
import org.neo4j.graphdb.Result.ResultVisitor
import org.neo4j.graphdb.impl.notification.{NotificationCode, NotificationDetail}
import org.neo4j.graphdb.{GraphDatabaseService, InputPosition, QueryExecutionType, ResourceIterator}
import org.neo4j.helpers.Clock
import org.neo4j.kernel.GraphDatabaseAPI
import org.neo4j.kernel.api.{KernelAPI, Statement}
import org.neo4j.kernel.impl.query.{QueryExecutionMonitor, QuerySession}
import org.neo4j.kernel.monitoring.{Monitors => KernelMonitors}
import org.neo4j.logging.Log

import scala.collection.JavaConverters._
import scala.reflect.ClassTag
import scala.util.Try

object helpersv2_3 {
  implicit def monitorFailure(t: Throwable)(implicit monitor: QueryExecutionMonitor, session: QuerySession): Unit = {
    monitor.endFailure(session, t)
  }
}

object exceptionHandlerFor2_3 extends MapToPublicExceptions[CypherException] {
  def syntaxException(message: String, query: String, offset: Option[Int], cause: Throwable) = new SyntaxException(message, query, offset, cause)

  def arithmeticException(message: String, cause: Throwable) = new ArithmeticException(message, cause)

  def profilerStatisticsNotReadyException(cause: Throwable) = {
    throw new ProfilerStatisticsNotReadyException(cause)
  }

  def incomparableValuesException(lhs: String, rhs: String, cause: Throwable) = new IncomparableValuesException(lhs, rhs, cause)

  def unknownLabelException(s: String, cause: Throwable) = new UnknownLabelException(s, cause)

  def patternException(message: String, cause: Throwable) = new PatternException(message, cause)

  def invalidArgumentException(message: String, cause: Throwable) = new InvalidArgumentException(message, cause)

  def mergeConstraintConflictException(message: String, cause: Throwable) = new MergeConstraintConflictException(message, cause)

  def internalException(message: String, cause: Exception) = new InternalException(message, cause)

  def loadCsvStatusWrapCypherException(extraInfo: String, cause: InternalCypherException) =
    new LoadCsvStatusWrapCypherException(extraInfo, cause.mapToPublic(exceptionHandlerFor2_3))

  def loadExternalResourceException(message: String, cause: Throwable) = throw new LoadExternalResourceException(message, cause)

  def parameterNotFoundException(message: String, cause: Throwable) = throw new ParameterNotFoundException(message, cause)

  def uniquePathNotUniqueException(message: String, cause: Throwable) = throw new UniquePathNotUniqueException(message, cause)

  def entityNotFoundException(message: String, cause: Throwable) = throw new EntityNotFoundException(message, cause)

  def hintException(message: String, cause: Throwable) = throw new HintException(message, cause)

  def cypherTypeException(message: String, cause: Throwable) = throw new CypherTypeException(message, cause)

  def cypherExecutionException(message: String, cause: Throwable) = throw new CypherExecutionException(message, cause)

  def labelScanHintException(variable: String, label: String, message: String, cause: Throwable) = throw new LabelScanHintException(variable, label, message, cause)

  def invalidSemanticException(message: String, cause: Throwable) = throw new InvalidSemanticsException(message, cause)

  def parameterWrongTypeException(message: String, cause: Throwable) = throw new ParameterWrongTypeException(message, cause)

  def nodeStillHasRelationshipsException(nodeId: Long, cause: Throwable) = throw new NodeStillHasRelationshipsException(nodeId, cause)

  def indexHintException(variable: String, label: String, property: String, message: String, cause: Throwable) = throw new IndexHintException(variable, label, property, message, cause)

  def joinHintException(variable: String, message: String, cause: Throwable) = throw new JoinHintException(variable, message, cause)

  def periodicCommitInOpenTransactionException(cause: Throwable) = throw new PeriodicCommitInOpenTransactionException(cause)

  def failedIndexException(indexName: String, cause: Throwable): CypherException = throw new FailedIndexException(indexName, cause)

  def runSafely[T](body: => T)(implicit f: Throwable => Unit = (_) => ()) = {
    try {
      body
    }
    catch {
      case e: InternalCypherException =>
        f(e)
        throw e.mapToPublic(exceptionHandlerFor2_3)
      case e: Throwable =>
        f(e)
        throw e
    }
  }
}

case class WrappedMonitors2_3(kernelMonitors: KernelMonitors) extends Monitors {
  def addMonitorListener[T](monitor: T, tags: String*) {
    kernelMonitors.addMonitorListener(monitor, tags: _*)
  }

  def newMonitor[T <: AnyRef : ClassTag](tags: String*): T = {
    val clazz = implicitly[ClassTag[T]].runtimeClass.asInstanceOf[Class[T]]
    kernelMonitors.newMonitor(clazz, tags: _*)
  }
}

trait CompatibilityFor2_3 {
  import org.neo4j.cypher.internal.compatibility.helpersv2_3._

  val graph: GraphDatabaseService
  val queryCacheSize: Int
  val kernelMonitors: KernelMonitors
  val kernelAPI: KernelAPI

  protected val rewriterSequencer: (String) => RewriterStepSequencer = {
    import org.neo4j.cypher.internal.compiler.v2_3.tracing.rewriters.RewriterStepSequencer._
    import org.neo4j.helpers.Assertion._

    if (assertionsEnabled()) newValidating else newPlain
  }

  protected val compiler: v2_3.CypherCompiler

  implicit val executionMonitor = kernelMonitors.newMonitor(classOf[QueryExecutionMonitor])

  def produceParsedQuery(preParsedQuery: PreParsedQuery, tracer: CompilationPhaseTracer) = {
<<<<<<< HEAD
    import org.neo4j.cypher.internal.helpers.wrappersFor2_3._

    val preparedQueryForV_2_3 = Try(compiler.prepareQuery(preParsedQuery.statement, preParsedQuery.rawStatement, as2_3(preParsedQuery.notificationLogger), Some(as2_3(preParsedQuery.offset)), tracer))
=======
    val preparedQueryForV_2_3 =
      Try(compiler.prepareQuery(preParsedQuery.statement,
                                preParsedQuery.rawStatement,
                                preParsedQuery.notificationLogger,
                                preParsedQuery.planner.name,
                                Some(preParsedQuery.offset), tracer))
>>>>>>> 794a20a6
    new ParsedQuery {
      def isPeriodicCommit = preparedQueryForV_2_3.map(_.isPeriodicCommit).getOrElse(false)

      def plan(statement: Statement, tracer: v3_0.CompilationPhaseTracer): (ExecutionPlan, Map[String, Any]) = exceptionHandlerFor2_3.runSafely {
        val planContext: PlanContext = new TransactionBoundPlanContext(statement, graph)
        val (planImpl, extractedParameters) = compiler.planPreparedQuery(preparedQueryForV_2_3.get, planContext, as2_3(tracer))

        // Log notifications/warnings from planning
        planImpl.notifications.map(as3_0).foreach(preParsedQuery.notificationLogger += _)

        (new ExecutionPlanWrapper(planImpl), extractedParameters)
      }

      override def hasErrors = preparedQueryForV_2_3.isFailure
    }
  }

  class ExecutionPlanWrapper(inner: ExecutionPlan_v2_3) extends ExecutionPlan {

    private def queryContext(graph: GraphDatabaseAPI, txInfo: TransactionInfo): QueryContext = {
      val ctx = new TransactionBoundQueryContext(graph, txInfo.tx, txInfo.isTopLevelTx, txInfo.statement)
      new ExceptionTranslatingQueryContextFor2_3(ctx)
    }

    def run(graph: GraphDatabaseAPI, txInfo: TransactionInfo, executionMode: CypherExecutionMode, params: Map[String, Any], session: QuerySession): ExtendedExecutionResult = {
      implicit val s = session
      val innerExecutionMode = executionMode match {
        case CypherExecutionMode.explain => ExplainModev2_3
        case CypherExecutionMode.profile => ProfileModev2_3
        case CypherExecutionMode.normal => NormalModev2_3
      }
      exceptionHandlerFor2_3.runSafely {
        ExecutionResultWrapperFor2_3(inner.run(queryContext(graph, txInfo), txInfo.statement, innerExecutionMode, params), inner.plannerUsed, inner.runtimeUsed)
      }
    }

    def isPeriodicCommit = inner.isPeriodicCommit

    def isStale(lastCommittedTxId: LastCommittedTxIdProvider, statement: Statement): Boolean =
      inner.isStale(lastCommittedTxId, TransactionBoundGraphStatistics(statement))
  }
}

case class ExecutionResultWrapperFor2_3(inner: InternalExecutionResult, planner: PlannerName, runtime: RuntimeName)
                                       (implicit monitor: QueryExecutionMonitor, session: QuerySession)
  extends ExtendedExecutionResult {

  import org.neo4j.cypher.internal.compatibility.helpersv2_3._

  def planDescriptionRequested = exceptionHandlerFor2_3.runSafely {inner.planDescriptionRequested}

  private def endQueryExecution() = {
    monitor.endSuccess(session) // this method is expected to be idempotent
  }

  def javaIterator: ResourceIterator[util.Map[String, Any]] = {
    val innerJavaIterator = inner.javaIterator
    exceptionHandlerFor2_3.runSafely {
      if ( !innerJavaIterator.hasNext ) {
        endQueryExecution()
      }
    }
    new ResourceIterator[util.Map[String, Any]] {
      def close() = exceptionHandlerFor2_3.runSafely {
        endQueryExecution()
        innerJavaIterator.close()
      }
      def next() = exceptionHandlerFor2_3.runSafely {innerJavaIterator.next}
      def hasNext = exceptionHandlerFor2_3.runSafely{
        val next = innerJavaIterator.hasNext
        if (!next) {
          endQueryExecution()
        }
        next
      }
      def remove() =  exceptionHandlerFor2_3.runSafely{innerJavaIterator.remove()}
    }
  }

  def columnAs[T](column: String) = exceptionHandlerFor2_3.runSafely{inner.columnAs[T](column)}

  def columns = exceptionHandlerFor2_3.runSafely{inner.columns.toList}

  def javaColumns = exceptionHandlerFor2_3.runSafely{inner.javaColumns}

  def queryStatistics() = exceptionHandlerFor2_3.runSafely {
    val i = inner.queryStatistics()
    QueryStatistics(nodesCreated = i.nodesCreated,
      relationshipsCreated = i.relationshipsCreated,
      propertiesSet = i.propertiesSet,
      nodesDeleted = i.nodesDeleted,
      relationshipsDeleted = i.relationshipsDeleted,
      labelsAdded = i.labelsAdded,
      labelsRemoved = i.labelsRemoved,
      indexesAdded = i.indexesAdded,
      indexesRemoved = i.indexesRemoved,
      constraintsAdded = i.uniqueConstraintsAdded + i.existenceConstraintsAdded,
      constraintsRemoved = i.uniqueConstraintsRemoved + i.existenceConstraintsRemoved
    )
  }

  def dumpToString(writer: PrintWriter) = exceptionHandlerFor2_3.runSafely{inner.dumpToString(writer)}

  def dumpToString() = exceptionHandlerFor2_3.runSafely{inner.dumpToString()}

  def javaColumnAs[T](column: String) = exceptionHandlerFor2_3.runSafely{inner.javaColumnAs[T](column)}

  def executionPlanDescription(): ExtendedPlanDescription =
    exceptionHandlerFor2_3.runSafely {
      convert(
        inner.executionPlanDescription().
          addArgument(Version("CYPHER 2.3")).
          addArgument(Planner(planner.toTextOutput)).
          addArgument(PlannerImpl(planner.name)).
          addArgument(Runtime(runtime.toTextOutput)).
          addArgument(RuntimeImpl(runtime.name))
    )
  }

  def close() = exceptionHandlerFor2_3.runSafely{ inner.close() }

  def next() = exceptionHandlerFor2_3.runSafely{ inner.next() }

  def hasNext = exceptionHandlerFor2_3.runSafely{ inner.hasNext }

  def convert(i: InternalPlanDescription): ExtendedPlanDescription = exceptionHandlerFor2_3.runSafely {
    CompatibilityPlanDescriptionFor2_3(i, CypherVersion.v2_3, planner, runtime)
  }

  def executionType: QueryExecutionType = exceptionHandlerFor2_3.runSafely {inner.executionType}

  def notifications = inner.notifications.map(asKernelNotification)

  private def asKernelNotification(notification: InternalNotification) = notification match {
    case CartesianProductNotification(pos, variables) =>
      NotificationCode.CARTESIAN_PRODUCT.notification(pos.asInputPosition, NotificationDetail.Factory.cartesianProduct(variables.asJava))
    case LegacyPlannerNotification =>
      NotificationCode.LEGACY_PLANNER.notification(InputPosition.empty)
    case LengthOnNonPathNotification(pos) =>
      NotificationCode.LENGTH_ON_NON_PATH.notification(pos.asInputPosition)
    case PlannerUnsupportedNotification =>
      NotificationCode.PLANNER_UNSUPPORTED.notification(InputPosition.empty)
    case RuntimeUnsupportedNotification =>
      NotificationCode.RUNTIME_UNSUPPORTED.notification(InputPosition.empty)
    case IndexHintUnfulfillableNotification(label, propertyKey) =>
      NotificationCode.INDEX_HINT_UNFULFILLABLE.notification(InputPosition.empty, NotificationDetail.Factory.index(label, propertyKey))
    case JoinHintUnfulfillableNotification(variables) =>
      NotificationCode.JOIN_HINT_UNFULFILLABLE.notification(InputPosition.empty, NotificationDetail.Factory.joinKey(variables.asJava))
    case JoinHintUnsupportedNotification(variables) =>
      NotificationCode.JOIN_HINT_UNSUPPORTED.notification(InputPosition.empty, NotificationDetail.Factory.joinKey(variables.asJava))
    case IndexLookupUnfulfillableNotification(labels) =>
      NotificationCode.INDEX_LOOKUP_FOR_DYNAMIC_PROPERTY.notification(InputPosition.empty, NotificationDetail.Factory.indexSeekOrScan(labels.asJava))
    case BareNodeSyntaxDeprecatedNotification(pos) =>
      NotificationCode.BARE_NODE_SYNTAX_DEPRECATED.notification(pos.asInputPosition)
    case EagerLoadCsvNotification =>
      NotificationCode.EAGER_LOAD_CSV.notification(InputPosition.empty)
    case LargeLabelWithLoadCsvNotification =>
      NotificationCode.LARGE_LABEL_LOAD_CSV.notification(InputPosition.empty)
    case MissingLabelNotification(pos, label) =>
      NotificationCode.MISSING_LABEL.notification(pos.asInputPosition, NotificationDetail.Factory.label(label))
    case MissingRelTypeNotification(pos, relType) =>
      NotificationCode.MISSING_REL_TYPE.notification(pos.asInputPosition, NotificationDetail.Factory.relationshipType(relType))
    case MissingPropertyNameNotification(pos, name) =>
      NotificationCode.MISSING_PROPERTY_NAME.notification(pos.asInputPosition, NotificationDetail.Factory.propertyName(name))
    case UnboundedShortestPathNotification(pos) =>
      NotificationCode.UNBOUNDED_SHORTEST_PATH.notification(pos.asInputPosition)
  }

  override def accept[EX <: Exception](visitor: ResultVisitor[EX]) = exceptionHandlerFor2_3.runSafely {
    inner.accept(visitor)
    endQueryExecution()
  }

  override def toString() = {
    getClass.getName + "@" + Integer.toHexString(hashCode())
  }

  private implicit class ConvertibleCompilerInputPosition(pos: frontend.v2_3.InputPosition) {
    def asInputPosition = new InputPosition(pos.offset, pos.line, pos.column)
  }
}

case class CompatibilityPlanDescriptionFor2_3(inner: InternalPlanDescription, version: CypherVersion,
                                              planner: PlannerName, runtime: RuntimeName)
  extends ExtendedPlanDescription {

  self =>

  override def children = extendedChildren

  def extendedChildren = exceptionHandlerFor2_3.runSafely {
    inner.children.toSeq.map(CompatibilityPlanDescriptionFor2_3.apply(_, version, planner, runtime))
  }

  def arguments: Map[String, AnyRef] = exceptionHandlerFor2_3.runSafely {
    inner.arguments.map { arg => arg.name -> PlanDescriptionArgumentSerializer.serialize(arg) }.toMap
  }

  def identifiers = exceptionHandlerFor2_3.runSafely { inner.orderedIdentifiers.toSet }

  override def hasProfilerStatistics = exceptionHandlerFor2_3.runSafely { inner.arguments.exists(_.isInstanceOf[DbHits]) }

  def name = exceptionHandlerFor2_3.runSafely { inner.name }

  def asJava: javacompat.PlanDescription = exceptionHandlerFor2_3.runSafely { asJava(self) }

  override def toString: String = {
    val NL = System.lineSeparator()
    exceptionHandlerFor2_3.runSafely {
      s"Compiler CYPHER ${version.name}$NL${NL}Planner ${planner.toTextOutput.toUpperCase}$NL${NL}Runtime ${runtime.toTextOutput.toUpperCase}$NL$NL$inner"
    }
  }

  def asJava(in: ExtendedPlanDescription): javacompat.PlanDescription = new javacompat.PlanDescription {
    def getProfilerStatistics: ProfilerStatistics = new ProfilerStatistics {
      def getDbHits: Long = extract { case DbHits(count) => count}

      def getRows: Long = extract { case Rows(count) => count}

      private def extract(f: PartialFunction[Argument, Long]): Long =
        inner.arguments.collectFirst(f).getOrElse(throw new InternalException("Don't have profiler stats"))
    }

    def getName: String = name

    def hasProfilerStatistics: Boolean = self.hasProfilerStatistics

    def getArguments: util.Map[String, AnyRef] = arguments.asJava

    def getIdentifiers: util.Set[String] = identifiers.asJava

    def getChildren: util.List[javacompat.PlanDescription] = in.extendedChildren.toList.map(_.asJava).asJava

    override def toString: String = self.toString
  }
}

class StringInfoLogger2_3(log: Log) extends InfoLogger {
  def info(message: String) {
    log.info(message)
  }
}
case class CompatibilityFor2_3Cost(graph: GraphDatabaseService,
                                   config: CypherCompilerConfiguration,
                                   clock: Clock,
                                   kernelMonitors: KernelMonitors,
                                   kernelAPI: KernelAPI,
                                   log: Log,
                                   planner: CypherPlanner,
                                   runtime: CypherRuntime) extends CompatibilityFor2_3 {

  protected val compiler = {
    val plannerName = planner match {
      case CypherPlanner.default => None
      case CypherPlanner.cost | CypherPlanner.idp => Some(IDPPlannerName)
      case CypherPlanner.greedy => Some(GreedyPlannerName)
      case CypherPlanner.dp => Some(DPPlannerName)
      case _ => throw new IllegalArgumentException(s"unknown cost based planner: ${planner.name}")
    }

    val runtimeName = runtime match {
      case CypherRuntime.default => None
      case CypherRuntime.interpreted => Some(InterpretedRuntimeName)
      case CypherRuntime.compiled => Some(CompiledRuntimeName)
    }

    CypherCompilerFactory.costBasedCompiler(
      graph, config, clock, GeneratedQueryStructure, new WrappedMonitors2_3( kernelMonitors ),
      new StringInfoLogger2_3( log ), rewriterSequencer, plannerName, runtimeName)
  }

  override val queryCacheSize: Int = config.queryCacheSize
}

case class CompatibilityFor2_3Rule(graph: GraphDatabaseService,
                                   config: CypherCompilerConfiguration,
                                   clock: Clock,
                                   kernelMonitors: KernelMonitors,
                                   kernelAPI: KernelAPI) extends CompatibilityFor2_3 {
  protected val compiler = CypherCompilerFactory.ruleBasedCompiler(
    graph, config, clock, new WrappedMonitors2_3( kernelMonitors ), rewriterSequencer)

  override val queryCacheSize: Int = config.queryCacheSize
}<|MERGE_RESOLUTION|>--- conflicted
+++ resolved
@@ -156,18 +156,14 @@
   implicit val executionMonitor = kernelMonitors.newMonitor(classOf[QueryExecutionMonitor])
 
   def produceParsedQuery(preParsedQuery: PreParsedQuery, tracer: CompilationPhaseTracer) = {
-<<<<<<< HEAD
     import org.neo4j.cypher.internal.helpers.wrappersFor2_3._
 
-    val preparedQueryForV_2_3 = Try(compiler.prepareQuery(preParsedQuery.statement, preParsedQuery.rawStatement, as2_3(preParsedQuery.notificationLogger), Some(as2_3(preParsedQuery.offset)), tracer))
-=======
     val preparedQueryForV_2_3 =
       Try(compiler.prepareQuery(preParsedQuery.statement,
                                 preParsedQuery.rawStatement,
-                                preParsedQuery.notificationLogger,
-                                preParsedQuery.planner.name,
-                                Some(preParsedQuery.offset), tracer))
->>>>>>> 794a20a6
+                                as2_3(preParsedQuery.notificationLogger),
+//                                preParsedQuery.planner.name,
+                                Some(as2_3(preParsedQuery.offset)), tracer))
     new ParsedQuery {
       def isPeriodicCommit = preparedQueryForV_2_3.map(_.isPeriodicCommit).getOrElse(false)
 

/*
 * Copyright (c) 2002-2015 "Neo Technology,"
 * Network Engine for Objects in Lund AB [http://neotechnology.com]
 *
 * This file is part of Neo4j.
 *
 * Neo4j is free software: you can redistribute it and/or modify
 * it under the terms of the GNU General Public License as published by
 * the Free Software Foundation, either version 3 of the License, or
 * (at your option) any later version.
 *
 * This program is distributed in the hope that it will be useful,
 * but WITHOUT ANY WARRANTY; without even the implied warranty of
 * MERCHANTABILITY or FITNESS FOR A PARTICULAR PURPOSE.  See the
 * GNU General Public License for more details.
 *
 * You should have received a copy of the GNU General Public License
 * along with this program.  If not, see <http://www.gnu.org/licenses/>.
 */
package org.neo4j.cypher

import java.io.{File, PrintWriter}
import java.util.concurrent.TimeUnit

import org.neo4j.cypher.internal.compiler.v2_3.CompilationPhaseTracer.CompilationPhase
import org.neo4j.cypher.internal.compiler.v2_3.commands.expressions.PathImpl
import org.neo4j.cypher.internal.compiler.v2_3.test_helpers.CreateTempFileTestSupport
import org.neo4j.cypher.internal.tracing.TimingCompilationTracer
import org.neo4j.cypher.internal.tracing.TimingCompilationTracer.QueryEvent
import org.neo4j.graphdb._
import org.neo4j.graphdb.factory.GraphDatabaseSettings
import org.neo4j.io.fs.FileUtils
import org.neo4j.kernel.TopLevelTransaction
import org.neo4j.test.{ImpermanentGraphDatabase, TestGraphDatabaseFactory}

import scala.collection.JavaConverters._
import scala.collection.mutable

class ExecutionEngineTest extends ExecutionEngineFunSuite
with QueryStatisticsTestSupport with CreateTempFileTestSupport with NewPlannerTestSupport {
  test("shouldGetRelationshipById") {
    val n = createNode()
    val r = relate(n, createNode(), "KNOWS")

    val result = executeWithAllPlanners("match ()-[r]->() where id(r) = 0 return r")

    result.columnAs[Relationship]("r").toList should equal(List(r))
  }

  test("shouldFilterOnGreaterThan") {
    val n = createNode()
    val result = executeWithAllPlanners("match(node) where 0<1 return node")

    result.columnAs[Node]("node").toList should equal(List(n))
  }

  test("shouldFilterOnRegexp") {
    val n1 = createNode(Map("name" -> "Andres"))
    val n2 = createNode(Map("name" -> "Jim"))

    val result = executeWithAllPlanners(
      s"match(node) where node.name =~ 'And.*' return node"
    )
    result.columnAs[Node]("node").toList should equal(List(n1))
  }

  test("shouldGetOtherNode") {
    val node: Node = createNode()

    val result = executeWithAllPlanners(s"match (node) where id(node) = ${node.getId} return node")

    result.columnAs[Node]("node").toList should equal(List(node))
  }

  test("shouldGetRelationship") {
    val node: Node = createNode()
    val rel: Relationship = relate(createNode(), node, "yo")

    val result = executeWithAllPlanners(s"match ()-[rel]->() where id(rel) = ${rel.getId} return rel")

    result.columnAs[Relationship]("rel").toList should equal(List(rel))
  }

  test("shouldGetTwoNodes") {
    val node1: Node = createNode()
    val node2: Node = createNode()

    val result = executeWithAllPlanners(s"match (node) where id(node) in [${node1.getId}, ${node2.getId}] return node")

    result.columnAs[Node]("node").toList should equal(List(node1, node2))
  }

  test("shouldGetNodeProperty") {
    val name = "Andres"
    val node: Node = createNode(Map("name" -> name))

    val result = executeWithAllPlanners(s"match (node) where id(node) = ${node.getId} return node.name")

    result.columnAs[String]("node.name").toList should equal(List(name))
  }

  test("shouldOutputTheCartesianProductOfTwoNodes") {
    val n1: Node = createNode()
    val n2: Node = createNode()

    val result = executeWithAllPlanners(
      s"match (n1), (n2) where id(n1) = ${n1.getId} and id(n2) = ${n2.getId} return n1, n2"
    )

    result.toList should equal(List(Map("n1" -> n1, "n2" -> n2)))
  }

  test("executionResultTextualOutput") {
    val n1: Node = createNode()
    val n2: Node = createNode()
    val n3: Node = createNode()
    relate(n1, n2, "KNOWS")
    relate(n1, n3, "KNOWS")

    val result = executeWithAllPlanners(
      s"match (node)-[rel:KNOWS]->(x) where id(node) = ${n1.getId} return x, node"
    )
    result.dumpToString()
  }

  test("shouldFindNodesByExactIndexLookup") {
    val n = createNode()
    val idxName = "idxName"
    val key = "key"
    val value = "andres"
    indexNode(n, idxName, key, value)

    val query = s"start n=node:$idxName($key = '$value') return n"

    graph.inTx {
      executeWithAllPlanners(query).toList should equal(List(Map("n" -> n)))
    }
  }

  test("shouldFindNodesByIndexQuery") {
    val n = createNode()
    val idxName = "idxName"
    val key = "key"
    val value = "andres"
    indexNode(n, idxName, key, value)

    val query = s"start n=node:$idxName('$key: $value') return n"

    graph.inTx {
      executeWithAllPlanners(query).toList should equal(List(Map("n" -> n)))
    }
  }

  test("shouldFindNodesByIndexParameters") {
    val n = createNode()
    val idxName = "idxName"
    val key = "key"
    indexNode(n, idxName, key, "Andres")

    val query = s"start n=node:$idxName(key = {value}) return n"

    graph.inTx {
      executeWithAllPlanners(query, "value" -> "Andres").toList should equal(List(Map("n" -> n)))
    }
  }

  test("shouldFindNodesByIndexWildcardQuery") {
    val n = createNode()
    val idxName = "idxName"
    val key = "key"
    val value = "andres"
    indexNode(n, idxName, key, value)

    val query = s"start n=node:$idxName('$key:andr*') return n"

    graph.inTx {
      executeWithAllPlanners(query).toList should equal(List(Map("n" -> n)))
    }
  }

  test("shouldHandleOrFilters") {
    val n1 = createNode(Map("name" -> "boy"))
    val n2 = createNode(Map("name" -> "girl"))

    val result = executeWithAllPlanners(
      s"match (n) where id(n) in [${n1.getId}, ${n2.getId}] and (n.name = 'boy' OR n.name = 'girl') return n"
    )

    result.columnAs[Node]("n").toList should equal(List(n1, n2))
  }

  test("shouldHandleXorFilters") {
    val n1 = createNode(Map("name" -> "boy"))
    val n2 = createNode(Map("name" -> "girl"))

    val result = executeWithAllPlanners(
      s"match (n) where id(n) in [${n1.getId}, ${n2.getId}] and (n.name = 'boy' XOR n.name = 'girl') return n"
    )

    result.columnAs[Node]("n").toList should equal(List(n1, n2))
  }

  test("shouldHandleNestedAndOrFilters") {
    val n1 = createNode(Map("animal" -> "monkey", "food" -> "banana"))
    val n2 = createNode(Map("animal" -> "cow", "food" -> "grass"))
    val n3 = createNode(Map("animal" -> "cow", "food" -> "banana"))

    val result = executeWithAllPlanners(
      s"match (n) where id(n) in [${n1.getId}, ${n2.getId}, ${n3.getId}] " +
        """and (
          (n.animal = 'monkey' AND n.food = 'banana') OR
          (n.animal = 'cow' AND n.food = 'grass')
        ) return n
        """
    )

    result.columnAs[Node]("n").toList should equal(List(n1, n2))
  }

  test("shouldBeAbleToOutputNullForMissingProperties") {
    createNode()
    val result = executeWithAllPlanners("match (n) where id(n) = 0 return n.name")
    result.toList should equal(List(Map("n.name" -> null)))
  }

  test("magicRelTypeOutput") {
    createNodes("A", "B", "C")
    relate("A" -> "KNOWS" -> "B")
    relate("A" -> "HATES" -> "C")

    val result = executeWithAllPlanners("match n-[r]->x where id(n) = 0 return type(r)")

    result.columnAs[String]("type(r)").toList should equal(List("HATES", "KNOWS"))
  }

  test("shouldReturnPathLength") {
    createNodes("A", "B")
    relate("A" -> "KNOWS" -> "B")

    val result = executeWithAllPlanners("match p = n-->x where id(n) = 0 return length(p)")

    result.columnAs[Int]("length(p)").toList should equal(List(1))
  }

  test("testZeroLengthVarLenPathInTheMiddle") {
    createNodes("A", "B", "C", "D", "E")
    relate("A" -> "CONTAINS" -> "B")
    relate("B" -> "FRIEND" -> "C")


    val result = executeWithAllPlanners("match a-[:CONTAINS*0..1]->b-[:FRIEND*0..1]->c where id(a) = 0 return a,b,c")

    result.toSet should equal(
      Set(
        Map("a" -> node("A"), "b" -> node("A"), "c" -> node("A")),
        Map("a" -> node("A"), "b" -> node("B"), "c" -> node("B")),
        Map("a" -> node("A"), "b" -> node("B"), "c" -> node("C"))
      )
    )
  }

  test("shouldBeAbleToTakeParamsInDifferentTypes") {
    createNodes("A", "B", "C", "D", "E")

    val query =
      """
        |match (pA), (pB), (pC), (pD), (pE)
        |where id(pA) in {a} and id(pB) = {b} and id(pC) in {c} and id(pD) in {0} and id(pE) in {1}
        |return pA, pB, pC, pD, pE
      """.stripMargin

    val result = executeWithAllPlanners(query,
      "a" -> Seq[Long](0),
      "b" -> 1,
      "c" -> Seq(2L).asJava,
      "0" -> Seq(3).asJava,
      "1" -> List(4)
    )

    result.toList should have size 1
  }

  test("parameterTypeErrorShouldBeNicelyExplained") {
    for (i <- 1 to 10) createNode()
    val query = "match (pA) where id(pA) = {a} return pA"

    intercept[CypherTypeException] {
      executeWithAllPlanners(query, "a" -> "Andres").toList
    }
  }

  test("shouldBeAbleToTakeParamsFromParsedStuff") {
    createNodes("A")

    val query = "match (pA) where id(pA) IN {a} return pA"
    val result = executeWithAllPlanners(query, "a" -> Seq[Long](0))

    result.toList should equal(List(Map("pA" -> node("A"))))
  }

  test("shouldBeAbleToTakeParamsForEqualityComparisons") {
    createNode(Map("name" -> "Andres"))

    val query = "match (a) where id(a) = 0 and a.name = {name} return a"

    executeWithAllPlanners(query, "name" -> "Tobias").toList shouldBe empty
    executeWithAllPlanners(query, "name" -> "Andres").toList should have size 1
  }

  test("shouldHandlePatternMatchingWithParameters") {
    val a = createNode()
    val b = createNode(Map("name" -> "you"))
    relate(a, b, "KNOW")

    val result = executeWithAllPlanners("match x-[r]-friend where x = {startId} and friend.name = {name} return TYPE(r)", "startId" -> a, "name" -> "you")

    result.toList should equal(List(Map("TYPE(r)" -> "KNOW")))
  }

  test("shouldComplainWhenMissingParams") {
    createNode()
    intercept[ParameterNotFoundException] {
      executeWithAllPlanners("match (pA) where id(pA) = {a} return pA").toList
    }
  }

  test("shouldSupportMultipleRegexes") {
    val a = createNode(Map("name" -> "Andreas"))

    val result = executeWithAllPlanners( """
match a
where id(a) = 0 AND a.name =~ 'And.*' AND a.name =~ 'And.*'
return a""")

    result.columnAs[Node]("a").toList should equal(List(a))
  }

  test("shouldReturnAnInterableWithAllRelationshipsFromAVarLength") {
    val a = createNode()
    val b = createNode()
    val c = createNode()
    val r1 = relate(a, b)
    val r2 = relate(b, c)

    val result = executeWithAllPlanners( """
match a-[r*2]->c
where id(a) = 0
return r""")

    result.toList should equal(List(Map("r" -> List(r1, r2))))
  }

  test("shouldHandleCheckingThatANodeDoesNotHaveAProp") {
    val a = createNode()

    val result = executeWithAllPlanners("match (a) where id(a) = 0 and not has(a.propertyDoesntExist) return a")
    result.toList should equal(List(Map("a" -> a)))
  }

  test("shouldHandleAggregationAndSortingOnSomeOverlappingColumns") {
    createNode("COL1" -> "A", "COL2" -> "A", "num" -> 1)
    createNode("COL1" -> "B", "COL2" -> "B", "num" -> 2)

    val result = executeWithAllPlanners( """
match a
where id(a) IN [0, 1]
return a.COL1, a.COL2, avg(a.num)
order by a.COL1""")

    result.toList should equal(List(
      Map("a.COL1" -> "A", "a.COL2" -> "A", "avg(a.num)" -> 1),
      Map("a.COL1" -> "B", "a.COL2" -> "B", "avg(a.num)" -> 2)
    ))
  }

  test("shouldAllowAllPredicateOnArrayProperty") {
    val a = createNode("array" -> Array(1, 2, 3, 4))

    val result = executeWithAllPlanners("match (a) where id(a) = 0 and any(x in a.array where x = 2) return a")

    result.toList should equal(List(Map("a" -> a)))
  }

  test("shouldAllowStringComparisonsInArray") {
    val a = createNode("array" -> Array("Cypher duck", "Gremlin orange", "I like the snow"))

    val result = executeWithAllPlanners("match (a) where id(a) = 0 and single(x in a.array where x =~ '.*the.*') return a")

    result.toList should equal(List(Map("a" -> a)))
  }

  test("shouldBeAbleToCompareWithTrue") {
    val a = createNode("first" -> true)

    val result = executeWithAllPlanners("match (a) where id(a) = 0 and a.first = true return a")

    result.toList should equal(List(Map("a" -> a)))
  }

  test("shouldToStringArraysPrettily") {
    createNode("foo" -> Array("one", "two"))

    val string = executeWithAllPlanners( """match (n) where id(n) = 0 return n.foo""").dumpToString()

    string should include("""["one","two"]""")
  }

  test("shouldIgnoreNodesInParameters") {
    val x = createNode()
    val a = createNode()
    relate(x, a, "X")

    val result = executeWithAllPlanners("match (c) where id(c) = 0 match (n)--(c) return n")
    result should have size 1
  }

  test("shouldReturnDifferentResultsWithDifferentParams") {
    val refNode = createNode()
    val a = createNode()

    val b = createNode()
    relate(a, b)

    relate(refNode, a, "X")

    executeWithAllPlannersAndRuntimes("match a-->b where a = {a} return b", "a" -> a) should have size 1
    executeWithAllPlannersAndRuntimes("match a-->b where a = {a} return b", "a" -> b) shouldBe empty
  }

  test("shouldHandleParametersNamedAsIdentifiers") {
    createNode("bar" -> "Andres")

    val result = executeWithAllPlanners("match (foo) where id(foo) = 0 and foo.bar = {foo} return foo.bar", "foo" -> "Andres")
    result.toList should equal(List(Map("foo.bar" -> "Andres")))
  }

  test("shouldHandleRelationshipIndexQuery") {
    val a = createNode()
    val b = createNode()
    val r = relate(a, b)
    indexRel(r, "relIdx", "key", "value")

    executeWithRulePlanner("start r=relationship:relIdx(key='value') return r").toList should equal(List(Map("r" -> r)))
  }

  test("shouldHandleComparisonsWithDifferentTypes") {
    createNode("belt" -> 13)

    val result = executeWithAllPlanners("match (n) where id(n) = 0 and (n.belt = 'white' OR n.belt = false) return n")
    result.toList shouldBe empty
  }

  test("start_with_node_and_relationship") {
    val a = createNode()
    val b = createNode()
    val r = relate(a, b)
    val result = executeWithAllPlanners("match (a), ()-[r]->() where id(a) = 0 and id(r) = 0 return a,r")

    result.toList should equal(List(Map("a" -> a, "r" -> r)))
  }

  test("first_piped_query_woot") {
    val a = createNode("foo" -> 42)
    createNode("foo" -> 49)

    val q = "match (x) where id(x) in [0,1] with x WHERE x.foo = 42 return x"
    val result = executeWithAllPlanners(q)

    result.toList should equal(List(Map("x" -> a)))
  }

  test("second_piped_query_woot") {
    createNode()
    val q = "match (x) where id(x) = 0 with count(*) as apa WHERE apa = 1 RETURN apa"
    val result = executeWithAllPlanners(q)

    result.toList should equal(List(Map("apa" -> 1)))
  }

  test("shouldReturnASimplePath") {
    intercept[MissingIndexException](executeWithAllPlanners("start a=node:missingIndex(key='value') return a").toList)
    intercept[MissingIndexException](executeWithAllPlanners("start a=node:missingIndex('value') return a").toList)
    intercept[MissingIndexException](executeWithAllPlanners("start a=relationship:missingIndex(key='value') return a").toList)
    intercept[MissingIndexException](executeWithAllPlanners("start a=relationship:missingIndex('value') return a").toList)
  }

  test("createEngineWithSpecifiedParserVersion") {
    val db = new ImpermanentGraphDatabase(Map[String, String]("cypher_parser_version" -> "1.9").asJava)
    val engine = new ExecutionEngine(db)

    try {
      // This syntax is valid today, but should give an exception in 1.5
      engine.execute("create a")
    } catch {
      case x: SyntaxException =>
      case _: Throwable => fail("expected exception")
    } finally {
      db.shutdown()
    }
  }


  test("issue_446") {
    val a = createNode()
    val b = createNode()
    val c = createNode()
    val d = createNode()
    relate(a, b, "age" -> 24)
    relate(a, c, "age" -> 38)
    relate(a, d, "age" -> 12)

    val q = "match n-[f]->() where id(n)= 0 with n, max(f.age) as age match n-[f]->m where f.age = age return m"

    executeWithAllPlanners(q).toList should equal(List(Map("m" -> c)))
  }

  test("issue_432") {
    val a = createNode()
    val b = createNode()
    relate(a, b)

    val q = "match p = n-[*1..]->m where id(n)= 0 return p, last(nodes(p)) order by length(nodes(p)) asc"

    executeWithAllPlanners(q).toList should have size 1
  }

  test("zero_matching_subgraphs_yield_correct_count_star") {
    val result = executeWithAllPlanners("match (n) where 1 = 0 return count(*)")
    result.toList should equal(List(Map("count(*)" -> 0)))
  }

  test("should_return_paths_in_1_9") {
    val a = createNode()
    val b = createNode()
    val c = createNode()
    val d = createNode()
    relate(a, b, "X")
    relate(a, c, "X")
    relate(a, d, "X")

    val result = eengine.execute("cypher 1.9 start n = node(0) return n-->()")
      .columnAs[List[Path]]("n-->()").toList.flatMap(p => p.map(_.endNode()))

    result should equal(List(d, c, b))
  }

  test("var_length_expression_on_1_9") {
    val a = createNode()
    val b = createNode()
    val r = relate(a, b)

    val resultPath = eengine.execute("CYPHER 1.9 START a=node(0), b=node(1) RETURN a-[*]->b as path")
      .toList.head("path").asInstanceOf[List[Path]].head

    resultPath.startNode() should equal(a)
    resultPath.endNode() should equal(b)
    resultPath.lastRelationship() should equal(r)
  }

  test("optional_expression_used_to_be_supported") {
    graph.inTx {
      val a = createNode()
      val b = createNode()
      val r = relate(a, b)

      val result = eengine.execute("CYPHER 1.9 start a=node(0) match a-->b RETURN a-[?]->b")
      result.toList should equal(List(Map("a-[?]->b" -> List(PathImpl(a, r, b)))))
    }
  }

  test("pattern_expression_deep_in_function_call_in_1_9") {
    val a = createNode()
    val b = createNode()
    val c = createNode()
    relate(a,b)
    relate(a,c)

    graph.inTx {
      eengine.execute("CYPHER 1.9 start a=node(0) foreach(n in extract(p in a-->() | last(p)) | set n.touched = true) return a-->()").toList
    }
  }

  test("with_should_not_forget_original_type") {
    val result = executeWithRulePlanner("create (a{x:8}) with a.x as foo return sum(foo)")

    result.toList should equal(List(Map("sum(foo)" -> 8)))
  }

  test("with_should_not_forget_parameters") {
    graph.inTx(graph.index().forNodes("test"))
    val id = "bar"
    val result = executeWithRulePlanner("start n=node:test(name={id}) with count(*) as c where c=0 create (x{name:{id}}) return c, x", "id" -> id).toList

    result should have size 1
    result(0)("c").asInstanceOf[Long] should equal(0)
    graph.inTx {
      result(0)("x").asInstanceOf[Node].getProperty("name") should equal(id)
    }
  }

  test("with_should_not_forget_parameters2") {
    val a = createNode()
    val id = a.getId
    val result = executeWithRulePlanner("match (n) where id(n) = {id} with n set n.foo={id} return n", "id" -> id).toList

    result should have size 1
    graph.inTx {
      result(0)("n").asInstanceOf[Node].getProperty("foo") should equal(id)
    }
  }

  test("shouldAllowArrayComparison") {
    val node = createNode("lotteryNumbers" -> Array(42, 87))

    val result = executeWithAllPlanners("match (n) where id(n) = 0 and n.lotteryNumbers = [42, 87] return n")

    result.toList should equal(List(Map("n" -> node)))
  }

  test("shouldSupportArrayOfArrayOfPrimitivesAsParameterForInKeyword") {
    val node = createNode("lotteryNumbers" -> Array(42, 87))

    val result = executeWithAllPlanners("match (n) where id(n) = 0 and n.lotteryNumbers in [[42, 87], [13], [42]] return n")

    result.toList should equal(List(Map("n" -> node)))
  }

  test("params_should_survive_with") {
    val n = createNode()
    val result = executeWithAllPlanners("match (n) where id(n) = 0 WITH collect(n) as coll where length(coll)={id} RETURN coll", "id"->1)

    result.toList should equal(List(Map("coll" -> List(n))))
  }

  test("nodes_named_r_should_not_pose_a_problem") {
    val a = createNode()
    val r = createNode("foo"->"bar")
    val b = createNode()

    relate(a,r)
    relate(r,b)

    val result = executeWithAllPlanners("MATCH a-->r-->b WHERE id(a) = 0 AND r.foo = 'bar' RETURN b")

    result.toList should equal(List(Map("b" -> b)))
  }

  test("can_use_identifiers_created_inside_the_foreach") {
    createNode()
    val result = executeWithRulePlanner("match (n) where id(n) = 0 foreach (x in [1,2,3] | create (a { name: 'foo'})  set a.id = x)")

    result.toList shouldBe empty
  }

  test("can_alias_and_aggregate") {
    val a = createNode()
    val result = executeWithAllPlanners("match (n) where id(n) = 0 return sum(ID(n)), n as m")

    result.toList should equal(List(Map("sum(ID(n))"->0, "m"->a)))
  }

  test("extract_string_from_node_collection") {
    createNode("name"->"a")

    val result = executeWithAllPlanners("""match (n) where id(n) = 0 with collect(n) as nodes return head(extract(x in nodes | x.name)) + "test" as test """)

    result.toList should equal(List(Map("test" -> "atest")))
  }

  test("filtering_in_match_should_not_fail") {
    val n = createNode()
    relate(n, createNode("name" -> "Neo"))
    val result = executeWithAllPlanners("MATCH n-->me WHERE id(n) = 0 AND me.name IN ['Neo'] RETURN me.name")

    result.toList should equal(List(Map("me.name"->"Neo")))
  }

  test("unexpected_traversal_state_should_never_be_hit") {
    val a = createNode()
    val b = createNode()
    val c = createNode()

    relate(a, b)
    relate(b, c)

    val result = executeWithAllPlannersAndRuntimes("MATCH n-[r]->m WHERE n = {a} AND m = {b} RETURN *", "a"->a, "b"->c)

    result.toList shouldBe empty
  }

  test("syntax_errors_should_not_leave_dangling_transactions") {

    val engine = new ExecutionEngine(graph)

    intercept[Throwable](engine.execute("BABY START SMILING, YOU KNOW THE SUN IS SHINING."))

    // Until we have a clean cut way where statement context is injected into cypher,
    // I don't know a non-hairy way to tell if this was done correctly, so here goes:
    val tx  = graph.beginTx()
    val isTopLevelTx = tx.getClass === classOf[TopLevelTransaction]
    tx.close()

    isTopLevelTx should be(true)
  }

  test("should_add_label_to_node") {
    val a = createNode()
    val result = executeWithRulePlanner("""match (a) where id(a) = 0 SET a :foo RETURN a""")

    result.toList should equal(List(Map("a" -> a)))
  }

  test("should_add_multiple_labels_to_node") {
    val a = createNode()
    val result = executeWithRulePlanner("""match (a) where id(a) = 0 SET a :foo:bar RETURN a""")

    result.toList should equal(List(Map("a" -> a)))
  }

  test("should_set_label_on_node") {
    val a = createNode()
    val result = executeWithRulePlanner("""match (a) SET a:foo RETURN a""")

    result.toList should equal(List(Map("a" -> a)))
  }

  test("should_set_multiple_labels_on_node") {
    val a = createNode()
    val result = executeWithRulePlanner("""match (a) where id(a) = 0 SET a:foo:bar RETURN a""")

    result.toList should equal(List(Map("a" -> a)))
  }

  test("should_filter_nodes_by_single_label") {
    // GIVEN
    val a = createLabeledNode("foo")
    val b = createLabeledNode("foo", "bar")
    createNode()

    // WHEN
    val result = executeWithAllPlanners("MATCH (n) WHERE id(n) in [0, 1, 2] AND n:foo RETURN n")

    // THEN
    result.toList should equal(List(Map("n" -> a), Map("n" -> b)))
  }

  test("should_filter_nodes_by_single_negated_label") {
    // GIVEN
    createLabeledNode("foo")
    createLabeledNode("foo", "bar")
    val c = createNode()

    // WHEN
    val result = executeWithAllPlanners("MATCH (n) WHERE id(n) in [0, 1, 2] AND not(n:foo) RETURN n")

    // THEN
    result.toList should equal(List(Map("n" -> c)))
  }

  test("should_filter_nodes_by_multiple_labels") {
    // GIVEN
    createLabeledNode("foo")
    val b = createLabeledNode("foo", "bar")
    createNode()

    // WHEN
    val result = executeWithAllPlanners("MATCH (n) WHERE id(n) in [0, 1, 2] AND n:foo:bar RETURN n")

    // THEN
    result.toList should equal(List(Map("n" -> b)))
  }

  test("should_create_index") {
    // GIVEN
    val labelName = "Person"
    val propertyKeys = Seq("name")

    // WHEN
    executeWithRulePlanner(s"""CREATE INDEX ON :$labelName(${propertyKeys.reduce(_ ++ "," ++ _)})""")

    // THEN
    graph.inTx {
      val indexDefinitions = graph.schema().getIndexes(DynamicLabel.label(labelName)).asScala.toSet
      indexDefinitions should have size 1

      val actual = indexDefinitions.head.getPropertyKeys.asScala.toSeq
      propertyKeys should equal(actual)
    }
  }

  test("union_ftw") {
    createNode()

    // WHEN
    val result = executeWithAllPlanners("match (n) where id(n) = 0 RETURN 1 as x UNION ALL match (n) where id(n) = 0 RETURN 2 as x")

    // THEN
    result.toList should equal(List(Map("x" -> 1), Map("x" -> 2)))
  }

  test("union_distinct") {
    createNode()

    // WHEN
    val result = executeWithAllPlanners("match (n) where id(n) = 0 RETURN 1 as x UNION match (n) where id(n) = 0 RETURN 1 as x")

    // THEN
    result.toList should equal(List(Map("x" -> 1)))
  }

  test("read_only_database_can_process_has_label_predicates") {
    //GIVEN
    val engine = createReadOnlyEngine()

    //WHEN
    val result = engine.execute("MATCH (n) WHERE n:NonExistingLabel RETURN n")

    //THEN
    result.toList shouldBe empty
  }

  test("should_use_predicates_in_the_correct_place") {
    val advertiser = createNode(Map("name" -> "advertiser1"))
    val thing = createNode(Map("name" -> "Color"))
    val red = createNode(Map("name" -> "red"))
    val p1 = createNode(Map("name" -> "product1"))
    val p4 = createNode(Map("name" -> "product4"))

    relate(advertiser, p1, "adv_has_product")
    relate(advertiser, p4, "adv_has_product")
    relate(thing, red, "aa_has_value")
    relate(p1, red, "ap_has_value")
    relate(p4, red, "ap_has_value")

    //WHEN
    val result = executeWithAllPlanners("""
       MATCH (advertiser) -[:adv_has_product] ->(out) -[:ap_has_value] -> red <-[:aa_has_value]- (a)
       WHERE red.name = 'red' AND out.name = 'product1'
       AND id(advertiser) = {1} AND id(a) = {2}
       RETURN out.name""", "1" -> advertiser.getId, "2" -> thing.getId)

    //THEN
    result.toList should equal(List(Map("out.name" -> "product1")))
  }

  test("should_not_create_when_match_exists") {
    //GIVEN
    val a = createNode()
    val b = createNode()
    relate(a,b,"FOO")

    //WHEN
    val result = executeWithRulePlanner(
      """MATCH (a), (b)
         WHERE id(a) = 0 AND id(b) = 1
         AND not (a)-[:FOO]->(b)
         CREATE (a)-[new:FOO]->(b)
         RETURN new""")

    //THEN
    result shouldBe empty
    result.queryStatistics().relationshipsCreated should equal(0)
  }

  test("test550") {
    createNode()

    //WHEN
    val result = executeWithAllPlanners(
      """MATCH (p) WHERE id(p) = 0
        WITH p
        MATCH (a) WHERE id(a) = 0
        MATCH a-->b
        RETURN *""")

    //THEN DOESN'T THROW EXCEPTION
    result.toList shouldBe empty
  }

  test("should_be_able_to_coalesce_nodes") {
    val n = createNode("n")
    val m = createNode("m")
    relate(n,m,"link")
    val result = executeWithAllPlanners("match (n) where id(n) = 0 with coalesce(n,n) as n match n--() return n")

    result.toList should equal(List(Map("n" -> n)))
  }

  test("multiple_start_points_should_still_honor_predicates") {
    val e = createNode()
    val p1 = createNode("value"->567)
    val p2 = createNode("value"->0)
    relate(p1,e)
    relate(p2,e)

    indexNode(p1, "stuff", "key", "value")
    indexNode(p2, "stuff", "key", "value")

    val result = executeWithAllPlanners("start p1=node:stuff('key:*'), p2=node:stuff('key:*') match (p1)--(e), (p2)--(e) where p1.value = 0 and p2.value = 0 AND p1 <> p2 return p1,p2,e")
    result.toList shouldBe empty
  }

  test("should_be_able_to_prettify_queries") {
    val query = "match (n)-->(x) return n"

    eengine.prettify(query) should equal(String.format("MATCH (n)-->(x)%nRETURN n"))
  }

  test("doctest_gone_wild") {
    // given
    executeWithRulePlanner("CREATE (n:Actor {name:'Tom Hanks'})")

    // when
    val result = executeWithRulePlanner("""MATCH (actor:Actor)
                               WHERE actor.name = "Tom Hanks"
                               CREATE (movie:Movie {title:'Sleepless in Seattle'})
                               CREATE (actor)-[:ACTED_IN]->(movie)""")

    // then
    assertStats(result, nodesCreated = 1, propertiesSet = 1, labelsAdded = 1, relationshipsCreated = 1)
  }

  test("should_iterate_all_node_id_sets_from_start_during_matching") {
    // given
    val nodes: List[Node] =
      executeWithRulePlanner("CREATE (a)-[:EDGE]->(b), (b)<-[:EDGE]-(c), (a)-[:EDGE]->(c) RETURN [a, b, c] AS nodes")
        .columnAs[List[Node]]("nodes").next().sortBy(_.getId)

    val nodeIds = s"[${nodes.map(_.getId).mkString(",")}]"

    // when
    val result = executeWithAllPlanners(s"MATCH src-[r:EDGE]-dst WHERE id(src) IN $nodeIds AND id(dst) IN $nodeIds RETURN r")

    // then
    val relationships: List[Relationship] = result.columnAs[Relationship]("r").toList

    relationships should have size 6
  }

  test("merge_should_support_single_parameter") {
    //WHEN
    val result = executeWithRulePlanner("MERGE (n:User {foo: {single_param}})", ("single_param", 42))

    //THEN DOESN'T THROW EXCEPTION
    result.toList shouldBe empty
  }

  test("merge_should_not_support_map_parameters_for_defining_properties") {
    intercept[SyntaxException](executeWithRulePlanner("MERGE (n:User {merge_map})", ("merge_map", Map("email" -> "test"))))
  }

  test("should_not_hang") {
    // given
    createNode()
    createNode()

    // when
    timeOutIn(2, TimeUnit.SECONDS) {
      executeWithAllPlanners(
        "MATCH x-->a, x-->b " +
        "WHERE x.foo > 2 AND x.prop IN ['val'] " +
        "AND id(a) = 0 AND id(b) = 1 " +
        "RETURN x")
    }
    // then
  }

  test("should_return_null_on_all_comparisons_against_null") {
    // given

    // when
    val result = executeWithAllPlanners("return 1 > null as A, 1 < null as B, 1 <= null as C, 1 >= null as D, null <= null as E, null >= null as F")

    // then
    result.toList should equal(List(Map("A" -> null, "B" -> null, "C" -> null, "D" -> null, "E" -> null, "F" -> null)))
  }

  test("should_be_able_to_coerce_collections_to_predicates") {
    val n = createLabeledNode(Map("coll" -> Array(1, 2, 3), "bool" -> true), "LABEL")
    createLabeledNode(Map("coll" -> Array[Int](), "bool" -> true), "LABEL")
    createLabeledNode(Map("coll" -> Array(1, 2, 3), "bool" -> false), "LABEL")
    createNode("coll" -> Array(1, 2, 3), "bool" -> true)
    createLabeledNode("LABEL")

    val foundNode = executeWithAllPlannersAndRuntimes("match (n:LABEL) where n.coll and n.bool return n").columnAs[Node]("n").next()

    foundNode should equal(n)
  }

  test("should_be_able_to_coerce_literal_collections_to_predicates") {
    val n = createLabeledNode(Map("coll" -> Array(1, 2, 3), "bool" -> true), "LABEL")

    val foundNode = executeWithAllPlanners("match (n:LABEL) where [1,2,3] and n.bool return n").columnAs[Node]("n").next()

    foundNode should equal(n)
  }

  test("query_should_work") {
    assert(executeScalar[Int]("WITH 1 AS x RETURN 1 + x") === 2)
  }

  test("should_be_able_to_mix_key_expressions_with_aggregate_expressions") {
    // Given
    createNode("Foo")

    // when
    val result = executeScalar[Map[String, Any]]("match (n) return { name: n.name, count: count(*) }")

    // then
    result("name") should equal("Foo")
    result("count") should equal(1)
  }

  test("should_not_mind_rewriting_NOT_queries") {
    val result = executeWithRulePlanner(" create (a {x: 1}) return a.x is not null as A, a.y is null as B, a.x is not null as C, a.y is not null as D")
    result.toList should equal(List(Map("A" -> true, "B" -> true, "C" -> true, "D" -> false)))
  }

  test("should_handle_cypher_version_and_periodic_commit") {
    val url = createTempFileURL("foo", ".csv") { writer: PrintWriter =>
      writer.println("1,2,3")
      writer.println("4,5,6")
    }
    val result = eengine.execute(s"cypher 2.2 using periodic commit load csv from '$url' as line create x return x")
    result should have size 2
  }

  override def databaseConfig() = super.databaseConfig() ++ Map(
    "dbms.cypher.min_replan_interval" -> "0",
    "dbms.cypher.compiler_tracing" -> "true"
  )

  case class PlanningListener(planRequests: mutable.ArrayBuffer[String] = mutable.ArrayBuffer.empty) extends TimingCompilationTracer.EventListener {
    override def queryCompiled(event: QueryEvent): Unit = {
      if(event.phases().asScala.exists(_.phase() == CompilationPhase.LOGICAL_PLANNING)) {
        planRequests.append(event.query())
      }
    }
  }

  test("should discard plans that are considerably unsuitable") {
    //GIVEN
    val planningListener = PlanningListener()
    kernelMonitors.addMonitorListener(planningListener)

<<<<<<< HEAD
    createLabeledNode("Dog")
    (0 until 10).foreach { _ => createLabeledNode("Person") }
=======
    (0 until 100).foreach { _ => createLabeledNode("Person") }
>>>>>>> 018bda69

    // WHEN
    eengine.execute(s"match (n:Person) return n").toList
    planningListener.planRequests.toSeq should equal(Seq(
      s"match (n:Person) return n"
    ))
    (0 until 50).foreach { _ => createLabeledNode("Person") }
    eengine.execute(s"match (n:Person) return n").toList

    //THEN
    planningListener.planRequests.toSeq should equal (Seq(
      s"match (n:Person) return n",
      s"match (n:Person) return n"
    ))
  }

  test("should avoid discarding plans that are still somewhat suitable") {
    //GIVEN
    val planningListener = PlanningListener()
    kernelMonitors.addMonitorListener(planningListener)

    (0 until 100).foreach { _ => createLabeledNode("Person") }
    //WHEN
    eengine.execute(s"match (n:Person) return n").toList
    planningListener.planRequests.toSeq should equal(Seq(
      s"match (n:Person) return n"
    ))
    (0 until 9).foreach { _ => createLabeledNode("Dog") }
    eengine.execute(s"match (n:Person) return n").toList

    //THEN
    planningListener.planRequests.toSeq should equal(Seq(
      s"match (n:Person) return n"
    ))
  }

  private def createReadOnlyEngine(): ExecutionEngine = {
    FileUtils.deleteRecursively(new File("target/readonly"))
    val old = new TestGraphDatabaseFactory().newEmbeddedDatabase("target/readonly")
    old.shutdown()
    val db = new TestGraphDatabaseFactory().newEmbeddedDatabaseBuilder("target/readonly")
      .setConfig( GraphDatabaseSettings.read_only, "true" )
      .newGraphDatabase()
    new ExecutionEngine(db)
  }
}<|MERGE_RESOLUTION|>--- conflicted
+++ resolved
@@ -1043,12 +1043,7 @@
     val planningListener = PlanningListener()
     kernelMonitors.addMonitorListener(planningListener)
 
-<<<<<<< HEAD
-    createLabeledNode("Dog")
-    (0 until 10).foreach { _ => createLabeledNode("Person") }
-=======
     (0 until 100).foreach { _ => createLabeledNode("Person") }
->>>>>>> 018bda69
 
     // WHEN
     eengine.execute(s"match (n:Person) return n").toList

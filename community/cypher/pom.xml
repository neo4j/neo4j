--- conflicted
+++ resolved
@@ -32,16 +32,6 @@
     <url>https://github.com/neo4j/neo4j</url>
   </scm>
 
-<<<<<<< HEAD
-  <modules>
-    <module>frontend-3.1</module>
-    <module>cypher-compiler-3.1</module>
-    <module>cypher</module>
-    <module>spec-suite-tools</module>
-    <module>acceptance-spec-suite</module>
-    <module>compatibility-spec-suite</module>
-  </modules>
-=======
   <profiles>
     <profile>
       <id>include-cypher</id>
@@ -51,15 +41,15 @@
         </property>
       </activation>
       <modules>
-        <module>frontend-3.0</module>
-        <module>cypher-compiler-3.0</module>
+        <module>frontend-3.1</module>
+        <module>cypher-compiler-3.1</module>
         <module>cypher</module>
-        <module>acceptance</module>
-        <module>compatibility-suite</module>
+        <module>spec-suite-tools</module>
+        <module>acceptance-spec-suite</module>
+        <module>compatibility-spec-suite</module>
       </modules>
     </profile>
   </profiles>
->>>>>>> a96df90b
 
   <build>
     <plugins>

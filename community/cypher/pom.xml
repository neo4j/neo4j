--- conflicted
+++ resolved
@@ -41,12 +41,8 @@
         <module>cypher-planner</module>
         <module>planner-spi</module>
         <module>cypher</module>
-<<<<<<< HEAD
         <module>cypher-logical-plans</module>
-=======
-        <module>cypher-logical-plans-3.5</module>
         <module>front-end</module>
->>>>>>> 7a1bef28
         <module>runtime-util</module>
         <module>interpreted-runtime</module>
         <module>acceptance-spec-suite</module>

--- conflicted
+++ resolved
@@ -37,15 +37,9 @@
   def apply(map: Expression, identifier: Identifier, legacyOperator: String)(position: InputPosition) =
     new Property(map, identifier)(position) {
       override def semanticCheck(ctx: SemanticContext): SemanticCheck = legacyOperator match {
-<<<<<<< HEAD
         case "?" => SemanticError(s"This syntax is no longer supported (missing properties are now returned as null). Please use (not(has(<ident>.${identifier.name})) OR <ident>.${identifier.name}=<value>) if you really need the old behavior.", position)
         case "!" => SemanticError(s"This syntax is no longer supported (missing properties are now returned as null).", position)
-        case _   => throw new ThisShouldNotHappenError("Stefan", s"Invalid legacy operator $legacyOperator following access to property.")
-=======
-        case "?" => SemanticError(s"This syntax is no longer supported (missing properties are now returned as null). Please use (not(has(<ident>.${identifier.name})) OR <ident>.${identifier.name}=<value>) if you really need the old behavior.", token)
-        case "!" => SemanticError(s"This syntax is no longer supported (missing properties are now returned as null).", token)
         case _   => throw new InternalException(s"Invalid legacy operator $legacyOperator following access to property.")
->>>>>>> 4ef090be
       }
     }
 }
--- conflicted
+++ resolved
@@ -49,31 +49,21 @@
   extends TransactionBoundTokenContext(tc.kernelTransaction) with PlanContext with IndexDescriptorCompatibility {
 
   def indexesGetForLabel(labelId: Int): Iterator[IndexDescriptor] = {
-<<<<<<< HEAD
-    tc.statement.readOperations().indexesGetForLabel(labelId).asScala
-      .filter(_.`type`() == Type.GENERAL)
-=======
     tc.schemaRead.indexesGetForLabel(labelId).asScala
       .filterNot(_.isUnique)
->>>>>>> 678a860c
       .flatMap(getOnlineIndex)
   }
 
   def indexGet(labelName: String, propertyKeys: Seq[String]): Option[IndexDescriptor] = evalOrNone {
     val descriptor = toLabelSchemaDescriptor(this, labelName, propertyKeys)
-    getOnlineIndex(tc.schemaRead.index(descriptor.getLabelId, descriptor.getPropertyIds:_*))
+    getOnlineIndex(tc.schemaRead.index(descriptor.keyId, descriptor.getPropertyIds:_*))
   }
 
   def indexExistsForLabel(labelName: String): Boolean = {
     try {
       val labelId = getLabelId(labelName)
-<<<<<<< HEAD
-      val onlineIndexDescriptors = tc.statement.readOperations().indexesGetForLabel(labelId).asScala
-        .filter(_.`type`() == Type.GENERAL)
-=======
       val onlineIndexDescriptors = tc.schemaRead.indexesGetForLabel(labelId).asScala
         .filterNot(_.isUnique)
->>>>>>> 678a860c
         .flatMap(getOnlineIndex)
 
       onlineIndexDescriptors.nonEmpty
@@ -83,19 +73,14 @@
   }
 
   def uniqueIndexesGetForLabel(labelId: Int): Iterator[IndexDescriptor] = {
-<<<<<<< HEAD
-    tc.statement.readOperations().indexesGetForLabel(labelId).asScala
-      .filter(_.`type`() == Type.UNIQUE)
-=======
     tc.schemaRead.indexesGetForLabel(labelId).asScala
       .filter(_.isUnique)
->>>>>>> 678a860c
       .flatMap(getOnlineIndex)
   }
 
   def uniqueIndexGet(labelName: String, propertyKeys: Seq[String]): Option[IndexDescriptor] = evalOrNone {
     val descriptor = toLabelSchemaDescriptor(this, labelName, propertyKeys)
-    getOnlineIndex(tc.schemaRead.index(descriptor.getLabelId, descriptor.getPropertyIds:_*))
+    getOnlineIndex(tc.schemaRead.index(descriptor.keyId, descriptor.getPropertyIds:_*))
   }
 
   private def evalOrNone[T](f: => Option[T]): Option[T] =
@@ -105,16 +90,9 @@
       case _: KernelException => None
     }
 
-<<<<<<< HEAD
-  private def getOnlineIndex(descriptor: KernelIndexDescriptor): Option[IndexDescriptor] =
-    tc.statement.readOperations().indexGetState(descriptor) match {
-      //TODO we use a zero index here as to not bleed multi-token descriptors into cypher. At least for now.
-      case InternalIndexState.ONLINE => Some(IndexDescriptor(descriptor.schema().getEntityTokenIds.head, descriptor.schema().getPropertyIds))
-=======
   private def getOnlineIndex(reference: IndexReference): Option[IndexDescriptor] =
     tc.schemaRead.indexGetState(reference) match {
       case InternalIndexState.ONLINE => Some(IndexDescriptor(reference.label(), reference.properties()))
->>>>>>> 678a860c
       case _ => None
     }
 

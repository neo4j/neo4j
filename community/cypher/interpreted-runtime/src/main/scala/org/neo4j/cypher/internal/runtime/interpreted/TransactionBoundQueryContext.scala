/*
 * Copyright (c) 2002-2018 "Neo Technology,"
 * Network Engine for Objects in Lund AB [http://neotechnology.com]
 *
 * This file is part of Neo4j.
 *
 * Neo4j is free software: you can redistribute it and/or modify
 * it under the terms of the GNU General Public License as published by
 * the Free Software Foundation, either version 3 of the License, or
 * (at your option) any later version.
 *
 * This program is distributed in the hope that it will be useful,
 * but WITHOUT ANY WARRANTY; without even the implied warranty of
 * MERCHANTABILITY or FITNESS FOR A PARTICULAR PURPOSE.  See the
 * GNU General Public License for more details.
 *
 * You should have received a copy of the GNU General Public License
 * along with this program.  If not, see <http://www.gnu.org/licenses/>.
 */
package org.neo4j.cypher.internal.runtime.interpreted

import java.net.URL
import java.util.function.Predicate

import org.neo4j.collection.RawIterator
import org.neo4j.collection.primitive.{PrimitiveLongIterator, PrimitiveLongResourceIterator}
import org.neo4j.cypher.internal.javacompat.GraphDatabaseCypherService
import org.neo4j.cypher.internal.planner.v3_4.spi.{IdempotentResult, IndexDescriptor}
import org.neo4j.cypher.internal.runtime._
import org.neo4j.cypher.internal.runtime.interpreted.TransactionBoundQueryContext.IndexSearchMonitor
import org.neo4j.cypher.internal.runtime.interpreted.commands.convert.DirectionConverter.toGraphDb
import org.neo4j.cypher.internal.runtime.interpreted.commands.expressions.{OnlyDirectionExpander, TypeAndDirectionExpander}
import org.neo4j.cypher.internal.util.v3_4.{EntityNotFoundException, FailedIndexException}
import org.neo4j.cypher.internal.v3_4.expressions.SemanticDirection
import org.neo4j.cypher.internal.v3_4.expressions.SemanticDirection.{BOTH, INCOMING, OUTGOING}
import org.neo4j.cypher.internal.v3_4.logical.plans._
import org.neo4j.graphalgo.impl.path.ShortestPath
import org.neo4j.graphalgo.impl.path.ShortestPath.ShortestPathPredicate
import org.neo4j.graphdb._
import org.neo4j.graphdb.security.URLAccessValidationError
import org.neo4j.graphdb.traversal.{Evaluators, TraversalDescription, Uniqueness}
import org.neo4j.internal.kernel.api
import org.neo4j.internal.kernel.api._
import org.neo4j.internal.kernel.api.exceptions.ProcedureException
import org.neo4j.internal.kernel.api.helpers.RelationshipSelections.{allCursor, incomingCursor, outgoingCursor}
import org.neo4j.internal.kernel.api.helpers._
import org.neo4j.internal.kernel.api.procs.{UserAggregator, QualifiedName => KernelQualifiedName}
import org.neo4j.kernel.GraphDatabaseQueryService
import org.neo4j.kernel.api._
import org.neo4j.kernel.api.exceptions.schema.{AlreadyConstrainedException, AlreadyIndexedException}
import org.neo4j.kernel.api.schema.SchemaDescriptorFactory
import org.neo4j.kernel.api.schema.constaints.ConstraintDescriptorFactory
import org.neo4j.kernel.guard.TerminationGuard
import org.neo4j.kernel.impl.api.RelationshipVisitor
import org.neo4j.kernel.impl.api.store.{DefaultIndexReference, RelationshipIterator}
import org.neo4j.kernel.impl.core.{EmbeddedProxySPI, ThreadToStatementContextBridge}
import org.neo4j.kernel.impl.coreapi.PropertyContainerLocker
import org.neo4j.kernel.impl.query.Neo4jTransactionalContext
import org.neo4j.kernel.impl.util.ValueUtils.{fromNodeProxy, fromRelationshipProxy}
import org.neo4j.kernel.impl.util.{DefaultValueMapper, NodeProxyWrappingNodeValue, RelationshipProxyWrappingValue}
import org.neo4j.values.storable.{TextValue, Value, Values, _}
import org.neo4j.values.virtual.{ListValue, NodeValue, RelationshipValue, VirtualValues}
import org.neo4j.values.{AnyValue, ValueMapper}

import scala.collection.Iterator
import scala.collection.JavaConverters._
import scala.collection.mutable.ArrayBuffer

sealed class TransactionBoundQueryContext(val transactionalContext: TransactionalContextWrapper,
                                          val resources: ResourceManager = new ResourceManager)
                                        (implicit indexSearchMonitor: IndexSearchMonitor)
  extends TransactionBoundTokenContext(transactionalContext.kernelTransaction) with QueryContext with
    IndexDescriptorCompatibility {
  override val nodeOps: NodeOperations = new NodeOperations
  override val relationshipOps: RelationshipOperations = new RelationshipOperations
  override lazy val entityAccessor: EmbeddedProxySPI =
    transactionalContext.graph.getDependencyResolver.resolveDependency(classOf[EmbeddedProxySPI])
  private lazy val valueMapper: ValueMapper[java.lang.Object] = new DefaultValueMapper(entityAccessor)

  override def setLabelsOnNode(node: Long, labelIds: Iterator[Int]): Int = labelIds.foldLeft(0) {
    case (count, labelId) => if (writes().nodeAddLabel(node, labelId)) count + 1 else count
  }

  def createNewQueryContext(): QueryContext = {
    val statementProvider : ThreadToStatementContextBridge = transactionalContext.
      graph.
      getDependencyResolver.
      provideDependency(classOf[ThreadToStatementContextBridge]).
      get
    transactionalContext.tc.asInstanceOf[Neo4jTransactionalContext]
    val guard = new TerminationGuard
    val locker = new PropertyContainerLocker
    val query = transactionalContext.tc.executingQuery()

    val context = transactionalContext.tc.asInstanceOf[Neo4jTransactionalContext]
    val newTx = transactionalContext.graph.beginTransaction(context.transactionType, context.securityContext)
    val neo4jTransactionalContext = new Neo4jTransactionalContext(context.graph, statementProvider, guard, statementProvider, locker, newTx, statementProvider.get(), query)
    new TransactionBoundQueryContext(TransactionalContextWrapper(neo4jTransactionalContext))
  }

  //We cannot assign to value because of periodic commit
  protected def reads(): Read = transactionalContext.stableDataRead
  private def writes() = transactionalContext.dataWrite
  private lazy val nodeCursor = allocateAndTraceNodeCursor()
  private lazy val relationshipScanCursor = allocateAndTraceRelationshipScanCursor()
  private lazy val propertyCursor = allocateAndTracePropertyCursor()
  private def tokenRead = transactionalContext.kernelTransaction.tokenRead()
  private def tokenWrite = transactionalContext.kernelTransaction.tokenWrite()

  lazy val withActiveRead: TransactionBoundQueryContext =
    new TransactionBoundQueryContext(transactionalContext, resources)(indexSearchMonitor) {
      override def reads(): Read = transactionalContext.dataRead
    }

  override def withAnyOpenQueryContext[T](work: (QueryContext) => T): T = {
    if (transactionalContext.isOpen) {
      work(this)
    } else {
      val context = transactionalContext.getOrBeginNewIfClosed()
      var success = false
      try {
        val newContext = new TransactionBoundQueryContext(context, resources)
        val result = work(newContext)
        success = true
        result
      } finally {
        resources.close(success)
        context.close(success)
      }
    }
  }

  override def createNode(): Node = entityAccessor.newNodeProxy(writes().nodeCreate())

  override def createNodeId(): Long = writes().nodeCreate()

  override def createRelationship(start: Long, end: Long, relType: Int): RelationshipValue = {
    val relId = transactionalContext.kernelTransaction.dataWrite().relationshipCreate(start, relType, end)
    fromRelationshipProxy(entityAccessor.newRelationshipProxy(relId, start, relType, end))
  }

  override def getOrCreateRelTypeId(relTypeName: String): Int =
    transactionalContext.kernelTransaction.tokenWrite().relationshipTypeGetOrCreateForName(relTypeName)

  override def getLabelsForNode(node: Long): ListValue = {
    val cursor = nodeCursor
    reads().singleNode(node, cursor)
    if (!cursor.next()) {
      if (nodeOps.isDeletedInThisTx(node))
        throw new EntityNotFoundException(s"Node with id $node has been deleted in this transaction")
      else
        VirtualValues.EMPTY_LIST
    }
    val labelSet = cursor.labels()
    val labelArray = new Array[TextValue](labelSet.numberOfLabels())
    var i = 0
    while (i < labelSet.numberOfLabels()) {
      labelArray(i) = Values.stringValue(tokenRead.nodeLabelName(labelSet.label(i)))
      i += 1
    }
    VirtualValues.list(labelArray: _*)
  }


  override def isLabelSetOnNode(label: Int, node: Long): Boolean = {
    val cursor = nodeCursor
    reads().singleNode(node, cursor)
    if (!cursor.next()) false
    else cursor.labels().contains(label)
  }

  override def getOrCreateLabelId(labelName: String): Int = {
    val id = tokenRead.nodeLabel(labelName)
    if (id != TokenRead.NO_TOKEN) id
    else tokenWrite.labelGetOrCreateForName(labelName)
  }

  def getRelationshipsForIds(node: Long, dir: SemanticDirection,
                             types: Option[Array[Int]]): Iterator[RelationshipValue] = {
    val read = reads()
    val cursor = nodeCursor
    read.singleNode(node, cursor)
    if (!cursor.next())Iterator.empty
    else {
      val selectionCursor = dir match {
        case OUTGOING => outgoingCursor(transactionalContext.kernelTransaction.cursors(), cursor, types.orNull)
        case INCOMING => incomingCursor(transactionalContext.kernelTransaction.cursors(), cursor, types.orNull)
        case BOTH => allCursor(transactionalContext.kernelTransaction.cursors(), cursor, types.orNull)
      }
      new CursorIterator[RelationshipValue] {
        override protected def close(): Unit = selectionCursor.close()
        override protected def fetchNext(): RelationshipValue =
          if (selectionCursor.next())
            fromRelationshipProxy(entityAccessor.newRelationshipProxy(selectionCursor.relationshipReference(),
                                                                      selectionCursor.sourceNodeReference(),
                                                                      selectionCursor.`type`(),
                                                                      selectionCursor.targetNodeReference()))
          else null
      }
    }
  }

  override def getRelationshipsForIdsPrimitive(node: Long, dir: SemanticDirection,
                                               types: Option[Array[Int]]): RelationshipIterator = {
    val read = reads()
    val cursor = nodeCursor
    read.singleNode(node, cursor)
    if (!cursor.next()) RelationshipIterator.EMPTY
    else {
      val selectionCursor = dir match {
        case OUTGOING => outgoingCursor(transactionalContext.kernelTransaction.cursors(), cursor, types.orNull)
        case INCOMING => incomingCursor(transactionalContext.kernelTransaction.cursors(), cursor, types.orNull)
        case BOTH => allCursor(transactionalContext.kernelTransaction.cursors(), cursor, types.orNull)
      }
      new RelationshipCursorIterator(selectionCursor)
    }
  }

  override def getRelationshipsCursor(node: Long, dir: SemanticDirection,
                                               types: Option[Array[Int]]): RelationshipSelectionCursor = {
    val read = reads()
    read.singleNode(node, nodeCursor)
    if (!nodeCursor.next()) RelationshipSelectionCursor.EMPTY
    else {
      dir match {
        case OUTGOING => outgoingCursor(transactionalContext.kernelTransaction.cursors(), nodeCursor, types.orNull)
        case INCOMING => incomingCursor(transactionalContext.kernelTransaction.cursors(), nodeCursor, types.orNull)
        case BOTH => allCursor(transactionalContext.kernelTransaction.cursors(), nodeCursor, types.orNull)
      }
    }
  }

  override def getRelationshipFor(relationshipId: Long, typeId: Int, startNodeId: Long,
                                  endNodeId: Long): RelationshipValue = try {
    fromRelationshipProxy(entityAccessor.newRelationshipProxy(relationshipId, startNodeId, typeId, endNodeId))
  } catch {
    case e: NotFoundException => throw new EntityNotFoundException(s"Relationship with id $relationshipId", e)
  }

  val RANGE_SEEKABLE_VALUE_GROUPS = Array(ValueGroup.NUMBER,
                                    ValueGroup.TEXT,
                                    ValueGroup.GEOMETRY,
                                    ValueGroup.DATE,
                                    ValueGroup.LOCAL_DATE_TIME,
                                    ValueGroup.ZONED_DATE_TIME,
                                    ValueGroup.LOCAL_TIME,
                                    ValueGroup.ZONED_TIME,
                                    ValueGroup.DURATION)

  override def indexSeek(index: IndexReference, predicates: Seq[IndexQuery]): Iterator[NodeValue] = {

    val impossiblePredicate =
      predicates.exists {
        case p:IndexQuery.ExactPredicate => p.value() == Values.NO_VALUE
        case p:IndexQuery =>
          !RANGE_SEEKABLE_VALUE_GROUPS.contains(p.valueGroup())
      }

    if (impossiblePredicate) Iterator.empty
    else seek(index, predicates:_*)
  }

  override def indexReference(label: Int,
                              properties: Int*): IndexReference =
    transactionalContext.kernelTransaction.schemaRead().index(label, properties:_*)

  private def seek(index: IndexReference, query: IndexQuery*) = {
    val nodeCursor = allocateAndTraceNodeValueIndexCursor()
    reads().nodeIndexSeek(index, nodeCursor, IndexOrder.NONE, query:_*)
    new CursorIterator[NodeValue] {
      override protected def fetchNext(): NodeValue = {
        if (nodeCursor.next()) fromNodeProxy(entityAccessor.newNodeProxy(nodeCursor.nodeReference()))
        else null
      }

      override protected def close(): Unit = nodeCursor.close()
    }
  }

  private def scan(index: IndexReference) = {
    val nodeCursor = allocateAndTraceNodeValueIndexCursor()
    reads().nodeIndexScan(index, nodeCursor, IndexOrder.NONE)
    new PrimitiveCursorIterator {
      override protected def fetchNext(): Long =
        if (nodeCursor.next()) nodeCursor.nodeReference() else -1L

      override protected def close(): Unit = nodeCursor.close()
    }
  }

  override def indexScan(index: IndexReference): Iterator[NodeValue] =
    JavaConversionSupport.mapToScalaENFXSafe(indexScanPrimitive(index))(nodeOps.getByIdIfExists)

  override def indexScanPrimitive(index: IndexReference): PrimitiveLongResourceIterator = scan(index)

  override def indexScanByContains(index: IndexReference, value: String): Iterator[NodeValue] =
    seek(index, IndexQuery.stringContains(index.properties()(0), value))

  override def indexScanByEndsWith(index: IndexReference, value: String): Iterator[NodeValue] =
    seek(index, IndexQuery.stringSuffix(index.properties()(0), value))

  override def lockingUniqueIndexSeek(indexReference: IndexReference, queries: Seq[IndexQuery.ExactPredicate]): Option[NodeValue] = {
    indexSearchMonitor.lockingUniqueIndexSeek(indexReference, queries)
    val index = DefaultIndexReference.general(indexReference.label(), indexReference.properties():_*)
    val nodeId = reads().nodeUniqueIndexSeek(index, queries:_*)
    if (StatementConstants.NO_SUCH_NODE == nodeId) None else Some(nodeOps.getById(nodeId))
  }

  override def removeLabelsFromNode(node: Long, labelIds: Iterator[Int]): Int = labelIds.foldLeft(0) {
    case (count, labelId) =>
      if (transactionalContext.kernelTransaction.dataWrite().nodeRemoveLabel(node, labelId)) count + 1 else count
  }

  override def getNodesByLabel(id: Int): Iterator[NodeValue] = {
    val cursor = allocateAndTraceNodeLabelIndexCursor()
    reads().nodeLabelScan(id, cursor)
    new CursorIterator[NodeValue] {
      override protected def fetchNext(): NodeValue = {
        if (cursor.next()) fromNodeProxy(entityAccessor.newNodeProxy(cursor.nodeReference()))
        else null
      }
      override protected def close(): Unit = cursor.close()
    }
  }

  override def getNodesByLabelPrimitive(id: Int): PrimitiveLongIterator = {
    val cursor = allocateAndTraceNodeLabelIndexCursor()
    reads().nodeLabelScan(id, cursor)
    new PrimitiveCursorIterator {
      override protected def fetchNext(): Long = if (cursor.next()) cursor.nodeReference() else -1L
      override protected def close(): Unit = cursor.close()
    }
  }

  override def nodeGetDegree(node: Long, dir: SemanticDirection): Int = {
    val cursor = nodeCursor
      reads().singleNode(node, cursor)
      if (!cursor.next()) 0
      else {
        dir match {
          case OUTGOING => Nodes.countOutgoing(cursor, transactionalContext.cursors)
          case INCOMING => Nodes.countIncoming(cursor, transactionalContext.cursors)
          case BOTH => Nodes.countAll(cursor, transactionalContext.cursors)
        }
      }
  }

  override def nodeGetDegree(node: Long, dir: SemanticDirection, relTypeId: Int): Int = {
    val cursor = nodeCursor
    reads().singleNode(node, cursor)
    if (!cursor.next()) 0
    else {
      dir match {
        case OUTGOING => Nodes.countOutgoing(cursor, transactionalContext.cursors, relTypeId)
        case INCOMING => Nodes.countIncoming(cursor, transactionalContext.cursors, relTypeId)
        case BOTH => Nodes.countAll(cursor, transactionalContext.cursors, relTypeId)
      }
    }
  }

  override def nodeIsDense(node: Long): Boolean = {
    val cursor = nodeCursor
    reads().singleNode(node, cursor)
    if (!cursor.next()) false
    else cursor.isDense
  }

  override def asObject(value: AnyValue): Any = {
    value match {
      case node: NodeProxyWrappingNodeValue => node.nodeProxy
      case edge: RelationshipProxyWrappingValue => edge.relationshipProxy
      case _ => withAnyOpenQueryContext(_=>value.map(valueMapper))
    }
  }

  class NodeOperations extends BaseOperations[NodeValue] {

    override def delete(id: Long) {
        writes().nodeDelete(id)
    }

    override def propertyKeyIds(id: Long): Iterator[Int] = {
      val node = nodeCursor
      reads().singleNode(id, node)
      if (!node.next()) Iterator.empty
      else {
        val property = propertyCursor
        val buffer = ArrayBuffer[Int]()
        node.properties(property)
        while (property.next()) {
          buffer.append(property.propertyKey())
        }
        buffer.iterator
      }
    }

    override def getProperty(id: Long, propertyKeyId: Int): Value = {
      val node = nodeCursor
      reads().singleNode(id, node)
      if (!node.next()) {
        if (isDeletedInThisTx(id)) throw new EntityNotFoundException(
          s"Node with id $id has been deleted in this transaction")
        else Values.NO_VALUE
      } else {
        val property = propertyCursor
        node.properties(property)
        while (property.next()) {
          if (property.propertyKey() == propertyKeyId) return property.propertyValue()
        }
        Values.NO_VALUE
      }
    }

    override def hasProperty(id: Long, propertyKey: Int): Boolean = {
      val node = nodeCursor
      reads().singleNode(id, node)
      if (!node.next()) false
      else {
        val property = propertyCursor
        node.properties(property)
        while (property.next()) {
          if (property.propertyKey() == propertyKey) return true
        }
        false
      }
    }

    override def removeProperty(id: Long, propertyKeyId: Int): Unit = {
      try {
        writes().nodeRemoveProperty(id, propertyKeyId)
      } catch {
        case _: api.exceptions.EntityNotFoundException => //ignore
      }
    }

    override def setProperty(id: Long, propertyKeyId: Int, value: Value): Unit = {
      try {
        writes().nodeSetProperty(id, propertyKeyId, value)
      } catch {
        case _: api.exceptions.EntityNotFoundException => //ignore
      }
    }

    override def getById(id: Long): NodeValue = try {
      fromNodeProxy(entityAccessor.newNodeProxy(id))
    } catch {
      case e: NotFoundException => throw new EntityNotFoundException(s"Node with id $id", e)
    }

    override def all: Iterator[NodeValue] = {
      val nodeCursor = allocateAndTraceNodeCursor()
      reads().allNodesScan(nodeCursor)
      new CursorIterator[NodeValue] {
        override protected def fetchNext(): NodeValue = {
          if (nodeCursor.next()) fromNodeProxy(entityAccessor.newNodeProxy(nodeCursor.nodeReference()))
          else null
        }

        override protected def close(): Unit = nodeCursor.close()
      }
    }

    override def allPrimitive: PrimitiveLongIterator = {
      val nodeCursor = allocateAndTraceNodeCursor()
      reads().allNodesScan(nodeCursor)
      new PrimitiveCursorIterator {
        override protected def fetchNext(): Long = if (nodeCursor.next()) nodeCursor.nodeReference() else -1L
        override protected def close(): Unit = nodeCursor.close()
      }
    }

    override def isDeletedInThisTx(id: Long): Boolean = transactionalContext.stateView
      .hasTxStateWithChanges && transactionalContext.stateView.txState().nodeIsDeletedInThisTx(id)

    override def acquireExclusiveLock(obj: Long): Unit =
      transactionalContext.kernelTransaction.locks().acquireExclusiveNodeLock(obj)

    override def releaseExclusiveLock(obj: Long): Unit =
      transactionalContext.kernelTransaction.locks().releaseExclusiveNodeLock(obj)

    override def exists(id: Long): Boolean = reads().nodeExists(id)

    override def getByIdIfExists(id: Long): Option[NodeValue] =
      if (reads().nodeExists(id))
        Some(fromNodeProxy(entityAccessor.newNodeProxy(id)))
      else
        None
  }

  class RelationshipOperations extends BaseOperations[RelationshipValue] {

    override def delete(id: Long) {
        writes().relationshipDelete(id)
    }

    override def propertyKeyIds(id: Long): Iterator[Int] = {
      val relationship = relationshipScanCursor
      reads().singleRelationship(id, relationship)
      if (!relationship.next()) Iterator.empty
      else {
        val buffer = ArrayBuffer[Int]()
        val property = propertyCursor
        relationship.properties(property)
        while (property.next()) {
          buffer.append(property.propertyKey())
        }
        buffer.iterator
      }
    }

    override def getProperty(id: Long, propertyKeyId: Int): Value = {
      val relationship = relationshipScanCursor
      reads().singleRelationship(id, relationship)
      if (!relationship.next()) {
        if (isDeletedInThisTx(id)) throw new EntityNotFoundException(
          s"Relationship with id $id has been deleted in this transaction")
        else Values.NO_VALUE
      } else {
        val property = propertyCursor
        relationship.properties(property)
        while (property.next()) {
          if (property.propertyKey() == propertyKeyId) return property.propertyValue()
        }
        Values.NO_VALUE
      }
    }

    override def hasProperty(id: Long, propertyKey: Int): Boolean = {
      val relationship = relationshipScanCursor
      reads().singleRelationship(id, relationship)
      if (!relationship.next()) false
      else {
        val property = propertyCursor
        relationship.properties(property)
        while (property.next()) {
          if (property.propertyKey() == propertyKey) return true
        }
        false
      }
    }

    override def removeProperty(id: Long, propertyKeyId: Int): Unit = {
      try {
        writes().relationshipRemoveProperty(id, propertyKeyId)
      } catch {
        case _: api.exceptions.EntityNotFoundException => //ignore
      }
    }

    override def setProperty(id: Long, propertyKeyId: Int, value: Value): Unit = {
      try {
        writes().relationshipSetProperty(id, propertyKeyId, value)
      } catch {
        case _: api.exceptions.EntityNotFoundException => //ignore
      }
    }

    override def getById(id: Long): RelationshipValue = try {
      fromRelationshipProxy(entityAccessor.newRelationshipProxy(id))
    } catch {
      case e: NotFoundException => throw new EntityNotFoundException(s"Relationship with id $id", e)
    }

    override def getByIdIfExists(id: Long): Option[RelationshipValue] = {
      val cursor = relationshipScanCursor
      reads().singleRelationship(id, cursor)
      if (cursor.next())
        Some(fromRelationshipProxy(entityAccessor.newRelationshipProxy(id, cursor.sourceNodeReference(), cursor.`type`(),
                                                                       cursor.targetNodeReference())))
      else
        None
    }

    override def all: Iterator[RelationshipValue] = {
      val relCursor = allocateAndTraceRelationshipScanCursor()
      reads().allRelationshipsScan(relCursor)
      new CursorIterator[RelationshipValue] {
        override protected def fetchNext(): RelationshipValue = {
          if (relCursor.next())
            fromRelationshipProxy(entityAccessor.newRelationshipProxy(relCursor.relationshipReference(),
                                                                      relCursor.sourceNodeReference(), relCursor.`type`(),
                                                                      relCursor.targetNodeReference()))
          else null
        }

        override protected def close(): Unit = relCursor.close()
      }
    }

    override def allPrimitive: PrimitiveLongIterator = {
      val relCursor = allocateAndTraceRelationshipScanCursor()
      reads().allRelationshipsScan(relCursor)
      new PrimitiveCursorIterator {
        override protected def fetchNext(): Long = if (relCursor.next()) relCursor.relationshipReference() else -1L
        override protected def close(): Unit = relCursor.close()
      }
    }

    override def isDeletedInThisTx(id: Long): Boolean =
      transactionalContext.stateView.hasTxStateWithChanges && transactionalContext.stateView.txState()
        .relationshipIsDeletedInThisTx(id)

    override def acquireExclusiveLock(obj: Long): Unit =
      transactionalContext.kernelTransaction.locks().acquireExclusiveRelationshipLock(obj)

    override def releaseExclusiveLock(obj: Long): Unit =
      transactionalContext.kernelTransaction.locks().releaseExclusiveRelationshipLock(obj)

    override def exists(id: Long): Boolean = reads().relationshipExists(id)
  }

  override def getOrCreatePropertyKeyId(propertyKey: String): Int =
    tokenWrite.propertyKeyGetOrCreateForName(propertyKey)

  abstract class BaseOperations[T] extends Operations[T] {

    def primitiveLongIteratorToScalaIterator(primitiveIterator: PrimitiveLongIterator): Iterator[Long] =
      new Iterator[Long] {
        override def hasNext: Boolean = primitiveIterator.hasNext

        override def next(): Long = primitiveIterator.next
      }
  }

  override def getOrCreateFromSchemaState[K, V](key: K, creator: => V) = {
    val javaCreator = new java.util.function.Function[K, V]() {
      override def apply(key: K) = creator
    }
    transactionalContext.schemaRead.schemaStateGetOrCreate(key, javaCreator)
  }

  override def addIndexRule(descriptor: IndexDescriptor): IdempotentResult[IndexReference] = {
    val kernelDescriptor = cypherToKernelSchema(descriptor)
    try {
      IdempotentResult(transactionalContext.kernelTransaction.schemaWrite().indexCreate(kernelDescriptor))
    } catch {
      case _: AlreadyIndexedException =>
<<<<<<< HEAD
        val indexDescriptor = transactionalContext.statement.readOperations().indexGetForSchema(SchemaDescriptorFactory.forLabel(kernelDescriptor.getLabelId, kernelDescriptor.getPropertyIds: _*))
        if (transactionalContext.statement.readOperations().indexGetState(indexDescriptor) == InternalIndexState.FAILED)
          throw new FailedIndexException(indexDescriptor.userDescription(tokenNameLookup))
       IdempotentResult(kernelToCypher(indexDescriptor), wasCreated = false)
=======
        val indexReference = transactionalContext.kernelTransaction.schemaRead().index(kernelDescriptor.getLabelId, kernelDescriptor.getPropertyIds: _*)
        if (transactionalContext.kernelTransaction.schemaRead().indexGetState(indexReference) == InternalIndexState.FAILED)
          throw new FailedIndexException(indexReference.userDescription(tokenNameLookup))
       IdempotentResult(indexReference, wasCreated = false)
>>>>>>> 678a860c
    }
  }

  override def dropIndexRule(descriptor: IndexDescriptor): Unit =
    transactionalContext.kernelTransaction.schemaWrite().indexDrop(
      DefaultIndexReference.general(descriptor.label, descriptor.properties.map(_.id):_*)
    )

  override def createNodeKeyConstraint(descriptor: IndexDescriptor): Boolean = try {
    transactionalContext.kernelTransaction.schemaWrite().nodeKeyConstraintCreate(cypherToKernelSchema(descriptor))
    true
  } catch {
    case _: AlreadyConstrainedException => false
  }

  override def dropNodeKeyConstraint(descriptor: IndexDescriptor): Unit =
    transactionalContext.kernelTransaction.schemaWrite()
      .constraintDrop(ConstraintDescriptorFactory.nodeKeyForSchema(cypherToKernelSchema(descriptor)))

  override def createUniqueConstraint(descriptor: IndexDescriptor): Boolean = try {
    transactionalContext.kernelTransaction.schemaWrite().uniquePropertyConstraintCreate(cypherToKernelSchema(descriptor))
    true
  } catch {
    case _: AlreadyConstrainedException => false
  }

  override def dropUniqueConstraint(descriptor: IndexDescriptor): Unit =
    transactionalContext.kernelTransaction.schemaWrite()
      .constraintDrop(ConstraintDescriptorFactory.uniqueForSchema(cypherToKernelSchema(descriptor)))

  override def createNodePropertyExistenceConstraint(labelId: Int, propertyKeyId: Int): Boolean =
    try {
      transactionalContext.kernelTransaction.schemaWrite().nodePropertyExistenceConstraintCreate(
        SchemaDescriptorFactory.forLabel(labelId, propertyKeyId))
      true
    } catch {
      case existing: AlreadyConstrainedException => false
    }

  override def dropNodePropertyExistenceConstraint(labelId: Int, propertyKeyId: Int): Unit =
    transactionalContext.kernelTransaction.schemaWrite()
      .constraintDrop(ConstraintDescriptorFactory.existsForLabel(labelId, propertyKeyId))

  override def createRelationshipPropertyExistenceConstraint(relTypeId: Int, propertyKeyId: Int): Boolean =
    try {
      transactionalContext.kernelTransaction.schemaWrite().relationshipPropertyExistenceConstraintCreate(
        SchemaDescriptorFactory.forRelType(relTypeId, propertyKeyId))
      true
    } catch {
      case existing: AlreadyConstrainedException => false
    }

  override def dropRelationshipPropertyExistenceConstraint(relTypeId: Int, propertyKeyId: Int) =
    transactionalContext.kernelTransaction.schemaWrite()
      .constraintDrop(ConstraintDescriptorFactory.existsForRelType(relTypeId, propertyKeyId))

  override def getImportURL(url: URL): Either[String, URL] = transactionalContext.graph match {
    case db: GraphDatabaseQueryService =>
      try {
        Right(db.validateURLAccess(url))
      } catch {
        case error: URLAccessValidationError => Left(error.getMessage)
      }
  }

  override def edgeGetStartNode(edge: RelationshipValue) = edge.startNode()

  override def edgeGetEndNode(edge: RelationshipValue) = edge.endNode()

  private lazy val tokenNameLookup = new SilentTokenNameLookup(transactionalContext.kernelTransaction.tokenRead())

  // Legacy dependency between kernel and compiler
  override def variableLengthPathExpand(realNode: Long,
                                        minHops: Option[Int],
                                        maxHops: Option[Int],
                                        direction: SemanticDirection,
                                        relTypes: Seq[String]): Iterator[Path] = {
    val depthEval = (minHops, maxHops) match {
      case (None, None) => Evaluators.fromDepth(1)
      case (Some(min), None) => Evaluators.fromDepth(min)
      case (None, Some(max)) => Evaluators.includingDepths(1, max)
      case (Some(min), Some(max)) => Evaluators.includingDepths(min, max)
    }

    // The RULE compiler makes use of older kernel API capabilities for variable length expanding
    // TODO: Consider re-writing this using similar code to the COST var-length expand
    val baseTraversalDescription: TraversalDescription = transactionalContext.graph
      .asInstanceOf[GraphDatabaseCypherService]
      .getGraphDatabaseService
      .traversalDescription()
      .evaluator(depthEval)
      .uniqueness(Uniqueness.RELATIONSHIP_PATH)

    val traversalDescription = if (relTypes.isEmpty) {
      baseTraversalDescription.expand(PathExpanderBuilder.allTypes(toGraphDb(direction)).build())
    } else {
      val emptyExpander = PathExpanderBuilder.empty()
      val expander = relTypes.foldLeft(emptyExpander) {
        case (e, t) => e.add(RelationshipType.withName(t), toGraphDb(direction))
      }
      baseTraversalDescription.expand(expander.build())
    }
    traversalDescription.traverse(entityAccessor.newNodeProxy(realNode)).iterator().asScala
  }

  override def nodeCountByCountStore(labelId: Int): Long = {
    reads().countsForNode(labelId)
  }

  override def relationshipCountByCountStore(startLabelId: Int, typeId: Int, endLabelId: Int): Long = {
    reads().countsForRelationship(startLabelId, typeId, endLabelId)
  }

  override def lockNodes(nodeIds: Long*) =
  nodeIds.sorted.foreach(transactionalContext.kernelTransaction.locks().acquireExclusiveNodeLock(_))

  override def lockRelationships(relIds: Long*) =
    relIds.sorted
      .foreach(transactionalContext.kernelTransaction.locks().acquireExclusiveRelationshipLock(_))

  override def singleShortestPath(left: Long, right: Long, depth: Int, expander: Expander,
                                  pathPredicate: KernelPredicate[Path],
                                  filters: Seq[KernelPredicate[PropertyContainer]]): Option[Path] = {
    val pathFinder = buildPathFinder(depth, expander, pathPredicate, filters)

    //could probably do without node proxies here
    Option(pathFinder.findSinglePath(entityAccessor.newNodeProxy(left), entityAccessor.newNodeProxy(right)))
  }

  override def allShortestPath(left: Long, right: Long, depth: Int, expander: Expander,
                               pathPredicate: KernelPredicate[Path],
                               filters: Seq[KernelPredicate[PropertyContainer]]): scala.Iterator[Path] = {
    val pathFinder = buildPathFinder(depth, expander, pathPredicate, filters)

    pathFinder.findAllPaths(entityAccessor.newNodeProxy(left), entityAccessor.newNodeProxy(right)).iterator()
      .asScala
  }

  type KernelProcedureCall = (Array[AnyRef]) => RawIterator[Array[AnyRef], ProcedureException]

  private def shouldElevate(allowed: Array[String]): Boolean = {
    // We have to be careful with elevation, since we cannot elevate permissions in a nested procedure call
    // above the original allowed procedure mode. We enforce this by checking if mode is already an overridden mode.
    val accessMode = transactionalContext.securityContext.mode()
    allowed.nonEmpty && !accessMode.isOverridden && accessMode.allowsProcedureWith(allowed)
  }

  override def callReadOnlyProcedure(id: Int, args: Seq[Any], allowed: Array[String]) = {
    val call: KernelProcedureCall =
      if (shouldElevate(allowed))
        transactionalContext.kernelTransaction.procedures().procedureCallReadOverride(id, _)
      else
        transactionalContext.kernelTransaction.procedures().procedureCallRead(id, _)

    callProcedure(args, call)
  }

  override def callReadWriteProcedure(id: Int, args: Seq[Any], allowed: Array[String]) = {
    val call: KernelProcedureCall =
      if (shouldElevate(allowed))
        transactionalContext.tc.kernelTransaction().procedures().procedureCallWriteOverride(id, _)
      else
        transactionalContext.tc.kernelTransaction().procedures().procedureCallWrite(id, _)
    callProcedure(args, call)
  }

  override def callSchemaWriteProcedure(id: Int, args: Seq[Any], allowed: Array[String]) = {
    val call: KernelProcedureCall =
      if (shouldElevate(allowed))
        transactionalContext.tc.kernelTransaction().procedures().procedureCallSchemaOverride(id, _)
      else
        transactionalContext.tc.kernelTransaction().procedures().procedureCallSchema(id, _)
    callProcedure(args, call)
  }

  override def callDbmsProcedure(id: Int, args: Seq[Any], allowed: Array[String]) = {
    callProcedure(args,
                  transactionalContext.dbmsOperations.procedureCallDbms(id,
                                                                        _,
                                                                        transactionalContext.securityContext,
                                                                        transactionalContext.resourceTracker))
  }

  override def callReadOnlyProcedure(name: QualifiedName, args: Seq[Any], allowed: Array[String]) = {
    val kn = new KernelQualifiedName(name.namespace.asJava, name.name)
    val call: KernelProcedureCall =
      if (shouldElevate(allowed))
        transactionalContext.tc.kernelTransaction().procedures().procedureCallReadOverride(kn, _)
      else
        transactionalContext.tc.kernelTransaction().procedures().procedureCallRead(kn, _)

    callProcedure(args, call)
  }

  override def callReadWriteProcedure(name: QualifiedName, args: Seq[Any], allowed: Array[String]) = {
    val kn = new KernelQualifiedName(name.namespace.asJava, name.name)
    val call: KernelProcedureCall =
      if (shouldElevate(allowed))
        transactionalContext.tc.kernelTransaction().procedures().procedureCallWriteOverride(kn, _)
      else
        transactionalContext.tc.kernelTransaction().procedures().procedureCallWrite(kn, _)
    callProcedure(args, call)
  }

  override def callSchemaWriteProcedure(name: QualifiedName, args: Seq[Any], allowed: Array[String]) = {
    val kn = new KernelQualifiedName(name.namespace.asJava, name.name)
    val call: KernelProcedureCall =
      if (shouldElevate(allowed))
        transactionalContext.tc.kernelTransaction().procedures().procedureCallSchemaOverride(kn, _)
      else
        transactionalContext.tc.kernelTransaction().procedures().procedureCallSchema(kn, _)
    callProcedure(args, call)
  }

  override def callDbmsProcedure(name: QualifiedName, args: Seq[Any], allowed: Array[String]) = {
    val kn = new KernelQualifiedName(name.namespace.asJava, name.name)
    callProcedure(args,
                  transactionalContext.dbmsOperations.procedureCallDbms(kn,
                                                                        _,
                                                                        transactionalContext.securityContext,
                                                                        transactionalContext.resourceTracker))
  }

  private def callProcedure(args: Seq[Any], call: KernelProcedureCall) = {
    val toArray = args.map(_.asInstanceOf[AnyRef]).toArray
    val read = call(toArray)
    new scala.Iterator[Array[AnyRef]] {
      override def hasNext: Boolean = read.hasNext

      override def next(): Array[AnyRef] = read.next
    }
  }

  override def callFunction(id: Int, args: Seq[AnyValue], allowed: Array[String]) = {
      if (shouldElevate(allowed))
        transactionalContext.tc.kernelTransaction().procedures().functionCallOverride(id, args.toArray)
      else
        transactionalContext.tc.kernelTransaction().procedures().functionCall(id, args.toArray)
  }

  override def callFunction(name: QualifiedName, args: Seq[AnyValue], allowed: Array[String]) = {
    val kn = new KernelQualifiedName(name.namespace.asJava, name.name)
    if (shouldElevate(allowed))
      transactionalContext.tc.kernelTransaction().procedures().functionCallOverride(kn, args.toArray)
    else
      transactionalContext.tc.kernelTransaction().procedures().functionCall(kn, args.toArray)
  }

  override def aggregateFunction(id: Int, allowed: Array[String]) = {
    val aggregator: UserAggregator =
      if (shouldElevate(allowed))
        transactionalContext.tc.kernelTransaction().procedures().aggregationFunctionOverride(id)
      else
        transactionalContext.tc.kernelTransaction().procedures().aggregationFunction(id)

    userDefinedAggregator(aggregator)
  }

  override def aggregateFunction(name: QualifiedName, allowed: Array[String]) = {
    val kn = new KernelQualifiedName(name.namespace.asJava, name.name)
    val aggregator: UserAggregator =
      if (shouldElevate(allowed))
        transactionalContext.tc.kernelTransaction().procedures().aggregationFunctionOverride(kn)
      else
        transactionalContext.tc.kernelTransaction().procedures().aggregationFunction(kn)

    userDefinedAggregator(aggregator)
  }

  private def userDefinedAggregator(aggregator: UserAggregator) = {
    new UserDefinedAggregator {
      override def result: AnyRef = aggregator.result()

      override def update(args: IndexedSeq[Any]): Unit = {
        val toArray = args.map(_.asInstanceOf[AnyRef]).toArray
        aggregator.update(toArray)
      }
    }
  }

  override def isGraphKernelResultValue(v: Any): Boolean = v.isInstanceOf[PropertyContainer] || v.isInstanceOf[Path]

  private def buildPathFinder(depth: Int, expander: Expander, pathPredicate: KernelPredicate[Path],
                              filters: Seq[KernelPredicate[PropertyContainer]]): ShortestPath = {
    val startExpander = expander match {
      case OnlyDirectionExpander(_, _, dir) =>
        PathExpanderBuilder.allTypes(toGraphDb(dir))
      case TypeAndDirectionExpander(_, _, typDirs) =>
        typDirs.foldLeft(PathExpanderBuilder.empty()) {
          case (acc, (typ, dir)) => acc.add(RelationshipType.withName(typ), toGraphDb(dir))
        }
    }

    val expanderWithNodeFilters = expander.nodeFilters.foldLeft(startExpander) {
      case (acc, filter) => acc.addNodeFilter(new Predicate[PropertyContainer] {
        override def test(t: PropertyContainer): Boolean = filter.test(t)
      })
    }
    val expanderWithAllPredicates = expander.relFilters.foldLeft(expanderWithNodeFilters) {
      case (acc, filter) => acc.addRelationshipFilter(new Predicate[PropertyContainer] {
        override def test(t: PropertyContainer): Boolean = filter.test(t)
      })
    }
    val shortestPathPredicate = new ShortestPathPredicate {
      override def test(path: Path): Boolean = pathPredicate.test(path)
    }

    new ShortestPath(depth, expanderWithAllPredicates.build(), shortestPathPredicate) {
      override protected def filterNextLevelNodes(nextNode: Node): Node =
        if (filters.isEmpty) nextNode
        else if (filters.forall(filter => filter test nextNode)) nextNode
        else null
    }
  }

  override def detachDeleteNode(node: Long): Int = transactionalContext.dataWrite.nodeDetachDelete(node)

  override def assertSchemaWritesAllowed(): Unit =
    transactionalContext.kernelTransaction.schemaWrite()

  private def allocateAndTraceNodeCursor() = {
    val cursor = transactionalContext.cursors.allocateNodeCursor()
    resources.trace(cursor)
    cursor
  }

  private def allocateAndTraceRelationshipScanCursor() = {
    val cursor = transactionalContext.cursors.allocateRelationshipScanCursor()
    resources.trace(cursor)
    cursor
  }

  private def allocateAndTraceNodeValueIndexCursor() = {
    val cursor = transactionalContext.cursors.allocateNodeValueIndexCursor()
    resources.trace(cursor)
    cursor
  }

  private def allocateAndTraceNodeLabelIndexCursor() = {
    val cursor = transactionalContext.cursors.allocateNodeLabelIndexCursor()
    resources.trace(cursor)
    cursor
  }

  private def allocateAndTracePropertyCursor() = {
    val cursor = transactionalContext.cursors.allocatePropertyCursor()
    resources.trace(cursor)
    cursor
  }


  abstract class CursorIterator[T] extends Iterator[T] {
    private var _next: T = fetchNext()

    protected def fetchNext(): T
    protected def close(): Unit

    override def hasNext: Boolean = _next != null

    override def next(): T = {
      if (!hasNext) {
        close()
        Iterator.empty.next()
      }

      val current = _next
      _next = fetchNext()
      if (!hasNext) {
       close()
      }
      current
    }
  }

  class RelationshipCursorIterator(selectionCursor: RelationshipSelectionCursor) extends RelationshipIterator {
    import RelationshipCursorIterator.{NOT_INITIALIZED, NO_ID}

    private var _next = NOT_INITIALIZED
    private var typeId: Int = NO_ID
    private var source: Long = NO_ID
    private var target: Long = NO_ID

    override def relationshipVisit[EXCEPTION <: Exception](relationshipId: Long,
                                                           visitor: RelationshipVisitor[EXCEPTION]): Boolean = {
      visitor.visit(relationshipId, typeId, source, target)
      true
    }

    private def fetchNext(): Long = if (selectionCursor.next()) selectionCursor.relationshipReference() else -1L

    override def hasNext: Boolean = {
      if (_next == NOT_INITIALIZED) {
        _next = fetchNext()
      }

      _next >= 0
    }

    //We store the current state in case the underlying cursor is
    //closed when calling next.
    private def storeState(): Unit = {
      typeId = selectionCursor.`type`()
      source = selectionCursor.sourceNodeReference()
      target = selectionCursor.targetNodeReference()
    }

    override def next(): Long = {
      if (!hasNext) {
        selectionCursor.close()
        Iterator.empty.next()
      }

      val current = _next
      storeState()
      //Note that if no more elements are found the selection cursor
      //will be closed so no need to do a extra check after fetching.
      _next = fetchNext()

      current
    }
  }

  object RelationshipCursorIterator {
    private val NOT_INITIALIZED = -2L
    private val NO_ID = -1
  }

  abstract class PrimitiveCursorIterator extends PrimitiveLongResourceIterator {
    private var _next: Long = fetchNext()

    protected def fetchNext(): Long

    override def hasNext: Boolean = _next >= 0

    override def next(): Long = {
      if (!hasNext) {
        close()
        Iterator.empty.next()
      }

      val current = _next
      _next = fetchNext()
      if (!hasNext) close()

      current
    }
  }
}

object TransactionBoundQueryContext {

  trait IndexSearchMonitor {

    def indexSeek(index: IndexReference, values: Seq[Any]): Unit

    def lockingUniqueIndexSeek(index: IndexReference, values: Seq[Any]): Unit
  }

}<|MERGE_RESOLUTION|>--- conflicted
+++ resolved
@@ -635,17 +635,10 @@
       IdempotentResult(transactionalContext.kernelTransaction.schemaWrite().indexCreate(kernelDescriptor))
     } catch {
       case _: AlreadyIndexedException =>
-<<<<<<< HEAD
-        val indexDescriptor = transactionalContext.statement.readOperations().indexGetForSchema(SchemaDescriptorFactory.forLabel(kernelDescriptor.getLabelId, kernelDescriptor.getPropertyIds: _*))
-        if (transactionalContext.statement.readOperations().indexGetState(indexDescriptor) == InternalIndexState.FAILED)
-          throw new FailedIndexException(indexDescriptor.userDescription(tokenNameLookup))
-       IdempotentResult(kernelToCypher(indexDescriptor), wasCreated = false)
-=======
         val indexReference = transactionalContext.kernelTransaction.schemaRead().index(kernelDescriptor.getLabelId, kernelDescriptor.getPropertyIds: _*)
         if (transactionalContext.kernelTransaction.schemaRead().indexGetState(indexReference) == InternalIndexState.FAILED)
           throw new FailedIndexException(indexReference.userDescription(tokenNameLookup))
        IdempotentResult(indexReference, wasCreated = false)
->>>>>>> 678a860c
     }
   }
 

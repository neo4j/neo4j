<?xml version="1.0" encoding="UTF-8"?>
<project xmlns="http://maven.apache.org/POM/4.0.0"
         xmlns:xsi="http://www.w3.org/2001/XMLSchema-instance"
         xsi:schemaLocation="http://maven.apache.org/POM/4.0.0 http://maven.apache.org/xsd/maven-4.0.0.xsd">
  <modelVersion>4.0.0</modelVersion>
  <parent>
    <groupId>org.neo4j</groupId>
    <artifactId>parent</artifactId>
<<<<<<< HEAD
    <version>2.0-SNAPSHOT</version>
=======
    <version>1.9.2-SNAPSHOT</version>
>>>>>>> 5c6cfa97
    <relativePath>..</relativePath>
  </parent>

  <groupId>org.neo4j</groupId>
  <artifactId>neo4j-testing-utils</artifactId>
<<<<<<< HEAD
  <version>2.0-SNAPSHOT</version>
=======
  <version>1.9.2-SNAPSHOT</version>
>>>>>>> 5c6cfa97

  <scm>
    <connection>scm:git:git://github.com/neo4j/neo4j.git</connection>
    <developerConnection>scm:git:git@github.com:neo4j/neo4j.git</developerConnection>
	<url>https://github.com/neo4j/neo4j/tree/master/testing-utils</url>
  </scm>

  <properties>
    <neo4j.version>${project.version}</neo4j.version>
    <license-text.header>GPL-3-header.txt</license-text.header>
  </properties>

  <licenses>
    <license>
      <name>GNU General Public License, Version 3</name>
      <url>http://www.gnu.org/licenses/gpl-3.0-standalone.html</url>
      <comments>The software ("Software") developed and owned by Network Engine for
Objects in Lund AB (referred to in this notice as "Neo Technology") is
licensed under the GNU GENERAL PUBLIC LICENSE Version 3 to all third
parties and that license is included below.

However, if you have executed an End User Software License and Services
Agreement or an OEM Software License and Support Services Agreement, or
another commercial license agreement with Neo Technology or one of its
affiliates (each, a "Commercial Agreement"), the terms of the license in
such Commercial Agreement will supersede the GNU GENERAL PUBLIC LICENSE
Version 3 and you may use the Software solely pursuant to the terms of
the relevant Commercial Agreement.
      </comments>
    </license>
  </licenses>

  <developers>
    <developer>
      <id>tobias</id>
      <name>Tobias Ivarsson</name>
      <email>tobias.ivarsson [at] neotechnology.com</email>
      <timezone>+1</timezone>
      <roles>
        <role>Developer</role>
      </roles>
    </developer>
    <developer>
      <id>david</id>
      <name>David Montag</name>
      <email>david.montag [at] neotechnology.com</email>
      <timezone>-8</timezone>
      <roles>
        <role>Developer</role>
      </roles>
    </developer>
  </developers>

  <profiles>
    <profile>
      <id>eclipse</id>
    </profile>
    <!-- eclipse has an issue with this configuration of the assembly-plugin, use the 'eclipse' profile -->
    <profile>
      <id>default</id>
      <activation><activeByDefault>true</activeByDefault></activation>
      <build>
        <plugins>
          <plugin>
            <groupId>org.apache.maven.plugins</groupId>
            <artifactId>maven-assembly-plugin</artifactId>
            <executions>
              <execution>
                <id>neo4j-test-utils</id>
                <phase>compile</phase>
                <goals>
                  <goal>single</goal>
                </goals>
                <configuration>
                  <attach>false</attach>
                  <descriptors>
                    <!-- repackage org/neo4j/test from 'provided' dependencies -->
                    <descriptor>src/main/assemblies/neo4j-test-utils.xml</descriptor>
                  </descriptors>
                </configuration>
              </execution>
            </executions>
          </plugin>
        </plugins>
      </build>
    </profile>
  </profiles>

  <build>
    <plugins>
      <plugin>
        <groupId>org.apache.maven.plugins</groupId>
        <artifactId>maven-jar-plugin</artifactId>
        <configuration>
          <classesDirectory>${project.build.directory}/${project.build.finalName}-contents</classesDirectory>
        </configuration>
      </plugin>
      <plugin>
        <groupId>org.apache.maven.plugins</groupId>
        <artifactId>maven-surefire-plugin</artifactId>
        <configuration>
          <classpathDependencyExcludes>
            <classpathDependencyExcludes>org.neo4j*:*:test-jar:*</classpathDependencyExcludes>
          </classpathDependencyExcludes>
          <additionalClasspathElements>
            <additionalClasspathElement>${project.build.directory}/${project.build.finalName}-contents</additionalClasspathElement>
          </additionalClasspathElements>
        </configuration>
      </plugin>
    </plugins>
    <pluginManagement>
      <plugins>
        <!--This plugin's configuration is used to store Eclipse m2e settings only. It has no influence on the Maven build itself.-->
        <plugin>
          <groupId>org.eclipse.m2e</groupId>
          <artifactId>lifecycle-mapping</artifactId>
          <version>1.0.0</version>
          <configuration>
            <lifecycleMappingMetadata>
              <pluginExecutions>
                <pluginExecution>
                  <pluginExecutionFilter>
                    <groupId>org.apache.maven.plugins</groupId>
                    <artifactId>maven-assembly-plugin</artifactId>
                    <versionRange>[2.2.1,)</versionRange>
                    <goals>
                      <goal>single</goal>
                    </goals>
                  </pluginExecutionFilter>
                  <action>
                    <execute/>
                  </action>
                </pluginExecution>
              </pluginExecutions>
            </lifecycleMappingMetadata>
          </configuration>
        </plugin>
      </plugins>
    </pluginManagement>
  </build>


  <dependencies>

    <dependency>
      <groupId>org.neo4j</groupId>
      <artifactId>neo4j-graphviz</artifactId>
      <version>${neo4j.version}</version>
      <exclusions>
        <exclusion>
          <!-- needs to be provided by the user -->
          <groupId>org.neo4j</groupId>
          <artifactId>neo4j-kernel</artifactId>
        </exclusion>
      </exclusions>
    </dependency>

    <dependency>
      <groupId>org.neo4j.app</groupId>
      <artifactId>neo4j-server-enterprise</artifactId>
      <version>${neo4j.version}</version>
      <scope>test</scope>
    </dependency>

    <dependency>
      <groupId>junit</groupId>
      <artifactId>junit</artifactId>
      <scope>test</scope>
    </dependency>

    <!-- repackaged test-jars,
         scope=provided to not get included when depending on this artifact -->
    <dependency>
      <groupId>org.neo4j.app</groupId>
      <artifactId>neo4j-server</artifactId>
      <version>${neo4j.version}</version>
      <type>test-jar</type>
      <scope>provided</scope>
    </dependency>
    <dependency>
      <groupId>org.neo4j</groupId>
      <artifactId>server-api</artifactId>
      <version>${neo4j.version}</version>
      <type>test-jar</type>
      <scope>provided</scope>
    </dependency>
    <dependency>
      <groupId>org.neo4j</groupId>
      <artifactId>neo4j-backup</artifactId>
      <version>${neo4j.version}</version>
      <type>test-jar</type>
      <scope>provided</scope>
    </dependency>
    <dependency>
      <groupId>org.neo4j</groupId>
      <artifactId>neo4j-com</artifactId>
      <version>${neo4j.version}</version>
      <type>test-jar</type>
      <scope>provided</scope>
    </dependency>
    <dependency>
      <groupId>org.neo4j</groupId>
      <artifactId>neo4j-cypher</artifactId>
      <version>${neo4j.version}</version>
      <type>test-jar</type>
      <scope>provided</scope>
    </dependency>
    <dependency>
      <groupId>org.neo4j</groupId>
      <artifactId>neo4j-graph-algo</artifactId>
      <version>${neo4j.version}</version>
      <type>test-jar</type>
      <scope>provided</scope>
    </dependency>
    <dependency>
      <groupId>org.neo4j</groupId>
      <artifactId>neo4j-graph-matching</artifactId>
      <version>${neo4j.version}</version>
      <type>test-jar</type>
      <scope>provided</scope>
    </dependency>
    <dependency>
      <groupId>org.neo4j</groupId>
      <artifactId>neo4j-ha</artifactId>
      <version>${neo4j.version}</version>
      <type>test-jar</type>
      <scope>provided</scope>
    </dependency>
    <dependency>
      <groupId>org.neo4j</groupId>
      <artifactId>neo4j-jmx</artifactId>
      <version>${neo4j.version}</version>
      <type>test-jar</type>
      <scope>provided</scope>
    </dependency>
    <dependency>
      <groupId>org.neo4j</groupId>
      <artifactId>neo4j-kernel</artifactId>
      <version>${neo4j.version}</version>
      <type>test-jar</type>
      <scope>provided</scope>
    </dependency>
    <dependency>
      <groupId>org.neo4j</groupId>
      <artifactId>neo4j-lucene-index</artifactId>
      <version>${neo4j.version}</version>
      <type>test-jar</type>
      <scope>provided</scope>
    </dependency>
    <dependency>
      <groupId>org.neo4j</groupId>
      <artifactId>neo4j-management</artifactId>
      <version>${neo4j.version}</version>
      <type>test-jar</type>
      <scope>provided</scope>
    </dependency>
    <dependency>
      <groupId>org.neo4j</groupId>
      <artifactId>neo4j-udc</artifactId>
      <version>${neo4j.version}</version>
      <type>test-jar</type>
      <scope>provided</scope>
    </dependency>
    <dependency>
      <groupId>org.neo4j</groupId>
      <artifactId>neo4j-graphviz</artifactId>
      <version>${neo4j.version}</version>
      <type>test-jar</type>
      <scope>provided</scope>
    </dependency>

  </dependencies>

</project><|MERGE_RESOLUTION|>--- conflicted
+++ resolved
@@ -6,21 +6,13 @@
   <parent>
     <groupId>org.neo4j</groupId>
     <artifactId>parent</artifactId>
-<<<<<<< HEAD
     <version>2.0-SNAPSHOT</version>
-=======
-    <version>1.9.2-SNAPSHOT</version>
->>>>>>> 5c6cfa97
     <relativePath>..</relativePath>
   </parent>
 
   <groupId>org.neo4j</groupId>
   <artifactId>neo4j-testing-utils</artifactId>
-<<<<<<< HEAD
   <version>2.0-SNAPSHOT</version>
-=======
-  <version>1.9.2-SNAPSHOT</version>
->>>>>>> 5c6cfa97
 
   <scm>
     <connection>scm:git:git://github.com/neo4j/neo4j.git</connection>

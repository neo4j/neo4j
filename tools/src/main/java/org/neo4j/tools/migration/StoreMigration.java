--- conflicted
+++ resolved
@@ -138,24 +138,15 @@
             // Add the kernel store migrator
             life.start();
 
-<<<<<<< HEAD
             AllByPrioritySelectionStrategy<IndexProvider<?>> indexProviderSelection = new AllByPrioritySelectionStrategy<>();
-=======
-            AllByPrioritySelectionStrategy<IndexProvider> indexProviderSelection = new AllByPrioritySelectionStrategy<>();
->>>>>>> 251e9a8d
             IndexProvider defaultIndexProvider = kernelExtensions.resolveDependency( IndexProvider.class,
                     indexProviderSelection );
             IndexProviderMap indexProviderMap = new DefaultIndexProviderMap( defaultIndexProvider,
                     indexProviderSelection.lowerPrioritizedCandidates() );
 
             long startTime = System.currentTimeMillis();
-<<<<<<< HEAD
-            DatabaseMigrator migrator =
-                    new DatabaseMigrator( progressMonitor, fs, config, logService, indexProviderMap, explicitIndexProvider.getIndexProviders(),
-=======
             DatabaseMigrator migrator = new DatabaseMigrator( progressMonitor, fs, config, logService,
                     indexProviderMap, explicitIndexProvider.getIndexProviders(),
->>>>>>> 251e9a8d
                     pageCache, RecordFormatSelector.selectForConfig( config, userLogProvider ), tailScanner );
             migrator.migrate( storeDirectory );
 

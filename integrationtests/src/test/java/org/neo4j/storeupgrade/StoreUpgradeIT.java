/*
 * Copyright (c) 2002-2018 "Neo Technology,"
 * Network Engine for Objects in Lund AB [http://neotechnology.com]
 *
 * This file is part of Neo4j.
 *
 * Neo4j is free software: you can redistribute it and/or modify
 * it under the terms of the GNU Affero General Public License as
 * published by the Free Software Foundation, either version 3 of the
 * License, or (at your option) any later version.
 *
 * This program is distributed in the hope that it will be useful,
 * but WITHOUT ANY WARRANTY; without even the implied warranty of
 * MERCHANTABILITY or FITNESS FOR A PARTICULAR PURPOSE.  See the
 * GNU Affero General Public License for more details.
 *
 * You should have received a copy of the GNU Affero General Public License
 * along with this program. If not, see <http://www.gnu.org/licenses/>.
 */
package org.neo4j.storeupgrade;

import org.junit.Rule;
import org.junit.Test;
import org.junit.experimental.runners.Enclosed;
import org.junit.runner.RunWith;
import org.junit.runners.Parameterized;

import java.io.File;
import java.io.FileWriter;
import java.io.IOException;
import java.util.Arrays;
import java.util.Collection;
import java.util.Collections;
import java.util.HashMap;
import java.util.Iterator;
import java.util.List;
import java.util.Map;
import java.util.Optional;
import java.util.Properties;

import org.neo4j.backup.OnlineBackupSettings;
import org.neo4j.graphdb.GraphDatabaseService;
import org.neo4j.graphdb.Label;
import org.neo4j.graphdb.Node;
import org.neo4j.graphdb.Transaction;
import org.neo4j.graphdb.factory.GraphDatabaseBuilder;
import org.neo4j.graphdb.factory.GraphDatabaseFactory;
import org.neo4j.graphdb.factory.GraphDatabaseSettings;
import org.neo4j.helpers.Exceptions;
import org.neo4j.helpers.collection.Iterables;
import org.neo4j.internal.kernel.api.IndexReference;
import org.neo4j.internal.kernel.api.SchemaRead;
import org.neo4j.internal.kernel.api.exceptions.KernelException;
import org.neo4j.io.fs.FileUtils;
import org.neo4j.kernel.api.InwardKernel;
import org.neo4j.kernel.api.KernelTransaction;
import org.neo4j.kernel.api.Statement;
<<<<<<< HEAD
import org.neo4j.kernel.api.schema.index.IndexDescriptor;
import org.neo4j.kernel.api.schema.index.SchemaIndexDescriptor;
=======
>>>>>>> b9119223
import org.neo4j.kernel.api.security.AnonymousContext;
import org.neo4j.kernel.configuration.BoltConnector;
import org.neo4j.kernel.configuration.Config;
import org.neo4j.kernel.configuration.HttpConnector;
import org.neo4j.kernel.configuration.Settings;
import org.neo4j.kernel.ha.HighlyAvailableGraphDatabase;
import org.neo4j.kernel.impl.core.ThreadToStatementContextBridge;
import org.neo4j.kernel.impl.ha.ClusterManager;
import org.neo4j.kernel.impl.storageengine.impl.recordstorage.RecordStorageEngine;
import org.neo4j.kernel.impl.store.format.highlimit.HighLimit;
import org.neo4j.kernel.impl.store.format.standard.Standard;
import org.neo4j.kernel.impl.storemigration.StoreUpgrader;
import org.neo4j.kernel.impl.transaction.log.TransactionIdStore;
import org.neo4j.kernel.internal.GraphDatabaseAPI;
import org.neo4j.kernel.lifecycle.LifecycleException;
import org.neo4j.ports.allocation.PortAuthority;
import org.neo4j.register.Register.DoubleLongRegister;
import org.neo4j.register.Registers;
import org.neo4j.server.CommunityBootstrapper;
import org.neo4j.server.ServerBootstrapper;
import org.neo4j.server.ServerTestUtils;
import org.neo4j.test.TestGraphDatabaseFactory;
import org.neo4j.test.Unzip;
import org.neo4j.test.rule.SuppressOutput;
import org.neo4j.test.rule.TestDirectory;

import static org.hamcrest.Matchers.is;
import static org.junit.Assert.assertEquals;
import static org.junit.Assert.assertThat;
import static org.junit.Assert.assertTrue;
import static org.junit.Assert.fail;
import static org.neo4j.consistency.store.StoreAssertions.assertConsistentStore;
import static org.neo4j.helpers.collection.Iterables.count;
import static org.neo4j.kernel.impl.ha.ClusterManager.allSeesAllAsAvailable;
import static org.neo4j.kernel.impl.ha.ClusterManager.clusterOfSize;

@RunWith( Enclosed.class )
public class StoreUpgradeIT
{
    // NOTE: the zip files must contain the database files and NOT the graph.db folder itself!!!
    private static final List<Store[]> STORES23 = Arrays.asList(
            new Store[]{new Store( "0.A.6-empty.zip",
                    0 /* node count */,
                    1 /* last txId */,
                    selectivities(),
                    indexCounts()
            )},
            new Store[]{new Store( "0.A.6-data.zip",
                    174 /* node count */,
                    30 /* last txId */,
                    selectivities( 1.0, 1.0, 1.0 ),
                    indexCounts( counts( 0, 38, 38, 38 ), counts( 0, 1, 1, 1 ), counts( 0, 133, 133, 133 ) )
            )} );
    private static final List<Store[]> STORES300 = Arrays.asList(
            new Store[]{new Store( "E.H.0-empty.zip",
                    0 /* node count */,
                    1 /* last txId */,
                    selectivities(),
                    indexCounts(),
                    HighLimit.NAME
                    )},
            new Store[]{new Store( "E.H.0-data.zip",
                    174 /* node count */,
                    30 /* last txId */,
                    selectivities( 1.0, 1.0, 1.0 ),
                    indexCounts( counts( 0, 38, 38, 38 ), counts( 0, 1, 1, 1 ), counts( 0, 133, 133, 133 ) ),
                    HighLimit.NAME
                    )} );

    @RunWith( Parameterized.class )
    public static class StoreUpgradeTest
    {
        @Parameterized.Parameter( 0 )
        public Store store;

        @Parameterized.Parameters( name = "{0}" )
        public static Collection<Store[]> stores()
        {
            return Iterables.asCollection( Iterables.concat( STORES23, STORES300 ) );
        }

        @Rule
        public SuppressOutput suppressOutput = SuppressOutput.suppressAll();
        @Rule
        public TestDirectory testDir = TestDirectory.testDirectory();

        @Test
        public void embeddedDatabaseShouldStartOnOlderStoreWhenUpgradeIsEnabled() throws Throwable
        {
            File dir = store.prepareDirectory( testDir.graphDbDir() );

            GraphDatabaseFactory factory = new TestGraphDatabaseFactory();
            GraphDatabaseBuilder builder = factory.newEmbeddedDatabaseBuilder( dir );
            builder.setConfig( GraphDatabaseSettings.allow_upgrade, "true" );
            builder.setConfig( GraphDatabaseSettings.pagecache_memory, "8m" );
            builder.setConfig( GraphDatabaseSettings.logs_directory, testDir.directory( "logs" ).getAbsolutePath() );
            builder.setConfig( OnlineBackupSettings.online_backup_enabled, Settings.FALSE );
            GraphDatabaseService db = builder.newGraphDatabase();
            try
            {
                checkInstance( store, (GraphDatabaseAPI) db );

            }
            finally
            {
                db.shutdown();
            }

            assertConsistentStore( dir );
        }

        @Test
        public void serverDatabaseShouldStartOnOlderStoreWhenUpgradeIsEnabled() throws Throwable
        {
            File rootDir = testDir.directory();
            File storeDir = Config.defaults( GraphDatabaseSettings.data_directory, rootDir.toString() )
                    .get( GraphDatabaseSettings.database_path );

            store.prepareDirectory( storeDir );

            File configFile = new File( rootDir, Config.DEFAULT_CONFIG_FILE_NAME );
            Properties props = new Properties();
            props.putAll( ServerTestUtils.getDefaultRelativeProperties() );
            props.setProperty( GraphDatabaseSettings.data_directory.name(), rootDir.getAbsolutePath() );
            props.setProperty( GraphDatabaseSettings.logs_directory.name(), rootDir.getAbsolutePath() );
            props.setProperty( GraphDatabaseSettings.allow_upgrade.name(), "true" );
            props.setProperty( GraphDatabaseSettings.pagecache_memory.name(), "8m" );
            props.setProperty( new HttpConnector( "http" ).type.name(), "HTTP" );
            props.setProperty( new HttpConnector( "http" ).enabled.name(), "true" );
            props.setProperty( new HttpConnector( "http" ).listen_address.name(), "localhost:" + PortAuthority.allocatePort() );
            props.setProperty( new HttpConnector( "https" ).enabled.name(), Settings.FALSE );
            props.setProperty( OnlineBackupSettings.online_backup_enabled.name(), Settings.FALSE );
            props.setProperty( new BoltConnector( "bolt" ).enabled.name(), Settings.FALSE );
            try ( FileWriter writer = new FileWriter( configFile ) )
            {
                props.store( writer, "" );
            }

            ServerBootstrapper bootstrapper = new CommunityBootstrapper();
            try
            {
                bootstrapper.start( rootDir.getAbsoluteFile(), Optional.of( configFile ), Collections.emptyMap() );
                assertTrue( bootstrapper.isRunning() );
                checkInstance( store, bootstrapper.getServer().getDatabase().getGraph() );
            }
            finally
            {
                bootstrapper.stop();
            }

            assertConsistentStore( storeDir );
        }

        @Test
        public void migratingOlderDataAndThanStartAClusterUsingTheNewerDataShouldWork() throws Throwable
        {
            // migrate the store using a single instance
            File dir = store.prepareDirectory( testDir.graphDbDir() );
            GraphDatabaseFactory factory = new TestGraphDatabaseFactory();
            GraphDatabaseBuilder builder = factory.newEmbeddedDatabaseBuilder( dir );
            builder.setConfig( GraphDatabaseSettings.allow_upgrade, "true" );
            builder.setConfig( GraphDatabaseSettings.pagecache_memory, "8m" );
            builder.setConfig( GraphDatabaseSettings.logs_directory, testDir.directory( "logs" ).getAbsolutePath() );
            builder.setConfig( OnlineBackupSettings.online_backup_enabled, Settings.FALSE );
            GraphDatabaseService db = builder.newGraphDatabase();
            try
            {
                checkInstance( store, (GraphDatabaseAPI) db );
            }
            finally
            {
                db.shutdown();
            }

            assertConsistentStore( dir );

            // start the cluster with the db migrated from the old instance
            File haDir = new File( dir.getParentFile(), "ha-stuff" );
            FileUtils.deleteRecursively( haDir );
            ClusterManager clusterManager = new ClusterManager.Builder( haDir )
                    .withSeedDir( dir ).withCluster( clusterOfSize( 2 ) ).build();

            clusterManager.start();

            ClusterManager.ManagedCluster cluster = clusterManager.getCluster();
            HighlyAvailableGraphDatabase master;
            HighlyAvailableGraphDatabase slave;
            try
            {
                cluster.await( allSeesAllAsAvailable() );

                master = cluster.getMaster();
                checkInstance( store, master );
                slave = cluster.getAnySlave();
                checkInstance( store, slave );
            }
            finally
            {
                clusterManager.safeShutdown();
            }

            assertConsistentStore( master.getStoreDir() );
            assertConsistentStore( slave.getStoreDir() );
        }
    }

    @RunWith( Parameterized.class )
    public static class StoreUpgradeFailingTest
    {
        @Rule
        public TestDirectory testDir = TestDirectory.testDirectory();

        @Parameterized.Parameter( 0 )
        public String ignored; // to make JUnit happy...
        @Parameterized.Parameter( 1 )
        public String dbFileName;

        @Parameterized.Parameters( name = "{0}" )
        public static Collection<String[]> parameters()
        {
            return Arrays.asList(
                    new String[]{"on a not cleanly shutdown database", "0.A.3-to-be-recovered.zip"},
                    new String[]{"on a 1.9 store", "0.A.0-db.zip"},
                    new String[]{"on a 2.0 store", "0.A.1-db.zip"},
                    new String[]{"on a 2.1 store", "0.A.3-data.zip"},
                    new String[]{"on a 2.2 store", "0.A.5-data.zip"}
            );
        }

        @Test
        public void migrationShouldFail() throws Throwable
        {
            // migrate the store using a single instance
            File dir = Unzip.unzip( getClass(), dbFileName, testDir.graphDbDir() );
            new File( dir, "debug.log" ).delete(); // clear the log
            GraphDatabaseFactory factory = new TestGraphDatabaseFactory();
            GraphDatabaseBuilder builder = factory.newEmbeddedDatabaseBuilder( dir );
            builder.setConfig( GraphDatabaseSettings.allow_upgrade, "true" );
            builder.setConfig( GraphDatabaseSettings.pagecache_memory, "8m" );
            try
            {
                builder.newGraphDatabase();
                fail( "It should have failed." );
            }
            catch ( RuntimeException ex )
            {
                assertTrue( ex.getCause() instanceof LifecycleException );
                Throwable realException = ex.getCause().getCause();
                assertTrue( "Unexpected exception", Exceptions.contains( realException,
                        StoreUpgrader.UnexpectedUpgradingStoreVersionException.class ) );
            }
        }
    }

    @RunWith( Parameterized.class )
    public static class StoreUpgrade22Test
    {
        @Parameterized.Parameter( 0 )
        public Store store;

        @Parameterized.Parameters( name = "{0}" )
        public static Collection<Store[]> stores()
        {
            return Iterables.asCollection( Iterables.concat( STORES23, STORES300 ) );
        }

        @Rule
        public TestDirectory testDir = TestDirectory.testDirectory();

        @Test
        public void shouldBeAbleToUpgradeAStoreWithoutIdFilesAsBackups() throws Throwable
        {
            File dir = store.prepareDirectory( testDir.graphDbDir() );

            // remove id files
            File[] idFiles = dir.listFiles( ( dir1, name ) -> name.endsWith( ".id" ) );

            for ( File idFile : idFiles )
            {
                assertTrue( idFile.delete() );
            }

            GraphDatabaseFactory factory = new TestGraphDatabaseFactory();
            GraphDatabaseBuilder builder = factory.newEmbeddedDatabaseBuilder( dir );
            builder.setConfig( GraphDatabaseSettings.allow_upgrade, "true" );
            builder.setConfig( GraphDatabaseSettings.record_format, store.getFormatFamily() );
            builder.setConfig( OnlineBackupSettings.online_backup_enabled, Settings.FALSE );
            GraphDatabaseService db = builder.newGraphDatabase();
            try
            {
                checkInstance( store, (GraphDatabaseAPI) db );

            }
            finally
            {
                db.shutdown();
            }

            assertConsistentStore( dir );
        }
    }

    private static class Store
    {
        private final String resourceName;
        final long expectedNodeCount;
        final long lastTxId;
        private final double[] indexSelectivity;
        final long[][] indexCounts;
        private final String formatFamily;

        private Store( String resourceName, long expectedNodeCount, long lastTxId,
                double[] indexSelectivity, long[][] indexCounts )
        {
            this( resourceName, expectedNodeCount, lastTxId, indexSelectivity, indexCounts, Standard.LATEST_NAME );
        }

        private Store( String resourceName, long expectedNodeCount, long lastTxId,
                double[] indexSelectivity, long[][] indexCounts, String formatFamily )
        {
            this.resourceName = resourceName;
            this.expectedNodeCount = expectedNodeCount;
            this.lastTxId = lastTxId;
            this.indexSelectivity = indexSelectivity;
            this.indexCounts = indexCounts;
            this.formatFamily = formatFamily;
        }

        File prepareDirectory( File targetDir ) throws IOException
        {
            if ( !targetDir.exists() && !targetDir.mkdirs() )
            {
                throw new IOException( "Could not create directory " + targetDir );
            }
            Unzip.unzip( getClass(), resourceName, targetDir );
            new File( targetDir, "debug.log" ).delete(); // clear the log
            return targetDir;
        }

        @Override
        public String toString()
        {
            return "Store: " + resourceName;
        }

        long indexes()
        {
            return indexCounts.length;
        }

        String getFormatFamily()
        {
            return formatFamily;
        }
    }

    private static void checkInstance( Store store, GraphDatabaseAPI db ) throws KernelException
    {
        checkProvidedParameters( store, db );
        checkGlobalNodeCount( store, db );
        checkLabelCounts( db );
        checkIndexCounts( store, db );
    }

    private static void checkIndexCounts( Store store, GraphDatabaseAPI db ) throws KernelException
    {
        InwardKernel kernel = db.getDependencyResolver().resolveDependency( InwardKernel.class );
        try ( KernelTransaction tx = kernel.newTransaction( KernelTransaction.Type.implicit, AnonymousContext.read() );
              Statement ignore = tx.acquireStatement() )
        {
<<<<<<< HEAD
            Iterator<IndexDescriptor> indexes = IndexDescriptor.sortByType( getAllIndexes( statement ) );
            DoubleLongRegister register = Registers.newDoubleLongRegister();
            for ( int i = 0; indexes.hasNext(); i++ )
            {
                IndexDescriptor descriptor = indexes.next();
=======
            SchemaRead schemaRead = tx.schemaRead();
            Iterator<IndexReference> indexes = IndexReference.sortByType( getAllIndexes( schemaRead ) );
            DoubleLongRegister register = Registers.newDoubleLongRegister();
            for ( int i = 0; indexes.hasNext(); i++ )
            {
                IndexReference reference = indexes.next();
>>>>>>> b9119223

                // wait index to be online since sometimes we need to rebuild the indexes on migration
                awaitOnline( schemaRead, reference );

                assertDoubleLongEquals( store.indexCounts[i][0], store.indexCounts[i][1],
                       schemaRead.indexUpdatesAndSize( reference, register ) );
                assertDoubleLongEquals( store.indexCounts[i][2], store.indexCounts[i][3],
                        schemaRead.indexSample( reference, register ) );
                double selectivity = schemaRead.indexUniqueValuesSelectivity( reference );
                assertEquals( store.indexSelectivity[i], selectivity, 0.0000001d );
            }
        }
    }

<<<<<<< HEAD
    private static Iterator<IndexDescriptor> getAllIndexes( Statement statement )
=======
    private static Iterator<IndexReference> getAllIndexes( SchemaRead schemaRead )
>>>>>>> b9119223
    {
        return schemaRead.indexesGetAll();
    }

    private static void checkLabelCounts( GraphDatabaseAPI db )
    {
        try ( Transaction ignored = db.beginTx() )
        {
            HashMap<Label,Long> counts = new HashMap<>();
            for ( Node node : db.getAllNodes() )
            {
                for ( Label label : node.getLabels() )
                {
                    Long count = counts.get( label );
                    if ( count != null )
                    {
                        counts.put( label, count + 1 );
                    }
                    else
                    {
                        counts.put( label, 1L );
                    }
                }
            }

            ThreadToStatementContextBridge bridge = db.getDependencyResolver()
                    .resolveDependency( ThreadToStatementContextBridge.class );
            KernelTransaction kernelTransaction = bridge.getKernelTransactionBoundToThisThread( true );

            for ( Map.Entry<Label,Long> entry : counts.entrySet() )
            {
                assertEquals(
                        entry.getValue().longValue(),
                        kernelTransaction.dataRead().countsForNode(
                                kernelTransaction.tokenRead().nodeLabel( entry.getKey().name() ) )
                );
            }
        }
    }

    private static void checkGlobalNodeCount( Store store, GraphDatabaseAPI db )
    {
        try ( Transaction ignored = db.beginTx() )
        {
            ThreadToStatementContextBridge bridge = db.getDependencyResolver()
                    .resolveDependency( ThreadToStatementContextBridge.class );
            KernelTransaction kernelTransaction = bridge.getKernelTransactionBoundToThisThread( true );

            assertThat( kernelTransaction.dataRead().countsForNode( -1 ), is( store.expectedNodeCount ) );
        }
    }

    private static void checkProvidedParameters( Store store, GraphDatabaseAPI db )
    {
        try ( Transaction ignored = db.beginTx() )
        {
            // count nodes
            long nodeCount = count( db.getAllNodes() );
            assertThat( nodeCount, is( store.expectedNodeCount ) );

            // count indexes
            long indexCount = count( db.schema().getIndexes() );
            assertThat( indexCount, is( store.indexes() ) );

            // check last committed tx
            TransactionIdStore txIdStore = db.getDependencyResolver().resolveDependency( TransactionIdStore.class );
            long lastCommittedTxId = txIdStore.getLastCommittedTransactionId();

            try ( Statement statement = db.getDependencyResolver()
                    .resolveDependency( ThreadToStatementContextBridge.class )
                    .getKernelTransactionBoundToThisThread( true ).acquireStatement() )
            {
                long countsTxId = db.getDependencyResolver().resolveDependency( RecordStorageEngine.class )
                        .testAccessNeoStores().getCounts().txId();
                assertEquals( lastCommittedTxId, countsTxId );
                assertThat( lastCommittedTxId, is( store.lastTxId ) );
            }
        }
    }

    private static void assertDoubleLongEquals( long expectedFirst, long expectedSecond, DoubleLongRegister register )
    {
        long first = register.readFirst();
        long second = register.readSecond();
        String msg = String.format( "Expected (%d,%d), got (%d,%d)", expectedFirst, expectedSecond, first, second );
        assertEquals( msg, expectedFirst, first );
        assertEquals( msg, expectedSecond, second );
    }

    private static double[] selectivities( double... selectivity )
    {
        return selectivity;
    }

    private static long[][] indexCounts( long[]... counts )
    {
        return counts;
    }

    private static long[] counts( long upgrade, long size, long unique, long sampleSize )
    {
        return new long[]{upgrade, size, unique, sampleSize};
    }

<<<<<<< HEAD
    private static IndexDescriptor awaitOnline( ReadOperations readOperations, IndexDescriptor index )
=======
    private static IndexReference awaitOnline( SchemaRead schemRead, IndexReference index )
>>>>>>> b9119223
            throws KernelException
    {
        long start = System.currentTimeMillis();
        long end = start + 20_000;
        while ( System.currentTimeMillis() < end )
        {
            switch ( schemRead.indexGetState( index ) )
            {
            case ONLINE:
                return index;

            case FAILED:
                throw new IllegalStateException( "Index failed instead of becoming ONLINE" );

            default:
                break;
            }

            try
            {
                Thread.sleep( 100 );
            }
            catch ( InterruptedException e )
            {
                // ignored
            }
        }
        throw new IllegalStateException( "Index did not become ONLINE within reasonable time" );
    }
}<|MERGE_RESOLUTION|>--- conflicted
+++ resolved
@@ -55,11 +55,6 @@
 import org.neo4j.kernel.api.InwardKernel;
 import org.neo4j.kernel.api.KernelTransaction;
 import org.neo4j.kernel.api.Statement;
-<<<<<<< HEAD
-import org.neo4j.kernel.api.schema.index.IndexDescriptor;
-import org.neo4j.kernel.api.schema.index.SchemaIndexDescriptor;
-=======
->>>>>>> b9119223
 import org.neo4j.kernel.api.security.AnonymousContext;
 import org.neo4j.kernel.configuration.BoltConnector;
 import org.neo4j.kernel.configuration.Config;
@@ -430,20 +425,12 @@
         try ( KernelTransaction tx = kernel.newTransaction( KernelTransaction.Type.implicit, AnonymousContext.read() );
               Statement ignore = tx.acquireStatement() )
         {
-<<<<<<< HEAD
-            Iterator<IndexDescriptor> indexes = IndexDescriptor.sortByType( getAllIndexes( statement ) );
-            DoubleLongRegister register = Registers.newDoubleLongRegister();
-            for ( int i = 0; indexes.hasNext(); i++ )
-            {
-                IndexDescriptor descriptor = indexes.next();
-=======
             SchemaRead schemaRead = tx.schemaRead();
             Iterator<IndexReference> indexes = IndexReference.sortByType( getAllIndexes( schemaRead ) );
             DoubleLongRegister register = Registers.newDoubleLongRegister();
             for ( int i = 0; indexes.hasNext(); i++ )
             {
                 IndexReference reference = indexes.next();
->>>>>>> b9119223
 
                 // wait index to be online since sometimes we need to rebuild the indexes on migration
                 awaitOnline( schemaRead, reference );
@@ -458,11 +445,7 @@
         }
     }
 
-<<<<<<< HEAD
-    private static Iterator<IndexDescriptor> getAllIndexes( Statement statement )
-=======
     private static Iterator<IndexReference> getAllIndexes( SchemaRead schemaRead )
->>>>>>> b9119223
     {
         return schemaRead.indexesGetAll();
     }
@@ -567,11 +550,7 @@
         return new long[]{upgrade, size, unique, sampleSize};
     }
 
-<<<<<<< HEAD
-    private static IndexDescriptor awaitOnline( ReadOperations readOperations, IndexDescriptor index )
-=======
     private static IndexReference awaitOnline( SchemaRead schemRead, IndexReference index )
->>>>>>> b9119223
             throws KernelException
     {
         long start = System.currentTimeMillis();
